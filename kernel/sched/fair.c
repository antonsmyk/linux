// SPDX-License-Identifier: GPL-2.0
/*
 * Completely Fair Scheduling (CFS) Class (SCHED_NORMAL/SCHED_BATCH)
 *
 *  Copyright (C) 2007 Red Hat, Inc., Ingo Molnar <mingo@redhat.com>
 *
 *  Interactivity improvements by Mike Galbraith
 *  (C) 2007 Mike Galbraith <efault@gmx.de>
 *
 *  Various enhancements by Dmitry Adamushko.
 *  (C) 2007 Dmitry Adamushko <dmitry.adamushko@gmail.com>
 *
 *  Group scheduling enhancements by Srivatsa Vaddagiri
 *  Copyright IBM Corporation, 2007
 *  Author: Srivatsa Vaddagiri <vatsa@linux.vnet.ibm.com>
 *
 *  Scaled math optimizations by Thomas Gleixner
 *  Copyright (C) 2007, Thomas Gleixner <tglx@linutronix.de>
 *
 *  Adaptive scheduling granularity, math enhancements by Peter Zijlstra
 *  Copyright (C) 2007 Red Hat, Inc., Peter Zijlstra
 */
#include "sched.h"

#include <trace/events/sched.h>

/*
 * Targeted preemption latency for CPU-bound tasks:
 *
 * NOTE: this latency value is not the same as the concept of
 * 'timeslice length' - timeslices in CFS are of variable length
 * and have no persistent notion like in traditional, time-slice
 * based scheduling concepts.
 *
 * (to see the precise effective timeslice length of your workload,
 *  run vmstat and monitor the context-switches (cs) field)
 *
 * (default: 6ms * (1 + ilog(ncpus)), units: nanoseconds)
 */
unsigned int sysctl_sched_latency			= 6000000ULL;
static unsigned int normalized_sysctl_sched_latency	= 6000000ULL;

/*
 * The initial- and re-scaling of tunables is configurable
 *
 * Options are:
 *
 *   SCHED_TUNABLESCALING_NONE - unscaled, always *1
 *   SCHED_TUNABLESCALING_LOG - scaled logarithmical, *1+ilog(ncpus)
 *   SCHED_TUNABLESCALING_LINEAR - scaled linear, *ncpus
 *
 * (default SCHED_TUNABLESCALING_LOG = *(1+ilog(ncpus))
 */
enum sched_tunable_scaling sysctl_sched_tunable_scaling = SCHED_TUNABLESCALING_LOG;

/*
 * Minimal preemption granularity for CPU-bound tasks:
 *
 * (default: 0.75 msec * (1 + ilog(ncpus)), units: nanoseconds)
 */
unsigned int sysctl_sched_min_granularity			= 750000ULL;
static unsigned int normalized_sysctl_sched_min_granularity	= 750000ULL;

/*
 * This value is kept at sysctl_sched_latency/sysctl_sched_min_granularity
 */
static unsigned int sched_nr_latency = 8;

/*
 * After fork, child runs first. If set to 0 (default) then
 * parent will (try to) run first.
 */
unsigned int sysctl_sched_child_runs_first __read_mostly;

/*
 * SCHED_OTHER wake-up granularity.
 *
 * This option delays the preemption effects of decoupled workloads
 * and reduces their over-scheduling. Synchronous workloads will still
 * have immediate wakeup/sleep latencies.
 *
 * (default: 1 msec * (1 + ilog(ncpus)), units: nanoseconds)
 */
unsigned int sysctl_sched_wakeup_granularity			= 1000000UL;
static unsigned int normalized_sysctl_sched_wakeup_granularity	= 1000000UL;

const_debug unsigned int sysctl_sched_migration_cost	= 500000UL;

#ifdef CONFIG_SMP
/*
 * For asym packing, by default the lower numbered CPU has higher priority.
 */
int __weak arch_asym_cpu_priority(int cpu)
{
	return -cpu;
}

/*
 * The margin used when comparing utilization with CPU capacity.
 *
 * (default: ~20%)
 */
#define fits_capacity(cap, max)	((cap) * 1280 < (max) * 1024)

#endif

#ifdef CONFIG_CFS_BANDWIDTH
/*
 * Amount of runtime to allocate from global (tg) to local (per-cfs_rq) pool
 * each time a cfs_rq requests quota.
 *
 * Note: in the case that the slice exceeds the runtime remaining (either due
 * to consumption or the quota being specified to be smaller than the slice)
 * we will always only issue the remaining available time.
 *
 * (default: 5 msec, units: microseconds)
 */
unsigned int sysctl_sched_cfs_bandwidth_slice		= 5000UL;
#endif

static inline void update_load_add(struct load_weight *lw, unsigned long inc)
{
	lw->weight += inc;
	lw->inv_weight = 0;
}

static inline void update_load_sub(struct load_weight *lw, unsigned long dec)
{
	lw->weight -= dec;
	lw->inv_weight = 0;
}

static inline void update_load_set(struct load_weight *lw, unsigned long w)
{
	lw->weight = w;
	lw->inv_weight = 0;
}

/*
 * Increase the granularity value when there are more CPUs,
 * because with more CPUs the 'effective latency' as visible
 * to users decreases. But the relationship is not linear,
 * so pick a second-best guess by going with the log2 of the
 * number of CPUs.
 *
 * This idea comes from the SD scheduler of Con Kolivas:
 */
static unsigned int get_update_sysctl_factor(void)
{
	unsigned int cpus = min_t(unsigned int, num_online_cpus(), 8);
	unsigned int factor;

	switch (sysctl_sched_tunable_scaling) {
	case SCHED_TUNABLESCALING_NONE:
		factor = 1;
		break;
	case SCHED_TUNABLESCALING_LINEAR:
		factor = cpus;
		break;
	case SCHED_TUNABLESCALING_LOG:
	default:
		factor = 1 + ilog2(cpus);
		break;
	}

	return factor;
}

static void update_sysctl(void)
{
	unsigned int factor = get_update_sysctl_factor();

#define SET_SYSCTL(name) \
	(sysctl_##name = (factor) * normalized_sysctl_##name)
	SET_SYSCTL(sched_min_granularity);
	SET_SYSCTL(sched_latency);
	SET_SYSCTL(sched_wakeup_granularity);
#undef SET_SYSCTL
}

void sched_init_granularity(void)
{
	update_sysctl();
}

#define WMULT_CONST	(~0U)
#define WMULT_SHIFT	32

static void __update_inv_weight(struct load_weight *lw)
{
	unsigned long w;

	if (likely(lw->inv_weight))
		return;

	w = scale_load_down(lw->weight);

	if (BITS_PER_LONG > 32 && unlikely(w >= WMULT_CONST))
		lw->inv_weight = 1;
	else if (unlikely(!w))
		lw->inv_weight = WMULT_CONST;
	else
		lw->inv_weight = WMULT_CONST / w;
}

/*
 * delta_exec * weight / lw.weight
 *   OR
 * (delta_exec * (weight * lw->inv_weight)) >> WMULT_SHIFT
 *
 * Either weight := NICE_0_LOAD and lw \e sched_prio_to_wmult[], in which case
 * we're guaranteed shift stays positive because inv_weight is guaranteed to
 * fit 32 bits, and NICE_0_LOAD gives another 10 bits; therefore shift >= 22.
 *
 * Or, weight =< lw.weight (because lw.weight is the runqueue weight), thus
 * weight/lw.weight <= 1, and therefore our shift will also be positive.
 */
static u64 __calc_delta(u64 delta_exec, unsigned long weight, struct load_weight *lw)
{
	u64 fact = scale_load_down(weight);
	int shift = WMULT_SHIFT;

	__update_inv_weight(lw);

	if (unlikely(fact >> 32)) {
		while (fact >> 32) {
			fact >>= 1;
			shift--;
		}
	}

	/* hint to use a 32x32->64 mul */
	fact = (u64)(u32)fact * lw->inv_weight;

	while (fact >> 32) {
		fact >>= 1;
		shift--;
	}

	return mul_u64_u32_shr(delta_exec, fact, shift);
}


const struct sched_class fair_sched_class;

/**************************************************************
 * CFS operations on generic schedulable entities:
 */

#ifdef CONFIG_FAIR_GROUP_SCHED
static inline struct task_struct *task_of(struct sched_entity *se)
{
	SCHED_WARN_ON(!entity_is_task(se));
	return container_of(se, struct task_struct, se);
}

/* Walk up scheduling entities hierarchy */
#define for_each_sched_entity(se) \
		for (; se; se = se->parent)

static inline struct cfs_rq *task_cfs_rq(struct task_struct *p)
{
	return p->se.cfs_rq;
}

/* runqueue on which this entity is (to be) queued */
static inline struct cfs_rq *cfs_rq_of(struct sched_entity *se)
{
	return se->cfs_rq;
}

/* runqueue "owned" by this group */
static inline struct cfs_rq *group_cfs_rq(struct sched_entity *grp)
{
	return grp->my_q;
}

static inline void cfs_rq_tg_path(struct cfs_rq *cfs_rq, char *path, int len)
{
	if (!path)
		return;

	if (cfs_rq && task_group_is_autogroup(cfs_rq->tg))
		autogroup_path(cfs_rq->tg, path, len);
	else if (cfs_rq && cfs_rq->tg->css.cgroup)
		cgroup_path(cfs_rq->tg->css.cgroup, path, len);
	else
		strlcpy(path, "(null)", len);
}

static inline bool list_add_leaf_cfs_rq(struct cfs_rq *cfs_rq)
{
	struct rq *rq = rq_of(cfs_rq);
	int cpu = cpu_of(rq);

	if (cfs_rq->on_list)
		return rq->tmp_alone_branch == &rq->leaf_cfs_rq_list;

	cfs_rq->on_list = 1;

	/*
	 * Ensure we either appear before our parent (if already
	 * enqueued) or force our parent to appear after us when it is
	 * enqueued. The fact that we always enqueue bottom-up
	 * reduces this to two cases and a special case for the root
	 * cfs_rq. Furthermore, it also means that we will always reset
	 * tmp_alone_branch either when the branch is connected
	 * to a tree or when we reach the top of the tree
	 */
	if (cfs_rq->tg->parent &&
	    cfs_rq->tg->parent->cfs_rq[cpu]->on_list) {
		/*
		 * If parent is already on the list, we add the child
		 * just before. Thanks to circular linked property of
		 * the list, this means to put the child at the tail
		 * of the list that starts by parent.
		 */
		list_add_tail_rcu(&cfs_rq->leaf_cfs_rq_list,
			&(cfs_rq->tg->parent->cfs_rq[cpu]->leaf_cfs_rq_list));
		/*
		 * The branch is now connected to its tree so we can
		 * reset tmp_alone_branch to the beginning of the
		 * list.
		 */
		rq->tmp_alone_branch = &rq->leaf_cfs_rq_list;
		return true;
	}

	if (!cfs_rq->tg->parent) {
		/*
		 * cfs rq without parent should be put
		 * at the tail of the list.
		 */
		list_add_tail_rcu(&cfs_rq->leaf_cfs_rq_list,
			&rq->leaf_cfs_rq_list);
		/*
		 * We have reach the top of a tree so we can reset
		 * tmp_alone_branch to the beginning of the list.
		 */
		rq->tmp_alone_branch = &rq->leaf_cfs_rq_list;
		return true;
	}

	/*
	 * The parent has not already been added so we want to
	 * make sure that it will be put after us.
	 * tmp_alone_branch points to the begin of the branch
	 * where we will add parent.
	 */
	list_add_rcu(&cfs_rq->leaf_cfs_rq_list, rq->tmp_alone_branch);
	/*
	 * update tmp_alone_branch to points to the new begin
	 * of the branch
	 */
	rq->tmp_alone_branch = &cfs_rq->leaf_cfs_rq_list;
	return false;
}

static inline void list_del_leaf_cfs_rq(struct cfs_rq *cfs_rq)
{
	if (cfs_rq->on_list) {
		struct rq *rq = rq_of(cfs_rq);

		/*
		 * With cfs_rq being unthrottled/throttled during an enqueue,
		 * it can happen the tmp_alone_branch points the a leaf that
		 * we finally want to del. In this case, tmp_alone_branch moves
		 * to the prev element but it will point to rq->leaf_cfs_rq_list
		 * at the end of the enqueue.
		 */
		if (rq->tmp_alone_branch == &cfs_rq->leaf_cfs_rq_list)
			rq->tmp_alone_branch = cfs_rq->leaf_cfs_rq_list.prev;

		list_del_rcu(&cfs_rq->leaf_cfs_rq_list);
		cfs_rq->on_list = 0;
	}
}

static inline void assert_list_leaf_cfs_rq(struct rq *rq)
{
	SCHED_WARN_ON(rq->tmp_alone_branch != &rq->leaf_cfs_rq_list);
}

/* Iterate thr' all leaf cfs_rq's on a runqueue */
#define for_each_leaf_cfs_rq_safe(rq, cfs_rq, pos)			\
	list_for_each_entry_safe(cfs_rq, pos, &rq->leaf_cfs_rq_list,	\
				 leaf_cfs_rq_list)

/* Do the two (enqueued) entities belong to the same group ? */
static inline struct cfs_rq *
is_same_group(struct sched_entity *se, struct sched_entity *pse)
{
	if (se->cfs_rq == pse->cfs_rq)
		return se->cfs_rq;

	return NULL;
}

static inline struct sched_entity *parent_entity(struct sched_entity *se)
{
	return se->parent;
}

static void
find_matching_se(struct sched_entity **se, struct sched_entity **pse)
{
	int se_depth, pse_depth;

	/*
	 * preemption test can be made between sibling entities who are in the
	 * same cfs_rq i.e who have a common parent. Walk up the hierarchy of
	 * both tasks until we find their ancestors who are siblings of common
	 * parent.
	 */

	/* First walk up until both entities are at same depth */
	se_depth = (*se)->depth;
	pse_depth = (*pse)->depth;

	while (se_depth > pse_depth) {
		se_depth--;
		*se = parent_entity(*se);
	}

	while (pse_depth > se_depth) {
		pse_depth--;
		*pse = parent_entity(*pse);
	}

	while (!is_same_group(*se, *pse)) {
		*se = parent_entity(*se);
		*pse = parent_entity(*pse);
	}
}

#else	/* !CONFIG_FAIR_GROUP_SCHED */

static inline struct task_struct *task_of(struct sched_entity *se)
{
	return container_of(se, struct task_struct, se);
}

#define for_each_sched_entity(se) \
		for (; se; se = NULL)

static inline struct cfs_rq *task_cfs_rq(struct task_struct *p)
{
	return &task_rq(p)->cfs;
}

static inline struct cfs_rq *cfs_rq_of(struct sched_entity *se)
{
	struct task_struct *p = task_of(se);
	struct rq *rq = task_rq(p);

	return &rq->cfs;
}

/* runqueue "owned" by this group */
static inline struct cfs_rq *group_cfs_rq(struct sched_entity *grp)
{
	return NULL;
}

static inline void cfs_rq_tg_path(struct cfs_rq *cfs_rq, char *path, int len)
{
	if (path)
		strlcpy(path, "(null)", len);
}

static inline bool list_add_leaf_cfs_rq(struct cfs_rq *cfs_rq)
{
	return true;
}

static inline void list_del_leaf_cfs_rq(struct cfs_rq *cfs_rq)
{
}

static inline void assert_list_leaf_cfs_rq(struct rq *rq)
{
}

#define for_each_leaf_cfs_rq_safe(rq, cfs_rq, pos)	\
		for (cfs_rq = &rq->cfs, pos = NULL; cfs_rq; cfs_rq = pos)

static inline struct sched_entity *parent_entity(struct sched_entity *se)
{
	return NULL;
}

static inline void
find_matching_se(struct sched_entity **se, struct sched_entity **pse)
{
}

#endif	/* CONFIG_FAIR_GROUP_SCHED */

static __always_inline
void account_cfs_rq_runtime(struct cfs_rq *cfs_rq, u64 delta_exec);

/**************************************************************
 * Scheduling class tree data structure manipulation methods:
 */

static inline u64 max_vruntime(u64 max_vruntime, u64 vruntime)
{
	s64 delta = (s64)(vruntime - max_vruntime);
	if (delta > 0)
		max_vruntime = vruntime;

	return max_vruntime;
}

static inline u64 min_vruntime(u64 min_vruntime, u64 vruntime)
{
	s64 delta = (s64)(vruntime - min_vruntime);
	if (delta < 0)
		min_vruntime = vruntime;

	return min_vruntime;
}

static inline int entity_before(struct sched_entity *a,
				struct sched_entity *b)
{
	return (s64)(a->vruntime - b->vruntime) < 0;
}

static void update_min_vruntime(struct cfs_rq *cfs_rq)
{
	struct sched_entity *curr = cfs_rq->curr;
	struct rb_node *leftmost = rb_first_cached(&cfs_rq->tasks_timeline);

	u64 vruntime = cfs_rq->min_vruntime;

	if (curr) {
		if (curr->on_rq)
			vruntime = curr->vruntime;
		else
			curr = NULL;
	}

	if (leftmost) { /* non-empty tree */
		struct sched_entity *se;
		se = rb_entry(leftmost, struct sched_entity, run_node);

		if (!curr)
			vruntime = se->vruntime;
		else
			vruntime = min_vruntime(vruntime, se->vruntime);
	}

	/* ensure we never gain time by being placed backwards. */
	cfs_rq->min_vruntime = max_vruntime(cfs_rq->min_vruntime, vruntime);
#ifndef CONFIG_64BIT
	smp_wmb();
	cfs_rq->min_vruntime_copy = cfs_rq->min_vruntime;
#endif
}

/*
 * Enqueue an entity into the rb-tree:
 */
static void __enqueue_entity(struct cfs_rq *cfs_rq, struct sched_entity *se)
{
	struct rb_node **link = &cfs_rq->tasks_timeline.rb_root.rb_node;
	struct rb_node *parent = NULL;
	struct sched_entity *entry;
	bool leftmost = true;

	/*
	 * Find the right place in the rbtree:
	 */
	while (*link) {
		parent = *link;
		entry = rb_entry(parent, struct sched_entity, run_node);
		/*
		 * We dont care about collisions. Nodes with
		 * the same key stay together.
		 */
		if (entity_before(se, entry)) {
			link = &parent->rb_left;
		} else {
			link = &parent->rb_right;
			leftmost = false;
		}
	}

	rb_link_node(&se->run_node, parent, link);
	rb_insert_color_cached(&se->run_node,
			       &cfs_rq->tasks_timeline, leftmost);
}

static void __dequeue_entity(struct cfs_rq *cfs_rq, struct sched_entity *se)
{
	rb_erase_cached(&se->run_node, &cfs_rq->tasks_timeline);
}

struct sched_entity *__pick_first_entity(struct cfs_rq *cfs_rq)
{
	struct rb_node *left = rb_first_cached(&cfs_rq->tasks_timeline);

	if (!left)
		return NULL;

	return rb_entry(left, struct sched_entity, run_node);
}

static struct sched_entity *__pick_next_entity(struct sched_entity *se)
{
	struct rb_node *next = rb_next(&se->run_node);

	if (!next)
		return NULL;

	return rb_entry(next, struct sched_entity, run_node);
}

#ifdef CONFIG_SCHED_DEBUG
struct sched_entity *__pick_last_entity(struct cfs_rq *cfs_rq)
{
	struct rb_node *last = rb_last(&cfs_rq->tasks_timeline.rb_root);

	if (!last)
		return NULL;

	return rb_entry(last, struct sched_entity, run_node);
}

/**************************************************************
 * Scheduling class statistics methods:
 */

int sched_proc_update_handler(struct ctl_table *table, int write,
		void __user *buffer, size_t *lenp,
		loff_t *ppos)
{
	int ret = proc_dointvec_minmax(table, write, buffer, lenp, ppos);
	unsigned int factor = get_update_sysctl_factor();

	if (ret || !write)
		return ret;

	sched_nr_latency = DIV_ROUND_UP(sysctl_sched_latency,
					sysctl_sched_min_granularity);

#define WRT_SYSCTL(name) \
	(normalized_sysctl_##name = sysctl_##name / (factor))
	WRT_SYSCTL(sched_min_granularity);
	WRT_SYSCTL(sched_latency);
	WRT_SYSCTL(sched_wakeup_granularity);
#undef WRT_SYSCTL

	return 0;
}
#endif

/*
 * delta /= w
 */
static inline u64 calc_delta_fair(u64 delta, struct sched_entity *se)
{
	if (unlikely(se->load.weight != NICE_0_LOAD))
		delta = __calc_delta(delta, NICE_0_LOAD, &se->load);

	return delta;
}

/*
 * The idea is to set a period in which each task runs once.
 *
 * When there are too many tasks (sched_nr_latency) we have to stretch
 * this period because otherwise the slices get too small.
 *
 * p = (nr <= nl) ? l : l*nr/nl
 */
static u64 __sched_period(unsigned long nr_running)
{
	if (unlikely(nr_running > sched_nr_latency))
		return nr_running * sysctl_sched_min_granularity;
	else
		return sysctl_sched_latency;
}

/*
 * We calculate the wall-time slice from the period by taking a part
 * proportional to the weight.
 *
 * s = p*P[w/rw]
 */
static u64 sched_slice(struct cfs_rq *cfs_rq, struct sched_entity *se)
{
	u64 slice = __sched_period(cfs_rq->nr_running + !se->on_rq);

	for_each_sched_entity(se) {
		struct load_weight *load;
		struct load_weight lw;

		cfs_rq = cfs_rq_of(se);
		load = &cfs_rq->load;

		if (unlikely(!se->on_rq)) {
			lw = cfs_rq->load;

			update_load_add(&lw, se->load.weight);
			load = &lw;
		}
		slice = __calc_delta(slice, se->load.weight, load);
	}
	return slice;
}

/*
 * We calculate the vruntime slice of a to-be-inserted task.
 *
 * vs = s/w
 */
static u64 sched_vslice(struct cfs_rq *cfs_rq, struct sched_entity *se)
{
	return calc_delta_fair(sched_slice(cfs_rq, se), se);
}

#include "pelt.h"
#ifdef CONFIG_SMP

static int select_idle_sibling(struct task_struct *p, int prev_cpu, int cpu);
static unsigned long task_h_load(struct task_struct *p);
static unsigned long capacity_of(int cpu);

/* Give new sched_entity start runnable values to heavy its load in infant time */
void init_entity_runnable_average(struct sched_entity *se)
{
	struct sched_avg *sa = &se->avg;

	memset(sa, 0, sizeof(*sa));

	/*
	 * Tasks are initialized with full load to be seen as heavy tasks until
	 * they get a chance to stabilize to their real load level.
	 * Group entities are initialized with zero load to reflect the fact that
	 * nothing has been attached to the task group yet.
	 */
	if (entity_is_task(se))
		sa->runnable_load_avg = sa->load_avg = scale_load_down(se->load.weight);

	se->runnable_weight = se->load.weight;

	/* when this task enqueue'ed, it will contribute to its cfs_rq's load_avg */
}

static void attach_entity_cfs_rq(struct sched_entity *se);

/*
 * With new tasks being created, their initial util_avgs are extrapolated
 * based on the cfs_rq's current util_avg:
 *
 *   util_avg = cfs_rq->util_avg / (cfs_rq->load_avg + 1) * se.load.weight
 *
 * However, in many cases, the above util_avg does not give a desired
 * value. Moreover, the sum of the util_avgs may be divergent, such
 * as when the series is a harmonic series.
 *
 * To solve this problem, we also cap the util_avg of successive tasks to
 * only 1/2 of the left utilization budget:
 *
 *   util_avg_cap = (cpu_scale - cfs_rq->avg.util_avg) / 2^n
 *
 * where n denotes the nth task and cpu_scale the CPU capacity.
 *
 * For example, for a CPU with 1024 of capacity, a simplest series from
 * the beginning would be like:
 *
 *  task  util_avg: 512, 256, 128,  64,  32,   16,    8, ...
 * cfs_rq util_avg: 512, 768, 896, 960, 992, 1008, 1016, ...
 *
 * Finally, that extrapolated util_avg is clamped to the cap (util_avg_cap)
 * if util_avg > util_avg_cap.
 */
void post_init_entity_util_avg(struct task_struct *p)
{
	struct sched_entity *se = &p->se;
	struct cfs_rq *cfs_rq = cfs_rq_of(se);
	struct sched_avg *sa = &se->avg;
	long cpu_scale = arch_scale_cpu_capacity(cpu_of(rq_of(cfs_rq)));
	long cap = (long)(cpu_scale - cfs_rq->avg.util_avg) / 2;

	if (cap > 0) {
		if (cfs_rq->avg.util_avg != 0) {
			sa->util_avg  = cfs_rq->avg.util_avg * se->load.weight;
			sa->util_avg /= (cfs_rq->avg.load_avg + 1);

			if (sa->util_avg > cap)
				sa->util_avg = cap;
		} else {
			sa->util_avg = cap;
		}
	}

	if (p->sched_class != &fair_sched_class) {
		/*
		 * For !fair tasks do:
		 *
		update_cfs_rq_load_avg(now, cfs_rq);
		attach_entity_load_avg(cfs_rq, se, 0);
		switched_from_fair(rq, p);
		 *
		 * such that the next switched_to_fair() has the
		 * expected state.
		 */
		se->avg.last_update_time = cfs_rq_clock_pelt(cfs_rq);
		return;
	}

	attach_entity_cfs_rq(se);
}

#else /* !CONFIG_SMP */
void init_entity_runnable_average(struct sched_entity *se)
{
}
void post_init_entity_util_avg(struct task_struct *p)
{
}
static void update_tg_load_avg(struct cfs_rq *cfs_rq, int force)
{
}
#endif /* CONFIG_SMP */

/*
 * Update the current task's runtime statistics.
 */
static void update_curr(struct cfs_rq *cfs_rq)
{
	struct sched_entity *curr = cfs_rq->curr;
	u64 now = rq_clock_task(rq_of(cfs_rq));
	u64 delta_exec;

	if (unlikely(!curr))
		return;

	delta_exec = now - curr->exec_start;
	if (unlikely((s64)delta_exec <= 0))
		return;

	curr->exec_start = now;

	schedstat_set(curr->statistics.exec_max,
		      max(delta_exec, curr->statistics.exec_max));

	curr->sum_exec_runtime += delta_exec;
	schedstat_add(cfs_rq->exec_clock, delta_exec);

	curr->vruntime += calc_delta_fair(delta_exec, curr);
	update_min_vruntime(cfs_rq);

	if (entity_is_task(curr)) {
		struct task_struct *curtask = task_of(curr);

		trace_sched_stat_runtime(curtask, delta_exec, curr->vruntime);
		cgroup_account_cputime(curtask, delta_exec);
		account_group_exec_runtime(curtask, delta_exec);
	}

	account_cfs_rq_runtime(cfs_rq, delta_exec);
}

static void update_curr_fair(struct rq *rq)
{
	update_curr(cfs_rq_of(&rq->curr->se));
}

static inline void
update_stats_wait_start(struct cfs_rq *cfs_rq, struct sched_entity *se)
{
	u64 wait_start, prev_wait_start;

	if (!schedstat_enabled())
		return;

	wait_start = rq_clock(rq_of(cfs_rq));
	prev_wait_start = schedstat_val(se->statistics.wait_start);

	if (entity_is_task(se) && task_on_rq_migrating(task_of(se)) &&
	    likely(wait_start > prev_wait_start))
		wait_start -= prev_wait_start;

	__schedstat_set(se->statistics.wait_start, wait_start);
}

static inline void
update_stats_wait_end(struct cfs_rq *cfs_rq, struct sched_entity *se)
{
	struct task_struct *p;
	u64 delta;

	if (!schedstat_enabled())
		return;

	delta = rq_clock(rq_of(cfs_rq)) - schedstat_val(se->statistics.wait_start);

	if (entity_is_task(se)) {
		p = task_of(se);
		if (task_on_rq_migrating(p)) {
			/*
			 * Preserve migrating task's wait time so wait_start
			 * time stamp can be adjusted to accumulate wait time
			 * prior to migration.
			 */
			__schedstat_set(se->statistics.wait_start, delta);
			return;
		}
		trace_sched_stat_wait(p, delta);
	}

	__schedstat_set(se->statistics.wait_max,
		      max(schedstat_val(se->statistics.wait_max), delta));
	__schedstat_inc(se->statistics.wait_count);
	__schedstat_add(se->statistics.wait_sum, delta);
	__schedstat_set(se->statistics.wait_start, 0);
}

static inline void
update_stats_enqueue_sleeper(struct cfs_rq *cfs_rq, struct sched_entity *se)
{
	struct task_struct *tsk = NULL;
	u64 sleep_start, block_start;

	if (!schedstat_enabled())
		return;

	sleep_start = schedstat_val(se->statistics.sleep_start);
	block_start = schedstat_val(se->statistics.block_start);

	if (entity_is_task(se))
		tsk = task_of(se);

	if (sleep_start) {
		u64 delta = rq_clock(rq_of(cfs_rq)) - sleep_start;

		if ((s64)delta < 0)
			delta = 0;

		if (unlikely(delta > schedstat_val(se->statistics.sleep_max)))
			__schedstat_set(se->statistics.sleep_max, delta);

		__schedstat_set(se->statistics.sleep_start, 0);
		__schedstat_add(se->statistics.sum_sleep_runtime, delta);

		if (tsk) {
			account_scheduler_latency(tsk, delta >> 10, 1);
			trace_sched_stat_sleep(tsk, delta);
		}
	}
	if (block_start) {
		u64 delta = rq_clock(rq_of(cfs_rq)) - block_start;

		if ((s64)delta < 0)
			delta = 0;

		if (unlikely(delta > schedstat_val(se->statistics.block_max)))
			__schedstat_set(se->statistics.block_max, delta);

		__schedstat_set(se->statistics.block_start, 0);
		__schedstat_add(se->statistics.sum_sleep_runtime, delta);

		if (tsk) {
			if (tsk->in_iowait) {
				__schedstat_add(se->statistics.iowait_sum, delta);
				__schedstat_inc(se->statistics.iowait_count);
				trace_sched_stat_iowait(tsk, delta);
			}

			trace_sched_stat_blocked(tsk, delta);

			/*
			 * Blocking time is in units of nanosecs, so shift by
			 * 20 to get a milliseconds-range estimation of the
			 * amount of time that the task spent sleeping:
			 */
			if (unlikely(prof_on == SLEEP_PROFILING)) {
				profile_hits(SLEEP_PROFILING,
						(void *)get_wchan(tsk),
						delta >> 20);
			}
			account_scheduler_latency(tsk, delta >> 10, 0);
		}
	}
}

/*
 * Task is being enqueued - update stats:
 */
static inline void
update_stats_enqueue(struct cfs_rq *cfs_rq, struct sched_entity *se, int flags)
{
	if (!schedstat_enabled())
		return;

	/*
	 * Are we enqueueing a waiting task? (for current tasks
	 * a dequeue/enqueue event is a NOP)
	 */
	if (se != cfs_rq->curr)
		update_stats_wait_start(cfs_rq, se);

	if (flags & ENQUEUE_WAKEUP)
		update_stats_enqueue_sleeper(cfs_rq, se);
}

static inline void
update_stats_dequeue(struct cfs_rq *cfs_rq, struct sched_entity *se, int flags)
{

	if (!schedstat_enabled())
		return;

	/*
	 * Mark the end of the wait period if dequeueing a
	 * waiting task:
	 */
	if (se != cfs_rq->curr)
		update_stats_wait_end(cfs_rq, se);

	if ((flags & DEQUEUE_SLEEP) && entity_is_task(se)) {
		struct task_struct *tsk = task_of(se);

		if (tsk->state & TASK_INTERRUPTIBLE)
			__schedstat_set(se->statistics.sleep_start,
				      rq_clock(rq_of(cfs_rq)));
		if (tsk->state & TASK_UNINTERRUPTIBLE)
			__schedstat_set(se->statistics.block_start,
				      rq_clock(rq_of(cfs_rq)));
	}
}

/*
 * We are picking a new current task - update its stats:
 */
static inline void
update_stats_curr_start(struct cfs_rq *cfs_rq, struct sched_entity *se)
{
	/*
	 * We are starting a new run period:
	 */
	se->exec_start = rq_clock_task(rq_of(cfs_rq));
}

/**************************************************
 * Scheduling class queueing methods:
 */

#ifdef CONFIG_NUMA_BALANCING
/*
 * Approximate time to scan a full NUMA task in ms. The task scan period is
 * calculated based on the tasks virtual memory size and
 * numa_balancing_scan_size.
 */
unsigned int sysctl_numa_balancing_scan_period_min = 1000;
unsigned int sysctl_numa_balancing_scan_period_max = 60000;

/* Portion of address space to scan in MB */
unsigned int sysctl_numa_balancing_scan_size = 256;

/* Scan @scan_size MB every @scan_period after an initial @scan_delay in ms */
unsigned int sysctl_numa_balancing_scan_delay = 1000;

struct numa_group {
	refcount_t refcount;

	spinlock_t lock; /* nr_tasks, tasks */
	int nr_tasks;
	pid_t gid;
	int active_nodes;

	struct rcu_head rcu;
	unsigned long total_faults;
	unsigned long max_faults_cpu;
	/*
	 * Faults_cpu is used to decide whether memory should move
	 * towards the CPU. As a consequence, these stats are weighted
	 * more by CPU use than by memory faults.
	 */
	unsigned long *faults_cpu;
	unsigned long faults[0];
};

/*
 * For functions that can be called in multiple contexts that permit reading
 * ->numa_group (see struct task_struct for locking rules).
 */
static struct numa_group *deref_task_numa_group(struct task_struct *p)
{
	return rcu_dereference_check(p->numa_group, p == current ||
		(lockdep_is_held(&task_rq(p)->lock) && !READ_ONCE(p->on_cpu)));
}

static struct numa_group *deref_curr_numa_group(struct task_struct *p)
{
	return rcu_dereference_protected(p->numa_group, p == current);
}

static inline unsigned long group_faults_priv(struct numa_group *ng);
static inline unsigned long group_faults_shared(struct numa_group *ng);

static unsigned int task_nr_scan_windows(struct task_struct *p)
{
	unsigned long rss = 0;
	unsigned long nr_scan_pages;

	/*
	 * Calculations based on RSS as non-present and empty pages are skipped
	 * by the PTE scanner and NUMA hinting faults should be trapped based
	 * on resident pages
	 */
	nr_scan_pages = sysctl_numa_balancing_scan_size << (20 - PAGE_SHIFT);
	rss = get_mm_rss(p->mm);
	if (!rss)
		rss = nr_scan_pages;

	rss = round_up(rss, nr_scan_pages);
	return rss / nr_scan_pages;
}

/* For sanitys sake, never scan more PTEs than MAX_SCAN_WINDOW MB/sec. */
#define MAX_SCAN_WINDOW 2560

static unsigned int task_scan_min(struct task_struct *p)
{
	unsigned int scan_size = READ_ONCE(sysctl_numa_balancing_scan_size);
	unsigned int scan, floor;
	unsigned int windows = 1;

	if (scan_size < MAX_SCAN_WINDOW)
		windows = MAX_SCAN_WINDOW / scan_size;
	floor = 1000 / windows;

	scan = sysctl_numa_balancing_scan_period_min / task_nr_scan_windows(p);
	return max_t(unsigned int, floor, scan);
}

static unsigned int task_scan_start(struct task_struct *p)
{
	unsigned long smin = task_scan_min(p);
	unsigned long period = smin;
	struct numa_group *ng;

	/* Scale the maximum scan period with the amount of shared memory. */
	rcu_read_lock();
	ng = rcu_dereference(p->numa_group);
	if (ng) {
		unsigned long shared = group_faults_shared(ng);
		unsigned long private = group_faults_priv(ng);

		period *= refcount_read(&ng->refcount);
		period *= shared + 1;
		period /= private + shared + 1;
	}
	rcu_read_unlock();

	return max(smin, period);
}

static unsigned int task_scan_max(struct task_struct *p)
{
	unsigned long smin = task_scan_min(p);
	unsigned long smax;
	struct numa_group *ng;

	/* Watch for min being lower than max due to floor calculations */
	smax = sysctl_numa_balancing_scan_period_max / task_nr_scan_windows(p);

	/* Scale the maximum scan period with the amount of shared memory. */
	ng = deref_curr_numa_group(p);
	if (ng) {
		unsigned long shared = group_faults_shared(ng);
		unsigned long private = group_faults_priv(ng);
		unsigned long period = smax;

		period *= refcount_read(&ng->refcount);
		period *= shared + 1;
		period /= private + shared + 1;

		smax = max(smax, period);
	}

	return max(smin, smax);
}

static void account_numa_enqueue(struct rq *rq, struct task_struct *p)
{
	rq->nr_numa_running += (p->numa_preferred_nid != NUMA_NO_NODE);
	rq->nr_preferred_running += (p->numa_preferred_nid == task_node(p));
}

static void account_numa_dequeue(struct rq *rq, struct task_struct *p)
{
	rq->nr_numa_running -= (p->numa_preferred_nid != NUMA_NO_NODE);
	rq->nr_preferred_running -= (p->numa_preferred_nid == task_node(p));
}

/* Shared or private faults. */
#define NR_NUMA_HINT_FAULT_TYPES 2

/* Memory and CPU locality */
#define NR_NUMA_HINT_FAULT_STATS (NR_NUMA_HINT_FAULT_TYPES * 2)

/* Averaged statistics, and temporary buffers. */
#define NR_NUMA_HINT_FAULT_BUCKETS (NR_NUMA_HINT_FAULT_STATS * 2)

pid_t task_numa_group_id(struct task_struct *p)
{
	struct numa_group *ng;
	pid_t gid = 0;

	rcu_read_lock();
	ng = rcu_dereference(p->numa_group);
	if (ng)
		gid = ng->gid;
	rcu_read_unlock();

	return gid;
}

/*
 * The averaged statistics, shared & private, memory & CPU,
 * occupy the first half of the array. The second half of the
 * array is for current counters, which are averaged into the
 * first set by task_numa_placement.
 */
static inline int task_faults_idx(enum numa_faults_stats s, int nid, int priv)
{
	return NR_NUMA_HINT_FAULT_TYPES * (s * nr_node_ids + nid) + priv;
}

static inline unsigned long task_faults(struct task_struct *p, int nid)
{
	if (!p->numa_faults)
		return 0;

	return p->numa_faults[task_faults_idx(NUMA_MEM, nid, 0)] +
		p->numa_faults[task_faults_idx(NUMA_MEM, nid, 1)];
}

static inline unsigned long group_faults(struct task_struct *p, int nid)
{
	struct numa_group *ng = deref_task_numa_group(p);

	if (!ng)
		return 0;

	return ng->faults[task_faults_idx(NUMA_MEM, nid, 0)] +
		ng->faults[task_faults_idx(NUMA_MEM, nid, 1)];
}

static inline unsigned long group_faults_cpu(struct numa_group *group, int nid)
{
	return group->faults_cpu[task_faults_idx(NUMA_MEM, nid, 0)] +
		group->faults_cpu[task_faults_idx(NUMA_MEM, nid, 1)];
}

static inline unsigned long group_faults_priv(struct numa_group *ng)
{
	unsigned long faults = 0;
	int node;

	for_each_online_node(node) {
		faults += ng->faults[task_faults_idx(NUMA_MEM, node, 1)];
	}

	return faults;
}

static inline unsigned long group_faults_shared(struct numa_group *ng)
{
	unsigned long faults = 0;
	int node;

	for_each_online_node(node) {
		faults += ng->faults[task_faults_idx(NUMA_MEM, node, 0)];
	}

	return faults;
}

/*
 * A node triggering more than 1/3 as many NUMA faults as the maximum is
 * considered part of a numa group's pseudo-interleaving set. Migrations
 * between these nodes are slowed down, to allow things to settle down.
 */
#define ACTIVE_NODE_FRACTION 3

static bool numa_is_active_node(int nid, struct numa_group *ng)
{
	return group_faults_cpu(ng, nid) * ACTIVE_NODE_FRACTION > ng->max_faults_cpu;
}

/* Handle placement on systems where not all nodes are directly connected. */
static unsigned long score_nearby_nodes(struct task_struct *p, int nid,
					int maxdist, bool task)
{
	unsigned long score = 0;
	int node;

	/*
	 * All nodes are directly connected, and the same distance
	 * from each other. No need for fancy placement algorithms.
	 */
	if (sched_numa_topology_type == NUMA_DIRECT)
		return 0;

	/*
	 * This code is called for each node, introducing N^2 complexity,
	 * which should be ok given the number of nodes rarely exceeds 8.
	 */
	for_each_online_node(node) {
		unsigned long faults;
		int dist = node_distance(nid, node);

		/*
		 * The furthest away nodes in the system are not interesting
		 * for placement; nid was already counted.
		 */
		if (dist == sched_max_numa_distance || node == nid)
			continue;

		/*
		 * On systems with a backplane NUMA topology, compare groups
		 * of nodes, and move tasks towards the group with the most
		 * memory accesses. When comparing two nodes at distance
		 * "hoplimit", only nodes closer by than "hoplimit" are part
		 * of each group. Skip other nodes.
		 */
		if (sched_numa_topology_type == NUMA_BACKPLANE &&
					dist >= maxdist)
			continue;

		/* Add up the faults from nearby nodes. */
		if (task)
			faults = task_faults(p, node);
		else
			faults = group_faults(p, node);

		/*
		 * On systems with a glueless mesh NUMA topology, there are
		 * no fixed "groups of nodes". Instead, nodes that are not
		 * directly connected bounce traffic through intermediate
		 * nodes; a numa_group can occupy any set of nodes.
		 * The further away a node is, the less the faults count.
		 * This seems to result in good task placement.
		 */
		if (sched_numa_topology_type == NUMA_GLUELESS_MESH) {
			faults *= (sched_max_numa_distance - dist);
			faults /= (sched_max_numa_distance - LOCAL_DISTANCE);
		}

		score += faults;
	}

	return score;
}

/*
 * These return the fraction of accesses done by a particular task, or
 * task group, on a particular numa node.  The group weight is given a
 * larger multiplier, in order to group tasks together that are almost
 * evenly spread out between numa nodes.
 */
static inline unsigned long task_weight(struct task_struct *p, int nid,
					int dist)
{
	unsigned long faults, total_faults;

	if (!p->numa_faults)
		return 0;

	total_faults = p->total_numa_faults;

	if (!total_faults)
		return 0;

	faults = task_faults(p, nid);
	faults += score_nearby_nodes(p, nid, dist, true);

	return 1000 * faults / total_faults;
}

static inline unsigned long group_weight(struct task_struct *p, int nid,
					 int dist)
{
	struct numa_group *ng = deref_task_numa_group(p);
	unsigned long faults, total_faults;

	if (!ng)
		return 0;

	total_faults = ng->total_faults;

	if (!total_faults)
		return 0;

	faults = group_faults(p, nid);
	faults += score_nearby_nodes(p, nid, dist, false);

	return 1000 * faults / total_faults;
}

bool should_numa_migrate_memory(struct task_struct *p, struct page * page,
				int src_nid, int dst_cpu)
{
	struct numa_group *ng = deref_curr_numa_group(p);
	int dst_nid = cpu_to_node(dst_cpu);
	int last_cpupid, this_cpupid;

	this_cpupid = cpu_pid_to_cpupid(dst_cpu, current->pid);
	last_cpupid = page_cpupid_xchg_last(page, this_cpupid);

	/*
	 * Allow first faults or private faults to migrate immediately early in
	 * the lifetime of a task. The magic number 4 is based on waiting for
	 * two full passes of the "multi-stage node selection" test that is
	 * executed below.
	 */
	if ((p->numa_preferred_nid == NUMA_NO_NODE || p->numa_scan_seq <= 4) &&
	    (cpupid_pid_unset(last_cpupid) || cpupid_match_pid(p, last_cpupid)))
		return true;

	/*
	 * Multi-stage node selection is used in conjunction with a periodic
	 * migration fault to build a temporal task<->page relation. By using
	 * a two-stage filter we remove short/unlikely relations.
	 *
	 * Using P(p) ~ n_p / n_t as per frequentist probability, we can equate
	 * a task's usage of a particular page (n_p) per total usage of this
	 * page (n_t) (in a given time-span) to a probability.
	 *
	 * Our periodic faults will sample this probability and getting the
	 * same result twice in a row, given these samples are fully
	 * independent, is then given by P(n)^2, provided our sample period
	 * is sufficiently short compared to the usage pattern.
	 *
	 * This quadric squishes small probabilities, making it less likely we
	 * act on an unlikely task<->page relation.
	 */
	if (!cpupid_pid_unset(last_cpupid) &&
				cpupid_to_nid(last_cpupid) != dst_nid)
		return false;

	/* Always allow migrate on private faults */
	if (cpupid_match_pid(p, last_cpupid))
		return true;

	/* A shared fault, but p->numa_group has not been set up yet. */
	if (!ng)
		return true;

	/*
	 * Destination node is much more heavily used than the source
	 * node? Allow migration.
	 */
	if (group_faults_cpu(ng, dst_nid) > group_faults_cpu(ng, src_nid) *
					ACTIVE_NODE_FRACTION)
		return true;

	/*
	 * Distribute memory according to CPU & memory use on each node,
	 * with 3/4 hysteresis to avoid unnecessary memory migrations:
	 *
	 * faults_cpu(dst)   3   faults_cpu(src)
	 * --------------- * - > ---------------
	 * faults_mem(dst)   4   faults_mem(src)
	 */
	return group_faults_cpu(ng, dst_nid) * group_faults(p, src_nid) * 3 >
	       group_faults_cpu(ng, src_nid) * group_faults(p, dst_nid) * 4;
}

static unsigned long cpu_runnable_load(struct rq *rq);

/* Cached statistics for all CPUs within a node */
struct numa_stats {
	unsigned long load;

	/* Total compute capacity of CPUs on a node */
	unsigned long compute_capacity;
};

/*
 * XXX borrowed from update_sg_lb_stats
 */
static void update_numa_stats(struct numa_stats *ns, int nid)
{
	int cpu;

	memset(ns, 0, sizeof(*ns));
	for_each_cpu(cpu, cpumask_of_node(nid)) {
		struct rq *rq = cpu_rq(cpu);

		ns->load += cpu_runnable_load(rq);
		ns->compute_capacity += capacity_of(cpu);
	}

}

struct task_numa_env {
	struct task_struct *p;

	int src_cpu, src_nid;
	int dst_cpu, dst_nid;

	struct numa_stats src_stats, dst_stats;

	int imbalance_pct;
	int dist;

	struct task_struct *best_task;
	long best_imp;
	int best_cpu;
};

static void task_numa_assign(struct task_numa_env *env,
			     struct task_struct *p, long imp)
{
	struct rq *rq = cpu_rq(env->dst_cpu);

	/* Bail out if run-queue part of active NUMA balance. */
	if (xchg(&rq->numa_migrate_on, 1))
		return;

	/*
	 * Clear previous best_cpu/rq numa-migrate flag, since task now
	 * found a better CPU to move/swap.
	 */
	if (env->best_cpu != -1) {
		rq = cpu_rq(env->best_cpu);
		WRITE_ONCE(rq->numa_migrate_on, 0);
	}

	if (env->best_task)
		put_task_struct(env->best_task);
	if (p)
		get_task_struct(p);

	env->best_task = p;
	env->best_imp = imp;
	env->best_cpu = env->dst_cpu;
}

static bool load_too_imbalanced(long src_load, long dst_load,
				struct task_numa_env *env)
{
	long imb, old_imb;
	long orig_src_load, orig_dst_load;
	long src_capacity, dst_capacity;

	/*
	 * The load is corrected for the CPU capacity available on each node.
	 *
	 * src_load        dst_load
	 * ------------ vs ---------
	 * src_capacity    dst_capacity
	 */
	src_capacity = env->src_stats.compute_capacity;
	dst_capacity = env->dst_stats.compute_capacity;

	imb = abs(dst_load * src_capacity - src_load * dst_capacity);

	orig_src_load = env->src_stats.load;
	orig_dst_load = env->dst_stats.load;

	old_imb = abs(orig_dst_load * src_capacity - orig_src_load * dst_capacity);

	/* Would this change make things worse? */
	return (imb > old_imb);
}

/*
 * Maximum NUMA importance can be 1998 (2*999);
 * SMALLIMP @ 30 would be close to 1998/64.
 * Used to deter task migration.
 */
#define SMALLIMP	30

/*
 * This checks if the overall compute and NUMA accesses of the system would
 * be improved if the source tasks was migrated to the target dst_cpu taking
 * into account that it might be best if task running on the dst_cpu should
 * be exchanged with the source task
 */
static void task_numa_compare(struct task_numa_env *env,
			      long taskimp, long groupimp, bool maymove)
{
	struct numa_group *cur_ng, *p_ng = deref_curr_numa_group(env->p);
	struct rq *dst_rq = cpu_rq(env->dst_cpu);
	long imp = p_ng ? groupimp : taskimp;
	struct task_struct *cur;
	long src_load, dst_load;
	int dist = env->dist;
	long moveimp = imp;
	long load;

	if (READ_ONCE(dst_rq->numa_migrate_on))
		return;

	rcu_read_lock();
	cur = rcu_dereference(dst_rq->curr);
	if (cur && ((cur->flags & PF_EXITING) || is_idle_task(cur)))
		cur = NULL;

	/*
	 * Because we have preemption enabled we can get migrated around and
	 * end try selecting ourselves (current == env->p) as a swap candidate.
	 */
	if (cur == env->p)
		goto unlock;

	if (!cur) {
		if (maymove && moveimp >= env->best_imp)
			goto assign;
		else
			goto unlock;
	}

	/*
	 * "imp" is the fault differential for the source task between the
	 * source and destination node. Calculate the total differential for
	 * the source task and potential destination task. The more negative
	 * the value is, the more remote accesses that would be expected to
	 * be incurred if the tasks were swapped.
	 */
	/* Skip this swap candidate if cannot move to the source cpu */
	if (!cpumask_test_cpu(env->src_cpu, cur->cpus_ptr))
		goto unlock;

	/*
	 * If dst and source tasks are in the same NUMA group, or not
	 * in any group then look only at task weights.
	 */
	cur_ng = rcu_dereference(cur->numa_group);
	if (cur_ng == p_ng) {
		imp = taskimp + task_weight(cur, env->src_nid, dist) -
		      task_weight(cur, env->dst_nid, dist);
		/*
		 * Add some hysteresis to prevent swapping the
		 * tasks within a group over tiny differences.
		 */
		if (cur_ng)
			imp -= imp / 16;
	} else {
		/*
		 * Compare the group weights. If a task is all by itself
		 * (not part of a group), use the task weight instead.
		 */
		if (cur_ng && p_ng)
			imp += group_weight(cur, env->src_nid, dist) -
			       group_weight(cur, env->dst_nid, dist);
		else
			imp += task_weight(cur, env->src_nid, dist) -
			       task_weight(cur, env->dst_nid, dist);
	}

	if (maymove && moveimp > imp && moveimp > env->best_imp) {
		imp = moveimp;
		cur = NULL;
		goto assign;
	}

	/*
	 * If the NUMA importance is less than SMALLIMP,
	 * task migration might only result in ping pong
	 * of tasks and also hurt performance due to cache
	 * misses.
	 */
	if (imp < SMALLIMP || imp <= env->best_imp + SMALLIMP / 2)
		goto unlock;

	/*
	 * In the overloaded case, try and keep the load balanced.
	 */
	load = task_h_load(env->p) - task_h_load(cur);
	if (!load)
		goto assign;

	dst_load = env->dst_stats.load + load;
	src_load = env->src_stats.load - load;

	if (load_too_imbalanced(src_load, dst_load, env))
		goto unlock;

assign:
	/*
	 * One idle CPU per node is evaluated for a task numa move.
	 * Call select_idle_sibling to maybe find a better one.
	 */
	if (!cur) {
		/*
		 * select_idle_siblings() uses an per-CPU cpumask that
		 * can be used from IRQ context.
		 */
		local_irq_disable();
		env->dst_cpu = select_idle_sibling(env->p, env->src_cpu,
						   env->dst_cpu);
		local_irq_enable();
	}

	task_numa_assign(env, cur, imp);
unlock:
	rcu_read_unlock();
}

static void task_numa_find_cpu(struct task_numa_env *env,
				long taskimp, long groupimp)
{
	long src_load, dst_load, load;
	bool maymove = false;
	int cpu;

	load = task_h_load(env->p);
	dst_load = env->dst_stats.load + load;
	src_load = env->src_stats.load - load;

	/*
	 * If the improvement from just moving env->p direction is better
	 * than swapping tasks around, check if a move is possible.
	 */
	maymove = !load_too_imbalanced(src_load, dst_load, env);

	for_each_cpu(cpu, cpumask_of_node(env->dst_nid)) {
		/* Skip this CPU if the source task cannot migrate */
		if (!cpumask_test_cpu(cpu, env->p->cpus_ptr))
			continue;

		env->dst_cpu = cpu;
		task_numa_compare(env, taskimp, groupimp, maymove);
	}
}

static int task_numa_migrate(struct task_struct *p)
{
	struct task_numa_env env = {
		.p = p,

		.src_cpu = task_cpu(p),
		.src_nid = task_node(p),

		.imbalance_pct = 112,

		.best_task = NULL,
		.best_imp = 0,
		.best_cpu = -1,
	};
	unsigned long taskweight, groupweight;
	struct sched_domain *sd;
	long taskimp, groupimp;
	struct numa_group *ng;
	struct rq *best_rq;
	int nid, ret, dist;

	/*
	 * Pick the lowest SD_NUMA domain, as that would have the smallest
	 * imbalance and would be the first to start moving tasks about.
	 *
	 * And we want to avoid any moving of tasks about, as that would create
	 * random movement of tasks -- counter the numa conditions we're trying
	 * to satisfy here.
	 */
	rcu_read_lock();
	sd = rcu_dereference(per_cpu(sd_numa, env.src_cpu));
	if (sd)
		env.imbalance_pct = 100 + (sd->imbalance_pct - 100) / 2;
	rcu_read_unlock();

	/*
	 * Cpusets can break the scheduler domain tree into smaller
	 * balance domains, some of which do not cross NUMA boundaries.
	 * Tasks that are "trapped" in such domains cannot be migrated
	 * elsewhere, so there is no point in (re)trying.
	 */
	if (unlikely(!sd)) {
		sched_setnuma(p, task_node(p));
		return -EINVAL;
	}

	env.dst_nid = p->numa_preferred_nid;
	dist = env.dist = node_distance(env.src_nid, env.dst_nid);
	taskweight = task_weight(p, env.src_nid, dist);
	groupweight = group_weight(p, env.src_nid, dist);
	update_numa_stats(&env.src_stats, env.src_nid);
	taskimp = task_weight(p, env.dst_nid, dist) - taskweight;
	groupimp = group_weight(p, env.dst_nid, dist) - groupweight;
	update_numa_stats(&env.dst_stats, env.dst_nid);

	/* Try to find a spot on the preferred nid. */
	task_numa_find_cpu(&env, taskimp, groupimp);

	/*
	 * Look at other nodes in these cases:
	 * - there is no space available on the preferred_nid
	 * - the task is part of a numa_group that is interleaved across
	 *   multiple NUMA nodes; in order to better consolidate the group,
	 *   we need to check other locations.
	 */
	ng = deref_curr_numa_group(p);
	if (env.best_cpu == -1 || (ng && ng->active_nodes > 1)) {
		for_each_online_node(nid) {
			if (nid == env.src_nid || nid == p->numa_preferred_nid)
				continue;

			dist = node_distance(env.src_nid, env.dst_nid);
			if (sched_numa_topology_type == NUMA_BACKPLANE &&
						dist != env.dist) {
				taskweight = task_weight(p, env.src_nid, dist);
				groupweight = group_weight(p, env.src_nid, dist);
			}

			/* Only consider nodes where both task and groups benefit */
			taskimp = task_weight(p, nid, dist) - taskweight;
			groupimp = group_weight(p, nid, dist) - groupweight;
			if (taskimp < 0 && groupimp < 0)
				continue;

			env.dist = dist;
			env.dst_nid = nid;
			update_numa_stats(&env.dst_stats, env.dst_nid);
			task_numa_find_cpu(&env, taskimp, groupimp);
		}
	}

	/*
	 * If the task is part of a workload that spans multiple NUMA nodes,
	 * and is migrating into one of the workload's active nodes, remember
	 * this node as the task's preferred numa node, so the workload can
	 * settle down.
	 * A task that migrated to a second choice node will be better off
	 * trying for a better one later. Do not set the preferred node here.
	 */
	if (ng) {
		if (env.best_cpu == -1)
			nid = env.src_nid;
		else
			nid = cpu_to_node(env.best_cpu);

		if (nid != p->numa_preferred_nid)
			sched_setnuma(p, nid);
	}

	/* No better CPU than the current one was found. */
	if (env.best_cpu == -1)
		return -EAGAIN;

	best_rq = cpu_rq(env.best_cpu);
	if (env.best_task == NULL) {
		ret = migrate_task_to(p, env.best_cpu);
		WRITE_ONCE(best_rq->numa_migrate_on, 0);
		if (ret != 0)
			trace_sched_stick_numa(p, env.src_cpu, env.best_cpu);
		return ret;
	}

	ret = migrate_swap(p, env.best_task, env.best_cpu, env.src_cpu);
	WRITE_ONCE(best_rq->numa_migrate_on, 0);

	if (ret != 0)
		trace_sched_stick_numa(p, env.src_cpu, task_cpu(env.best_task));
	put_task_struct(env.best_task);
	return ret;
}

/* Attempt to migrate a task to a CPU on the preferred node. */
static void numa_migrate_preferred(struct task_struct *p)
{
	unsigned long interval = HZ;

	/* This task has no NUMA fault statistics yet */
	if (unlikely(p->numa_preferred_nid == NUMA_NO_NODE || !p->numa_faults))
		return;

	/* Periodically retry migrating the task to the preferred node */
	interval = min(interval, msecs_to_jiffies(p->numa_scan_period) / 16);
	p->numa_migrate_retry = jiffies + interval;

	/* Success if task is already running on preferred CPU */
	if (task_node(p) == p->numa_preferred_nid)
		return;

	/* Otherwise, try migrate to a CPU on the preferred node */
	task_numa_migrate(p);
}

/*
 * Find out how many nodes on the workload is actively running on. Do this by
 * tracking the nodes from which NUMA hinting faults are triggered. This can
 * be different from the set of nodes where the workload's memory is currently
 * located.
 */
static void numa_group_count_active_nodes(struct numa_group *numa_group)
{
	unsigned long faults, max_faults = 0;
	int nid, active_nodes = 0;

	for_each_online_node(nid) {
		faults = group_faults_cpu(numa_group, nid);
		if (faults > max_faults)
			max_faults = faults;
	}

	for_each_online_node(nid) {
		faults = group_faults_cpu(numa_group, nid);
		if (faults * ACTIVE_NODE_FRACTION > max_faults)
			active_nodes++;
	}

	numa_group->max_faults_cpu = max_faults;
	numa_group->active_nodes = active_nodes;
}

/*
 * When adapting the scan rate, the period is divided into NUMA_PERIOD_SLOTS
 * increments. The more local the fault statistics are, the higher the scan
 * period will be for the next scan window. If local/(local+remote) ratio is
 * below NUMA_PERIOD_THRESHOLD (where range of ratio is 1..NUMA_PERIOD_SLOTS)
 * the scan period will decrease. Aim for 70% local accesses.
 */
#define NUMA_PERIOD_SLOTS 10
#define NUMA_PERIOD_THRESHOLD 7

/*
 * Increase the scan period (slow down scanning) if the majority of
 * our memory is already on our local node, or if the majority of
 * the page accesses are shared with other processes.
 * Otherwise, decrease the scan period.
 */
static void update_task_scan_period(struct task_struct *p,
			unsigned long shared, unsigned long private)
{
	unsigned int period_slot;
	int lr_ratio, ps_ratio;
	int diff;

	unsigned long remote = p->numa_faults_locality[0];
	unsigned long local = p->numa_faults_locality[1];

	/*
	 * If there were no record hinting faults then either the task is
	 * completely idle or all activity is areas that are not of interest
	 * to automatic numa balancing. Related to that, if there were failed
	 * migration then it implies we are migrating too quickly or the local
	 * node is overloaded. In either case, scan slower
	 */
	if (local + shared == 0 || p->numa_faults_locality[2]) {
		p->numa_scan_period = min(p->numa_scan_period_max,
			p->numa_scan_period << 1);

		p->mm->numa_next_scan = jiffies +
			msecs_to_jiffies(p->numa_scan_period);

		return;
	}

	/*
	 * Prepare to scale scan period relative to the current period.
	 *	 == NUMA_PERIOD_THRESHOLD scan period stays the same
	 *       <  NUMA_PERIOD_THRESHOLD scan period decreases (scan faster)
	 *	 >= NUMA_PERIOD_THRESHOLD scan period increases (scan slower)
	 */
	period_slot = DIV_ROUND_UP(p->numa_scan_period, NUMA_PERIOD_SLOTS);
	lr_ratio = (local * NUMA_PERIOD_SLOTS) / (local + remote);
	ps_ratio = (private * NUMA_PERIOD_SLOTS) / (private + shared);

	if (ps_ratio >= NUMA_PERIOD_THRESHOLD) {
		/*
		 * Most memory accesses are local. There is no need to
		 * do fast NUMA scanning, since memory is already local.
		 */
		int slot = ps_ratio - NUMA_PERIOD_THRESHOLD;
		if (!slot)
			slot = 1;
		diff = slot * period_slot;
	} else if (lr_ratio >= NUMA_PERIOD_THRESHOLD) {
		/*
		 * Most memory accesses are shared with other tasks.
		 * There is no point in continuing fast NUMA scanning,
		 * since other tasks may just move the memory elsewhere.
		 */
		int slot = lr_ratio - NUMA_PERIOD_THRESHOLD;
		if (!slot)
			slot = 1;
		diff = slot * period_slot;
	} else {
		/*
		 * Private memory faults exceed (SLOTS-THRESHOLD)/SLOTS,
		 * yet they are not on the local NUMA node. Speed up
		 * NUMA scanning to get the memory moved over.
		 */
		int ratio = max(lr_ratio, ps_ratio);
		diff = -(NUMA_PERIOD_THRESHOLD - ratio) * period_slot;
	}

	p->numa_scan_period = clamp(p->numa_scan_period + diff,
			task_scan_min(p), task_scan_max(p));
	memset(p->numa_faults_locality, 0, sizeof(p->numa_faults_locality));
}

/*
 * Get the fraction of time the task has been running since the last
 * NUMA placement cycle. The scheduler keeps similar statistics, but
 * decays those on a 32ms period, which is orders of magnitude off
 * from the dozens-of-seconds NUMA balancing period. Use the scheduler
 * stats only if the task is so new there are no NUMA statistics yet.
 */
static u64 numa_get_avg_runtime(struct task_struct *p, u64 *period)
{
	u64 runtime, delta, now;
	/* Use the start of this time slice to avoid calculations. */
	now = p->se.exec_start;
	runtime = p->se.sum_exec_runtime;

	if (p->last_task_numa_placement) {
		delta = runtime - p->last_sum_exec_runtime;
		*period = now - p->last_task_numa_placement;

		/* Avoid time going backwards, prevent potential divide error: */
		if (unlikely((s64)*period < 0))
			*period = 0;
	} else {
		delta = p->se.avg.load_sum;
		*period = LOAD_AVG_MAX;
	}

	p->last_sum_exec_runtime = runtime;
	p->last_task_numa_placement = now;

	return delta;
}

/*
 * Determine the preferred nid for a task in a numa_group. This needs to
 * be done in a way that produces consistent results with group_weight,
 * otherwise workloads might not converge.
 */
static int preferred_group_nid(struct task_struct *p, int nid)
{
	nodemask_t nodes;
	int dist;

	/* Direct connections between all NUMA nodes. */
	if (sched_numa_topology_type == NUMA_DIRECT)
		return nid;

	/*
	 * On a system with glueless mesh NUMA topology, group_weight
	 * scores nodes according to the number of NUMA hinting faults on
	 * both the node itself, and on nearby nodes.
	 */
	if (sched_numa_topology_type == NUMA_GLUELESS_MESH) {
		unsigned long score, max_score = 0;
		int node, max_node = nid;

		dist = sched_max_numa_distance;

		for_each_online_node(node) {
			score = group_weight(p, node, dist);
			if (score > max_score) {
				max_score = score;
				max_node = node;
			}
		}
		return max_node;
	}

	/*
	 * Finding the preferred nid in a system with NUMA backplane
	 * interconnect topology is more involved. The goal is to locate
	 * tasks from numa_groups near each other in the system, and
	 * untangle workloads from different sides of the system. This requires
	 * searching down the hierarchy of node groups, recursively searching
	 * inside the highest scoring group of nodes. The nodemask tricks
	 * keep the complexity of the search down.
	 */
	nodes = node_online_map;
	for (dist = sched_max_numa_distance; dist > LOCAL_DISTANCE; dist--) {
		unsigned long max_faults = 0;
		nodemask_t max_group = NODE_MASK_NONE;
		int a, b;

		/* Are there nodes at this distance from each other? */
		if (!find_numa_distance(dist))
			continue;

		for_each_node_mask(a, nodes) {
			unsigned long faults = 0;
			nodemask_t this_group;
			nodes_clear(this_group);

			/* Sum group's NUMA faults; includes a==b case. */
			for_each_node_mask(b, nodes) {
				if (node_distance(a, b) < dist) {
					faults += group_faults(p, b);
					node_set(b, this_group);
					node_clear(b, nodes);
				}
			}

			/* Remember the top group. */
			if (faults > max_faults) {
				max_faults = faults;
				max_group = this_group;
				/*
				 * subtle: at the smallest distance there is
				 * just one node left in each "group", the
				 * winner is the preferred nid.
				 */
				nid = a;
			}
		}
		/* Next round, evaluate the nodes within max_group. */
		if (!max_faults)
			break;
		nodes = max_group;
	}
	return nid;
}

static void task_numa_placement(struct task_struct *p)
{
	int seq, nid, max_nid = NUMA_NO_NODE;
	unsigned long max_faults = 0;
	unsigned long fault_types[2] = { 0, 0 };
	unsigned long total_faults;
	u64 runtime, period;
	spinlock_t *group_lock = NULL;
	struct numa_group *ng;

	/*
	 * The p->mm->numa_scan_seq field gets updated without
	 * exclusive access. Use READ_ONCE() here to ensure
	 * that the field is read in a single access:
	 */
	seq = READ_ONCE(p->mm->numa_scan_seq);
	if (p->numa_scan_seq == seq)
		return;
	p->numa_scan_seq = seq;
	p->numa_scan_period_max = task_scan_max(p);

	total_faults = p->numa_faults_locality[0] +
		       p->numa_faults_locality[1];
	runtime = numa_get_avg_runtime(p, &period);

	/* If the task is part of a group prevent parallel updates to group stats */
	ng = deref_curr_numa_group(p);
	if (ng) {
		group_lock = &ng->lock;
		spin_lock_irq(group_lock);
	}

	/* Find the node with the highest number of faults */
	for_each_online_node(nid) {
		/* Keep track of the offsets in numa_faults array */
		int mem_idx, membuf_idx, cpu_idx, cpubuf_idx;
		unsigned long faults = 0, group_faults = 0;
		int priv;

		for (priv = 0; priv < NR_NUMA_HINT_FAULT_TYPES; priv++) {
			long diff, f_diff, f_weight;

			mem_idx = task_faults_idx(NUMA_MEM, nid, priv);
			membuf_idx = task_faults_idx(NUMA_MEMBUF, nid, priv);
			cpu_idx = task_faults_idx(NUMA_CPU, nid, priv);
			cpubuf_idx = task_faults_idx(NUMA_CPUBUF, nid, priv);

			/* Decay existing window, copy faults since last scan */
			diff = p->numa_faults[membuf_idx] - p->numa_faults[mem_idx] / 2;
			fault_types[priv] += p->numa_faults[membuf_idx];
			p->numa_faults[membuf_idx] = 0;

			/*
			 * Normalize the faults_from, so all tasks in a group
			 * count according to CPU use, instead of by the raw
			 * number of faults. Tasks with little runtime have
			 * little over-all impact on throughput, and thus their
			 * faults are less important.
			 */
			f_weight = div64_u64(runtime << 16, period + 1);
			f_weight = (f_weight * p->numa_faults[cpubuf_idx]) /
				   (total_faults + 1);
			f_diff = f_weight - p->numa_faults[cpu_idx] / 2;
			p->numa_faults[cpubuf_idx] = 0;

			p->numa_faults[mem_idx] += diff;
			p->numa_faults[cpu_idx] += f_diff;
			faults += p->numa_faults[mem_idx];
			p->total_numa_faults += diff;
			if (ng) {
				/*
				 * safe because we can only change our own group
				 *
				 * mem_idx represents the offset for a given
				 * nid and priv in a specific region because it
				 * is at the beginning of the numa_faults array.
				 */
				ng->faults[mem_idx] += diff;
				ng->faults_cpu[mem_idx] += f_diff;
				ng->total_faults += diff;
				group_faults += ng->faults[mem_idx];
			}
		}

		if (!ng) {
			if (faults > max_faults) {
				max_faults = faults;
				max_nid = nid;
			}
		} else if (group_faults > max_faults) {
			max_faults = group_faults;
			max_nid = nid;
		}
	}

	if (ng) {
		numa_group_count_active_nodes(ng);
		spin_unlock_irq(group_lock);
		max_nid = preferred_group_nid(p, max_nid);
	}

	if (max_faults) {
		/* Set the new preferred node */
		if (max_nid != p->numa_preferred_nid)
			sched_setnuma(p, max_nid);
	}

	update_task_scan_period(p, fault_types[0], fault_types[1]);
}

static inline int get_numa_group(struct numa_group *grp)
{
	return refcount_inc_not_zero(&grp->refcount);
}

static inline void put_numa_group(struct numa_group *grp)
{
	if (refcount_dec_and_test(&grp->refcount))
		kfree_rcu(grp, rcu);
}

static void task_numa_group(struct task_struct *p, int cpupid, int flags,
			int *priv)
{
	struct numa_group *grp, *my_grp;
	struct task_struct *tsk;
	bool join = false;
	int cpu = cpupid_to_cpu(cpupid);
	int i;

	if (unlikely(!deref_curr_numa_group(p))) {
		unsigned int size = sizeof(struct numa_group) +
				    4*nr_node_ids*sizeof(unsigned long);

		grp = kzalloc(size, GFP_KERNEL | __GFP_NOWARN);
		if (!grp)
			return;

		refcount_set(&grp->refcount, 1);
		grp->active_nodes = 1;
		grp->max_faults_cpu = 0;
		spin_lock_init(&grp->lock);
		grp->gid = p->pid;
		/* Second half of the array tracks nids where faults happen */
		grp->faults_cpu = grp->faults + NR_NUMA_HINT_FAULT_TYPES *
						nr_node_ids;

		for (i = 0; i < NR_NUMA_HINT_FAULT_STATS * nr_node_ids; i++)
			grp->faults[i] = p->numa_faults[i];

		grp->total_faults = p->total_numa_faults;

		grp->nr_tasks++;
		rcu_assign_pointer(p->numa_group, grp);
	}

	rcu_read_lock();
	tsk = READ_ONCE(cpu_rq(cpu)->curr);

	if (!cpupid_match_pid(tsk, cpupid))
		goto no_join;

	grp = rcu_dereference(tsk->numa_group);
	if (!grp)
		goto no_join;

	my_grp = deref_curr_numa_group(p);
	if (grp == my_grp)
		goto no_join;

	/*
	 * Only join the other group if its bigger; if we're the bigger group,
	 * the other task will join us.
	 */
	if (my_grp->nr_tasks > grp->nr_tasks)
		goto no_join;

	/*
	 * Tie-break on the grp address.
	 */
	if (my_grp->nr_tasks == grp->nr_tasks && my_grp > grp)
		goto no_join;

	/* Always join threads in the same process. */
	if (tsk->mm == current->mm)
		join = true;

	/* Simple filter to avoid false positives due to PID collisions */
	if (flags & TNF_SHARED)
		join = true;

	/* Update priv based on whether false sharing was detected */
	*priv = !join;

	if (join && !get_numa_group(grp))
		goto no_join;

	rcu_read_unlock();

	if (!join)
		return;

	BUG_ON(irqs_disabled());
	double_lock_irq(&my_grp->lock, &grp->lock);

	for (i = 0; i < NR_NUMA_HINT_FAULT_STATS * nr_node_ids; i++) {
		my_grp->faults[i] -= p->numa_faults[i];
		grp->faults[i] += p->numa_faults[i];
	}
	my_grp->total_faults -= p->total_numa_faults;
	grp->total_faults += p->total_numa_faults;

	my_grp->nr_tasks--;
	grp->nr_tasks++;

	spin_unlock(&my_grp->lock);
	spin_unlock_irq(&grp->lock);

	rcu_assign_pointer(p->numa_group, grp);

	put_numa_group(my_grp);
	return;

no_join:
	rcu_read_unlock();
	return;
}

/*
 * Get rid of NUMA staticstics associated with a task (either current or dead).
 * If @final is set, the task is dead and has reached refcount zero, so we can
 * safely free all relevant data structures. Otherwise, there might be
 * concurrent reads from places like load balancing and procfs, and we should
 * reset the data back to default state without freeing ->numa_faults.
 */
void task_numa_free(struct task_struct *p, bool final)
{
	/* safe: p either is current or is being freed by current */
	struct numa_group *grp = rcu_dereference_raw(p->numa_group);
	unsigned long *numa_faults = p->numa_faults;
	unsigned long flags;
	int i;

	if (!numa_faults)
		return;

	if (grp) {
		spin_lock_irqsave(&grp->lock, flags);
		for (i = 0; i < NR_NUMA_HINT_FAULT_STATS * nr_node_ids; i++)
			grp->faults[i] -= p->numa_faults[i];
		grp->total_faults -= p->total_numa_faults;

		grp->nr_tasks--;
		spin_unlock_irqrestore(&grp->lock, flags);
		RCU_INIT_POINTER(p->numa_group, NULL);
		put_numa_group(grp);
	}

	if (final) {
		p->numa_faults = NULL;
		kfree(numa_faults);
	} else {
		p->total_numa_faults = 0;
		for (i = 0; i < NR_NUMA_HINT_FAULT_STATS * nr_node_ids; i++)
			numa_faults[i] = 0;
	}
}

/*
 * Got a PROT_NONE fault for a page on @node.
 */
void task_numa_fault(int last_cpupid, int mem_node, int pages, int flags)
{
	struct task_struct *p = current;
	bool migrated = flags & TNF_MIGRATED;
	int cpu_node = task_node(current);
	int local = !!(flags & TNF_FAULT_LOCAL);
	struct numa_group *ng;
	int priv;

	if (!static_branch_likely(&sched_numa_balancing))
		return;

	/* for example, ksmd faulting in a user's mm */
	if (!p->mm)
		return;

	/* Allocate buffer to track faults on a per-node basis */
	if (unlikely(!p->numa_faults)) {
		int size = sizeof(*p->numa_faults) *
			   NR_NUMA_HINT_FAULT_BUCKETS * nr_node_ids;

		p->numa_faults = kzalloc(size, GFP_KERNEL|__GFP_NOWARN);
		if (!p->numa_faults)
			return;

		p->total_numa_faults = 0;
		memset(p->numa_faults_locality, 0, sizeof(p->numa_faults_locality));
	}

	/*
	 * First accesses are treated as private, otherwise consider accesses
	 * to be private if the accessing pid has not changed
	 */
	if (unlikely(last_cpupid == (-1 & LAST_CPUPID_MASK))) {
		priv = 1;
	} else {
		priv = cpupid_match_pid(p, last_cpupid);
		if (!priv && !(flags & TNF_NO_GROUP))
			task_numa_group(p, last_cpupid, flags, &priv);
	}

	/*
	 * If a workload spans multiple NUMA nodes, a shared fault that
	 * occurs wholly within the set of nodes that the workload is
	 * actively using should be counted as local. This allows the
	 * scan rate to slow down when a workload has settled down.
	 */
	ng = deref_curr_numa_group(p);
	if (!priv && !local && ng && ng->active_nodes > 1 &&
				numa_is_active_node(cpu_node, ng) &&
				numa_is_active_node(mem_node, ng))
		local = 1;

	/*
	 * Retry to migrate task to preferred node periodically, in case it
	 * previously failed, or the scheduler moved us.
	 */
	if (time_after(jiffies, p->numa_migrate_retry)) {
		task_numa_placement(p);
		numa_migrate_preferred(p);
	}

	if (migrated)
		p->numa_pages_migrated += pages;
	if (flags & TNF_MIGRATE_FAIL)
		p->numa_faults_locality[2] += pages;

	p->numa_faults[task_faults_idx(NUMA_MEMBUF, mem_node, priv)] += pages;
	p->numa_faults[task_faults_idx(NUMA_CPUBUF, cpu_node, priv)] += pages;
	p->numa_faults_locality[local] += pages;
}

static void reset_ptenuma_scan(struct task_struct *p)
{
	/*
	 * We only did a read acquisition of the mmap sem, so
	 * p->mm->numa_scan_seq is written to without exclusive access
	 * and the update is not guaranteed to be atomic. That's not
	 * much of an issue though, since this is just used for
	 * statistical sampling. Use READ_ONCE/WRITE_ONCE, which are not
	 * expensive, to avoid any form of compiler optimizations:
	 */
	WRITE_ONCE(p->mm->numa_scan_seq, READ_ONCE(p->mm->numa_scan_seq) + 1);
	p->mm->numa_scan_offset = 0;
}

/*
 * The expensive part of numa migration is done from task_work context.
 * Triggered from task_tick_numa().
 */
static void task_numa_work(struct callback_head *work)
{
	unsigned long migrate, next_scan, now = jiffies;
	struct task_struct *p = current;
	struct mm_struct *mm = p->mm;
	u64 runtime = p->se.sum_exec_runtime;
	struct vm_area_struct *vma;
	unsigned long start, end;
	unsigned long nr_pte_updates = 0;
	long pages, virtpages;

	SCHED_WARN_ON(p != container_of(work, struct task_struct, numa_work));

	work->next = work;
	/*
	 * Who cares about NUMA placement when they're dying.
	 *
	 * NOTE: make sure not to dereference p->mm before this check,
	 * exit_task_work() happens _after_ exit_mm() so we could be called
	 * without p->mm even though we still had it when we enqueued this
	 * work.
	 */
	if (p->flags & PF_EXITING)
		return;

	if (!mm->numa_next_scan) {
		mm->numa_next_scan = now +
			msecs_to_jiffies(sysctl_numa_balancing_scan_delay);
	}

	/*
	 * Enforce maximal scan/migration frequency..
	 */
	migrate = mm->numa_next_scan;
	if (time_before(now, migrate))
		return;

	if (p->numa_scan_period == 0) {
		p->numa_scan_period_max = task_scan_max(p);
		p->numa_scan_period = task_scan_start(p);
	}

	next_scan = now + msecs_to_jiffies(p->numa_scan_period);
	if (cmpxchg(&mm->numa_next_scan, migrate, next_scan) != migrate)
		return;

	/*
	 * Delay this task enough that another task of this mm will likely win
	 * the next time around.
	 */
	p->node_stamp += 2 * TICK_NSEC;

	start = mm->numa_scan_offset;
	pages = sysctl_numa_balancing_scan_size;
	pages <<= 20 - PAGE_SHIFT; /* MB in pages */
	virtpages = pages * 8;	   /* Scan up to this much virtual space */
	if (!pages)
		return;


	if (!down_read_trylock(&mm->mmap_sem))
		return;
	vma = find_vma(mm, start);
	if (!vma) {
		reset_ptenuma_scan(p);
		start = 0;
		vma = mm->mmap;
	}
	for (; vma; vma = vma->vm_next) {
		if (!vma_migratable(vma) || !vma_policy_mof(vma) ||
			is_vm_hugetlb_page(vma) || (vma->vm_flags & VM_MIXEDMAP)) {
			continue;
		}

		/*
		 * Shared library pages mapped by multiple processes are not
		 * migrated as it is expected they are cache replicated. Avoid
		 * hinting faults in read-only file-backed mappings or the vdso
		 * as migrating the pages will be of marginal benefit.
		 */
		if (!vma->vm_mm ||
		    (vma->vm_file && (vma->vm_flags & (VM_READ|VM_WRITE)) == (VM_READ)))
			continue;

		/*
		 * Skip inaccessible VMAs to avoid any confusion between
		 * PROT_NONE and NUMA hinting ptes
		 */
		if (!(vma->vm_flags & (VM_READ | VM_EXEC | VM_WRITE)))
			continue;

		do {
			start = max(start, vma->vm_start);
			end = ALIGN(start + (pages << PAGE_SHIFT), HPAGE_SIZE);
			end = min(end, vma->vm_end);
			nr_pte_updates = change_prot_numa(vma, start, end);

			/*
			 * Try to scan sysctl_numa_balancing_size worth of
			 * hpages that have at least one present PTE that
			 * is not already pte-numa. If the VMA contains
			 * areas that are unused or already full of prot_numa
			 * PTEs, scan up to virtpages, to skip through those
			 * areas faster.
			 */
			if (nr_pte_updates)
				pages -= (end - start) >> PAGE_SHIFT;
			virtpages -= (end - start) >> PAGE_SHIFT;

			start = end;
			if (pages <= 0 || virtpages <= 0)
				goto out;

			cond_resched();
		} while (end != vma->vm_end);
	}

out:
	/*
	 * It is possible to reach the end of the VMA list but the last few
	 * VMAs are not guaranteed to the vma_migratable. If they are not, we
	 * would find the !migratable VMA on the next scan but not reset the
	 * scanner to the start so check it now.
	 */
	if (vma)
		mm->numa_scan_offset = start;
	else
		reset_ptenuma_scan(p);
	up_read(&mm->mmap_sem);

	/*
	 * Make sure tasks use at least 32x as much time to run other code
	 * than they used here, to limit NUMA PTE scanning overhead to 3% max.
	 * Usually update_task_scan_period slows down scanning enough; on an
	 * overloaded system we need to limit overhead on a per task basis.
	 */
	if (unlikely(p->se.sum_exec_runtime != runtime)) {
		u64 diff = p->se.sum_exec_runtime - runtime;
		p->node_stamp += 32 * diff;
	}
}

void init_numa_balancing(unsigned long clone_flags, struct task_struct *p)
{
	int mm_users = 0;
	struct mm_struct *mm = p->mm;

	if (mm) {
		mm_users = atomic_read(&mm->mm_users);
		if (mm_users == 1) {
			mm->numa_next_scan = jiffies + msecs_to_jiffies(sysctl_numa_balancing_scan_delay);
			mm->numa_scan_seq = 0;
		}
	}
	p->node_stamp			= 0;
	p->numa_scan_seq		= mm ? mm->numa_scan_seq : 0;
	p->numa_scan_period		= sysctl_numa_balancing_scan_delay;
	/* Protect against double add, see task_tick_numa and task_numa_work */
	p->numa_work.next		= &p->numa_work;
	p->numa_faults			= NULL;
	RCU_INIT_POINTER(p->numa_group, NULL);
	p->last_task_numa_placement	= 0;
	p->last_sum_exec_runtime	= 0;

	init_task_work(&p->numa_work, task_numa_work);

	/* New address space, reset the preferred nid */
	if (!(clone_flags & CLONE_VM)) {
		p->numa_preferred_nid = NUMA_NO_NODE;
		return;
	}

	/*
	 * New thread, keep existing numa_preferred_nid which should be copied
	 * already by arch_dup_task_struct but stagger when scans start.
	 */
	if (mm) {
		unsigned int delay;

		delay = min_t(unsigned int, task_scan_max(current),
			current->numa_scan_period * mm_users * NSEC_PER_MSEC);
		delay += 2 * TICK_NSEC;
		p->node_stamp = delay;
	}
}

/*
 * Drive the periodic memory faults..
 */
static void task_tick_numa(struct rq *rq, struct task_struct *curr)
{
	struct callback_head *work = &curr->numa_work;
	u64 period, now;

	/*
	 * We don't care about NUMA placement if we don't have memory.
	 */
	if (!curr->mm || (curr->flags & PF_EXITING) || work->next != work)
		return;

	/*
	 * Using runtime rather than walltime has the dual advantage that
	 * we (mostly) drive the selection from busy threads and that the
	 * task needs to have done some actual work before we bother with
	 * NUMA placement.
	 */
	now = curr->se.sum_exec_runtime;
	period = (u64)curr->numa_scan_period * NSEC_PER_MSEC;

	if (now > curr->node_stamp + period) {
		if (!curr->node_stamp)
			curr->numa_scan_period = task_scan_start(curr);
		curr->node_stamp += period;

		if (!time_before(jiffies, curr->mm->numa_next_scan))
			task_work_add(curr, work, true);
	}
}

static void update_scan_period(struct task_struct *p, int new_cpu)
{
	int src_nid = cpu_to_node(task_cpu(p));
	int dst_nid = cpu_to_node(new_cpu);

	if (!static_branch_likely(&sched_numa_balancing))
		return;

	if (!p->mm || !p->numa_faults || (p->flags & PF_EXITING))
		return;

	if (src_nid == dst_nid)
		return;

	/*
	 * Allow resets if faults have been trapped before one scan
	 * has completed. This is most likely due to a new task that
	 * is pulled cross-node due to wakeups or load balancing.
	 */
	if (p->numa_scan_seq) {
		/*
		 * Avoid scan adjustments if moving to the preferred
		 * node or if the task was not previously running on
		 * the preferred node.
		 */
		if (dst_nid == p->numa_preferred_nid ||
		    (p->numa_preferred_nid != NUMA_NO_NODE &&
			src_nid != p->numa_preferred_nid))
			return;
	}

	p->numa_scan_period = task_scan_start(p);
}

#else
static void task_tick_numa(struct rq *rq, struct task_struct *curr)
{
}

static inline void account_numa_enqueue(struct rq *rq, struct task_struct *p)
{
}

static inline void account_numa_dequeue(struct rq *rq, struct task_struct *p)
{
}

static inline void update_scan_period(struct task_struct *p, int new_cpu)
{
}

#endif /* CONFIG_NUMA_BALANCING */

static void
account_entity_enqueue(struct cfs_rq *cfs_rq, struct sched_entity *se)
{
	update_load_add(&cfs_rq->load, se->load.weight);
#ifdef CONFIG_SMP
	if (entity_is_task(se)) {
		struct rq *rq = rq_of(cfs_rq);

		account_numa_enqueue(rq, task_of(se));
		list_add(&se->group_node, &rq->cfs_tasks);
	}
#endif
	cfs_rq->nr_running++;
}

static void
account_entity_dequeue(struct cfs_rq *cfs_rq, struct sched_entity *se)
{
	update_load_sub(&cfs_rq->load, se->load.weight);
#ifdef CONFIG_SMP
	if (entity_is_task(se)) {
		account_numa_dequeue(rq_of(cfs_rq), task_of(se));
		list_del_init(&se->group_node);
	}
#endif
	cfs_rq->nr_running--;
}

/*
 * Signed add and clamp on underflow.
 *
 * Explicitly do a load-store to ensure the intermediate value never hits
 * memory. This allows lockless observations without ever seeing the negative
 * values.
 */
#define add_positive(_ptr, _val) do {                           \
	typeof(_ptr) ptr = (_ptr);                              \
	typeof(_val) val = (_val);                              \
	typeof(*ptr) res, var = READ_ONCE(*ptr);                \
								\
	res = var + val;                                        \
								\
	if (val < 0 && res > var)                               \
		res = 0;                                        \
								\
	WRITE_ONCE(*ptr, res);                                  \
} while (0)

/*
 * Unsigned subtract and clamp on underflow.
 *
 * Explicitly do a load-store to ensure the intermediate value never hits
 * memory. This allows lockless observations without ever seeing the negative
 * values.
 */
#define sub_positive(_ptr, _val) do {				\
	typeof(_ptr) ptr = (_ptr);				\
	typeof(*ptr) val = (_val);				\
	typeof(*ptr) res, var = READ_ONCE(*ptr);		\
	res = var - val;					\
	if (res > var)						\
		res = 0;					\
	WRITE_ONCE(*ptr, res);					\
} while (0)

/*
 * Remove and clamp on negative, from a local variable.
 *
 * A variant of sub_positive(), which does not use explicit load-store
 * and is thus optimized for local variable updates.
 */
#define lsub_positive(_ptr, _val) do {				\
	typeof(_ptr) ptr = (_ptr);				\
	*ptr -= min_t(typeof(*ptr), *ptr, _val);		\
} while (0)

#ifdef CONFIG_SMP
static inline void
enqueue_runnable_load_avg(struct cfs_rq *cfs_rq, struct sched_entity *se)
{
	cfs_rq->runnable_weight += se->runnable_weight;

	cfs_rq->avg.runnable_load_avg += se->avg.runnable_load_avg;
	cfs_rq->avg.runnable_load_sum += se_runnable(se) * se->avg.runnable_load_sum;
}

static inline void
dequeue_runnable_load_avg(struct cfs_rq *cfs_rq, struct sched_entity *se)
{
	cfs_rq->runnable_weight -= se->runnable_weight;

	sub_positive(&cfs_rq->avg.runnable_load_avg, se->avg.runnable_load_avg);
	sub_positive(&cfs_rq->avg.runnable_load_sum,
		     se_runnable(se) * se->avg.runnable_load_sum);
}

static inline void
enqueue_load_avg(struct cfs_rq *cfs_rq, struct sched_entity *se)
{
	cfs_rq->avg.load_avg += se->avg.load_avg;
	cfs_rq->avg.load_sum += se_weight(se) * se->avg.load_sum;
}

static inline void
dequeue_load_avg(struct cfs_rq *cfs_rq, struct sched_entity *se)
{
	sub_positive(&cfs_rq->avg.load_avg, se->avg.load_avg);
	sub_positive(&cfs_rq->avg.load_sum, se_weight(se) * se->avg.load_sum);
}
#else
static inline void
enqueue_runnable_load_avg(struct cfs_rq *cfs_rq, struct sched_entity *se) { }
static inline void
dequeue_runnable_load_avg(struct cfs_rq *cfs_rq, struct sched_entity *se) { }
static inline void
enqueue_load_avg(struct cfs_rq *cfs_rq, struct sched_entity *se) { }
static inline void
dequeue_load_avg(struct cfs_rq *cfs_rq, struct sched_entity *se) { }
#endif

static void reweight_entity(struct cfs_rq *cfs_rq, struct sched_entity *se,
			    unsigned long weight, unsigned long runnable)
{
	if (se->on_rq) {
		/* commit outstanding execution time */
		if (cfs_rq->curr == se)
			update_curr(cfs_rq);
		account_entity_dequeue(cfs_rq, se);
		dequeue_runnable_load_avg(cfs_rq, se);
	}
	dequeue_load_avg(cfs_rq, se);

	se->runnable_weight = runnable;
	update_load_set(&se->load, weight);

#ifdef CONFIG_SMP
	do {
		u32 divider = LOAD_AVG_MAX - 1024 + se->avg.period_contrib;

		se->avg.load_avg = div_u64(se_weight(se) * se->avg.load_sum, divider);
		se->avg.runnable_load_avg =
			div_u64(se_runnable(se) * se->avg.runnable_load_sum, divider);
	} while (0);
#endif

	enqueue_load_avg(cfs_rq, se);
	if (se->on_rq) {
		account_entity_enqueue(cfs_rq, se);
		enqueue_runnable_load_avg(cfs_rq, se);
	}
}

void reweight_task(struct task_struct *p, int prio)
{
	struct sched_entity *se = &p->se;
	struct cfs_rq *cfs_rq = cfs_rq_of(se);
	struct load_weight *load = &se->load;
	unsigned long weight = scale_load(sched_prio_to_weight[prio]);

	reweight_entity(cfs_rq, se, weight, weight);
	load->inv_weight = sched_prio_to_wmult[prio];
}

#ifdef CONFIG_FAIR_GROUP_SCHED
#ifdef CONFIG_SMP
/*
 * All this does is approximate the hierarchical proportion which includes that
 * global sum we all love to hate.
 *
 * That is, the weight of a group entity, is the proportional share of the
 * group weight based on the group runqueue weights. That is:
 *
 *                     tg->weight * grq->load.weight
 *   ge->load.weight = -----------------------------               (1)
 *			  \Sum grq->load.weight
 *
 * Now, because computing that sum is prohibitively expensive to compute (been
 * there, done that) we approximate it with this average stuff. The average
 * moves slower and therefore the approximation is cheaper and more stable.
 *
 * So instead of the above, we substitute:
 *
 *   grq->load.weight -> grq->avg.load_avg                         (2)
 *
 * which yields the following:
 *
 *                     tg->weight * grq->avg.load_avg
 *   ge->load.weight = ------------------------------              (3)
 *				tg->load_avg
 *
 * Where: tg->load_avg ~= \Sum grq->avg.load_avg
 *
 * That is shares_avg, and it is right (given the approximation (2)).
 *
 * The problem with it is that because the average is slow -- it was designed
 * to be exactly that of course -- this leads to transients in boundary
 * conditions. In specific, the case where the group was idle and we start the
 * one task. It takes time for our CPU's grq->avg.load_avg to build up,
 * yielding bad latency etc..
 *
 * Now, in that special case (1) reduces to:
 *
 *                     tg->weight * grq->load.weight
 *   ge->load.weight = ----------------------------- = tg->weight   (4)
 *			    grp->load.weight
 *
 * That is, the sum collapses because all other CPUs are idle; the UP scenario.
 *
 * So what we do is modify our approximation (3) to approach (4) in the (near)
 * UP case, like:
 *
 *   ge->load.weight =
 *
 *              tg->weight * grq->load.weight
 *     ---------------------------------------------------         (5)
 *     tg->load_avg - grq->avg.load_avg + grq->load.weight
 *
 * But because grq->load.weight can drop to 0, resulting in a divide by zero,
 * we need to use grq->avg.load_avg as its lower bound, which then gives:
 *
 *
 *                     tg->weight * grq->load.weight
 *   ge->load.weight = -----------------------------		   (6)
 *				tg_load_avg'
 *
 * Where:
 *
 *   tg_load_avg' = tg->load_avg - grq->avg.load_avg +
 *                  max(grq->load.weight, grq->avg.load_avg)
 *
 * And that is shares_weight and is icky. In the (near) UP case it approaches
 * (4) while in the normal case it approaches (3). It consistently
 * overestimates the ge->load.weight and therefore:
 *
 *   \Sum ge->load.weight >= tg->weight
 *
 * hence icky!
 */
static long calc_group_shares(struct cfs_rq *cfs_rq)
{
	long tg_weight, tg_shares, load, shares;
	struct task_group *tg = cfs_rq->tg;

	tg_shares = READ_ONCE(tg->shares);

	load = max(scale_load_down(cfs_rq->load.weight), cfs_rq->avg.load_avg);

	tg_weight = atomic_long_read(&tg->load_avg);

	/* Ensure tg_weight >= load */
	tg_weight -= cfs_rq->tg_load_avg_contrib;
	tg_weight += load;

	shares = (tg_shares * load);
	if (tg_weight)
		shares /= tg_weight;

	/*
	 * MIN_SHARES has to be unscaled here to support per-CPU partitioning
	 * of a group with small tg->shares value. It is a floor value which is
	 * assigned as a minimum load.weight to the sched_entity representing
	 * the group on a CPU.
	 *
	 * E.g. on 64-bit for a group with tg->shares of scale_load(15)=15*1024
	 * on an 8-core system with 8 tasks each runnable on one CPU shares has
	 * to be 15*1024*1/8=1920 instead of scale_load(MIN_SHARES)=2*1024. In
	 * case no task is runnable on a CPU MIN_SHARES=2 should be returned
	 * instead of 0.
	 */
	return clamp_t(long, shares, MIN_SHARES, tg_shares);
}

/*
 * This calculates the effective runnable weight for a group entity based on
 * the group entity weight calculated above.
 *
 * Because of the above approximation (2), our group entity weight is
 * an load_avg based ratio (3). This means that it includes blocked load and
 * does not represent the runnable weight.
 *
 * Approximate the group entity's runnable weight per ratio from the group
 * runqueue:
 *
 *					     grq->avg.runnable_load_avg
 *   ge->runnable_weight = ge->load.weight * -------------------------- (7)
 *						 grq->avg.load_avg
 *
 * However, analogous to above, since the avg numbers are slow, this leads to
 * transients in the from-idle case. Instead we use:
 *
 *   ge->runnable_weight = ge->load.weight *
 *
 *		max(grq->avg.runnable_load_avg, grq->runnable_weight)
 *		-----------------------------------------------------	(8)
 *		      max(grq->avg.load_avg, grq->load.weight)
 *
 * Where these max() serve both to use the 'instant' values to fix the slow
 * from-idle and avoid the /0 on to-idle, similar to (6).
 */
static long calc_group_runnable(struct cfs_rq *cfs_rq, long shares)
{
	long runnable, load_avg;

	load_avg = max(cfs_rq->avg.load_avg,
		       scale_load_down(cfs_rq->load.weight));

	runnable = max(cfs_rq->avg.runnable_load_avg,
		       scale_load_down(cfs_rq->runnable_weight));

	runnable *= shares;
	if (load_avg)
		runnable /= load_avg;

	return clamp_t(long, runnable, MIN_SHARES, shares);
}
#endif /* CONFIG_SMP */

static inline int throttled_hierarchy(struct cfs_rq *cfs_rq);

/*
 * Recomputes the group entity based on the current state of its group
 * runqueue.
 */
static void update_cfs_group(struct sched_entity *se)
{
	struct cfs_rq *gcfs_rq = group_cfs_rq(se);
	long shares, runnable;

	if (!gcfs_rq)
		return;

	if (throttled_hierarchy(gcfs_rq))
		return;

#ifndef CONFIG_SMP
	runnable = shares = READ_ONCE(gcfs_rq->tg->shares);

	if (likely(se->load.weight == shares))
		return;
#else
	shares   = calc_group_shares(gcfs_rq);
	runnable = calc_group_runnable(gcfs_rq, shares);
#endif

	reweight_entity(cfs_rq_of(se), se, shares, runnable);
}

#else /* CONFIG_FAIR_GROUP_SCHED */
static inline void update_cfs_group(struct sched_entity *se)
{
}
#endif /* CONFIG_FAIR_GROUP_SCHED */

static inline void cfs_rq_util_change(struct cfs_rq *cfs_rq, int flags)
{
	struct rq *rq = rq_of(cfs_rq);

	if (&rq->cfs == cfs_rq || (flags & SCHED_CPUFREQ_MIGRATION)) {
		/*
		 * There are a few boundary cases this might miss but it should
		 * get called often enough that that should (hopefully) not be
		 * a real problem.
		 *
		 * It will not get called when we go idle, because the idle
		 * thread is a different class (!fair), nor will the utilization
		 * number include things like RT tasks.
		 *
		 * As is, the util number is not freq-invariant (we'd have to
		 * implement arch_scale_freq_capacity() for that).
		 *
		 * See cpu_util().
		 */
		cpufreq_update_util(rq, flags);
	}
}

#ifdef CONFIG_SMP
#ifdef CONFIG_FAIR_GROUP_SCHED
/**
 * update_tg_load_avg - update the tg's load avg
 * @cfs_rq: the cfs_rq whose avg changed
 * @force: update regardless of how small the difference
 *
 * This function 'ensures': tg->load_avg := \Sum tg->cfs_rq[]->avg.load.
 * However, because tg->load_avg is a global value there are performance
 * considerations.
 *
 * In order to avoid having to look at the other cfs_rq's, we use a
 * differential update where we store the last value we propagated. This in
 * turn allows skipping updates if the differential is 'small'.
 *
 * Updating tg's load_avg is necessary before update_cfs_share().
 */
static inline void update_tg_load_avg(struct cfs_rq *cfs_rq, int force)
{
	long delta = cfs_rq->avg.load_avg - cfs_rq->tg_load_avg_contrib;

	/*
	 * No need to update load_avg for root_task_group as it is not used.
	 */
	if (cfs_rq->tg == &root_task_group)
		return;

	if (force || abs(delta) > cfs_rq->tg_load_avg_contrib / 64) {
		atomic_long_add(delta, &cfs_rq->tg->load_avg);
		cfs_rq->tg_load_avg_contrib = cfs_rq->avg.load_avg;
	}
}

/*
 * Called within set_task_rq() right before setting a task's CPU. The
 * caller only guarantees p->pi_lock is held; no other assumptions,
 * including the state of rq->lock, should be made.
 */
void set_task_rq_fair(struct sched_entity *se,
		      struct cfs_rq *prev, struct cfs_rq *next)
{
	u64 p_last_update_time;
	u64 n_last_update_time;

	if (!sched_feat(ATTACH_AGE_LOAD))
		return;

	/*
	 * We are supposed to update the task to "current" time, then its up to
	 * date and ready to go to new CPU/cfs_rq. But we have difficulty in
	 * getting what current time is, so simply throw away the out-of-date
	 * time. This will result in the wakee task is less decayed, but giving
	 * the wakee more load sounds not bad.
	 */
	if (!(se->avg.last_update_time && prev))
		return;

#ifndef CONFIG_64BIT
	{
		u64 p_last_update_time_copy;
		u64 n_last_update_time_copy;

		do {
			p_last_update_time_copy = prev->load_last_update_time_copy;
			n_last_update_time_copy = next->load_last_update_time_copy;

			smp_rmb();

			p_last_update_time = prev->avg.last_update_time;
			n_last_update_time = next->avg.last_update_time;

		} while (p_last_update_time != p_last_update_time_copy ||
			 n_last_update_time != n_last_update_time_copy);
	}
#else
	p_last_update_time = prev->avg.last_update_time;
	n_last_update_time = next->avg.last_update_time;
#endif
	__update_load_avg_blocked_se(p_last_update_time, se);
	se->avg.last_update_time = n_last_update_time;
}


/*
 * When on migration a sched_entity joins/leaves the PELT hierarchy, we need to
 * propagate its contribution. The key to this propagation is the invariant
 * that for each group:
 *
 *   ge->avg == grq->avg						(1)
 *
 * _IFF_ we look at the pure running and runnable sums. Because they
 * represent the very same entity, just at different points in the hierarchy.
 *
 * Per the above update_tg_cfs_util() is trivial and simply copies the running
 * sum over (but still wrong, because the group entity and group rq do not have
 * their PELT windows aligned).
 *
 * However, update_tg_cfs_runnable() is more complex. So we have:
 *
 *   ge->avg.load_avg = ge->load.weight * ge->avg.runnable_avg		(2)
 *
 * And since, like util, the runnable part should be directly transferable,
 * the following would _appear_ to be the straight forward approach:
 *
 *   grq->avg.load_avg = grq->load.weight * grq->avg.runnable_avg	(3)
 *
 * And per (1) we have:
 *
 *   ge->avg.runnable_avg == grq->avg.runnable_avg
 *
 * Which gives:
 *
 *                      ge->load.weight * grq->avg.load_avg
 *   ge->avg.load_avg = -----------------------------------		(4)
 *                               grq->load.weight
 *
 * Except that is wrong!
 *
 * Because while for entities historical weight is not important and we
 * really only care about our future and therefore can consider a pure
 * runnable sum, runqueues can NOT do this.
 *
 * We specifically want runqueues to have a load_avg that includes
 * historical weights. Those represent the blocked load, the load we expect
 * to (shortly) return to us. This only works by keeping the weights as
 * integral part of the sum. We therefore cannot decompose as per (3).
 *
 * Another reason this doesn't work is that runnable isn't a 0-sum entity.
 * Imagine a rq with 2 tasks that each are runnable 2/3 of the time. Then the
 * rq itself is runnable anywhere between 2/3 and 1 depending on how the
 * runnable section of these tasks overlap (or not). If they were to perfectly
 * align the rq as a whole would be runnable 2/3 of the time. If however we
 * always have at least 1 runnable task, the rq as a whole is always runnable.
 *
 * So we'll have to approximate.. :/
 *
 * Given the constraint:
 *
 *   ge->avg.running_sum <= ge->avg.runnable_sum <= LOAD_AVG_MAX
 *
 * We can construct a rule that adds runnable to a rq by assuming minimal
 * overlap.
 *
 * On removal, we'll assume each task is equally runnable; which yields:
 *
 *   grq->avg.runnable_sum = grq->avg.load_sum / grq->load.weight
 *
 * XXX: only do this for the part of runnable > running ?
 *
 */

static inline void
update_tg_cfs_util(struct cfs_rq *cfs_rq, struct sched_entity *se, struct cfs_rq *gcfs_rq)
{
	long delta = gcfs_rq->avg.util_avg - se->avg.util_avg;

	/* Nothing to update */
	if (!delta)
		return;

	/*
	 * The relation between sum and avg is:
	 *
	 *   LOAD_AVG_MAX - 1024 + sa->period_contrib
	 *
	 * however, the PELT windows are not aligned between grq and gse.
	 */

	/* Set new sched_entity's utilization */
	se->avg.util_avg = gcfs_rq->avg.util_avg;
	se->avg.util_sum = se->avg.util_avg * LOAD_AVG_MAX;

	/* Update parent cfs_rq utilization */
	add_positive(&cfs_rq->avg.util_avg, delta);
	cfs_rq->avg.util_sum = cfs_rq->avg.util_avg * LOAD_AVG_MAX;
}

static inline void
update_tg_cfs_runnable(struct cfs_rq *cfs_rq, struct sched_entity *se, struct cfs_rq *gcfs_rq)
{
	long delta_avg, running_sum, runnable_sum = gcfs_rq->prop_runnable_sum;
	unsigned long runnable_load_avg, load_avg;
	u64 runnable_load_sum, load_sum = 0;
	s64 delta_sum;

	if (!runnable_sum)
		return;

	gcfs_rq->prop_runnable_sum = 0;

	if (runnable_sum >= 0) {
		/*
		 * Add runnable; clip at LOAD_AVG_MAX. Reflects that until
		 * the CPU is saturated running == runnable.
		 */
		runnable_sum += se->avg.load_sum;
		runnable_sum = min(runnable_sum, (long)LOAD_AVG_MAX);
	} else {
		/*
		 * Estimate the new unweighted runnable_sum of the gcfs_rq by
		 * assuming all tasks are equally runnable.
		 */
		if (scale_load_down(gcfs_rq->load.weight)) {
			load_sum = div_s64(gcfs_rq->avg.load_sum,
				scale_load_down(gcfs_rq->load.weight));
		}

		/* But make sure to not inflate se's runnable */
		runnable_sum = min(se->avg.load_sum, load_sum);
	}

	/*
	 * runnable_sum can't be lower than running_sum
	 * Rescale running sum to be in the same range as runnable sum
	 * running_sum is in [0 : LOAD_AVG_MAX <<  SCHED_CAPACITY_SHIFT]
	 * runnable_sum is in [0 : LOAD_AVG_MAX]
	 */
	running_sum = se->avg.util_sum >> SCHED_CAPACITY_SHIFT;
	runnable_sum = max(runnable_sum, running_sum);

	load_sum = (s64)se_weight(se) * runnable_sum;
	load_avg = div_s64(load_sum, LOAD_AVG_MAX);

	delta_sum = load_sum - (s64)se_weight(se) * se->avg.load_sum;
	delta_avg = load_avg - se->avg.load_avg;

	se->avg.load_sum = runnable_sum;
	se->avg.load_avg = load_avg;
	add_positive(&cfs_rq->avg.load_avg, delta_avg);
	add_positive(&cfs_rq->avg.load_sum, delta_sum);

	runnable_load_sum = (s64)se_runnable(se) * runnable_sum;
	runnable_load_avg = div_s64(runnable_load_sum, LOAD_AVG_MAX);
	delta_sum = runnable_load_sum - se_weight(se) * se->avg.runnable_load_sum;
	delta_avg = runnable_load_avg - se->avg.runnable_load_avg;

	se->avg.runnable_load_sum = runnable_sum;
	se->avg.runnable_load_avg = runnable_load_avg;

	if (se->on_rq) {
		add_positive(&cfs_rq->avg.runnable_load_avg, delta_avg);
		add_positive(&cfs_rq->avg.runnable_load_sum, delta_sum);
	}
}

static inline void add_tg_cfs_propagate(struct cfs_rq *cfs_rq, long runnable_sum)
{
	cfs_rq->propagate = 1;
	cfs_rq->prop_runnable_sum += runnable_sum;
}

/* Update task and its cfs_rq load average */
static inline int propagate_entity_load_avg(struct sched_entity *se)
{
	struct cfs_rq *cfs_rq, *gcfs_rq;

	if (entity_is_task(se))
		return 0;

	gcfs_rq = group_cfs_rq(se);
	if (!gcfs_rq->propagate)
		return 0;

	gcfs_rq->propagate = 0;

	cfs_rq = cfs_rq_of(se);

	add_tg_cfs_propagate(cfs_rq, gcfs_rq->prop_runnable_sum);

	update_tg_cfs_util(cfs_rq, se, gcfs_rq);
	update_tg_cfs_runnable(cfs_rq, se, gcfs_rq);

	trace_pelt_cfs_tp(cfs_rq);
	trace_pelt_se_tp(se);

	return 1;
}

/*
 * Check if we need to update the load and the utilization of a blocked
 * group_entity:
 */
static inline bool skip_blocked_update(struct sched_entity *se)
{
	struct cfs_rq *gcfs_rq = group_cfs_rq(se);

	/*
	 * If sched_entity still have not zero load or utilization, we have to
	 * decay it:
	 */
	if (se->avg.load_avg || se->avg.util_avg)
		return false;

	/*
	 * If there is a pending propagation, we have to update the load and
	 * the utilization of the sched_entity:
	 */
	if (gcfs_rq->propagate)
		return false;

	/*
	 * Otherwise, the load and the utilization of the sched_entity is
	 * already zero and there is no pending propagation, so it will be a
	 * waste of time to try to decay it:
	 */
	return true;
}

#else /* CONFIG_FAIR_GROUP_SCHED */

static inline void update_tg_load_avg(struct cfs_rq *cfs_rq, int force) {}

static inline int propagate_entity_load_avg(struct sched_entity *se)
{
	return 0;
}

static inline void add_tg_cfs_propagate(struct cfs_rq *cfs_rq, long runnable_sum) {}

#endif /* CONFIG_FAIR_GROUP_SCHED */

/**
 * update_cfs_rq_load_avg - update the cfs_rq's load/util averages
 * @now: current time, as per cfs_rq_clock_pelt()
 * @cfs_rq: cfs_rq to update
 *
 * The cfs_rq avg is the direct sum of all its entities (blocked and runnable)
 * avg. The immediate corollary is that all (fair) tasks must be attached, see
 * post_init_entity_util_avg().
 *
 * cfs_rq->avg is used for task_h_load() and update_cfs_share() for example.
 *
 * Returns true if the load decayed or we removed load.
 *
 * Since both these conditions indicate a changed cfs_rq->avg.load we should
 * call update_tg_load_avg() when this function returns true.
 */
static inline int
update_cfs_rq_load_avg(u64 now, struct cfs_rq *cfs_rq)
{
	unsigned long removed_load = 0, removed_util = 0, removed_runnable_sum = 0;
	struct sched_avg *sa = &cfs_rq->avg;
	int decayed = 0;

	if (cfs_rq->removed.nr) {
		unsigned long r;
		u32 divider = LOAD_AVG_MAX - 1024 + sa->period_contrib;

		raw_spin_lock(&cfs_rq->removed.lock);
		swap(cfs_rq->removed.util_avg, removed_util);
		swap(cfs_rq->removed.load_avg, removed_load);
		swap(cfs_rq->removed.runnable_sum, removed_runnable_sum);
		cfs_rq->removed.nr = 0;
		raw_spin_unlock(&cfs_rq->removed.lock);

		r = removed_load;
		sub_positive(&sa->load_avg, r);
		sub_positive(&sa->load_sum, r * divider);

		r = removed_util;
		sub_positive(&sa->util_avg, r);
		sub_positive(&sa->util_sum, r * divider);

		add_tg_cfs_propagate(cfs_rq, -(long)removed_runnable_sum);

		decayed = 1;
	}

	decayed |= __update_load_avg_cfs_rq(now, cfs_rq);

#ifndef CONFIG_64BIT
	smp_wmb();
	cfs_rq->load_last_update_time_copy = sa->last_update_time;
#endif

	return decayed;
}

/**
 * attach_entity_load_avg - attach this entity to its cfs_rq load avg
 * @cfs_rq: cfs_rq to attach to
 * @se: sched_entity to attach
 * @flags: migration hints
 *
 * Must call update_cfs_rq_load_avg() before this, since we rely on
 * cfs_rq->avg.last_update_time being current.
 */
static void attach_entity_load_avg(struct cfs_rq *cfs_rq, struct sched_entity *se, int flags)
{
	u32 divider = LOAD_AVG_MAX - 1024 + cfs_rq->avg.period_contrib;

	/*
	 * When we attach the @se to the @cfs_rq, we must align the decay
	 * window because without that, really weird and wonderful things can
	 * happen.
	 *
	 * XXX illustrate
	 */
	se->avg.last_update_time = cfs_rq->avg.last_update_time;
	se->avg.period_contrib = cfs_rq->avg.period_contrib;

	/*
	 * Hell(o) Nasty stuff.. we need to recompute _sum based on the new
	 * period_contrib. This isn't strictly correct, but since we're
	 * entirely outside of the PELT hierarchy, nobody cares if we truncate
	 * _sum a little.
	 */
	se->avg.util_sum = se->avg.util_avg * divider;

	se->avg.load_sum = divider;
	if (se_weight(se)) {
		se->avg.load_sum =
			div_u64(se->avg.load_avg * se->avg.load_sum, se_weight(se));
	}

	se->avg.runnable_load_sum = se->avg.load_sum;

	enqueue_load_avg(cfs_rq, se);
	cfs_rq->avg.util_avg += se->avg.util_avg;
	cfs_rq->avg.util_sum += se->avg.util_sum;

	add_tg_cfs_propagate(cfs_rq, se->avg.load_sum);

	cfs_rq_util_change(cfs_rq, flags);

	trace_pelt_cfs_tp(cfs_rq);
}

/**
 * detach_entity_load_avg - detach this entity from its cfs_rq load avg
 * @cfs_rq: cfs_rq to detach from
 * @se: sched_entity to detach
 *
 * Must call update_cfs_rq_load_avg() before this, since we rely on
 * cfs_rq->avg.last_update_time being current.
 */
static void detach_entity_load_avg(struct cfs_rq *cfs_rq, struct sched_entity *se)
{
	dequeue_load_avg(cfs_rq, se);
	sub_positive(&cfs_rq->avg.util_avg, se->avg.util_avg);
	sub_positive(&cfs_rq->avg.util_sum, se->avg.util_sum);

	add_tg_cfs_propagate(cfs_rq, -se->avg.load_sum);

	cfs_rq_util_change(cfs_rq, 0);

	trace_pelt_cfs_tp(cfs_rq);
}

/*
 * Optional action to be done while updating the load average
 */
#define UPDATE_TG	0x1
#define SKIP_AGE_LOAD	0x2
#define DO_ATTACH	0x4

/* Update task and its cfs_rq load average */
static inline void update_load_avg(struct cfs_rq *cfs_rq, struct sched_entity *se, int flags)
{
	u64 now = cfs_rq_clock_pelt(cfs_rq);
	int decayed;

	/*
	 * Track task load average for carrying it to new CPU after migrated, and
	 * track group sched_entity load average for task_h_load calc in migration
	 */
	if (se->avg.last_update_time && !(flags & SKIP_AGE_LOAD))
		__update_load_avg_se(now, cfs_rq, se);

	decayed  = update_cfs_rq_load_avg(now, cfs_rq);
	decayed |= propagate_entity_load_avg(se);

	if (!se->avg.last_update_time && (flags & DO_ATTACH)) {

		/*
		 * DO_ATTACH means we're here from enqueue_entity().
		 * !last_update_time means we've passed through
		 * migrate_task_rq_fair() indicating we migrated.
		 *
		 * IOW we're enqueueing a task on a new CPU.
		 */
		attach_entity_load_avg(cfs_rq, se, SCHED_CPUFREQ_MIGRATION);
		update_tg_load_avg(cfs_rq, 0);

	} else if (decayed) {
		cfs_rq_util_change(cfs_rq, 0);

		if (flags & UPDATE_TG)
			update_tg_load_avg(cfs_rq, 0);
	}
}

#ifndef CONFIG_64BIT
static inline u64 cfs_rq_last_update_time(struct cfs_rq *cfs_rq)
{
	u64 last_update_time_copy;
	u64 last_update_time;

	do {
		last_update_time_copy = cfs_rq->load_last_update_time_copy;
		smp_rmb();
		last_update_time = cfs_rq->avg.last_update_time;
	} while (last_update_time != last_update_time_copy);

	return last_update_time;
}
#else
static inline u64 cfs_rq_last_update_time(struct cfs_rq *cfs_rq)
{
	return cfs_rq->avg.last_update_time;
}
#endif

/*
 * Synchronize entity load avg of dequeued entity without locking
 * the previous rq.
 */
static void sync_entity_load_avg(struct sched_entity *se)
{
	struct cfs_rq *cfs_rq = cfs_rq_of(se);
	u64 last_update_time;

	last_update_time = cfs_rq_last_update_time(cfs_rq);
	__update_load_avg_blocked_se(last_update_time, se);
}

/*
 * Task first catches up with cfs_rq, and then subtract
 * itself from the cfs_rq (task must be off the queue now).
 */
static void remove_entity_load_avg(struct sched_entity *se)
{
	struct cfs_rq *cfs_rq = cfs_rq_of(se);
	unsigned long flags;

	/*
	 * tasks cannot exit without having gone through wake_up_new_task() ->
	 * post_init_entity_util_avg() which will have added things to the
	 * cfs_rq, so we can remove unconditionally.
	 */

	sync_entity_load_avg(se);

	raw_spin_lock_irqsave(&cfs_rq->removed.lock, flags);
	++cfs_rq->removed.nr;
	cfs_rq->removed.util_avg	+= se->avg.util_avg;
	cfs_rq->removed.load_avg	+= se->avg.load_avg;
	cfs_rq->removed.runnable_sum	+= se->avg.load_sum; /* == runnable_sum */
	raw_spin_unlock_irqrestore(&cfs_rq->removed.lock, flags);
}

static inline unsigned long cfs_rq_runnable_load_avg(struct cfs_rq *cfs_rq)
{
	return cfs_rq->avg.runnable_load_avg;
}

static inline unsigned long cfs_rq_load_avg(struct cfs_rq *cfs_rq)
{
	return cfs_rq->avg.load_avg;
}

static inline unsigned long task_util(struct task_struct *p)
{
	return READ_ONCE(p->se.avg.util_avg);
}

static inline unsigned long _task_util_est(struct task_struct *p)
{
	struct util_est ue = READ_ONCE(p->se.avg.util_est);

	return (max(ue.ewma, ue.enqueued) | UTIL_AVG_UNCHANGED);
}

static inline unsigned long task_util_est(struct task_struct *p)
{
	return max(task_util(p), _task_util_est(p));
}

static inline void util_est_enqueue(struct cfs_rq *cfs_rq,
				    struct task_struct *p)
{
	unsigned int enqueued;

	if (!sched_feat(UTIL_EST))
		return;

	/* Update root cfs_rq's estimated utilization */
	enqueued  = cfs_rq->avg.util_est.enqueued;
	enqueued += _task_util_est(p);
	WRITE_ONCE(cfs_rq->avg.util_est.enqueued, enqueued);
}

/*
 * Check if a (signed) value is within a specified (unsigned) margin,
 * based on the observation that:
 *
 *     abs(x) < y := (unsigned)(x + y - 1) < (2 * y - 1)
 *
 * NOTE: this only works when value + maring < INT_MAX.
 */
static inline bool within_margin(int value, int margin)
{
	return ((unsigned int)(value + margin - 1) < (2 * margin - 1));
}

static void
util_est_dequeue(struct cfs_rq *cfs_rq, struct task_struct *p, bool task_sleep)
{
	long last_ewma_diff;
	struct util_est ue;
	int cpu;

	if (!sched_feat(UTIL_EST))
		return;

	/* Update root cfs_rq's estimated utilization */
	ue.enqueued  = cfs_rq->avg.util_est.enqueued;
	ue.enqueued -= min_t(unsigned int, ue.enqueued, _task_util_est(p));
	WRITE_ONCE(cfs_rq->avg.util_est.enqueued, ue.enqueued);

	/*
	 * Skip update of task's estimated utilization when the task has not
	 * yet completed an activation, e.g. being migrated.
	 */
	if (!task_sleep)
		return;

	/*
	 * If the PELT values haven't changed since enqueue time,
	 * skip the util_est update.
	 */
	ue = p->se.avg.util_est;
	if (ue.enqueued & UTIL_AVG_UNCHANGED)
		return;

	/*
	 * Skip update of task's estimated utilization when its EWMA is
	 * already ~1% close to its last activation value.
	 */
	ue.enqueued = (task_util(p) | UTIL_AVG_UNCHANGED);
	last_ewma_diff = ue.enqueued - ue.ewma;
	if (within_margin(last_ewma_diff, (SCHED_CAPACITY_SCALE / 100)))
		return;

	/*
	 * To avoid overestimation of actual task utilization, skip updates if
	 * we cannot grant there is idle time in this CPU.
	 */
	cpu = cpu_of(rq_of(cfs_rq));
	if (task_util(p) > capacity_orig_of(cpu))
		return;

	/*
	 * Update Task's estimated utilization
	 *
	 * When *p completes an activation we can consolidate another sample
	 * of the task size. This is done by storing the current PELT value
	 * as ue.enqueued and by using this value to update the Exponential
	 * Weighted Moving Average (EWMA):
	 *
	 *  ewma(t) = w *  task_util(p) + (1-w) * ewma(t-1)
	 *          = w *  task_util(p) +         ewma(t-1)  - w * ewma(t-1)
	 *          = w * (task_util(p) -         ewma(t-1)) +     ewma(t-1)
	 *          = w * (      last_ewma_diff            ) +     ewma(t-1)
	 *          = w * (last_ewma_diff  +  ewma(t-1) / w)
	 *
	 * Where 'w' is the weight of new samples, which is configured to be
	 * 0.25, thus making w=1/4 ( >>= UTIL_EST_WEIGHT_SHIFT)
	 */
	ue.ewma <<= UTIL_EST_WEIGHT_SHIFT;
	ue.ewma  += last_ewma_diff;
	ue.ewma >>= UTIL_EST_WEIGHT_SHIFT;
	WRITE_ONCE(p->se.avg.util_est, ue);
}

static inline int task_fits_capacity(struct task_struct *p, long capacity)
{
	return fits_capacity(task_util_est(p), capacity);
}

static inline void update_misfit_status(struct task_struct *p, struct rq *rq)
{
	if (!static_branch_unlikely(&sched_asym_cpucapacity))
		return;

	if (!p) {
		rq->misfit_task_load = 0;
		return;
	}

	if (task_fits_capacity(p, capacity_of(cpu_of(rq)))) {
		rq->misfit_task_load = 0;
		return;
	}

	rq->misfit_task_load = task_h_load(p);
}

#else /* CONFIG_SMP */

#define UPDATE_TG	0x0
#define SKIP_AGE_LOAD	0x0
#define DO_ATTACH	0x0

static inline void update_load_avg(struct cfs_rq *cfs_rq, struct sched_entity *se, int not_used1)
{
	cfs_rq_util_change(cfs_rq, 0);
}

static inline void remove_entity_load_avg(struct sched_entity *se) {}

static inline void
attach_entity_load_avg(struct cfs_rq *cfs_rq, struct sched_entity *se, int flags) {}
static inline void
detach_entity_load_avg(struct cfs_rq *cfs_rq, struct sched_entity *se) {}

static inline int idle_balance(struct rq *rq, struct rq_flags *rf)
{
	return 0;
}

static inline void
util_est_enqueue(struct cfs_rq *cfs_rq, struct task_struct *p) {}

static inline void
util_est_dequeue(struct cfs_rq *cfs_rq, struct task_struct *p,
		 bool task_sleep) {}
static inline void update_misfit_status(struct task_struct *p, struct rq *rq) {}

#endif /* CONFIG_SMP */

static void check_spread(struct cfs_rq *cfs_rq, struct sched_entity *se)
{
#ifdef CONFIG_SCHED_DEBUG
	s64 d = se->vruntime - cfs_rq->min_vruntime;

	if (d < 0)
		d = -d;

	if (d > 3*sysctl_sched_latency)
		schedstat_inc(cfs_rq->nr_spread_over);
#endif
}

static void
place_entity(struct cfs_rq *cfs_rq, struct sched_entity *se, int initial)
{
	u64 vruntime = cfs_rq->min_vruntime;

	/*
	 * The 'current' period is already promised to the current tasks,
	 * however the extra weight of the new task will slow them down a
	 * little, place the new task so that it fits in the slot that
	 * stays open at the end.
	 */
	if (initial && sched_feat(START_DEBIT))
		vruntime += sched_vslice(cfs_rq, se);

	/* sleeps up to a single latency don't count. */
	if (!initial) {
		unsigned long thresh = sysctl_sched_latency;

		/*
		 * Halve their sleep time's effect, to allow
		 * for a gentler effect of sleepers:
		 */
		if (sched_feat(GENTLE_FAIR_SLEEPERS))
			thresh >>= 1;

		vruntime -= thresh;
	}

	/* ensure we never gain time by being placed backwards. */
	se->vruntime = max_vruntime(se->vruntime, vruntime);
}

static void check_enqueue_throttle(struct cfs_rq *cfs_rq);

static inline void check_schedstat_required(void)
{
#ifdef CONFIG_SCHEDSTATS
	if (schedstat_enabled())
		return;

	/* Force schedstat enabled if a dependent tracepoint is active */
	if (trace_sched_stat_wait_enabled()    ||
			trace_sched_stat_sleep_enabled()   ||
			trace_sched_stat_iowait_enabled()  ||
			trace_sched_stat_blocked_enabled() ||
			trace_sched_stat_runtime_enabled())  {
		printk_deferred_once("Scheduler tracepoints stat_sleep, stat_iowait, "
			     "stat_blocked and stat_runtime require the "
			     "kernel parameter schedstats=enable or "
			     "kernel.sched_schedstats=1\n");
	}
#endif
}


/*
 * MIGRATION
 *
 *	dequeue
 *	  update_curr()
 *	    update_min_vruntime()
 *	  vruntime -= min_vruntime
 *
 *	enqueue
 *	  update_curr()
 *	    update_min_vruntime()
 *	  vruntime += min_vruntime
 *
 * this way the vruntime transition between RQs is done when both
 * min_vruntime are up-to-date.
 *
 * WAKEUP (remote)
 *
 *	->migrate_task_rq_fair() (p->state == TASK_WAKING)
 *	  vruntime -= min_vruntime
 *
 *	enqueue
 *	  update_curr()
 *	    update_min_vruntime()
 *	  vruntime += min_vruntime
 *
 * this way we don't have the most up-to-date min_vruntime on the originating
 * CPU and an up-to-date min_vruntime on the destination CPU.
 */

static void
enqueue_entity(struct cfs_rq *cfs_rq, struct sched_entity *se, int flags)
{
	bool renorm = !(flags & ENQUEUE_WAKEUP) || (flags & ENQUEUE_MIGRATED);
	bool curr = cfs_rq->curr == se;

	/*
	 * If we're the current task, we must renormalise before calling
	 * update_curr().
	 */
	if (renorm && curr)
		se->vruntime += cfs_rq->min_vruntime;

	update_curr(cfs_rq);

	/*
	 * Otherwise, renormalise after, such that we're placed at the current
	 * moment in time, instead of some random moment in the past. Being
	 * placed in the past could significantly boost this task to the
	 * fairness detriment of existing tasks.
	 */
	if (renorm && !curr)
		se->vruntime += cfs_rq->min_vruntime;

	/*
	 * When enqueuing a sched_entity, we must:
	 *   - Update loads to have both entity and cfs_rq synced with now.
	 *   - Add its load to cfs_rq->runnable_avg
	 *   - For group_entity, update its weight to reflect the new share of
	 *     its group cfs_rq
	 *   - Add its new weight to cfs_rq->load.weight
	 */
	update_load_avg(cfs_rq, se, UPDATE_TG | DO_ATTACH);
	update_cfs_group(se);
	enqueue_runnable_load_avg(cfs_rq, se);
	account_entity_enqueue(cfs_rq, se);

	if (flags & ENQUEUE_WAKEUP)
		place_entity(cfs_rq, se, 0);

	check_schedstat_required();
	update_stats_enqueue(cfs_rq, se, flags);
	check_spread(cfs_rq, se);
	if (!curr)
		__enqueue_entity(cfs_rq, se);
	se->on_rq = 1;

	if (cfs_rq->nr_running == 1) {
		list_add_leaf_cfs_rq(cfs_rq);
		check_enqueue_throttle(cfs_rq);
	}
}

static void __clear_buddies_last(struct sched_entity *se)
{
	for_each_sched_entity(se) {
		struct cfs_rq *cfs_rq = cfs_rq_of(se);
		if (cfs_rq->last != se)
			break;

		cfs_rq->last = NULL;
	}
}

static void __clear_buddies_next(struct sched_entity *se)
{
	for_each_sched_entity(se) {
		struct cfs_rq *cfs_rq = cfs_rq_of(se);
		if (cfs_rq->next != se)
			break;

		cfs_rq->next = NULL;
	}
}

static void __clear_buddies_skip(struct sched_entity *se)
{
	for_each_sched_entity(se) {
		struct cfs_rq *cfs_rq = cfs_rq_of(se);
		if (cfs_rq->skip != se)
			break;

		cfs_rq->skip = NULL;
	}
}

static void clear_buddies(struct cfs_rq *cfs_rq, struct sched_entity *se)
{
	if (cfs_rq->last == se)
		__clear_buddies_last(se);

	if (cfs_rq->next == se)
		__clear_buddies_next(se);

	if (cfs_rq->skip == se)
		__clear_buddies_skip(se);
}

static __always_inline void return_cfs_rq_runtime(struct cfs_rq *cfs_rq);

static void
dequeue_entity(struct cfs_rq *cfs_rq, struct sched_entity *se, int flags)
{
	/*
	 * Update run-time statistics of the 'current'.
	 */
	update_curr(cfs_rq);

	/*
	 * When dequeuing a sched_entity, we must:
	 *   - Update loads to have both entity and cfs_rq synced with now.
	 *   - Subtract its load from the cfs_rq->runnable_avg.
	 *   - Subtract its previous weight from cfs_rq->load.weight.
	 *   - For group entity, update its weight to reflect the new share
	 *     of its group cfs_rq.
	 */
	update_load_avg(cfs_rq, se, UPDATE_TG);
	dequeue_runnable_load_avg(cfs_rq, se);

	update_stats_dequeue(cfs_rq, se, flags);

	clear_buddies(cfs_rq, se);

	if (se != cfs_rq->curr)
		__dequeue_entity(cfs_rq, se);
	se->on_rq = 0;
	account_entity_dequeue(cfs_rq, se);

	/*
	 * Normalize after update_curr(); which will also have moved
	 * min_vruntime if @se is the one holding it back. But before doing
	 * update_min_vruntime() again, which will discount @se's position and
	 * can move min_vruntime forward still more.
	 */
	if (!(flags & DEQUEUE_SLEEP))
		se->vruntime -= cfs_rq->min_vruntime;

	/* return excess runtime on last dequeue */
	return_cfs_rq_runtime(cfs_rq);

	update_cfs_group(se);

	/*
	 * Now advance min_vruntime if @se was the entity holding it back,
	 * except when: DEQUEUE_SAVE && !DEQUEUE_MOVE, in this case we'll be
	 * put back on, and if we advance min_vruntime, we'll be placed back
	 * further than we started -- ie. we'll be penalized.
	 */
	if ((flags & (DEQUEUE_SAVE | DEQUEUE_MOVE)) != DEQUEUE_SAVE)
		update_min_vruntime(cfs_rq);
}

/*
 * Preempt the current task with a newly woken task if needed:
 */
static void
check_preempt_tick(struct cfs_rq *cfs_rq, struct sched_entity *curr)
{
	unsigned long ideal_runtime, delta_exec;
	struct sched_entity *se;
	s64 delta;

	ideal_runtime = sched_slice(cfs_rq, curr);
	delta_exec = curr->sum_exec_runtime - curr->prev_sum_exec_runtime;
	if (delta_exec > ideal_runtime) {
		resched_curr(rq_of(cfs_rq));
		/*
		 * The current task ran long enough, ensure it doesn't get
		 * re-elected due to buddy favours.
		 */
		clear_buddies(cfs_rq, curr);
		return;
	}

	/*
	 * Ensure that a task that missed wakeup preemption by a
	 * narrow margin doesn't have to wait for a full slice.
	 * This also mitigates buddy induced latencies under load.
	 */
	if (delta_exec < sysctl_sched_min_granularity)
		return;

	se = __pick_first_entity(cfs_rq);
	delta = curr->vruntime - se->vruntime;

	if (delta < 0)
		return;

	if (delta > ideal_runtime)
		resched_curr(rq_of(cfs_rq));
}

static void
set_next_entity(struct cfs_rq *cfs_rq, struct sched_entity *se)
{
	/* 'current' is not kept within the tree. */
	if (se->on_rq) {
		/*
		 * Any task has to be enqueued before it get to execute on
		 * a CPU. So account for the time it spent waiting on the
		 * runqueue.
		 */
		update_stats_wait_end(cfs_rq, se);
		__dequeue_entity(cfs_rq, se);
		update_load_avg(cfs_rq, se, UPDATE_TG);
	}

	update_stats_curr_start(cfs_rq, se);
	cfs_rq->curr = se;

	/*
	 * Track our maximum slice length, if the CPU's load is at
	 * least twice that of our own weight (i.e. dont track it
	 * when there are only lesser-weight tasks around):
	 */
	if (schedstat_enabled() &&
	    rq_of(cfs_rq)->cfs.load.weight >= 2*se->load.weight) {
		schedstat_set(se->statistics.slice_max,
			max((u64)schedstat_val(se->statistics.slice_max),
			    se->sum_exec_runtime - se->prev_sum_exec_runtime));
	}

	se->prev_sum_exec_runtime = se->sum_exec_runtime;
}

static int
wakeup_preempt_entity(struct sched_entity *curr, struct sched_entity *se);

/*
 * Pick the next process, keeping these things in mind, in this order:
 * 1) keep things fair between processes/task groups
 * 2) pick the "next" process, since someone really wants that to run
 * 3) pick the "last" process, for cache locality
 * 4) do not run the "skip" process, if something else is available
 */
static struct sched_entity *
pick_next_entity(struct cfs_rq *cfs_rq, struct sched_entity *curr)
{
	struct sched_entity *left = __pick_first_entity(cfs_rq);
	struct sched_entity *se;

	/*
	 * If curr is set we have to see if its left of the leftmost entity
	 * still in the tree, provided there was anything in the tree at all.
	 */
	if (!left || (curr && entity_before(curr, left)))
		left = curr;

	se = left; /* ideally we run the leftmost entity */

	/*
	 * Avoid running the skip buddy, if running something else can
	 * be done without getting too unfair.
	 */
	if (cfs_rq->skip == se) {
		struct sched_entity *second;

		if (se == curr) {
			second = __pick_first_entity(cfs_rq);
		} else {
			second = __pick_next_entity(se);
			if (!second || (curr && entity_before(curr, second)))
				second = curr;
		}

		if (second && wakeup_preempt_entity(second, left) < 1)
			se = second;
	}

	/*
	 * Prefer last buddy, try to return the CPU to a preempted task.
	 */
	if (cfs_rq->last && wakeup_preempt_entity(cfs_rq->last, left) < 1)
		se = cfs_rq->last;

	/*
	 * Someone really wants this to run. If it's not unfair, run it.
	 */
	if (cfs_rq->next && wakeup_preempt_entity(cfs_rq->next, left) < 1)
		se = cfs_rq->next;

	clear_buddies(cfs_rq, se);

	return se;
}

static bool check_cfs_rq_runtime(struct cfs_rq *cfs_rq);

static void put_prev_entity(struct cfs_rq *cfs_rq, struct sched_entity *prev)
{
	/*
	 * If still on the runqueue then deactivate_task()
	 * was not called and update_curr() has to be done:
	 */
	if (prev->on_rq)
		update_curr(cfs_rq);

	/* throttle cfs_rqs exceeding runtime */
	check_cfs_rq_runtime(cfs_rq);

	check_spread(cfs_rq, prev);

	if (prev->on_rq) {
		update_stats_wait_start(cfs_rq, prev);
		/* Put 'current' back into the tree. */
		__enqueue_entity(cfs_rq, prev);
		/* in !on_rq case, update occurred at dequeue */
		update_load_avg(cfs_rq, prev, 0);
	}
	cfs_rq->curr = NULL;
}

static void
entity_tick(struct cfs_rq *cfs_rq, struct sched_entity *curr, int queued)
{
	/*
	 * Update run-time statistics of the 'current'.
	 */
	update_curr(cfs_rq);

	/*
	 * Ensure that runnable average is periodically updated.
	 */
	update_load_avg(cfs_rq, curr, UPDATE_TG);
	update_cfs_group(curr);

#ifdef CONFIG_SCHED_HRTICK
	/*
	 * queued ticks are scheduled to match the slice, so don't bother
	 * validating it and just reschedule.
	 */
	if (queued) {
		resched_curr(rq_of(cfs_rq));
		return;
	}
	/*
	 * don't let the period tick interfere with the hrtick preemption
	 */
	if (!sched_feat(DOUBLE_TICK) &&
			hrtimer_active(&rq_of(cfs_rq)->hrtick_timer))
		return;
#endif

	if (cfs_rq->nr_running > 1)
		check_preempt_tick(cfs_rq, curr);
}


/**************************************************
 * CFS bandwidth control machinery
 */

#ifdef CONFIG_CFS_BANDWIDTH

#ifdef CONFIG_JUMP_LABEL
static struct static_key __cfs_bandwidth_used;

static inline bool cfs_bandwidth_used(void)
{
	return static_key_false(&__cfs_bandwidth_used);
}

void cfs_bandwidth_usage_inc(void)
{
	static_key_slow_inc_cpuslocked(&__cfs_bandwidth_used);
}

void cfs_bandwidth_usage_dec(void)
{
	static_key_slow_dec_cpuslocked(&__cfs_bandwidth_used);
}
#else /* CONFIG_JUMP_LABEL */
static bool cfs_bandwidth_used(void)
{
	return true;
}

void cfs_bandwidth_usage_inc(void) {}
void cfs_bandwidth_usage_dec(void) {}
#endif /* CONFIG_JUMP_LABEL */

/*
 * default period for cfs group bandwidth.
 * default: 0.1s, units: nanoseconds
 */
static inline u64 default_cfs_period(void)
{
	return 100000000ULL;
}

static inline u64 sched_cfs_bandwidth_slice(void)
{
	return (u64)sysctl_sched_cfs_bandwidth_slice * NSEC_PER_USEC;
}

/*
 * Replenish runtime according to assigned quota. We use sched_clock_cpu
 * directly instead of rq->clock to avoid adding additional synchronization
 * around rq->lock.
 *
 * requires cfs_b->lock
 */
void __refill_cfs_bandwidth_runtime(struct cfs_bandwidth *cfs_b)
{
	if (cfs_b->quota != RUNTIME_INF)
		cfs_b->runtime = cfs_b->quota;
}

static inline struct cfs_bandwidth *tg_cfs_bandwidth(struct task_group *tg)
{
	return &tg->cfs_bandwidth;
}

/* returns 0 on failure to allocate runtime */
static int assign_cfs_rq_runtime(struct cfs_rq *cfs_rq)
{
	struct task_group *tg = cfs_rq->tg;
	struct cfs_bandwidth *cfs_b = tg_cfs_bandwidth(tg);
	u64 amount = 0, min_amount;

	/* note: this is a positive sum as runtime_remaining <= 0 */
	min_amount = sched_cfs_bandwidth_slice() - cfs_rq->runtime_remaining;

	raw_spin_lock(&cfs_b->lock);
	if (cfs_b->quota == RUNTIME_INF)
		amount = min_amount;
	else {
		start_cfs_bandwidth(cfs_b);

		if (cfs_b->runtime > 0) {
			amount = min(cfs_b->runtime, min_amount);
			cfs_b->runtime -= amount;
			cfs_b->idle = 0;
		}
	}
	raw_spin_unlock(&cfs_b->lock);

	cfs_rq->runtime_remaining += amount;

	return cfs_rq->runtime_remaining > 0;
}

static void __account_cfs_rq_runtime(struct cfs_rq *cfs_rq, u64 delta_exec)
{
	/* dock delta_exec before expiring quota (as it could span periods) */
	cfs_rq->runtime_remaining -= delta_exec;

	if (likely(cfs_rq->runtime_remaining > 0))
		return;

	if (cfs_rq->throttled)
		return;
	/*
	 * if we're unable to extend our runtime we resched so that the active
	 * hierarchy can be throttled
	 */
	if (!assign_cfs_rq_runtime(cfs_rq) && likely(cfs_rq->curr))
		resched_curr(rq_of(cfs_rq));
}

static __always_inline
void account_cfs_rq_runtime(struct cfs_rq *cfs_rq, u64 delta_exec)
{
	if (!cfs_bandwidth_used() || !cfs_rq->runtime_enabled)
		return;

	__account_cfs_rq_runtime(cfs_rq, delta_exec);
}

static inline int cfs_rq_throttled(struct cfs_rq *cfs_rq)
{
	return cfs_bandwidth_used() && cfs_rq->throttled;
}

/* check whether cfs_rq, or any parent, is throttled */
static inline int throttled_hierarchy(struct cfs_rq *cfs_rq)
{
	return cfs_bandwidth_used() && cfs_rq->throttle_count;
}

/*
 * Ensure that neither of the group entities corresponding to src_cpu or
 * dest_cpu are members of a throttled hierarchy when performing group
 * load-balance operations.
 */
static inline int throttled_lb_pair(struct task_group *tg,
				    int src_cpu, int dest_cpu)
{
	struct cfs_rq *src_cfs_rq, *dest_cfs_rq;

	src_cfs_rq = tg->cfs_rq[src_cpu];
	dest_cfs_rq = tg->cfs_rq[dest_cpu];

	return throttled_hierarchy(src_cfs_rq) ||
	       throttled_hierarchy(dest_cfs_rq);
}

static int tg_unthrottle_up(struct task_group *tg, void *data)
{
	struct rq *rq = data;
	struct cfs_rq *cfs_rq = tg->cfs_rq[cpu_of(rq)];

	cfs_rq->throttle_count--;
	if (!cfs_rq->throttle_count) {
		cfs_rq->throttled_clock_task_time += rq_clock_task(rq) -
					     cfs_rq->throttled_clock_task;

		/* Add cfs_rq with already running entity in the list */
		if (cfs_rq->nr_running >= 1)
			list_add_leaf_cfs_rq(cfs_rq);
	}

	return 0;
}

static int tg_throttle_down(struct task_group *tg, void *data)
{
	struct rq *rq = data;
	struct cfs_rq *cfs_rq = tg->cfs_rq[cpu_of(rq)];

	/* group is entering throttled state, stop time */
	if (!cfs_rq->throttle_count) {
		cfs_rq->throttled_clock_task = rq_clock_task(rq);
		list_del_leaf_cfs_rq(cfs_rq);
	}
	cfs_rq->throttle_count++;

	return 0;
}

static void throttle_cfs_rq(struct cfs_rq *cfs_rq)
{
	struct rq *rq = rq_of(cfs_rq);
	struct cfs_bandwidth *cfs_b = tg_cfs_bandwidth(cfs_rq->tg);
	struct sched_entity *se;
	long task_delta, idle_task_delta, dequeue = 1;
	bool empty;

	se = cfs_rq->tg->se[cpu_of(rq_of(cfs_rq))];

	/* freeze hierarchy runnable averages while throttled */
	rcu_read_lock();
	walk_tg_tree_from(cfs_rq->tg, tg_throttle_down, tg_nop, (void *)rq);
	rcu_read_unlock();

	task_delta = cfs_rq->h_nr_running;
	idle_task_delta = cfs_rq->idle_h_nr_running;
	for_each_sched_entity(se) {
		struct cfs_rq *qcfs_rq = cfs_rq_of(se);
		/* throttled entity or throttle-on-deactivate */
		if (!se->on_rq)
			break;

		if (dequeue)
			dequeue_entity(qcfs_rq, se, DEQUEUE_SLEEP);
		qcfs_rq->h_nr_running -= task_delta;
		qcfs_rq->idle_h_nr_running -= idle_task_delta;

		if (qcfs_rq->load.weight)
			dequeue = 0;
	}

	if (!se)
		sub_nr_running(rq, task_delta);

	cfs_rq->throttled = 1;
	cfs_rq->throttled_clock = rq_clock(rq);
	raw_spin_lock(&cfs_b->lock);
	empty = list_empty(&cfs_b->throttled_cfs_rq);

	/*
	 * Add to the _head_ of the list, so that an already-started
	 * distribute_cfs_runtime will not see us. If disribute_cfs_runtime is
	 * not running add to the tail so that later runqueues don't get starved.
	 */
	if (cfs_b->distribute_running)
		list_add_rcu(&cfs_rq->throttled_list, &cfs_b->throttled_cfs_rq);
	else
		list_add_tail_rcu(&cfs_rq->throttled_list, &cfs_b->throttled_cfs_rq);

	/*
	 * If we're the first throttled task, make sure the bandwidth
	 * timer is running.
	 */
	if (empty)
		start_cfs_bandwidth(cfs_b);

	raw_spin_unlock(&cfs_b->lock);
}

void unthrottle_cfs_rq(struct cfs_rq *cfs_rq)
{
	struct rq *rq = rq_of(cfs_rq);
	struct cfs_bandwidth *cfs_b = tg_cfs_bandwidth(cfs_rq->tg);
	struct sched_entity *se;
	int enqueue = 1;
	long task_delta, idle_task_delta;

	se = cfs_rq->tg->se[cpu_of(rq)];

	cfs_rq->throttled = 0;

	update_rq_clock(rq);

	raw_spin_lock(&cfs_b->lock);
	cfs_b->throttled_time += rq_clock(rq) - cfs_rq->throttled_clock;
	list_del_rcu(&cfs_rq->throttled_list);
	raw_spin_unlock(&cfs_b->lock);

	/* update hierarchical throttle state */
	walk_tg_tree_from(cfs_rq->tg, tg_nop, tg_unthrottle_up, (void *)rq);

	if (!cfs_rq->load.weight)
		return;

	task_delta = cfs_rq->h_nr_running;
	idle_task_delta = cfs_rq->idle_h_nr_running;
	for_each_sched_entity(se) {
		if (se->on_rq)
			enqueue = 0;

		cfs_rq = cfs_rq_of(se);
		if (enqueue)
			enqueue_entity(cfs_rq, se, ENQUEUE_WAKEUP);
		cfs_rq->h_nr_running += task_delta;
		cfs_rq->idle_h_nr_running += idle_task_delta;

		if (cfs_rq_throttled(cfs_rq))
			break;
	}

	assert_list_leaf_cfs_rq(rq);

	if (!se)
		add_nr_running(rq, task_delta);

	/* Determine whether we need to wake up potentially idle CPU: */
	if (rq->curr == rq->idle && rq->cfs.nr_running)
		resched_curr(rq);
}

static u64 distribute_cfs_runtime(struct cfs_bandwidth *cfs_b, u64 remaining)
{
	struct cfs_rq *cfs_rq;
	u64 runtime;
	u64 starting_runtime = remaining;

	rcu_read_lock();
	list_for_each_entry_rcu(cfs_rq, &cfs_b->throttled_cfs_rq,
				throttled_list) {
		struct rq *rq = rq_of(cfs_rq);
		struct rq_flags rf;

		rq_lock_irqsave(rq, &rf);
		if (!cfs_rq_throttled(cfs_rq))
			goto next;

		/* By the above check, this should never be true */
		SCHED_WARN_ON(cfs_rq->runtime_remaining > 0);

		runtime = -cfs_rq->runtime_remaining + 1;
		if (runtime > remaining)
			runtime = remaining;
		remaining -= runtime;

		cfs_rq->runtime_remaining += runtime;

		/* we check whether we're throttled above */
		if (cfs_rq->runtime_remaining > 0)
			unthrottle_cfs_rq(cfs_rq);

next:
		rq_unlock_irqrestore(rq, &rf);

		if (!remaining)
			break;
	}
	rcu_read_unlock();

	return starting_runtime - remaining;
}

/*
 * Responsible for refilling a task_group's bandwidth and unthrottling its
 * cfs_rqs as appropriate. If there has been no activity within the last
 * period the timer is deactivated until scheduling resumes; cfs_b->idle is
 * used to track this state.
 */
static int do_sched_cfs_period_timer(struct cfs_bandwidth *cfs_b, int overrun, unsigned long flags)
{
	u64 runtime;
	int throttled;

	/* no need to continue the timer with no bandwidth constraint */
	if (cfs_b->quota == RUNTIME_INF)
		goto out_deactivate;

	throttled = !list_empty(&cfs_b->throttled_cfs_rq);
	cfs_b->nr_periods += overrun;

	/*
	 * idle depends on !throttled (for the case of a large deficit), and if
	 * we're going inactive then everything else can be deferred
	 */
	if (cfs_b->idle && !throttled)
		goto out_deactivate;

	__refill_cfs_bandwidth_runtime(cfs_b);

	if (!throttled) {
		/* mark as potentially idle for the upcoming period */
		cfs_b->idle = 1;
		return 0;
	}

	/* account preceding periods in which throttling occurred */
	cfs_b->nr_throttled += overrun;

	/*
	 * This check is repeated as we are holding onto the new bandwidth while
	 * we unthrottle. This can potentially race with an unthrottled group
	 * trying to acquire new bandwidth from the global pool. This can result
	 * in us over-using our runtime if it is all used during this loop, but
	 * only by limited amounts in that extreme case.
	 */
	while (throttled && cfs_b->runtime > 0 && !cfs_b->distribute_running) {
		runtime = cfs_b->runtime;
		cfs_b->distribute_running = 1;
		raw_spin_unlock_irqrestore(&cfs_b->lock, flags);
		/* we can't nest cfs_b->lock while distributing bandwidth */
		runtime = distribute_cfs_runtime(cfs_b, runtime);
		raw_spin_lock_irqsave(&cfs_b->lock, flags);

		cfs_b->distribute_running = 0;
		throttled = !list_empty(&cfs_b->throttled_cfs_rq);

		lsub_positive(&cfs_b->runtime, runtime);
	}

	/*
	 * While we are ensured activity in the period following an
	 * unthrottle, this also covers the case in which the new bandwidth is
	 * insufficient to cover the existing bandwidth deficit.  (Forcing the
	 * timer to remain active while there are any throttled entities.)
	 */
	cfs_b->idle = 0;

	return 0;

out_deactivate:
	return 1;
}

/* a cfs_rq won't donate quota below this amount */
static const u64 min_cfs_rq_runtime = 1 * NSEC_PER_MSEC;
/* minimum remaining period time to redistribute slack quota */
static const u64 min_bandwidth_expiration = 2 * NSEC_PER_MSEC;
/* how long we wait to gather additional slack before distributing */
static const u64 cfs_bandwidth_slack_period = 5 * NSEC_PER_MSEC;

/*
 * Are we near the end of the current quota period?
 *
 * Requires cfs_b->lock for hrtimer_expires_remaining to be safe against the
 * hrtimer base being cleared by hrtimer_start. In the case of
 * migrate_hrtimers, base is never cleared, so we are fine.
 */
static int runtime_refresh_within(struct cfs_bandwidth *cfs_b, u64 min_expire)
{
	struct hrtimer *refresh_timer = &cfs_b->period_timer;
	u64 remaining;

	/* if the call-back is running a quota refresh is already occurring */
	if (hrtimer_callback_running(refresh_timer))
		return 1;

	/* is a quota refresh about to occur? */
	remaining = ktime_to_ns(hrtimer_expires_remaining(refresh_timer));
	if (remaining < min_expire)
		return 1;

	return 0;
}

static void start_cfs_slack_bandwidth(struct cfs_bandwidth *cfs_b)
{
	u64 min_left = cfs_bandwidth_slack_period + min_bandwidth_expiration;

	/* if there's a quota refresh soon don't bother with slack */
	if (runtime_refresh_within(cfs_b, min_left))
		return;

	/* don't push forwards an existing deferred unthrottle */
	if (cfs_b->slack_started)
		return;
	cfs_b->slack_started = true;

	hrtimer_start(&cfs_b->slack_timer,
			ns_to_ktime(cfs_bandwidth_slack_period),
			HRTIMER_MODE_REL);
}

/* we know any runtime found here is valid as update_curr() precedes return */
static void __return_cfs_rq_runtime(struct cfs_rq *cfs_rq)
{
	struct cfs_bandwidth *cfs_b = tg_cfs_bandwidth(cfs_rq->tg);
	s64 slack_runtime = cfs_rq->runtime_remaining - min_cfs_rq_runtime;

	if (slack_runtime <= 0)
		return;

	raw_spin_lock(&cfs_b->lock);
	if (cfs_b->quota != RUNTIME_INF) {
		cfs_b->runtime += slack_runtime;

		/* we are under rq->lock, defer unthrottling using a timer */
		if (cfs_b->runtime > sched_cfs_bandwidth_slice() &&
		    !list_empty(&cfs_b->throttled_cfs_rq))
			start_cfs_slack_bandwidth(cfs_b);
	}
	raw_spin_unlock(&cfs_b->lock);

	/* even if it's not valid for return we don't want to try again */
	cfs_rq->runtime_remaining -= slack_runtime;
}

static __always_inline void return_cfs_rq_runtime(struct cfs_rq *cfs_rq)
{
	if (!cfs_bandwidth_used())
		return;

	if (!cfs_rq->runtime_enabled || cfs_rq->nr_running)
		return;

	__return_cfs_rq_runtime(cfs_rq);
}

/*
 * This is done with a timer (instead of inline with bandwidth return) since
 * it's necessary to juggle rq->locks to unthrottle their respective cfs_rqs.
 */
static void do_sched_cfs_slack_timer(struct cfs_bandwidth *cfs_b)
{
	u64 runtime = 0, slice = sched_cfs_bandwidth_slice();
	unsigned long flags;

	/* confirm we're still not at a refresh boundary */
	raw_spin_lock_irqsave(&cfs_b->lock, flags);
	cfs_b->slack_started = false;
	if (cfs_b->distribute_running) {
		raw_spin_unlock_irqrestore(&cfs_b->lock, flags);
		return;
	}

	if (runtime_refresh_within(cfs_b, min_bandwidth_expiration)) {
		raw_spin_unlock_irqrestore(&cfs_b->lock, flags);
		return;
	}

	if (cfs_b->quota != RUNTIME_INF && cfs_b->runtime > slice)
		runtime = cfs_b->runtime;

	if (runtime)
		cfs_b->distribute_running = 1;

	raw_spin_unlock_irqrestore(&cfs_b->lock, flags);

	if (!runtime)
		return;

	runtime = distribute_cfs_runtime(cfs_b, runtime);

	raw_spin_lock_irqsave(&cfs_b->lock, flags);
	lsub_positive(&cfs_b->runtime, runtime);
	cfs_b->distribute_running = 0;
	raw_spin_unlock_irqrestore(&cfs_b->lock, flags);
}

/*
 * When a group wakes up we want to make sure that its quota is not already
 * expired/exceeded, otherwise it may be allowed to steal additional ticks of
 * runtime as update_curr() throttling can not not trigger until it's on-rq.
 */
static void check_enqueue_throttle(struct cfs_rq *cfs_rq)
{
	if (!cfs_bandwidth_used())
		return;

	/* an active group must be handled by the update_curr()->put() path */
	if (!cfs_rq->runtime_enabled || cfs_rq->curr)
		return;

	/* ensure the group is not already throttled */
	if (cfs_rq_throttled(cfs_rq))
		return;

	/* update runtime allocation */
	account_cfs_rq_runtime(cfs_rq, 0);
	if (cfs_rq->runtime_remaining <= 0)
		throttle_cfs_rq(cfs_rq);
}

static void sync_throttle(struct task_group *tg, int cpu)
{
	struct cfs_rq *pcfs_rq, *cfs_rq;

	if (!cfs_bandwidth_used())
		return;

	if (!tg->parent)
		return;

	cfs_rq = tg->cfs_rq[cpu];
	pcfs_rq = tg->parent->cfs_rq[cpu];

	cfs_rq->throttle_count = pcfs_rq->throttle_count;
	cfs_rq->throttled_clock_task = rq_clock_task(cpu_rq(cpu));
}

/* conditionally throttle active cfs_rq's from put_prev_entity() */
static bool check_cfs_rq_runtime(struct cfs_rq *cfs_rq)
{
	if (!cfs_bandwidth_used())
		return false;

	if (likely(!cfs_rq->runtime_enabled || cfs_rq->runtime_remaining > 0))
		return false;

	/*
	 * it's possible for a throttled entity to be forced into a running
	 * state (e.g. set_curr_task), in this case we're finished.
	 */
	if (cfs_rq_throttled(cfs_rq))
		return true;

	throttle_cfs_rq(cfs_rq);
	return true;
}

static enum hrtimer_restart sched_cfs_slack_timer(struct hrtimer *timer)
{
	struct cfs_bandwidth *cfs_b =
		container_of(timer, struct cfs_bandwidth, slack_timer);

	do_sched_cfs_slack_timer(cfs_b);

	return HRTIMER_NORESTART;
}

extern const u64 max_cfs_quota_period;

static enum hrtimer_restart sched_cfs_period_timer(struct hrtimer *timer)
{
	struct cfs_bandwidth *cfs_b =
		container_of(timer, struct cfs_bandwidth, period_timer);
	unsigned long flags;
	int overrun;
	int idle = 0;
	int count = 0;

	raw_spin_lock_irqsave(&cfs_b->lock, flags);
	for (;;) {
		overrun = hrtimer_forward_now(timer, cfs_b->period);
		if (!overrun)
			break;

		if (++count > 3) {
			u64 new, old = ktime_to_ns(cfs_b->period);

			/*
			 * Grow period by a factor of 2 to avoid losing precision.
			 * Precision loss in the quota/period ratio can cause __cfs_schedulable
			 * to fail.
			 */
			new = old * 2;
			if (new < max_cfs_quota_period) {
				cfs_b->period = ns_to_ktime(new);
				cfs_b->quota *= 2;

				pr_warn_ratelimited(
	"cfs_period_timer[cpu%d]: period too short, scaling up (new cfs_period_us = %lld, cfs_quota_us = %lld)\n",
					smp_processor_id(),
					div_u64(new, NSEC_PER_USEC),
					div_u64(cfs_b->quota, NSEC_PER_USEC));
			} else {
				pr_warn_ratelimited(
	"cfs_period_timer[cpu%d]: period too short, but cannot scale up without losing precision (cfs_period_us = %lld, cfs_quota_us = %lld)\n",
					smp_processor_id(),
					div_u64(old, NSEC_PER_USEC),
					div_u64(cfs_b->quota, NSEC_PER_USEC));
			}

			/* reset count so we don't come right back in here */
			count = 0;
		}

		idle = do_sched_cfs_period_timer(cfs_b, overrun, flags);
	}
	if (idle)
		cfs_b->period_active = 0;
	raw_spin_unlock_irqrestore(&cfs_b->lock, flags);

	return idle ? HRTIMER_NORESTART : HRTIMER_RESTART;
}

void init_cfs_bandwidth(struct cfs_bandwidth *cfs_b)
{
	raw_spin_lock_init(&cfs_b->lock);
	cfs_b->runtime = 0;
	cfs_b->quota = RUNTIME_INF;
	cfs_b->period = ns_to_ktime(default_cfs_period());

	INIT_LIST_HEAD(&cfs_b->throttled_cfs_rq);
	hrtimer_init(&cfs_b->period_timer, CLOCK_MONOTONIC, HRTIMER_MODE_ABS_PINNED);
	cfs_b->period_timer.function = sched_cfs_period_timer;
	hrtimer_init(&cfs_b->slack_timer, CLOCK_MONOTONIC, HRTIMER_MODE_REL);
	cfs_b->slack_timer.function = sched_cfs_slack_timer;
	cfs_b->distribute_running = 0;
	cfs_b->slack_started = false;
}

static void init_cfs_rq_runtime(struct cfs_rq *cfs_rq)
{
	cfs_rq->runtime_enabled = 0;
	INIT_LIST_HEAD(&cfs_rq->throttled_list);
}

void start_cfs_bandwidth(struct cfs_bandwidth *cfs_b)
{
	lockdep_assert_held(&cfs_b->lock);

	if (cfs_b->period_active)
		return;

	cfs_b->period_active = 1;
	hrtimer_forward_now(&cfs_b->period_timer, cfs_b->period);
	hrtimer_start_expires(&cfs_b->period_timer, HRTIMER_MODE_ABS_PINNED);
}

static void destroy_cfs_bandwidth(struct cfs_bandwidth *cfs_b)
{
	/* init_cfs_bandwidth() was not called */
	if (!cfs_b->throttled_cfs_rq.next)
		return;

	hrtimer_cancel(&cfs_b->period_timer);
	hrtimer_cancel(&cfs_b->slack_timer);
}

/*
 * Both these CPU hotplug callbacks race against unregister_fair_sched_group()
 *
 * The race is harmless, since modifying bandwidth settings of unhooked group
 * bits doesn't do much.
 */

/* cpu online calback */
static void __maybe_unused update_runtime_enabled(struct rq *rq)
{
	struct task_group *tg;

	lockdep_assert_held(&rq->lock);

	rcu_read_lock();
	list_for_each_entry_rcu(tg, &task_groups, list) {
		struct cfs_bandwidth *cfs_b = &tg->cfs_bandwidth;
		struct cfs_rq *cfs_rq = tg->cfs_rq[cpu_of(rq)];

		raw_spin_lock(&cfs_b->lock);
		cfs_rq->runtime_enabled = cfs_b->quota != RUNTIME_INF;
		raw_spin_unlock(&cfs_b->lock);
	}
	rcu_read_unlock();
}

/* cpu offline callback */
static void __maybe_unused unthrottle_offline_cfs_rqs(struct rq *rq)
{
	struct task_group *tg;

	lockdep_assert_held(&rq->lock);

	rcu_read_lock();
	list_for_each_entry_rcu(tg, &task_groups, list) {
		struct cfs_rq *cfs_rq = tg->cfs_rq[cpu_of(rq)];

		if (!cfs_rq->runtime_enabled)
			continue;

		/*
		 * clock_task is not advancing so we just need to make sure
		 * there's some valid quota amount
		 */
		cfs_rq->runtime_remaining = 1;
		/*
		 * Offline rq is schedulable till CPU is completely disabled
		 * in take_cpu_down(), so we prevent new cfs throttling here.
		 */
		cfs_rq->runtime_enabled = 0;

		if (cfs_rq_throttled(cfs_rq))
			unthrottle_cfs_rq(cfs_rq);
	}
	rcu_read_unlock();
}

#else /* CONFIG_CFS_BANDWIDTH */

static inline bool cfs_bandwidth_used(void)
{
	return false;
}

static void account_cfs_rq_runtime(struct cfs_rq *cfs_rq, u64 delta_exec) {}
static bool check_cfs_rq_runtime(struct cfs_rq *cfs_rq) { return false; }
static void check_enqueue_throttle(struct cfs_rq *cfs_rq) {}
static inline void sync_throttle(struct task_group *tg, int cpu) {}
static __always_inline void return_cfs_rq_runtime(struct cfs_rq *cfs_rq) {}

static inline int cfs_rq_throttled(struct cfs_rq *cfs_rq)
{
	return 0;
}

static inline int throttled_hierarchy(struct cfs_rq *cfs_rq)
{
	return 0;
}

static inline int throttled_lb_pair(struct task_group *tg,
				    int src_cpu, int dest_cpu)
{
	return 0;
}

void init_cfs_bandwidth(struct cfs_bandwidth *cfs_b) {}

#ifdef CONFIG_FAIR_GROUP_SCHED
static void init_cfs_rq_runtime(struct cfs_rq *cfs_rq) {}
#endif

static inline struct cfs_bandwidth *tg_cfs_bandwidth(struct task_group *tg)
{
	return NULL;
}
static inline void destroy_cfs_bandwidth(struct cfs_bandwidth *cfs_b) {}
static inline void update_runtime_enabled(struct rq *rq) {}
static inline void unthrottle_offline_cfs_rqs(struct rq *rq) {}

#endif /* CONFIG_CFS_BANDWIDTH */

/**************************************************
 * CFS operations on tasks:
 */

#ifdef CONFIG_SCHED_HRTICK
static void hrtick_start_fair(struct rq *rq, struct task_struct *p)
{
	struct sched_entity *se = &p->se;
	struct cfs_rq *cfs_rq = cfs_rq_of(se);

	SCHED_WARN_ON(task_rq(p) != rq);

	if (rq->cfs.h_nr_running > 1) {
		u64 slice = sched_slice(cfs_rq, se);
		u64 ran = se->sum_exec_runtime - se->prev_sum_exec_runtime;
		s64 delta = slice - ran;

		if (delta < 0) {
			if (rq->curr == p)
				resched_curr(rq);
			return;
		}
		hrtick_start(rq, delta);
	}
}

/*
 * called from enqueue/dequeue and updates the hrtick when the
 * current task is from our class and nr_running is low enough
 * to matter.
 */
static void hrtick_update(struct rq *rq)
{
	struct task_struct *curr = rq->curr;

	if (!hrtick_enabled(rq) || curr->sched_class != &fair_sched_class)
		return;

	if (cfs_rq_of(&curr->se)->nr_running < sched_nr_latency)
		hrtick_start_fair(rq, curr);
}
#else /* !CONFIG_SCHED_HRTICK */
static inline void
hrtick_start_fair(struct rq *rq, struct task_struct *p)
{
}

static inline void hrtick_update(struct rq *rq)
{
}
#endif

#ifdef CONFIG_SMP
static inline unsigned long cpu_util(int cpu);

static inline bool cpu_overutilized(int cpu)
{
	return !fits_capacity(cpu_util(cpu), capacity_of(cpu));
}

static inline void update_overutilized_status(struct rq *rq)
{
	if (!READ_ONCE(rq->rd->overutilized) && cpu_overutilized(rq->cpu)) {
		WRITE_ONCE(rq->rd->overutilized, SG_OVERUTILIZED);
		trace_sched_overutilized_tp(rq->rd, SG_OVERUTILIZED);
	}
}
#else
static inline void update_overutilized_status(struct rq *rq) { }
#endif

/*
 * The enqueue_task method is called before nr_running is
 * increased. Here we update the fair scheduling stats and
 * then put the task into the rbtree:
 */
static void
enqueue_task_fair(struct rq *rq, struct task_struct *p, int flags)
{
	struct cfs_rq *cfs_rq;
	struct sched_entity *se = &p->se;
	int idle_h_nr_running = task_has_idle_policy(p);

	/*
	 * The code below (indirectly) updates schedutil which looks at
	 * the cfs_rq utilization to select a frequency.
	 * Let's add the task's estimated utilization to the cfs_rq's
	 * estimated utilization, before we update schedutil.
	 */
	util_est_enqueue(&rq->cfs, p);

	/*
	 * If in_iowait is set, the code below may not trigger any cpufreq
	 * utilization updates, so do it here explicitly with the IOWAIT flag
	 * passed.
	 */
	if (p->in_iowait)
		cpufreq_update_util(rq, SCHED_CPUFREQ_IOWAIT);

	for_each_sched_entity(se) {
		if (se->on_rq)
			break;
		cfs_rq = cfs_rq_of(se);
		enqueue_entity(cfs_rq, se, flags);

		/*
		 * end evaluation on encountering a throttled cfs_rq
		 *
		 * note: in the case of encountering a throttled cfs_rq we will
		 * post the final h_nr_running increment below.
		 */
		if (cfs_rq_throttled(cfs_rq))
			break;
		cfs_rq->h_nr_running++;
		cfs_rq->idle_h_nr_running += idle_h_nr_running;

		flags = ENQUEUE_WAKEUP;
	}

	for_each_sched_entity(se) {
		cfs_rq = cfs_rq_of(se);
		cfs_rq->h_nr_running++;
		cfs_rq->idle_h_nr_running += idle_h_nr_running;

		if (cfs_rq_throttled(cfs_rq))
			break;

		update_load_avg(cfs_rq, se, UPDATE_TG);
		update_cfs_group(se);
	}

	if (!se) {
		add_nr_running(rq, 1);
		/*
		 * Since new tasks are assigned an initial util_avg equal to
		 * half of the spare capacity of their CPU, tiny tasks have the
		 * ability to cross the overutilized threshold, which will
		 * result in the load balancer ruining all the task placement
		 * done by EAS. As a way to mitigate that effect, do not account
		 * for the first enqueue operation of new tasks during the
		 * overutilized flag detection.
		 *
		 * A better way of solving this problem would be to wait for
		 * the PELT signals of tasks to converge before taking them
		 * into account, but that is not straightforward to implement,
		 * and the following generally works well enough in practice.
		 */
		if (flags & ENQUEUE_WAKEUP)
			update_overutilized_status(rq);

	}

	if (cfs_bandwidth_used()) {
		/*
		 * When bandwidth control is enabled; the cfs_rq_throttled()
		 * breaks in the above iteration can result in incomplete
		 * leaf list maintenance, resulting in triggering the assertion
		 * below.
		 */
		for_each_sched_entity(se) {
			cfs_rq = cfs_rq_of(se);

			if (list_add_leaf_cfs_rq(cfs_rq))
				break;
		}
	}

	assert_list_leaf_cfs_rq(rq);

	hrtick_update(rq);
}

static void set_next_buddy(struct sched_entity *se);

/*
 * The dequeue_task method is called before nr_running is
 * decreased. We remove the task from the rbtree and
 * update the fair scheduling stats:
 */
static void dequeue_task_fair(struct rq *rq, struct task_struct *p, int flags)
{
	struct cfs_rq *cfs_rq;
	struct sched_entity *se = &p->se;
	int task_sleep = flags & DEQUEUE_SLEEP;
	int idle_h_nr_running = task_has_idle_policy(p);

	for_each_sched_entity(se) {
		cfs_rq = cfs_rq_of(se);
		dequeue_entity(cfs_rq, se, flags);

		/*
		 * end evaluation on encountering a throttled cfs_rq
		 *
		 * note: in the case of encountering a throttled cfs_rq we will
		 * post the final h_nr_running decrement below.
		*/
		if (cfs_rq_throttled(cfs_rq))
			break;
		cfs_rq->h_nr_running--;
		cfs_rq->idle_h_nr_running -= idle_h_nr_running;

		/* Don't dequeue parent if it has other entities besides us */
		if (cfs_rq->load.weight) {
			/* Avoid re-evaluating load for this entity: */
			se = parent_entity(se);
			/*
			 * Bias pick_next to pick a task from this cfs_rq, as
			 * p is sleeping when it is within its sched_slice.
			 */
			if (task_sleep && se && !throttled_hierarchy(cfs_rq))
				set_next_buddy(se);
			break;
		}
		flags |= DEQUEUE_SLEEP;
	}

	for_each_sched_entity(se) {
		cfs_rq = cfs_rq_of(se);
		cfs_rq->h_nr_running--;
		cfs_rq->idle_h_nr_running -= idle_h_nr_running;

		if (cfs_rq_throttled(cfs_rq))
			break;

		update_load_avg(cfs_rq, se, UPDATE_TG);
		update_cfs_group(se);
	}

	if (!se)
		sub_nr_running(rq, 1);

	util_est_dequeue(&rq->cfs, p, task_sleep);
	hrtick_update(rq);
}

#ifdef CONFIG_SMP

/* Working cpumask for: load_balance, load_balance_newidle. */
DEFINE_PER_CPU(cpumask_var_t, load_balance_mask);
DEFINE_PER_CPU(cpumask_var_t, select_idle_mask);

#ifdef CONFIG_NO_HZ_COMMON

static struct {
	cpumask_var_t idle_cpus_mask;
	atomic_t nr_cpus;
	int has_blocked;		/* Idle CPUS has blocked load */
	unsigned long next_balance;     /* in jiffy units */
	unsigned long next_blocked;	/* Next update of blocked load in jiffies */
} nohz ____cacheline_aligned;

#endif /* CONFIG_NO_HZ_COMMON */

/* CPU only has SCHED_IDLE tasks enqueued */
static int sched_idle_cpu(int cpu)
{
	struct rq *rq = cpu_rq(cpu);

	return unlikely(rq->nr_running == rq->cfs.idle_h_nr_running &&
			rq->nr_running);
}

static unsigned long cpu_runnable_load(struct rq *rq)
{
	return cfs_rq_runnable_load_avg(&rq->cfs);
}

static unsigned long capacity_of(int cpu)
{
	return cpu_rq(cpu)->cpu_capacity;
}

static unsigned long cpu_avg_load_per_task(int cpu)
{
	struct rq *rq = cpu_rq(cpu);
	unsigned long nr_running = READ_ONCE(rq->cfs.h_nr_running);
	unsigned long load_avg = cpu_runnable_load(rq);

	if (nr_running)
		return load_avg / nr_running;

	return 0;
}

static void record_wakee(struct task_struct *p)
{
	/*
	 * Only decay a single time; tasks that have less then 1 wakeup per
	 * jiffy will not have built up many flips.
	 */
	if (time_after(jiffies, current->wakee_flip_decay_ts + HZ)) {
		current->wakee_flips >>= 1;
		current->wakee_flip_decay_ts = jiffies;
	}

	if (current->last_wakee != p) {
		current->last_wakee = p;
		current->wakee_flips++;
	}
}

/*
 * Detect M:N waker/wakee relationships via a switching-frequency heuristic.
 *
 * A waker of many should wake a different task than the one last awakened
 * at a frequency roughly N times higher than one of its wakees.
 *
 * In order to determine whether we should let the load spread vs consolidating
 * to shared cache, we look for a minimum 'flip' frequency of llc_size in one
 * partner, and a factor of lls_size higher frequency in the other.
 *
 * With both conditions met, we can be relatively sure that the relationship is
 * non-monogamous, with partner count exceeding socket size.
 *
 * Waker/wakee being client/server, worker/dispatcher, interrupt source or
 * whatever is irrelevant, spread criteria is apparent partner count exceeds
 * socket size.
 */
static int wake_wide(struct task_struct *p)
{
	unsigned int master = current->wakee_flips;
	unsigned int slave = p->wakee_flips;
	int factor = this_cpu_read(sd_llc_size);

	if (master < slave)
		swap(master, slave);
	if (slave < factor || master < slave * factor)
		return 0;
	return 1;
}

/*
 * The purpose of wake_affine() is to quickly determine on which CPU we can run
 * soonest. For the purpose of speed we only consider the waking and previous
 * CPU.
 *
 * wake_affine_idle() - only considers 'now', it check if the waking CPU is
 *			cache-affine and is (or	will be) idle.
 *
 * wake_affine_weight() - considers the weight to reflect the average
 *			  scheduling latency of the CPUs. This seems to work
 *			  for the overloaded case.
 */
static int
wake_affine_idle(int this_cpu, int prev_cpu, int sync)
{
	/*
	 * If this_cpu is idle, it implies the wakeup is from interrupt
	 * context. Only allow the move if cache is shared. Otherwise an
	 * interrupt intensive workload could force all tasks onto one
	 * node depending on the IO topology or IRQ affinity settings.
	 *
	 * If the prev_cpu is idle and cache affine then avoid a migration.
	 * There is no guarantee that the cache hot data from an interrupt
	 * is more important than cache hot data on the prev_cpu and from
	 * a cpufreq perspective, it's better to have higher utilisation
	 * on one CPU.
	 */
	if (available_idle_cpu(this_cpu) && cpus_share_cache(this_cpu, prev_cpu))
		return available_idle_cpu(prev_cpu) ? prev_cpu : this_cpu;

	if (sync && cpu_rq(this_cpu)->nr_running == 1)
		return this_cpu;

	return nr_cpumask_bits;
}

static int
wake_affine_weight(struct sched_domain *sd, struct task_struct *p,
		   int this_cpu, int prev_cpu, int sync)
{
	s64 this_eff_load, prev_eff_load;
	unsigned long task_load;

	this_eff_load = cpu_runnable_load(cpu_rq(this_cpu));

	if (sync) {
		unsigned long current_load = task_h_load(current);

		if (current_load > this_eff_load)
			return this_cpu;

		this_eff_load -= current_load;
	}

	task_load = task_h_load(p);

	this_eff_load += task_load;
	if (sched_feat(WA_BIAS))
		this_eff_load *= 100;
	this_eff_load *= capacity_of(prev_cpu);

	prev_eff_load = cpu_runnable_load(cpu_rq(prev_cpu));
	prev_eff_load -= task_load;
	if (sched_feat(WA_BIAS))
		prev_eff_load *= 100 + (sd->imbalance_pct - 100) / 2;
	prev_eff_load *= capacity_of(this_cpu);

	/*
	 * If sync, adjust the weight of prev_eff_load such that if
	 * prev_eff == this_eff that select_idle_sibling() will consider
	 * stacking the wakee on top of the waker if no other CPU is
	 * idle.
	 */
	if (sync)
		prev_eff_load += 1;

	return this_eff_load < prev_eff_load ? this_cpu : nr_cpumask_bits;
}

static int wake_affine(struct sched_domain *sd, struct task_struct *p,
		       int this_cpu, int prev_cpu, int sync)
{
	int target = nr_cpumask_bits;

	if (sched_feat(WA_IDLE))
		target = wake_affine_idle(this_cpu, prev_cpu, sync);

	if (sched_feat(WA_WEIGHT) && target == nr_cpumask_bits)
		target = wake_affine_weight(sd, p, this_cpu, prev_cpu, sync);

	schedstat_inc(p->se.statistics.nr_wakeups_affine_attempts);
	if (target == nr_cpumask_bits)
		return prev_cpu;

	schedstat_inc(sd->ttwu_move_affine);
	schedstat_inc(p->se.statistics.nr_wakeups_affine);
	return target;
}

static unsigned long cpu_util_without(int cpu, struct task_struct *p);

static unsigned long capacity_spare_without(int cpu, struct task_struct *p)
{
	return max_t(long, capacity_of(cpu) - cpu_util_without(cpu, p), 0);
}

/*
 * find_idlest_group finds and returns the least busy CPU group within the
 * domain.
 *
 * Assumes p is allowed on at least one CPU in sd.
 */
static struct sched_group *
find_idlest_group(struct sched_domain *sd, struct task_struct *p,
		  int this_cpu, int sd_flag)
{
	struct sched_group *idlest = NULL, *group = sd->groups;
	struct sched_group *most_spare_sg = NULL;
	unsigned long min_runnable_load = ULONG_MAX;
	unsigned long this_runnable_load = ULONG_MAX;
	unsigned long min_avg_load = ULONG_MAX, this_avg_load = ULONG_MAX;
	unsigned long most_spare = 0, this_spare = 0;
	int imbalance_scale = 100 + (sd->imbalance_pct-100)/2;
	unsigned long imbalance = scale_load_down(NICE_0_LOAD) *
				(sd->imbalance_pct-100) / 100;

	do {
		unsigned long load, avg_load, runnable_load;
		unsigned long spare_cap, max_spare_cap;
		int local_group;
		int i;

		/* Skip over this group if it has no CPUs allowed */
		if (!cpumask_intersects(sched_group_span(group),
					p->cpus_ptr))
			continue;

		local_group = cpumask_test_cpu(this_cpu,
					       sched_group_span(group));

		/*
		 * Tally up the load of all CPUs in the group and find
		 * the group containing the CPU with most spare capacity.
		 */
		avg_load = 0;
		runnable_load = 0;
		max_spare_cap = 0;

		for_each_cpu(i, sched_group_span(group)) {
			load = cpu_runnable_load(cpu_rq(i));
			runnable_load += load;

			avg_load += cfs_rq_load_avg(&cpu_rq(i)->cfs);

			spare_cap = capacity_spare_without(i, p);

			if (spare_cap > max_spare_cap)
				max_spare_cap = spare_cap;
		}

		/* Adjust by relative CPU capacity of the group */
		avg_load = (avg_load * SCHED_CAPACITY_SCALE) /
					group->sgc->capacity;
		runnable_load = (runnable_load * SCHED_CAPACITY_SCALE) /
					group->sgc->capacity;

		if (local_group) {
			this_runnable_load = runnable_load;
			this_avg_load = avg_load;
			this_spare = max_spare_cap;
		} else {
			if (min_runnable_load > (runnable_load + imbalance)) {
				/*
				 * The runnable load is significantly smaller
				 * so we can pick this new CPU:
				 */
				min_runnable_load = runnable_load;
				min_avg_load = avg_load;
				idlest = group;
			} else if ((runnable_load < (min_runnable_load + imbalance)) &&
				   (100*min_avg_load > imbalance_scale*avg_load)) {
				/*
				 * The runnable loads are close so take the
				 * blocked load into account through avg_load:
				 */
				min_avg_load = avg_load;
				idlest = group;
			}

			if (most_spare < max_spare_cap) {
				most_spare = max_spare_cap;
				most_spare_sg = group;
			}
		}
	} while (group = group->next, group != sd->groups);

	/*
	 * The cross-over point between using spare capacity or least load
	 * is too conservative for high utilization tasks on partially
	 * utilized systems if we require spare_capacity > task_util(p),
	 * so we allow for some task stuffing by using
	 * spare_capacity > task_util(p)/2.
	 *
	 * Spare capacity can't be used for fork because the utilization has
	 * not been set yet, we must first select a rq to compute the initial
	 * utilization.
	 */
	if (sd_flag & SD_BALANCE_FORK)
		goto skip_spare;

	if (this_spare > task_util(p) / 2 &&
	    imbalance_scale*this_spare > 100*most_spare)
		return NULL;

	if (most_spare > task_util(p) / 2)
		return most_spare_sg;

skip_spare:
	if (!idlest)
		return NULL;

	/*
	 * When comparing groups across NUMA domains, it's possible for the
	 * local domain to be very lightly loaded relative to the remote
	 * domains but "imbalance" skews the comparison making remote CPUs
	 * look much more favourable. When considering cross-domain, add
	 * imbalance to the runnable load on the remote node and consider
	 * staying local.
	 */
	if ((sd->flags & SD_NUMA) &&
	    min_runnable_load + imbalance >= this_runnable_load)
		return NULL;

	if (min_runnable_load > (this_runnable_load + imbalance))
		return NULL;

	if ((this_runnable_load < (min_runnable_load + imbalance)) &&
	     (100*this_avg_load < imbalance_scale*min_avg_load))
		return NULL;

	return idlest;
}

/*
 * find_idlest_group_cpu - find the idlest CPU among the CPUs in the group.
 */
static int
find_idlest_group_cpu(struct sched_group *group, struct task_struct *p, int this_cpu)
{
	unsigned long load, min_load = ULONG_MAX;
	unsigned int min_exit_latency = UINT_MAX;
	u64 latest_idle_timestamp = 0;
	int least_loaded_cpu = this_cpu;
	int shallowest_idle_cpu = -1, si_cpu = -1;
	int i;

	/* Check if we have any choice: */
	if (group->group_weight == 1)
		return cpumask_first(sched_group_span(group));

	/* Traverse only the allowed CPUs */
	for_each_cpu_and(i, sched_group_span(group), p->cpus_ptr) {
		if (available_idle_cpu(i)) {
			struct rq *rq = cpu_rq(i);
			struct cpuidle_state *idle = idle_get_state(rq);
			if (idle && idle->exit_latency < min_exit_latency) {
				/*
				 * We give priority to a CPU whose idle state
				 * has the smallest exit latency irrespective
				 * of any idle timestamp.
				 */
				min_exit_latency = idle->exit_latency;
				latest_idle_timestamp = rq->idle_stamp;
				shallowest_idle_cpu = i;
			} else if ((!idle || idle->exit_latency == min_exit_latency) &&
				   rq->idle_stamp > latest_idle_timestamp) {
				/*
				 * If equal or no active idle state, then
				 * the most recently idled CPU might have
				 * a warmer cache.
				 */
				latest_idle_timestamp = rq->idle_stamp;
				shallowest_idle_cpu = i;
			}
		} else if (shallowest_idle_cpu == -1 && si_cpu == -1) {
			if (sched_idle_cpu(i)) {
				si_cpu = i;
				continue;
			}

			load = cpu_runnable_load(cpu_rq(i));
			if (load < min_load) {
				min_load = load;
				least_loaded_cpu = i;
			}
		}
	}

	if (shallowest_idle_cpu != -1)
		return shallowest_idle_cpu;
	if (si_cpu != -1)
		return si_cpu;
	return least_loaded_cpu;
}

static inline int find_idlest_cpu(struct sched_domain *sd, struct task_struct *p,
				  int cpu, int prev_cpu, int sd_flag)
{
	int new_cpu = cpu;

	if (!cpumask_intersects(sched_domain_span(sd), p->cpus_ptr))
		return prev_cpu;

	/*
	 * We need task's util for capacity_spare_without, sync it up to
	 * prev_cpu's last_update_time.
	 */
	if (!(sd_flag & SD_BALANCE_FORK))
		sync_entity_load_avg(&p->se);

	while (sd) {
		struct sched_group *group;
		struct sched_domain *tmp;
		int weight;

		if (!(sd->flags & sd_flag)) {
			sd = sd->child;
			continue;
		}

		group = find_idlest_group(sd, p, cpu, sd_flag);
		if (!group) {
			sd = sd->child;
			continue;
		}

		new_cpu = find_idlest_group_cpu(group, p, cpu);
		if (new_cpu == cpu) {
			/* Now try balancing at a lower domain level of 'cpu': */
			sd = sd->child;
			continue;
		}

		/* Now try balancing at a lower domain level of 'new_cpu': */
		cpu = new_cpu;
		weight = sd->span_weight;
		sd = NULL;
		for_each_domain(cpu, tmp) {
			if (weight <= tmp->span_weight)
				break;
			if (tmp->flags & sd_flag)
				sd = tmp;
		}
	}

	return new_cpu;
}

#ifdef CONFIG_SCHED_SMT
DEFINE_STATIC_KEY_FALSE(sched_smt_present);
EXPORT_SYMBOL_GPL(sched_smt_present);

static inline void set_idle_cores(int cpu, int val)
{
	struct sched_domain_shared *sds;

	sds = rcu_dereference(per_cpu(sd_llc_shared, cpu));
	if (sds)
		WRITE_ONCE(sds->has_idle_cores, val);
}

static inline bool test_idle_cores(int cpu, bool def)
{
	struct sched_domain_shared *sds;

	sds = rcu_dereference(per_cpu(sd_llc_shared, cpu));
	if (sds)
		return READ_ONCE(sds->has_idle_cores);

	return def;
}

/*
 * Scans the local SMT mask to see if the entire core is idle, and records this
 * information in sd_llc_shared->has_idle_cores.
 *
 * Since SMT siblings share all cache levels, inspecting this limited remote
 * state should be fairly cheap.
 */
void __update_idle_core(struct rq *rq)
{
	int core = cpu_of(rq);
	int cpu;

	rcu_read_lock();
	if (test_idle_cores(core, true))
		goto unlock;

	for_each_cpu(cpu, cpu_smt_mask(core)) {
		if (cpu == core)
			continue;

		if (!available_idle_cpu(cpu))
			goto unlock;
	}

	set_idle_cores(core, 1);
unlock:
	rcu_read_unlock();
}

/*
 * Scan the entire LLC domain for idle cores; this dynamically switches off if
 * there are no idle cores left in the system; tracked through
 * sd_llc->shared->has_idle_cores and enabled through update_idle_core() above.
 */
static int select_idle_core(struct task_struct *p, struct sched_domain *sd, int target)
{
	struct cpumask *cpus = this_cpu_cpumask_var_ptr(select_idle_mask);
	int core, cpu;

	if (!static_branch_likely(&sched_smt_present))
		return -1;

	if (!test_idle_cores(target, false))
		return -1;

	cpumask_and(cpus, sched_domain_span(sd), p->cpus_ptr);

	for_each_cpu_wrap(core, cpus, target) {
		bool idle = true;

		for_each_cpu(cpu, cpu_smt_mask(core)) {
			__cpumask_clear_cpu(cpu, cpus);
			if (!available_idle_cpu(cpu))
				idle = false;
		}

		if (idle)
			return core;
	}

	/*
	 * Failed to find an idle core; stop looking for one.
	 */
	set_idle_cores(target, 0);

	return -1;
}

/*
 * Scan the local SMT mask for idle CPUs.
 */
static int select_idle_smt(struct task_struct *p, int target)
{
	int cpu, si_cpu = -1;

	if (!static_branch_likely(&sched_smt_present))
		return -1;

	for_each_cpu(cpu, cpu_smt_mask(target)) {
		if (!cpumask_test_cpu(cpu, p->cpus_ptr))
			continue;
		if (available_idle_cpu(cpu))
			return cpu;
		if (si_cpu == -1 && sched_idle_cpu(cpu))
			si_cpu = cpu;
	}

	return si_cpu;
}

#else /* CONFIG_SCHED_SMT */

static inline int select_idle_core(struct task_struct *p, struct sched_domain *sd, int target)
{
	return -1;
}

static inline int select_idle_smt(struct task_struct *p, int target)
{
	return -1;
}

#endif /* CONFIG_SCHED_SMT */

/*
 * Scan the LLC domain for idle CPUs; this is dynamically regulated by
 * comparing the average scan cost (tracked in sd->avg_scan_cost) against the
 * average idle time for this rq (as found in rq->avg_idle).
 */
static int select_idle_cpu(struct task_struct *p, struct sched_domain *sd, int target)
{
	struct cpumask *cpus = this_cpu_cpumask_var_ptr(select_idle_mask);
	struct sched_domain *this_sd;
	u64 avg_cost, avg_idle;
	u64 time, cost;
	s64 delta;
	int cpu, limit, floor, target_tmp, nr = INT_MAX;
	int this = smp_processor_id();
	int si_cpu = -1;

	this_sd = rcu_dereference(*this_cpu_ptr(&sd_llc));
	if (!this_sd)
		return -1;

	/*
	 * Due to large variance we need a large fuzz factor; hackbench in
	 * particularly is sensitive here.
	 */
	avg_idle = this_rq()->avg_idle / 512;
	avg_cost = this_sd->avg_scan_cost + 1;

	if (sched_feat(SIS_AVG_CPU) && avg_idle < avg_cost)
		return -1;

	if (sched_feat(SIS_PROP)) {
		u64 span_avg = sd->span_weight * avg_idle;
		floor = cpumask_weight(topology_sibling_cpumask(target));
		if (floor < 2)
			floor = 2;
		limit = floor << 1;
		if (span_avg > floor*avg_cost) {
			nr = div_u64(span_avg, avg_cost);
			if (nr > limit)
				nr = limit;
		} else {
			nr = floor;
		}
	}

	if (per_cpu(next_cpu, target) != -1)
		target_tmp = per_cpu(next_cpu, target);
	else
		target_tmp = target;

	time = local_clock();

<<<<<<< HEAD
	for_each_cpu_wrap(cpu, sched_domain_span(sd), target_tmp) {
		per_cpu(next_cpu, target) = cpu;
=======
	cpumask_and(cpus, sched_domain_span(sd), p->cpus_ptr);

	for_each_cpu_wrap(cpu, cpus, target) {
>>>>>>> cff670b3
		if (!--nr)
			return si_cpu;
		if (available_idle_cpu(cpu))
			break;
		if (si_cpu == -1 && sched_idle_cpu(cpu))
			si_cpu = cpu;
	}

	time = cpu_clock(this) - time;
	cost = this_sd->avg_scan_cost;
	delta = (s64)(time - cost) / 8;
	this_sd->avg_scan_cost += delta;

	return cpu;
}

/*
 * Try and locate an idle core/thread in the LLC cache domain.
 */
static int select_idle_sibling(struct task_struct *p, int prev, int target)
{
	struct sched_domain *sd;
	int i, recent_used_cpu;

	if (available_idle_cpu(target) || sched_idle_cpu(target))
		return target;

	/*
	 * If the previous CPU is cache affine and idle, don't be stupid:
	 */
	if (prev != target && cpus_share_cache(prev, target) &&
	    (available_idle_cpu(prev) || sched_idle_cpu(prev)))
		return prev;

	/* Check a recently used CPU as a potential idle candidate: */
	recent_used_cpu = p->recent_used_cpu;
	if (recent_used_cpu != prev &&
	    recent_used_cpu != target &&
	    cpus_share_cache(recent_used_cpu, target) &&
	    (available_idle_cpu(recent_used_cpu) || sched_idle_cpu(recent_used_cpu)) &&
	    cpumask_test_cpu(p->recent_used_cpu, p->cpus_ptr)) {
		/*
		 * Replace recent_used_cpu with prev as it is a potential
		 * candidate for the next wake:
		 */
		p->recent_used_cpu = prev;
		return recent_used_cpu;
	}

	sd = rcu_dereference(per_cpu(sd_llc, target));
	if (!sd)
		return target;

	if (sched_feat(SIS_CORE)) {
		i = select_idle_core(p, sd, target);
		if ((unsigned)i < nr_cpumask_bits)
			return i;
	}

	i = select_idle_cpu(p, sd, target);
	if ((unsigned)i < nr_cpumask_bits)
		return i;

	i = select_idle_smt(p, target);
	if ((unsigned)i < nr_cpumask_bits)
		return i;

	return target;
}

/**
 * Amount of capacity of a CPU that is (estimated to be) used by CFS tasks
 * @cpu: the CPU to get the utilization of
 *
 * The unit of the return value must be the one of capacity so we can compare
 * the utilization with the capacity of the CPU that is available for CFS task
 * (ie cpu_capacity).
 *
 * cfs_rq.avg.util_avg is the sum of running time of runnable tasks plus the
 * recent utilization of currently non-runnable tasks on a CPU. It represents
 * the amount of utilization of a CPU in the range [0..capacity_orig] where
 * capacity_orig is the cpu_capacity available at the highest frequency
 * (arch_scale_freq_capacity()).
 * The utilization of a CPU converges towards a sum equal to or less than the
 * current capacity (capacity_curr <= capacity_orig) of the CPU because it is
 * the running time on this CPU scaled by capacity_curr.
 *
 * The estimated utilization of a CPU is defined to be the maximum between its
 * cfs_rq.avg.util_avg and the sum of the estimated utilization of the tasks
 * currently RUNNABLE on that CPU.
 * This allows to properly represent the expected utilization of a CPU which
 * has just got a big task running since a long sleep period. At the same time
 * however it preserves the benefits of the "blocked utilization" in
 * describing the potential for other tasks waking up on the same CPU.
 *
 * Nevertheless, cfs_rq.avg.util_avg can be higher than capacity_curr or even
 * higher than capacity_orig because of unfortunate rounding in
 * cfs.avg.util_avg or just after migrating tasks and new task wakeups until
 * the average stabilizes with the new running time. We need to check that the
 * utilization stays within the range of [0..capacity_orig] and cap it if
 * necessary. Without utilization capping, a group could be seen as overloaded
 * (CPU0 utilization at 121% + CPU1 utilization at 80%) whereas CPU1 has 20% of
 * available capacity. We allow utilization to overshoot capacity_curr (but not
 * capacity_orig) as it useful for predicting the capacity required after task
 * migrations (scheduler-driven DVFS).
 *
 * Return: the (estimated) utilization for the specified CPU
 */
static inline unsigned long cpu_util(int cpu)
{
	struct cfs_rq *cfs_rq;
	unsigned int util;

	cfs_rq = &cpu_rq(cpu)->cfs;
	util = READ_ONCE(cfs_rq->avg.util_avg);

	if (sched_feat(UTIL_EST))
		util = max(util, READ_ONCE(cfs_rq->avg.util_est.enqueued));

	return min_t(unsigned long, util, capacity_orig_of(cpu));
}

/*
 * cpu_util_without: compute cpu utilization without any contributions from *p
 * @cpu: the CPU which utilization is requested
 * @p: the task which utilization should be discounted
 *
 * The utilization of a CPU is defined by the utilization of tasks currently
 * enqueued on that CPU as well as tasks which are currently sleeping after an
 * execution on that CPU.
 *
 * This method returns the utilization of the specified CPU by discounting the
 * utilization of the specified task, whenever the task is currently
 * contributing to the CPU utilization.
 */
static unsigned long cpu_util_without(int cpu, struct task_struct *p)
{
	struct cfs_rq *cfs_rq;
	unsigned int util;

	/* Task has no contribution or is new */
	if (cpu != task_cpu(p) || !READ_ONCE(p->se.avg.last_update_time))
		return cpu_util(cpu);

	cfs_rq = &cpu_rq(cpu)->cfs;
	util = READ_ONCE(cfs_rq->avg.util_avg);

	/* Discount task's util from CPU's util */
	lsub_positive(&util, task_util(p));

	/*
	 * Covered cases:
	 *
	 * a) if *p is the only task sleeping on this CPU, then:
	 *      cpu_util (== task_util) > util_est (== 0)
	 *    and thus we return:
	 *      cpu_util_without = (cpu_util - task_util) = 0
	 *
	 * b) if other tasks are SLEEPING on this CPU, which is now exiting
	 *    IDLE, then:
	 *      cpu_util >= task_util
	 *      cpu_util > util_est (== 0)
	 *    and thus we discount *p's blocked utilization to return:
	 *      cpu_util_without = (cpu_util - task_util) >= 0
	 *
	 * c) if other tasks are RUNNABLE on that CPU and
	 *      util_est > cpu_util
	 *    then we use util_est since it returns a more restrictive
	 *    estimation of the spare capacity on that CPU, by just
	 *    considering the expected utilization of tasks already
	 *    runnable on that CPU.
	 *
	 * Cases a) and b) are covered by the above code, while case c) is
	 * covered by the following code when estimated utilization is
	 * enabled.
	 */
	if (sched_feat(UTIL_EST)) {
		unsigned int estimated =
			READ_ONCE(cfs_rq->avg.util_est.enqueued);

		/*
		 * Despite the following checks we still have a small window
		 * for a possible race, when an execl's select_task_rq_fair()
		 * races with LB's detach_task():
		 *
		 *   detach_task()
		 *     p->on_rq = TASK_ON_RQ_MIGRATING;
		 *     ---------------------------------- A
		 *     deactivate_task()                   \
		 *       dequeue_task()                     + RaceTime
		 *         util_est_dequeue()              /
		 *     ---------------------------------- B
		 *
		 * The additional check on "current == p" it's required to
		 * properly fix the execl regression and it helps in further
		 * reducing the chances for the above race.
		 */
		if (unlikely(task_on_rq_queued(p) || current == p))
			lsub_positive(&estimated, _task_util_est(p));

		util = max(util, estimated);
	}

	/*
	 * Utilization (estimated) can exceed the CPU capacity, thus let's
	 * clamp to the maximum CPU capacity to ensure consistency with
	 * the cpu_util call.
	 */
	return min_t(unsigned long, util, capacity_orig_of(cpu));
}

/*
 * Disable WAKE_AFFINE in the case where task @p doesn't fit in the
 * capacity of either the waking CPU @cpu or the previous CPU @prev_cpu.
 *
 * In that case WAKE_AFFINE doesn't make sense and we'll let
 * BALANCE_WAKE sort things out.
 */
static int wake_cap(struct task_struct *p, int cpu, int prev_cpu)
{
	long min_cap, max_cap;

	if (!static_branch_unlikely(&sched_asym_cpucapacity))
		return 0;

	min_cap = min(capacity_orig_of(prev_cpu), capacity_orig_of(cpu));
	max_cap = cpu_rq(cpu)->rd->max_cpu_capacity;

	/* Minimum capacity is close to max, no need to abort wake_affine */
	if (max_cap - min_cap < max_cap >> 3)
		return 0;

	/* Bring task utilization in sync with prev_cpu */
	sync_entity_load_avg(&p->se);

	return !task_fits_capacity(p, min_cap);
}

/*
 * Predicts what cpu_util(@cpu) would return if @p was migrated (and enqueued)
 * to @dst_cpu.
 */
static unsigned long cpu_util_next(int cpu, struct task_struct *p, int dst_cpu)
{
	struct cfs_rq *cfs_rq = &cpu_rq(cpu)->cfs;
	unsigned long util_est, util = READ_ONCE(cfs_rq->avg.util_avg);

	/*
	 * If @p migrates from @cpu to another, remove its contribution. Or,
	 * if @p migrates from another CPU to @cpu, add its contribution. In
	 * the other cases, @cpu is not impacted by the migration, so the
	 * util_avg should already be correct.
	 */
	if (task_cpu(p) == cpu && dst_cpu != cpu)
		sub_positive(&util, task_util(p));
	else if (task_cpu(p) != cpu && dst_cpu == cpu)
		util += task_util(p);

	if (sched_feat(UTIL_EST)) {
		util_est = READ_ONCE(cfs_rq->avg.util_est.enqueued);

		/*
		 * During wake-up, the task isn't enqueued yet and doesn't
		 * appear in the cfs_rq->avg.util_est.enqueued of any rq,
		 * so just add it (if needed) to "simulate" what will be
		 * cpu_util() after the task has been enqueued.
		 */
		if (dst_cpu == cpu)
			util_est += _task_util_est(p);

		util = max(util, util_est);
	}

	return min(util, capacity_orig_of(cpu));
}

/*
 * compute_energy(): Estimates the energy that @pd would consume if @p was
 * migrated to @dst_cpu. compute_energy() predicts what will be the utilization
 * landscape of @pd's CPUs after the task migration, and uses the Energy Model
 * to compute what would be the energy if we decided to actually migrate that
 * task.
 */
static long
compute_energy(struct task_struct *p, int dst_cpu, struct perf_domain *pd)
{
	struct cpumask *pd_mask = perf_domain_span(pd);
	unsigned long cpu_cap = arch_scale_cpu_capacity(cpumask_first(pd_mask));
	unsigned long max_util = 0, sum_util = 0;
	int cpu;

	/*
	 * The capacity state of CPUs of the current rd can be driven by CPUs
	 * of another rd if they belong to the same pd. So, account for the
	 * utilization of these CPUs too by masking pd with cpu_online_mask
	 * instead of the rd span.
	 *
	 * If an entire pd is outside of the current rd, it will not appear in
	 * its pd list and will not be accounted by compute_energy().
	 */
	for_each_cpu_and(cpu, pd_mask, cpu_online_mask) {
		unsigned long cpu_util, util_cfs = cpu_util_next(cpu, p, dst_cpu);
		struct task_struct *tsk = cpu == dst_cpu ? p : NULL;

		/*
		 * Busy time computation: utilization clamping is not
		 * required since the ratio (sum_util / cpu_capacity)
		 * is already enough to scale the EM reported power
		 * consumption at the (eventually clamped) cpu_capacity.
		 */
		sum_util += schedutil_cpu_util(cpu, util_cfs, cpu_cap,
					       ENERGY_UTIL, NULL);

		/*
		 * Performance domain frequency: utilization clamping
		 * must be considered since it affects the selection
		 * of the performance domain frequency.
		 * NOTE: in case RT tasks are running, by default the
		 * FREQUENCY_UTIL's utilization can be max OPP.
		 */
		cpu_util = schedutil_cpu_util(cpu, util_cfs, cpu_cap,
					      FREQUENCY_UTIL, tsk);
		max_util = max(max_util, cpu_util);
	}

	return em_pd_energy(pd->em_pd, max_util, sum_util);
}

/*
 * find_energy_efficient_cpu(): Find most energy-efficient target CPU for the
 * waking task. find_energy_efficient_cpu() looks for the CPU with maximum
 * spare capacity in each performance domain and uses it as a potential
 * candidate to execute the task. Then, it uses the Energy Model to figure
 * out which of the CPU candidates is the most energy-efficient.
 *
 * The rationale for this heuristic is as follows. In a performance domain,
 * all the most energy efficient CPU candidates (according to the Energy
 * Model) are those for which we'll request a low frequency. When there are
 * several CPUs for which the frequency request will be the same, we don't
 * have enough data to break the tie between them, because the Energy Model
 * only includes active power costs. With this model, if we assume that
 * frequency requests follow utilization (e.g. using schedutil), the CPU with
 * the maximum spare capacity in a performance domain is guaranteed to be among
 * the best candidates of the performance domain.
 *
 * In practice, it could be preferable from an energy standpoint to pack
 * small tasks on a CPU in order to let other CPUs go in deeper idle states,
 * but that could also hurt our chances to go cluster idle, and we have no
 * ways to tell with the current Energy Model if this is actually a good
 * idea or not. So, find_energy_efficient_cpu() basically favors
 * cluster-packing, and spreading inside a cluster. That should at least be
 * a good thing for latency, and this is consistent with the idea that most
 * of the energy savings of EAS come from the asymmetry of the system, and
 * not so much from breaking the tie between identical CPUs. That's also the
 * reason why EAS is enabled in the topology code only for systems where
 * SD_ASYM_CPUCAPACITY is set.
 *
 * NOTE: Forkees are not accepted in the energy-aware wake-up path because
 * they don't have any useful utilization data yet and it's not possible to
 * forecast their impact on energy consumption. Consequently, they will be
 * placed by find_idlest_cpu() on the least loaded CPU, which might turn out
 * to be energy-inefficient in some use-cases. The alternative would be to
 * bias new tasks towards specific types of CPUs first, or to try to infer
 * their util_avg from the parent task, but those heuristics could hurt
 * other use-cases too. So, until someone finds a better way to solve this,
 * let's keep things simple by re-using the existing slow path.
 */
static int find_energy_efficient_cpu(struct task_struct *p, int prev_cpu)
{
	unsigned long prev_delta = ULONG_MAX, best_delta = ULONG_MAX;
	struct root_domain *rd = cpu_rq(smp_processor_id())->rd;
	unsigned long cpu_cap, util, base_energy = 0;
	int cpu, best_energy_cpu = prev_cpu;
	struct sched_domain *sd;
	struct perf_domain *pd;

	rcu_read_lock();
	pd = rcu_dereference(rd->pd);
	if (!pd || READ_ONCE(rd->overutilized))
		goto fail;

	/*
	 * Energy-aware wake-up happens on the lowest sched_domain starting
	 * from sd_asym_cpucapacity spanning over this_cpu and prev_cpu.
	 */
	sd = rcu_dereference(*this_cpu_ptr(&sd_asym_cpucapacity));
	while (sd && !cpumask_test_cpu(prev_cpu, sched_domain_span(sd)))
		sd = sd->parent;
	if (!sd)
		goto fail;

	sync_entity_load_avg(&p->se);
	if (!task_util_est(p))
		goto unlock;

	for (; pd; pd = pd->next) {
		unsigned long cur_delta, spare_cap, max_spare_cap = 0;
		unsigned long base_energy_pd;
		int max_spare_cap_cpu = -1;

		/* Compute the 'base' energy of the pd, without @p */
		base_energy_pd = compute_energy(p, -1, pd);
		base_energy += base_energy_pd;

		for_each_cpu_and(cpu, perf_domain_span(pd), sched_domain_span(sd)) {
			if (!cpumask_test_cpu(cpu, p->cpus_ptr))
				continue;

			/* Skip CPUs that will be overutilized. */
			util = cpu_util_next(cpu, p, cpu);
			cpu_cap = capacity_of(cpu);
			if (!fits_capacity(util, cpu_cap))
				continue;

			/* Always use prev_cpu as a candidate. */
			if (cpu == prev_cpu) {
				prev_delta = compute_energy(p, prev_cpu, pd);
				prev_delta -= base_energy_pd;
				best_delta = min(best_delta, prev_delta);
			}

			/*
			 * Find the CPU with the maximum spare capacity in
			 * the performance domain
			 */
			spare_cap = cpu_cap - util;
			if (spare_cap > max_spare_cap) {
				max_spare_cap = spare_cap;
				max_spare_cap_cpu = cpu;
			}
		}

		/* Evaluate the energy impact of using this CPU. */
		if (max_spare_cap_cpu >= 0 && max_spare_cap_cpu != prev_cpu) {
			cur_delta = compute_energy(p, max_spare_cap_cpu, pd);
			cur_delta -= base_energy_pd;
			if (cur_delta < best_delta) {
				best_delta = cur_delta;
				best_energy_cpu = max_spare_cap_cpu;
			}
		}
	}
unlock:
	rcu_read_unlock();

	/*
	 * Pick the best CPU if prev_cpu cannot be used, or if it saves at
	 * least 6% of the energy used by prev_cpu.
	 */
	if (prev_delta == ULONG_MAX)
		return best_energy_cpu;

	if ((prev_delta - best_delta) > ((prev_delta + base_energy) >> 4))
		return best_energy_cpu;

	return prev_cpu;

fail:
	rcu_read_unlock();

	return -1;
}

/*
 * select_task_rq_fair: Select target runqueue for the waking task in domains
 * that have the 'sd_flag' flag set. In practice, this is SD_BALANCE_WAKE,
 * SD_BALANCE_FORK, or SD_BALANCE_EXEC.
 *
 * Balances load by selecting the idlest CPU in the idlest group, or under
 * certain conditions an idle sibling CPU if the domain has SD_WAKE_AFFINE set.
 *
 * Returns the target CPU number.
 *
 * preempt must be disabled.
 */
static int
select_task_rq_fair(struct task_struct *p, int prev_cpu, int sd_flag, int wake_flags)
{
	struct sched_domain *tmp, *sd = NULL;
	int cpu = smp_processor_id();
	int new_cpu = prev_cpu;
	int want_affine = 0;
	int sync = (wake_flags & WF_SYNC) && !(current->flags & PF_EXITING);

	if (sd_flag & SD_BALANCE_WAKE) {
		record_wakee(p);

		if (sched_energy_enabled()) {
			new_cpu = find_energy_efficient_cpu(p, prev_cpu);
			if (new_cpu >= 0)
				return new_cpu;
			new_cpu = prev_cpu;
		}

		want_affine = !wake_wide(p) && !wake_cap(p, cpu, prev_cpu) &&
			      cpumask_test_cpu(cpu, p->cpus_ptr);
	}

	rcu_read_lock();
	for_each_domain(cpu, tmp) {
		if (!(tmp->flags & SD_LOAD_BALANCE))
			break;

		/*
		 * If both 'cpu' and 'prev_cpu' are part of this domain,
		 * cpu is a valid SD_WAKE_AFFINE target.
		 */
		if (want_affine && (tmp->flags & SD_WAKE_AFFINE) &&
		    cpumask_test_cpu(prev_cpu, sched_domain_span(tmp))) {
			if (cpu != prev_cpu)
				new_cpu = wake_affine(tmp, p, cpu, prev_cpu, sync);

			sd = NULL; /* Prefer wake_affine over balance flags */
			break;
		}

		if (tmp->flags & sd_flag)
			sd = tmp;
		else if (!want_affine)
			break;
	}

	if (unlikely(sd)) {
		/* Slow path */
		new_cpu = find_idlest_cpu(sd, p, cpu, prev_cpu, sd_flag);
	} else if (sd_flag & SD_BALANCE_WAKE) { /* XXX always ? */
		/* Fast path */

		new_cpu = select_idle_sibling(p, prev_cpu, new_cpu);

		if (want_affine)
			current->recent_used_cpu = cpu;
	}
	rcu_read_unlock();

	return new_cpu;
}

static void detach_entity_cfs_rq(struct sched_entity *se);

/*
 * Called immediately before a task is migrated to a new CPU; task_cpu(p) and
 * cfs_rq_of(p) references at time of call are still valid and identify the
 * previous CPU. The caller guarantees p->pi_lock or task_rq(p)->lock is held.
 */
static void migrate_task_rq_fair(struct task_struct *p, int new_cpu)
{
	/*
	 * As blocked tasks retain absolute vruntime the migration needs to
	 * deal with this by subtracting the old and adding the new
	 * min_vruntime -- the latter is done by enqueue_entity() when placing
	 * the task on the new runqueue.
	 */
	if (p->state == TASK_WAKING) {
		struct sched_entity *se = &p->se;
		struct cfs_rq *cfs_rq = cfs_rq_of(se);
		u64 min_vruntime;

#ifndef CONFIG_64BIT
		u64 min_vruntime_copy;

		do {
			min_vruntime_copy = cfs_rq->min_vruntime_copy;
			smp_rmb();
			min_vruntime = cfs_rq->min_vruntime;
		} while (min_vruntime != min_vruntime_copy);
#else
		min_vruntime = cfs_rq->min_vruntime;
#endif

		se->vruntime -= min_vruntime;
	}

	if (p->on_rq == TASK_ON_RQ_MIGRATING) {
		/*
		 * In case of TASK_ON_RQ_MIGRATING we in fact hold the 'old'
		 * rq->lock and can modify state directly.
		 */
		lockdep_assert_held(&task_rq(p)->lock);
		detach_entity_cfs_rq(&p->se);

	} else {
		/*
		 * We are supposed to update the task to "current" time, then
		 * its up to date and ready to go to new CPU/cfs_rq. But we
		 * have difficulty in getting what current time is, so simply
		 * throw away the out-of-date time. This will result in the
		 * wakee task is less decayed, but giving the wakee more load
		 * sounds not bad.
		 */
		remove_entity_load_avg(&p->se);
	}

	/* Tell new CPU we are migrated */
	p->se.avg.last_update_time = 0;

	/* We have migrated, no longer consider this task hot */
	p->se.exec_start = 0;

	update_scan_period(p, new_cpu);
}

static void task_dead_fair(struct task_struct *p)
{
	remove_entity_load_avg(&p->se);
}

static int
balance_fair(struct rq *rq, struct task_struct *prev, struct rq_flags *rf)
{
	if (rq->nr_running)
		return 1;

	return newidle_balance(rq, rf) != 0;
}
#endif /* CONFIG_SMP */

static unsigned long wakeup_gran(struct sched_entity *se)
{
	unsigned long gran = sysctl_sched_wakeup_granularity;

	/*
	 * Since its curr running now, convert the gran from real-time
	 * to virtual-time in his units.
	 *
	 * By using 'se' instead of 'curr' we penalize light tasks, so
	 * they get preempted easier. That is, if 'se' < 'curr' then
	 * the resulting gran will be larger, therefore penalizing the
	 * lighter, if otoh 'se' > 'curr' then the resulting gran will
	 * be smaller, again penalizing the lighter task.
	 *
	 * This is especially important for buddies when the leftmost
	 * task is higher priority than the buddy.
	 */
	return calc_delta_fair(gran, se);
}

/*
 * Should 'se' preempt 'curr'.
 *
 *             |s1
 *        |s2
 *   |s3
 *         g
 *      |<--->|c
 *
 *  w(c, s1) = -1
 *  w(c, s2) =  0
 *  w(c, s3) =  1
 *
 */
static int
wakeup_preempt_entity(struct sched_entity *curr, struct sched_entity *se)
{
	s64 gran, vdiff = curr->vruntime - se->vruntime;

	if (vdiff <= 0)
		return -1;

	gran = wakeup_gran(se);
	if (vdiff > gran)
		return 1;

	return 0;
}

static void set_last_buddy(struct sched_entity *se)
{
	if (entity_is_task(se) && unlikely(task_has_idle_policy(task_of(se))))
		return;

	for_each_sched_entity(se) {
		if (SCHED_WARN_ON(!se->on_rq))
			return;
		cfs_rq_of(se)->last = se;
	}
}

static void set_next_buddy(struct sched_entity *se)
{
	if (entity_is_task(se) && unlikely(task_has_idle_policy(task_of(se))))
		return;

	for_each_sched_entity(se) {
		if (SCHED_WARN_ON(!se->on_rq))
			return;
		cfs_rq_of(se)->next = se;
	}
}

static void set_skip_buddy(struct sched_entity *se)
{
	for_each_sched_entity(se)
		cfs_rq_of(se)->skip = se;
}

/*
 * Preempt the current task with a newly woken task if needed:
 */
static void check_preempt_wakeup(struct rq *rq, struct task_struct *p, int wake_flags)
{
	struct task_struct *curr = rq->curr;
	struct sched_entity *se = &curr->se, *pse = &p->se;
	struct cfs_rq *cfs_rq = task_cfs_rq(curr);
	int scale = cfs_rq->nr_running >= sched_nr_latency;
	int next_buddy_marked = 0;

	if (unlikely(se == pse))
		return;

	/*
	 * This is possible from callers such as attach_tasks(), in which we
	 * unconditionally check_prempt_curr() after an enqueue (which may have
	 * lead to a throttle).  This both saves work and prevents false
	 * next-buddy nomination below.
	 */
	if (unlikely(throttled_hierarchy(cfs_rq_of(pse))))
		return;

	if (sched_feat(NEXT_BUDDY) && scale && !(wake_flags & WF_FORK)) {
		set_next_buddy(pse);
		next_buddy_marked = 1;
	}

	/*
	 * We can come here with TIF_NEED_RESCHED already set from new task
	 * wake up path.
	 *
	 * Note: this also catches the edge-case of curr being in a throttled
	 * group (e.g. via set_curr_task), since update_curr() (in the
	 * enqueue of curr) will have resulted in resched being set.  This
	 * prevents us from potentially nominating it as a false LAST_BUDDY
	 * below.
	 */
	if (test_tsk_need_resched(curr))
		return;

	/* Idle tasks are by definition preempted by non-idle tasks. */
	if (unlikely(task_has_idle_policy(curr)) &&
	    likely(!task_has_idle_policy(p)))
		goto preempt;

	/*
	 * Batch and idle tasks do not preempt non-idle tasks (their preemption
	 * is driven by the tick):
	 */
	if (unlikely(p->policy != SCHED_NORMAL) || !sched_feat(WAKEUP_PREEMPTION))
		return;

	find_matching_se(&se, &pse);
	update_curr(cfs_rq_of(se));
	BUG_ON(!pse);
	if (wakeup_preempt_entity(se, pse) == 1) {
		/*
		 * Bias pick_next to pick the sched entity that is
		 * triggering this preemption.
		 */
		if (!next_buddy_marked)
			set_next_buddy(pse);
		goto preempt;
	}

	return;

preempt:
	resched_curr(rq);
	/*
	 * Only set the backward buddy when the current task is still
	 * on the rq. This can happen when a wakeup gets interleaved
	 * with schedule on the ->pre_schedule() or idle_balance()
	 * point, either of which can * drop the rq lock.
	 *
	 * Also, during early boot the idle thread is in the fair class,
	 * for obvious reasons its a bad idea to schedule back to it.
	 */
	if (unlikely(!se->on_rq || curr == rq->idle))
		return;

	if (sched_feat(LAST_BUDDY) && scale && entity_is_task(se))
		set_last_buddy(se);
}

static struct task_struct *
pick_next_task_fair(struct rq *rq, struct task_struct *prev, struct rq_flags *rf)
{
	struct cfs_rq *cfs_rq = &rq->cfs;
	struct sched_entity *se;
	struct task_struct *p;
	int new_tasks;

again:
	if (!sched_fair_runnable(rq))
		goto idle;

#ifdef CONFIG_FAIR_GROUP_SCHED
	if (!prev || prev->sched_class != &fair_sched_class)
		goto simple;

	/*
	 * Because of the set_next_buddy() in dequeue_task_fair() it is rather
	 * likely that a next task is from the same cgroup as the current.
	 *
	 * Therefore attempt to avoid putting and setting the entire cgroup
	 * hierarchy, only change the part that actually changes.
	 */

	do {
		struct sched_entity *curr = cfs_rq->curr;

		/*
		 * Since we got here without doing put_prev_entity() we also
		 * have to consider cfs_rq->curr. If it is still a runnable
		 * entity, update_curr() will update its vruntime, otherwise
		 * forget we've ever seen it.
		 */
		if (curr) {
			if (curr->on_rq)
				update_curr(cfs_rq);
			else
				curr = NULL;

			/*
			 * This call to check_cfs_rq_runtime() will do the
			 * throttle and dequeue its entity in the parent(s).
			 * Therefore the nr_running test will indeed
			 * be correct.
			 */
			if (unlikely(check_cfs_rq_runtime(cfs_rq))) {
				cfs_rq = &rq->cfs;

				if (!cfs_rq->nr_running)
					goto idle;

				goto simple;
			}
		}

		se = pick_next_entity(cfs_rq, curr);
		cfs_rq = group_cfs_rq(se);
	} while (cfs_rq);

	p = task_of(se);

	/*
	 * Since we haven't yet done put_prev_entity and if the selected task
	 * is a different task than we started out with, try and touch the
	 * least amount of cfs_rqs.
	 */
	if (prev != p) {
		struct sched_entity *pse = &prev->se;

		while (!(cfs_rq = is_same_group(se, pse))) {
			int se_depth = se->depth;
			int pse_depth = pse->depth;

			if (se_depth <= pse_depth) {
				put_prev_entity(cfs_rq_of(pse), pse);
				pse = parent_entity(pse);
			}
			if (se_depth >= pse_depth) {
				set_next_entity(cfs_rq_of(se), se);
				se = parent_entity(se);
			}
		}

		put_prev_entity(cfs_rq, pse);
		set_next_entity(cfs_rq, se);
	}

	goto done;
simple:
#endif
	if (prev)
		put_prev_task(rq, prev);

	do {
		se = pick_next_entity(cfs_rq, NULL);
		set_next_entity(cfs_rq, se);
		cfs_rq = group_cfs_rq(se);
	} while (cfs_rq);

	p = task_of(se);

done: __maybe_unused;
#ifdef CONFIG_SMP
	/*
	 * Move the next running task to the front of
	 * the list, so our cfs_tasks list becomes MRU
	 * one.
	 */
	list_move(&p->se.group_node, &rq->cfs_tasks);
#endif

	if (hrtick_enabled(rq))
		hrtick_start_fair(rq, p);

	update_misfit_status(p, rq);

	return p;

idle:
	if (!rf)
		return NULL;

	new_tasks = newidle_balance(rq, rf);

	/*
	 * Because newidle_balance() releases (and re-acquires) rq->lock, it is
	 * possible for any higher priority task to appear. In that case we
	 * must re-start the pick_next_entity() loop.
	 */
	if (new_tasks < 0)
		return RETRY_TASK;

	if (new_tasks > 0)
		goto again;

	/*
	 * rq is about to be idle, check if we need to update the
	 * lost_idle_time of clock_pelt
	 */
	update_idle_rq_clock_pelt(rq);

	return NULL;
}

/*
 * Account for a descheduled task:
 */
static void put_prev_task_fair(struct rq *rq, struct task_struct *prev)
{
	struct sched_entity *se = &prev->se;
	struct cfs_rq *cfs_rq;

	for_each_sched_entity(se) {
		cfs_rq = cfs_rq_of(se);
		put_prev_entity(cfs_rq, se);
	}
}

/*
 * sched_yield() is very simple
 *
 * The magic of dealing with the ->skip buddy is in pick_next_entity.
 */
static void yield_task_fair(struct rq *rq)
{
	struct task_struct *curr = rq->curr;
	struct cfs_rq *cfs_rq = task_cfs_rq(curr);
	struct sched_entity *se = &curr->se;

	/*
	 * Are we the only task in the tree?
	 */
	if (unlikely(rq->nr_running == 1))
		return;

	clear_buddies(cfs_rq, se);

	if (curr->policy != SCHED_BATCH) {
		update_rq_clock(rq);
		/*
		 * Update run-time statistics of the 'current'.
		 */
		update_curr(cfs_rq);
		/*
		 * Tell update_rq_clock() that we've just updated,
		 * so we don't do microscopic update in schedule()
		 * and double the fastpath cost.
		 */
		rq_clock_skip_update(rq);
	}

	set_skip_buddy(se);
}

static bool yield_to_task_fair(struct rq *rq, struct task_struct *p, bool preempt)
{
	struct sched_entity *se = &p->se;

	/* throttled hierarchies are not runnable */
	if (!se->on_rq || throttled_hierarchy(cfs_rq_of(se)))
		return false;

	/* Tell the scheduler that we'd really like pse to run next. */
	set_next_buddy(se);

	yield_task_fair(rq);

	return true;
}

#ifdef CONFIG_SMP
/**************************************************
 * Fair scheduling class load-balancing methods.
 *
 * BASICS
 *
 * The purpose of load-balancing is to achieve the same basic fairness the
 * per-CPU scheduler provides, namely provide a proportional amount of compute
 * time to each task. This is expressed in the following equation:
 *
 *   W_i,n/P_i == W_j,n/P_j for all i,j                               (1)
 *
 * Where W_i,n is the n-th weight average for CPU i. The instantaneous weight
 * W_i,0 is defined as:
 *
 *   W_i,0 = \Sum_j w_i,j                                             (2)
 *
 * Where w_i,j is the weight of the j-th runnable task on CPU i. This weight
 * is derived from the nice value as per sched_prio_to_weight[].
 *
 * The weight average is an exponential decay average of the instantaneous
 * weight:
 *
 *   W'_i,n = (2^n - 1) / 2^n * W_i,n + 1 / 2^n * W_i,0               (3)
 *
 * C_i is the compute capacity of CPU i, typically it is the
 * fraction of 'recent' time available for SCHED_OTHER task execution. But it
 * can also include other factors [XXX].
 *
 * To achieve this balance we define a measure of imbalance which follows
 * directly from (1):
 *
 *   imb_i,j = max{ avg(W/C), W_i/C_i } - min{ avg(W/C), W_j/C_j }    (4)
 *
 * We them move tasks around to minimize the imbalance. In the continuous
 * function space it is obvious this converges, in the discrete case we get
 * a few fun cases generally called infeasible weight scenarios.
 *
 * [XXX expand on:
 *     - infeasible weights;
 *     - local vs global optima in the discrete case. ]
 *
 *
 * SCHED DOMAINS
 *
 * In order to solve the imbalance equation (4), and avoid the obvious O(n^2)
 * for all i,j solution, we create a tree of CPUs that follows the hardware
 * topology where each level pairs two lower groups (or better). This results
 * in O(log n) layers. Furthermore we reduce the number of CPUs going up the
 * tree to only the first of the previous level and we decrease the frequency
 * of load-balance at each level inv. proportional to the number of CPUs in
 * the groups.
 *
 * This yields:
 *
 *     log_2 n     1     n
 *   \Sum       { --- * --- * 2^i } = O(n)                            (5)
 *     i = 0      2^i   2^i
 *                               `- size of each group
 *         |         |     `- number of CPUs doing load-balance
 *         |         `- freq
 *         `- sum over all levels
 *
 * Coupled with a limit on how many tasks we can migrate every balance pass,
 * this makes (5) the runtime complexity of the balancer.
 *
 * An important property here is that each CPU is still (indirectly) connected
 * to every other CPU in at most O(log n) steps:
 *
 * The adjacency matrix of the resulting graph is given by:
 *
 *             log_2 n
 *   A_i,j = \Union     (i % 2^k == 0) && i / 2^(k+1) == j / 2^(k+1)  (6)
 *             k = 0
 *
 * And you'll find that:
 *
 *   A^(log_2 n)_i,j != 0  for all i,j                                (7)
 *
 * Showing there's indeed a path between every CPU in at most O(log n) steps.
 * The task movement gives a factor of O(m), giving a convergence complexity
 * of:
 *
 *   O(nm log n),  n := nr_cpus, m := nr_tasks                        (8)
 *
 *
 * WORK CONSERVING
 *
 * In order to avoid CPUs going idle while there's still work to do, new idle
 * balancing is more aggressive and has the newly idle CPU iterate up the domain
 * tree itself instead of relying on other CPUs to bring it work.
 *
 * This adds some complexity to both (5) and (8) but it reduces the total idle
 * time.
 *
 * [XXX more?]
 *
 *
 * CGROUPS
 *
 * Cgroups make a horror show out of (2), instead of a simple sum we get:
 *
 *                                s_k,i
 *   W_i,0 = \Sum_j \Prod_k w_k * -----                               (9)
 *                                 S_k
 *
 * Where
 *
 *   s_k,i = \Sum_j w_i,j,k  and  S_k = \Sum_i s_k,i                 (10)
 *
 * w_i,j,k is the weight of the j-th runnable task in the k-th cgroup on CPU i.
 *
 * The big problem is S_k, its a global sum needed to compute a local (W_i)
 * property.
 *
 * [XXX write more on how we solve this.. _after_ merging pjt's patches that
 *      rewrite all of this once again.]
 */

static unsigned long __read_mostly max_load_balance_interval = HZ/10;

enum fbq_type { regular, remote, all };

enum group_type {
	group_other = 0,
	group_misfit_task,
	group_imbalanced,
	group_overloaded,
};

#define LBF_ALL_PINNED	0x01
#define LBF_NEED_BREAK	0x02
#define LBF_DST_PINNED  0x04
#define LBF_SOME_PINNED	0x08
#define LBF_NOHZ_STATS	0x10
#define LBF_NOHZ_AGAIN	0x20

struct lb_env {
	struct sched_domain	*sd;

	struct rq		*src_rq;
	int			src_cpu;

	int			dst_cpu;
	struct rq		*dst_rq;

	struct cpumask		*dst_grpmask;
	int			new_dst_cpu;
	enum cpu_idle_type	idle;
	long			imbalance;
	/* The set of CPUs under consideration for load-balancing */
	struct cpumask		*cpus;

	unsigned int		flags;

	unsigned int		loop;
	unsigned int		loop_break;
	unsigned int		loop_max;

	enum fbq_type		fbq_type;
	enum group_type		src_grp_type;
	struct list_head	tasks;
};

/*
 * Is this task likely cache-hot:
 */
static int task_hot(struct task_struct *p, struct lb_env *env)
{
	s64 delta;

	lockdep_assert_held(&env->src_rq->lock);

	if (p->sched_class != &fair_sched_class)
		return 0;

	if (unlikely(task_has_idle_policy(p)))
		return 0;

	/*
	 * Buddy candidates are cache hot:
	 */
	if (sched_feat(CACHE_HOT_BUDDY) && env->dst_rq->nr_running &&
			(&p->se == cfs_rq_of(&p->se)->next ||
			 &p->se == cfs_rq_of(&p->se)->last))
		return 1;

	if (sysctl_sched_migration_cost == -1)
		return 1;
	if (sysctl_sched_migration_cost == 0)
		return 0;

	delta = rq_clock_task(env->src_rq) - p->se.exec_start;

	return delta < (s64)sysctl_sched_migration_cost;
}

#ifdef CONFIG_NUMA_BALANCING
/*
 * Returns 1, if task migration degrades locality
 * Returns 0, if task migration improves locality i.e migration preferred.
 * Returns -1, if task migration is not affected by locality.
 */
static int migrate_degrades_locality(struct task_struct *p, struct lb_env *env)
{
	struct numa_group *numa_group = rcu_dereference(p->numa_group);
	unsigned long src_weight, dst_weight;
	int src_nid, dst_nid, dist;

	if (!static_branch_likely(&sched_numa_balancing))
		return -1;

	if (!p->numa_faults || !(env->sd->flags & SD_NUMA))
		return -1;

	src_nid = cpu_to_node(env->src_cpu);
	dst_nid = cpu_to_node(env->dst_cpu);

	if (src_nid == dst_nid)
		return -1;

	/* Migrating away from the preferred node is always bad. */
	if (src_nid == p->numa_preferred_nid) {
		if (env->src_rq->nr_running > env->src_rq->nr_preferred_running)
			return 1;
		else
			return -1;
	}

	/* Encourage migration to the preferred node. */
	if (dst_nid == p->numa_preferred_nid)
		return 0;

	/* Leaving a core idle is often worse than degrading locality. */
	if (env->idle == CPU_IDLE)
		return -1;

	dist = node_distance(src_nid, dst_nid);
	if (numa_group) {
		src_weight = group_weight(p, src_nid, dist);
		dst_weight = group_weight(p, dst_nid, dist);
	} else {
		src_weight = task_weight(p, src_nid, dist);
		dst_weight = task_weight(p, dst_nid, dist);
	}

	return dst_weight < src_weight;
}

#else
static inline int migrate_degrades_locality(struct task_struct *p,
					     struct lb_env *env)
{
	return -1;
}
#endif

/*
 * can_migrate_task - may task p from runqueue rq be migrated to this_cpu?
 */
static
int can_migrate_task(struct task_struct *p, struct lb_env *env)
{
	int tsk_cache_hot;

	lockdep_assert_held(&env->src_rq->lock);

	/*
	 * We do not migrate tasks that are:
	 * 1) throttled_lb_pair, or
	 * 2) cannot be migrated to this CPU due to cpus_ptr, or
	 * 3) running (obviously), or
	 * 4) are cache-hot on their current CPU.
	 */
	if (throttled_lb_pair(task_group(p), env->src_cpu, env->dst_cpu))
		return 0;

	if (!cpumask_test_cpu(env->dst_cpu, p->cpus_ptr)) {
		int cpu;

		schedstat_inc(p->se.statistics.nr_failed_migrations_affine);

		env->flags |= LBF_SOME_PINNED;

		/*
		 * Remember if this task can be migrated to any other CPU in
		 * our sched_group. We may want to revisit it if we couldn't
		 * meet load balance goals by pulling other tasks on src_cpu.
		 *
		 * Avoid computing new_dst_cpu for NEWLY_IDLE or if we have
		 * already computed one in current iteration.
		 */
		if (env->idle == CPU_NEWLY_IDLE || (env->flags & LBF_DST_PINNED))
			return 0;

		/* Prevent to re-select dst_cpu via env's CPUs: */
		for_each_cpu_and(cpu, env->dst_grpmask, env->cpus) {
			if (cpumask_test_cpu(cpu, p->cpus_ptr)) {
				env->flags |= LBF_DST_PINNED;
				env->new_dst_cpu = cpu;
				break;
			}
		}

		return 0;
	}

	/* Record that we found atleast one task that could run on dst_cpu */
	env->flags &= ~LBF_ALL_PINNED;

	if (task_running(env->src_rq, p)) {
		schedstat_inc(p->se.statistics.nr_failed_migrations_running);
		return 0;
	}

	/*
	 * Aggressive migration if:
	 * 1) destination numa is preferred
	 * 2) task is cache cold, or
	 * 3) too many balance attempts have failed.
	 */
	tsk_cache_hot = migrate_degrades_locality(p, env);
	if (tsk_cache_hot == -1)
		tsk_cache_hot = task_hot(p, env);

	if (tsk_cache_hot <= 0 ||
	    env->sd->nr_balance_failed > env->sd->cache_nice_tries) {
		if (tsk_cache_hot == 1) {
			schedstat_inc(env->sd->lb_hot_gained[env->idle]);
			schedstat_inc(p->se.statistics.nr_forced_migrations);
		}
		return 1;
	}

	schedstat_inc(p->se.statistics.nr_failed_migrations_hot);
	return 0;
}

/*
 * detach_task() -- detach the task for the migration specified in env
 */
static void detach_task(struct task_struct *p, struct lb_env *env)
{
	lockdep_assert_held(&env->src_rq->lock);

	deactivate_task(env->src_rq, p, DEQUEUE_NOCLOCK);
	set_task_cpu(p, env->dst_cpu);
}

/*
 * detach_one_task() -- tries to dequeue exactly one task from env->src_rq, as
 * part of active balancing operations within "domain".
 *
 * Returns a task if successful and NULL otherwise.
 */
static struct task_struct *detach_one_task(struct lb_env *env)
{
	struct task_struct *p;

	lockdep_assert_held(&env->src_rq->lock);

	list_for_each_entry_reverse(p,
			&env->src_rq->cfs_tasks, se.group_node) {
		if (!can_migrate_task(p, env))
			continue;

		detach_task(p, env);

		/*
		 * Right now, this is only the second place where
		 * lb_gained[env->idle] is updated (other is detach_tasks)
		 * so we can safely collect stats here rather than
		 * inside detach_tasks().
		 */
		schedstat_inc(env->sd->lb_gained[env->idle]);
		return p;
	}
	return NULL;
}

static const unsigned int sched_nr_migrate_break = 32;

/*
 * detach_tasks() -- tries to detach up to imbalance runnable load from
 * busiest_rq, as part of a balancing operation within domain "sd".
 *
 * Returns number of detached tasks if successful and 0 otherwise.
 */
static int detach_tasks(struct lb_env *env)
{
	struct list_head *tasks = &env->src_rq->cfs_tasks;
	struct task_struct *p;
	unsigned long load;
	int detached = 0;

	lockdep_assert_held(&env->src_rq->lock);

	if (env->imbalance <= 0)
		return 0;

	while (!list_empty(tasks)) {
		/*
		 * We don't want to steal all, otherwise we may be treated likewise,
		 * which could at worst lead to a livelock crash.
		 */
		if (env->idle != CPU_NOT_IDLE && env->src_rq->nr_running <= 1)
			break;

		p = list_last_entry(tasks, struct task_struct, se.group_node);

		env->loop++;
		/* We've more or less seen every task there is, call it quits */
		if (env->loop > env->loop_max)
			break;

		/* take a breather every nr_migrate tasks */
		if (env->loop > env->loop_break) {
			env->loop_break += sched_nr_migrate_break;
			env->flags |= LBF_NEED_BREAK;
			break;
		}

		if (!can_migrate_task(p, env))
			goto next;

		load = task_h_load(p);

		if (sched_feat(LB_MIN) && load < 16 && !env->sd->nr_balance_failed)
			goto next;

		if ((load / 2) > env->imbalance)
			goto next;

		detach_task(p, env);
		list_add(&p->se.group_node, &env->tasks);

		detached++;
		env->imbalance -= load;

#ifdef CONFIG_PREEMPTION
		/*
		 * NEWIDLE balancing is a source of latency, so preemptible
		 * kernels will stop after the first task is detached to minimize
		 * the critical section.
		 */
		if (env->idle == CPU_NEWLY_IDLE)
			break;
#endif

		/*
		 * We only want to steal up to the prescribed amount of
		 * runnable load.
		 */
		if (env->imbalance <= 0)
			break;

		continue;
next:
		list_move(&p->se.group_node, tasks);
	}

	/*
	 * Right now, this is one of only two places we collect this stat
	 * so we can safely collect detach_one_task() stats here rather
	 * than inside detach_one_task().
	 */
	schedstat_add(env->sd->lb_gained[env->idle], detached);

	return detached;
}

/*
 * attach_task() -- attach the task detached by detach_task() to its new rq.
 */
static void attach_task(struct rq *rq, struct task_struct *p)
{
	lockdep_assert_held(&rq->lock);

	BUG_ON(task_rq(p) != rq);
	activate_task(rq, p, ENQUEUE_NOCLOCK);
	check_preempt_curr(rq, p, 0);
}

/*
 * attach_one_task() -- attaches the task returned from detach_one_task() to
 * its new rq.
 */
static void attach_one_task(struct rq *rq, struct task_struct *p)
{
	struct rq_flags rf;

	rq_lock(rq, &rf);
	update_rq_clock(rq);
	attach_task(rq, p);
	rq_unlock(rq, &rf);
}

/*
 * attach_tasks() -- attaches all tasks detached by detach_tasks() to their
 * new rq.
 */
static void attach_tasks(struct lb_env *env)
{
	struct list_head *tasks = &env->tasks;
	struct task_struct *p;
	struct rq_flags rf;

	rq_lock(env->dst_rq, &rf);
	update_rq_clock(env->dst_rq);

	while (!list_empty(tasks)) {
		p = list_first_entry(tasks, struct task_struct, se.group_node);
		list_del_init(&p->se.group_node);

		attach_task(env->dst_rq, p);
	}

	rq_unlock(env->dst_rq, &rf);
}

#ifdef CONFIG_NO_HZ_COMMON
static inline bool cfs_rq_has_blocked(struct cfs_rq *cfs_rq)
{
	if (cfs_rq->avg.load_avg)
		return true;

	if (cfs_rq->avg.util_avg)
		return true;

	return false;
}

static inline bool others_have_blocked(struct rq *rq)
{
	if (READ_ONCE(rq->avg_rt.util_avg))
		return true;

	if (READ_ONCE(rq->avg_dl.util_avg))
		return true;

#ifdef CONFIG_HAVE_SCHED_AVG_IRQ
	if (READ_ONCE(rq->avg_irq.util_avg))
		return true;
#endif

	return false;
}

static inline void update_blocked_load_status(struct rq *rq, bool has_blocked)
{
	rq->last_blocked_load_update_tick = jiffies;

	if (!has_blocked)
		rq->has_blocked_load = 0;
}
#else
static inline bool cfs_rq_has_blocked(struct cfs_rq *cfs_rq) { return false; }
static inline bool others_have_blocked(struct rq *rq) { return false; }
static inline void update_blocked_load_status(struct rq *rq, bool has_blocked) {}
#endif

static bool __update_blocked_others(struct rq *rq, bool *done)
{
	const struct sched_class *curr_class;
	u64 now = rq_clock_pelt(rq);
	bool decayed;

	/*
	 * update_load_avg() can call cpufreq_update_util(). Make sure that RT,
	 * DL and IRQ signals have been updated before updating CFS.
	 */
	curr_class = rq->curr->sched_class;

	decayed = update_rt_rq_load_avg(now, rq, curr_class == &rt_sched_class) |
		  update_dl_rq_load_avg(now, rq, curr_class == &dl_sched_class) |
		  update_irq_load_avg(rq, 0);

	if (others_have_blocked(rq))
		*done = false;

	return decayed;
}

#ifdef CONFIG_FAIR_GROUP_SCHED

static inline bool cfs_rq_is_decayed(struct cfs_rq *cfs_rq)
{
	if (cfs_rq->load.weight)
		return false;

	if (cfs_rq->avg.load_sum)
		return false;

	if (cfs_rq->avg.util_sum)
		return false;

	if (cfs_rq->avg.runnable_load_sum)
		return false;

	return true;
}

static bool __update_blocked_fair(struct rq *rq, bool *done)
{
	struct cfs_rq *cfs_rq, *pos;
	bool decayed = false;
	int cpu = cpu_of(rq);

	/*
	 * Iterates the task_group tree in a bottom up fashion, see
	 * list_add_leaf_cfs_rq() for details.
	 */
	for_each_leaf_cfs_rq_safe(rq, cfs_rq, pos) {
		struct sched_entity *se;

		if (update_cfs_rq_load_avg(cfs_rq_clock_pelt(cfs_rq), cfs_rq)) {
			update_tg_load_avg(cfs_rq, 0);

			if (cfs_rq == &rq->cfs)
				decayed = true;
		}

		/* Propagate pending load changes to the parent, if any: */
		se = cfs_rq->tg->se[cpu];
		if (se && !skip_blocked_update(se))
			update_load_avg(cfs_rq_of(se), se, 0);

		/*
		 * There can be a lot of idle CPU cgroups.  Don't let fully
		 * decayed cfs_rqs linger on the list.
		 */
		if (cfs_rq_is_decayed(cfs_rq))
			list_del_leaf_cfs_rq(cfs_rq);

		/* Don't need periodic decay once load/util_avg are null */
		if (cfs_rq_has_blocked(cfs_rq))
			*done = false;
	}

	return decayed;
}

/*
 * Compute the hierarchical load factor for cfs_rq and all its ascendants.
 * This needs to be done in a top-down fashion because the load of a child
 * group is a fraction of its parents load.
 */
static void update_cfs_rq_h_load(struct cfs_rq *cfs_rq)
{
	struct rq *rq = rq_of(cfs_rq);
	struct sched_entity *se = cfs_rq->tg->se[cpu_of(rq)];
	unsigned long now = jiffies;
	unsigned long load;

	if (cfs_rq->last_h_load_update == now)
		return;

	WRITE_ONCE(cfs_rq->h_load_next, NULL);
	for_each_sched_entity(se) {
		cfs_rq = cfs_rq_of(se);
		WRITE_ONCE(cfs_rq->h_load_next, se);
		if (cfs_rq->last_h_load_update == now)
			break;
	}

	if (!se) {
		cfs_rq->h_load = cfs_rq_load_avg(cfs_rq);
		cfs_rq->last_h_load_update = now;
	}

	while ((se = READ_ONCE(cfs_rq->h_load_next)) != NULL) {
		load = cfs_rq->h_load;
		load = div64_ul(load * se->avg.load_avg,
			cfs_rq_load_avg(cfs_rq) + 1);
		cfs_rq = group_cfs_rq(se);
		cfs_rq->h_load = load;
		cfs_rq->last_h_load_update = now;
	}
}

static unsigned long task_h_load(struct task_struct *p)
{
	struct cfs_rq *cfs_rq = task_cfs_rq(p);

	update_cfs_rq_h_load(cfs_rq);
	return div64_ul(p->se.avg.load_avg * cfs_rq->h_load,
			cfs_rq_load_avg(cfs_rq) + 1);
}
#else
static bool __update_blocked_fair(struct rq *rq, bool *done)
{
	struct cfs_rq *cfs_rq = &rq->cfs;
	bool decayed;

	decayed = update_cfs_rq_load_avg(cfs_rq_clock_pelt(cfs_rq), cfs_rq);
	if (cfs_rq_has_blocked(cfs_rq))
		*done = false;

	return decayed;
}

static unsigned long task_h_load(struct task_struct *p)
{
	return p->se.avg.load_avg;
}
#endif

static void update_blocked_averages(int cpu)
{
	bool decayed = false, done = true;
	struct rq *rq = cpu_rq(cpu);
	struct rq_flags rf;

	rq_lock_irqsave(rq, &rf);
	update_rq_clock(rq);

	decayed |= __update_blocked_others(rq, &done);
	decayed |= __update_blocked_fair(rq, &done);

	update_blocked_load_status(rq, !done);
	if (decayed)
		cpufreq_update_util(rq, 0);
	rq_unlock_irqrestore(rq, &rf);
}

/********** Helpers for find_busiest_group ************************/

/*
 * sg_lb_stats - stats of a sched_group required for load_balancing
 */
struct sg_lb_stats {
	unsigned long avg_load; /*Avg load across the CPUs of the group */
	unsigned long group_load; /* Total load over the CPUs of the group */
	unsigned long load_per_task;
	unsigned long group_capacity;
	unsigned long group_util; /* Total utilization of the group */
	unsigned int sum_nr_running; /* Nr tasks running in the group */
	unsigned int idle_cpus;
	unsigned int group_weight;
	enum group_type group_type;
	int group_no_capacity;
	unsigned long group_misfit_task_load; /* A CPU has a task too big for its capacity */
#ifdef CONFIG_NUMA_BALANCING
	unsigned int nr_numa_running;
	unsigned int nr_preferred_running;
#endif
};

/*
 * sd_lb_stats - Structure to store the statistics of a sched_domain
 *		 during load balancing.
 */
struct sd_lb_stats {
	struct sched_group *busiest;	/* Busiest group in this sd */
	struct sched_group *local;	/* Local group in this sd */
	unsigned long total_running;
	unsigned long total_load;	/* Total load of all groups in sd */
	unsigned long total_capacity;	/* Total capacity of all groups in sd */
	unsigned long avg_load;	/* Average load across all groups in sd */

	struct sg_lb_stats busiest_stat;/* Statistics of the busiest group */
	struct sg_lb_stats local_stat;	/* Statistics of the local group */
};

static inline void init_sd_lb_stats(struct sd_lb_stats *sds)
{
	/*
	 * Skimp on the clearing to avoid duplicate work. We can avoid clearing
	 * local_stat because update_sg_lb_stats() does a full clear/assignment.
	 * We must however clear busiest_stat::avg_load because
	 * update_sd_pick_busiest() reads this before assignment.
	 */
	*sds = (struct sd_lb_stats){
		.busiest = NULL,
		.local = NULL,
		.total_running = 0UL,
		.total_load = 0UL,
		.total_capacity = 0UL,
		.busiest_stat = {
			.avg_load = 0UL,
			.sum_nr_running = 0,
			.group_type = group_other,
		},
	};
}

static unsigned long scale_rt_capacity(struct sched_domain *sd, int cpu)
{
	struct rq *rq = cpu_rq(cpu);
	unsigned long max = arch_scale_cpu_capacity(cpu);
	unsigned long used, free;
	unsigned long irq;

	irq = cpu_util_irq(rq);

	if (unlikely(irq >= max))
		return 1;

	used = READ_ONCE(rq->avg_rt.util_avg);
	used += READ_ONCE(rq->avg_dl.util_avg);

	if (unlikely(used >= max))
		return 1;

	free = max - used;

	return scale_irq_capacity(free, irq, max);
}

static void update_cpu_capacity(struct sched_domain *sd, int cpu)
{
	unsigned long capacity = scale_rt_capacity(sd, cpu);
	struct sched_group *sdg = sd->groups;

	cpu_rq(cpu)->cpu_capacity_orig = arch_scale_cpu_capacity(cpu);

	if (!capacity)
		capacity = 1;

	cpu_rq(cpu)->cpu_capacity = capacity;
	sdg->sgc->capacity = capacity;
	sdg->sgc->min_capacity = capacity;
	sdg->sgc->max_capacity = capacity;
}

void update_group_capacity(struct sched_domain *sd, int cpu)
{
	struct sched_domain *child = sd->child;
	struct sched_group *group, *sdg = sd->groups;
	unsigned long capacity, min_capacity, max_capacity;
	unsigned long interval;

	interval = msecs_to_jiffies(sd->balance_interval);
	interval = clamp(interval, 1UL, max_load_balance_interval);
	sdg->sgc->next_update = jiffies + interval;

	if (!child) {
		update_cpu_capacity(sd, cpu);
		return;
	}

	capacity = 0;
	min_capacity = ULONG_MAX;
	max_capacity = 0;

	if (child->flags & SD_OVERLAP) {
		/*
		 * SD_OVERLAP domains cannot assume that child groups
		 * span the current group.
		 */

		for_each_cpu(cpu, sched_group_span(sdg)) {
			struct sched_group_capacity *sgc;
			struct rq *rq = cpu_rq(cpu);

			/*
			 * build_sched_domains() -> init_sched_groups_capacity()
			 * gets here before we've attached the domains to the
			 * runqueues.
			 *
			 * Use capacity_of(), which is set irrespective of domains
			 * in update_cpu_capacity().
			 *
			 * This avoids capacity from being 0 and
			 * causing divide-by-zero issues on boot.
			 */
			if (unlikely(!rq->sd)) {
				capacity += capacity_of(cpu);
			} else {
				sgc = rq->sd->groups->sgc;
				capacity += sgc->capacity;
			}

			min_capacity = min(capacity, min_capacity);
			max_capacity = max(capacity, max_capacity);
		}
	} else  {
		/*
		 * !SD_OVERLAP domains can assume that child groups
		 * span the current group.
		 */

		group = child->groups;
		do {
			struct sched_group_capacity *sgc = group->sgc;

			capacity += sgc->capacity;
			min_capacity = min(sgc->min_capacity, min_capacity);
			max_capacity = max(sgc->max_capacity, max_capacity);
			group = group->next;
		} while (group != child->groups);
	}

	sdg->sgc->capacity = capacity;
	sdg->sgc->min_capacity = min_capacity;
	sdg->sgc->max_capacity = max_capacity;
}

/*
 * Check whether the capacity of the rq has been noticeably reduced by side
 * activity. The imbalance_pct is used for the threshold.
 * Return true is the capacity is reduced
 */
static inline int
check_cpu_capacity(struct rq *rq, struct sched_domain *sd)
{
	return ((rq->cpu_capacity * sd->imbalance_pct) <
				(rq->cpu_capacity_orig * 100));
}

/*
 * Check whether a rq has a misfit task and if it looks like we can actually
 * help that task: we can migrate the task to a CPU of higher capacity, or
 * the task's current CPU is heavily pressured.
 */
static inline int check_misfit_status(struct rq *rq, struct sched_domain *sd)
{
	return rq->misfit_task_load &&
		(rq->cpu_capacity_orig < rq->rd->max_cpu_capacity ||
		 check_cpu_capacity(rq, sd));
}

/*
 * Group imbalance indicates (and tries to solve) the problem where balancing
 * groups is inadequate due to ->cpus_ptr constraints.
 *
 * Imagine a situation of two groups of 4 CPUs each and 4 tasks each with a
 * cpumask covering 1 CPU of the first group and 3 CPUs of the second group.
 * Something like:
 *
 *	{ 0 1 2 3 } { 4 5 6 7 }
 *	        *     * * *
 *
 * If we were to balance group-wise we'd place two tasks in the first group and
 * two tasks in the second group. Clearly this is undesired as it will overload
 * cpu 3 and leave one of the CPUs in the second group unused.
 *
 * The current solution to this issue is detecting the skew in the first group
 * by noticing the lower domain failed to reach balance and had difficulty
 * moving tasks due to affinity constraints.
 *
 * When this is so detected; this group becomes a candidate for busiest; see
 * update_sd_pick_busiest(). And calculate_imbalance() and
 * find_busiest_group() avoid some of the usual balance conditions to allow it
 * to create an effective group imbalance.
 *
 * This is a somewhat tricky proposition since the next run might not find the
 * group imbalance and decide the groups need to be balanced again. A most
 * subtle and fragile situation.
 */

static inline int sg_imbalanced(struct sched_group *group)
{
	return group->sgc->imbalance;
}

/*
 * group_has_capacity returns true if the group has spare capacity that could
 * be used by some tasks.
 * We consider that a group has spare capacity if the  * number of task is
 * smaller than the number of CPUs or if the utilization is lower than the
 * available capacity for CFS tasks.
 * For the latter, we use a threshold to stabilize the state, to take into
 * account the variance of the tasks' load and to return true if the available
 * capacity in meaningful for the load balancer.
 * As an example, an available capacity of 1% can appear but it doesn't make
 * any benefit for the load balance.
 */
static inline bool
group_has_capacity(struct lb_env *env, struct sg_lb_stats *sgs)
{
	if (sgs->sum_nr_running < sgs->group_weight)
		return true;

	if ((sgs->group_capacity * 100) >
			(sgs->group_util * env->sd->imbalance_pct))
		return true;

	return false;
}

/*
 *  group_is_overloaded returns true if the group has more tasks than it can
 *  handle.
 *  group_is_overloaded is not equals to !group_has_capacity because a group
 *  with the exact right number of tasks, has no more spare capacity but is not
 *  overloaded so both group_has_capacity and group_is_overloaded return
 *  false.
 */
static inline bool
group_is_overloaded(struct lb_env *env, struct sg_lb_stats *sgs)
{
	if (sgs->sum_nr_running <= sgs->group_weight)
		return false;

	if ((sgs->group_capacity * 100) <
			(sgs->group_util * env->sd->imbalance_pct))
		return true;

	return false;
}

/*
 * group_smaller_min_cpu_capacity: Returns true if sched_group sg has smaller
 * per-CPU capacity than sched_group ref.
 */
static inline bool
group_smaller_min_cpu_capacity(struct sched_group *sg, struct sched_group *ref)
{
	return fits_capacity(sg->sgc->min_capacity, ref->sgc->min_capacity);
}

/*
 * group_smaller_max_cpu_capacity: Returns true if sched_group sg has smaller
 * per-CPU capacity_orig than sched_group ref.
 */
static inline bool
group_smaller_max_cpu_capacity(struct sched_group *sg, struct sched_group *ref)
{
	return fits_capacity(sg->sgc->max_capacity, ref->sgc->max_capacity);
}

static inline enum
group_type group_classify(struct sched_group *group,
			  struct sg_lb_stats *sgs)
{
	if (sgs->group_no_capacity)
		return group_overloaded;

	if (sg_imbalanced(group))
		return group_imbalanced;

	if (sgs->group_misfit_task_load)
		return group_misfit_task;

	return group_other;
}

static bool update_nohz_stats(struct rq *rq, bool force)
{
#ifdef CONFIG_NO_HZ_COMMON
	unsigned int cpu = rq->cpu;

	if (!rq->has_blocked_load)
		return false;

	if (!cpumask_test_cpu(cpu, nohz.idle_cpus_mask))
		return false;

	if (!force && !time_after(jiffies, rq->last_blocked_load_update_tick))
		return true;

	update_blocked_averages(cpu);

	return rq->has_blocked_load;
#else
	return false;
#endif
}

/**
 * update_sg_lb_stats - Update sched_group's statistics for load balancing.
 * @env: The load balancing environment.
 * @group: sched_group whose statistics are to be updated.
 * @sgs: variable to hold the statistics for this group.
 * @sg_status: Holds flag indicating the status of the sched_group
 */
static inline void update_sg_lb_stats(struct lb_env *env,
				      struct sched_group *group,
				      struct sg_lb_stats *sgs,
				      int *sg_status)
{
	int i, nr_running;

	memset(sgs, 0, sizeof(*sgs));

	for_each_cpu_and(i, sched_group_span(group), env->cpus) {
		struct rq *rq = cpu_rq(i);

		if ((env->flags & LBF_NOHZ_STATS) && update_nohz_stats(rq, false))
			env->flags |= LBF_NOHZ_AGAIN;

		sgs->group_load += cpu_runnable_load(rq);
		sgs->group_util += cpu_util(i);
		sgs->sum_nr_running += rq->cfs.h_nr_running;

		nr_running = rq->nr_running;
		if (nr_running > 1)
			*sg_status |= SG_OVERLOAD;

		if (cpu_overutilized(i))
			*sg_status |= SG_OVERUTILIZED;

#ifdef CONFIG_NUMA_BALANCING
		sgs->nr_numa_running += rq->nr_numa_running;
		sgs->nr_preferred_running += rq->nr_preferred_running;
#endif
		/*
		 * No need to call idle_cpu() if nr_running is not 0
		 */
		if (!nr_running && idle_cpu(i))
			sgs->idle_cpus++;

		if (env->sd->flags & SD_ASYM_CPUCAPACITY &&
		    sgs->group_misfit_task_load < rq->misfit_task_load) {
			sgs->group_misfit_task_load = rq->misfit_task_load;
			*sg_status |= SG_OVERLOAD;
		}
	}

	/* Adjust by relative CPU capacity of the group */
	sgs->group_capacity = group->sgc->capacity;
	sgs->avg_load = (sgs->group_load*SCHED_CAPACITY_SCALE) / sgs->group_capacity;

	if (sgs->sum_nr_running)
		sgs->load_per_task = sgs->group_load / sgs->sum_nr_running;

	sgs->group_weight = group->group_weight;

	sgs->group_no_capacity = group_is_overloaded(env, sgs);
	sgs->group_type = group_classify(group, sgs);
}

/**
 * update_sd_pick_busiest - return 1 on busiest group
 * @env: The load balancing environment.
 * @sds: sched_domain statistics
 * @sg: sched_group candidate to be checked for being the busiest
 * @sgs: sched_group statistics
 *
 * Determine if @sg is a busier group than the previously selected
 * busiest group.
 *
 * Return: %true if @sg is a busier group than the previously selected
 * busiest group. %false otherwise.
 */
static bool update_sd_pick_busiest(struct lb_env *env,
				   struct sd_lb_stats *sds,
				   struct sched_group *sg,
				   struct sg_lb_stats *sgs)
{
	struct sg_lb_stats *busiest = &sds->busiest_stat;

	/*
	 * Don't try to pull misfit tasks we can't help.
	 * We can use max_capacity here as reduction in capacity on some
	 * CPUs in the group should either be possible to resolve
	 * internally or be covered by avg_load imbalance (eventually).
	 */
	if (sgs->group_type == group_misfit_task &&
	    (!group_smaller_max_cpu_capacity(sg, sds->local) ||
	     !group_has_capacity(env, &sds->local_stat)))
		return false;

	if (sgs->group_type > busiest->group_type)
		return true;

	if (sgs->group_type < busiest->group_type)
		return false;

	if (sgs->avg_load <= busiest->avg_load)
		return false;

	if (!(env->sd->flags & SD_ASYM_CPUCAPACITY))
		goto asym_packing;

	/*
	 * Candidate sg has no more than one task per CPU and
	 * has higher per-CPU capacity. Migrating tasks to less
	 * capable CPUs may harm throughput. Maximize throughput,
	 * power/energy consequences are not considered.
	 */
	if (sgs->sum_nr_running <= sgs->group_weight &&
	    group_smaller_min_cpu_capacity(sds->local, sg))
		return false;

	/*
	 * If we have more than one misfit sg go with the biggest misfit.
	 */
	if (sgs->group_type == group_misfit_task &&
	    sgs->group_misfit_task_load < busiest->group_misfit_task_load)
		return false;

asym_packing:
	/* This is the busiest node in its class. */
	if (!(env->sd->flags & SD_ASYM_PACKING))
		return true;

	/* No ASYM_PACKING if target CPU is already busy */
	if (env->idle == CPU_NOT_IDLE)
		return true;
	/*
	 * ASYM_PACKING needs to move all the work to the highest
	 * prority CPUs in the group, therefore mark all groups
	 * of lower priority than ourself as busy.
	 */
	if (sgs->sum_nr_running &&
	    sched_asym_prefer(env->dst_cpu, sg->asym_prefer_cpu)) {
		if (!sds->busiest)
			return true;

		/* Prefer to move from lowest priority CPU's work */
		if (sched_asym_prefer(sds->busiest->asym_prefer_cpu,
				      sg->asym_prefer_cpu))
			return true;
	}

	return false;
}

#ifdef CONFIG_NUMA_BALANCING
static inline enum fbq_type fbq_classify_group(struct sg_lb_stats *sgs)
{
	if (sgs->sum_nr_running > sgs->nr_numa_running)
		return regular;
	if (sgs->sum_nr_running > sgs->nr_preferred_running)
		return remote;
	return all;
}

static inline enum fbq_type fbq_classify_rq(struct rq *rq)
{
	if (rq->nr_running > rq->nr_numa_running)
		return regular;
	if (rq->nr_running > rq->nr_preferred_running)
		return remote;
	return all;
}
#else
static inline enum fbq_type fbq_classify_group(struct sg_lb_stats *sgs)
{
	return all;
}

static inline enum fbq_type fbq_classify_rq(struct rq *rq)
{
	return regular;
}
#endif /* CONFIG_NUMA_BALANCING */

/**
 * update_sd_lb_stats - Update sched_domain's statistics for load balancing.
 * @env: The load balancing environment.
 * @sds: variable to hold the statistics for this sched_domain.
 */
static inline void update_sd_lb_stats(struct lb_env *env, struct sd_lb_stats *sds)
{
	struct sched_domain *child = env->sd->child;
	struct sched_group *sg = env->sd->groups;
	struct sg_lb_stats *local = &sds->local_stat;
	struct sg_lb_stats tmp_sgs;
	bool prefer_sibling = child && child->flags & SD_PREFER_SIBLING;
	int sg_status = 0;

#ifdef CONFIG_NO_HZ_COMMON
	if (env->idle == CPU_NEWLY_IDLE && READ_ONCE(nohz.has_blocked))
		env->flags |= LBF_NOHZ_STATS;
#endif

	do {
		struct sg_lb_stats *sgs = &tmp_sgs;
		int local_group;

		local_group = cpumask_test_cpu(env->dst_cpu, sched_group_span(sg));
		if (local_group) {
			sds->local = sg;
			sgs = local;

			if (env->idle != CPU_NEWLY_IDLE ||
			    time_after_eq(jiffies, sg->sgc->next_update))
				update_group_capacity(env->sd, env->dst_cpu);
		}

		update_sg_lb_stats(env, sg, sgs, &sg_status);

		if (local_group)
			goto next_group;

		/*
		 * In case the child domain prefers tasks go to siblings
		 * first, lower the sg capacity so that we'll try
		 * and move all the excess tasks away. We lower the capacity
		 * of a group only if the local group has the capacity to fit
		 * these excess tasks. The extra check prevents the case where
		 * you always pull from the heaviest group when it is already
		 * under-utilized (possible with a large weight task outweighs
		 * the tasks on the system).
		 */
		if (prefer_sibling && sds->local &&
		    group_has_capacity(env, local) &&
		    (sgs->sum_nr_running > local->sum_nr_running + 1)) {
			sgs->group_no_capacity = 1;
			sgs->group_type = group_classify(sg, sgs);
		}

		if (update_sd_pick_busiest(env, sds, sg, sgs)) {
			sds->busiest = sg;
			sds->busiest_stat = *sgs;
		}

next_group:
		/* Now, start updating sd_lb_stats */
		sds->total_running += sgs->sum_nr_running;
		sds->total_load += sgs->group_load;
		sds->total_capacity += sgs->group_capacity;

		sg = sg->next;
	} while (sg != env->sd->groups);

#ifdef CONFIG_NO_HZ_COMMON
	if ((env->flags & LBF_NOHZ_AGAIN) &&
	    cpumask_subset(nohz.idle_cpus_mask, sched_domain_span(env->sd))) {

		WRITE_ONCE(nohz.next_blocked,
			   jiffies + msecs_to_jiffies(LOAD_AVG_PERIOD));
	}
#endif

	if (env->sd->flags & SD_NUMA)
		env->fbq_type = fbq_classify_group(&sds->busiest_stat);

	if (!env->sd->parent) {
		struct root_domain *rd = env->dst_rq->rd;

		/* update overload indicator if we are at root domain */
		WRITE_ONCE(rd->overload, sg_status & SG_OVERLOAD);

		/* Update over-utilization (tipping point, U >= 0) indicator */
		WRITE_ONCE(rd->overutilized, sg_status & SG_OVERUTILIZED);
		trace_sched_overutilized_tp(rd, sg_status & SG_OVERUTILIZED);
	} else if (sg_status & SG_OVERUTILIZED) {
		struct root_domain *rd = env->dst_rq->rd;

		WRITE_ONCE(rd->overutilized, SG_OVERUTILIZED);
		trace_sched_overutilized_tp(rd, SG_OVERUTILIZED);
	}
}

/**
 * check_asym_packing - Check to see if the group is packed into the
 *			sched domain.
 *
 * This is primarily intended to used at the sibling level.  Some
 * cores like POWER7 prefer to use lower numbered SMT threads.  In the
 * case of POWER7, it can move to lower SMT modes only when higher
 * threads are idle.  When in lower SMT modes, the threads will
 * perform better since they share less core resources.  Hence when we
 * have idle threads, we want them to be the higher ones.
 *
 * This packing function is run on idle threads.  It checks to see if
 * the busiest CPU in this domain (core in the P7 case) has a higher
 * CPU number than the packing function is being run on.  Here we are
 * assuming lower CPU number will be equivalent to lower a SMT thread
 * number.
 *
 * Return: 1 when packing is required and a task should be moved to
 * this CPU.  The amount of the imbalance is returned in env->imbalance.
 *
 * @env: The load balancing environment.
 * @sds: Statistics of the sched_domain which is to be packed
 */
static int check_asym_packing(struct lb_env *env, struct sd_lb_stats *sds)
{
	int busiest_cpu;

	if (!(env->sd->flags & SD_ASYM_PACKING))
		return 0;

	if (env->idle == CPU_NOT_IDLE)
		return 0;

	if (!sds->busiest)
		return 0;

	busiest_cpu = sds->busiest->asym_prefer_cpu;
	if (sched_asym_prefer(busiest_cpu, env->dst_cpu))
		return 0;

	env->imbalance = sds->busiest_stat.group_load;

	return 1;
}

/**
 * fix_small_imbalance - Calculate the minor imbalance that exists
 *			amongst the groups of a sched_domain, during
 *			load balancing.
 * @env: The load balancing environment.
 * @sds: Statistics of the sched_domain whose imbalance is to be calculated.
 */
static inline
void fix_small_imbalance(struct lb_env *env, struct sd_lb_stats *sds)
{
	unsigned long tmp, capa_now = 0, capa_move = 0;
	unsigned int imbn = 2;
	unsigned long scaled_busy_load_per_task;
	struct sg_lb_stats *local, *busiest;

	local = &sds->local_stat;
	busiest = &sds->busiest_stat;

	if (!local->sum_nr_running)
		local->load_per_task = cpu_avg_load_per_task(env->dst_cpu);
	else if (busiest->load_per_task > local->load_per_task)
		imbn = 1;

	scaled_busy_load_per_task =
		(busiest->load_per_task * SCHED_CAPACITY_SCALE) /
		busiest->group_capacity;

	if (busiest->avg_load + scaled_busy_load_per_task >=
	    local->avg_load + (scaled_busy_load_per_task * imbn)) {
		env->imbalance = busiest->load_per_task;
		return;
	}

	/*
	 * OK, we don't have enough imbalance to justify moving tasks,
	 * however we may be able to increase total CPU capacity used by
	 * moving them.
	 */

	capa_now += busiest->group_capacity *
			min(busiest->load_per_task, busiest->avg_load);
	capa_now += local->group_capacity *
			min(local->load_per_task, local->avg_load);
	capa_now /= SCHED_CAPACITY_SCALE;

	/* Amount of load we'd subtract */
	if (busiest->avg_load > scaled_busy_load_per_task) {
		capa_move += busiest->group_capacity *
			    min(busiest->load_per_task,
				busiest->avg_load - scaled_busy_load_per_task);
	}

	/* Amount of load we'd add */
	if (busiest->avg_load * busiest->group_capacity <
	    busiest->load_per_task * SCHED_CAPACITY_SCALE) {
		tmp = (busiest->avg_load * busiest->group_capacity) /
		      local->group_capacity;
	} else {
		tmp = (busiest->load_per_task * SCHED_CAPACITY_SCALE) /
		      local->group_capacity;
	}
	capa_move += local->group_capacity *
		    min(local->load_per_task, local->avg_load + tmp);
	capa_move /= SCHED_CAPACITY_SCALE;

	/* Move if we gain throughput */
	if (capa_move > capa_now)
		env->imbalance = busiest->load_per_task;
}

/**
 * calculate_imbalance - Calculate the amount of imbalance present within the
 *			 groups of a given sched_domain during load balance.
 * @env: load balance environment
 * @sds: statistics of the sched_domain whose imbalance is to be calculated.
 */
static inline void calculate_imbalance(struct lb_env *env, struct sd_lb_stats *sds)
{
	unsigned long max_pull, load_above_capacity = ~0UL;
	struct sg_lb_stats *local, *busiest;

	local = &sds->local_stat;
	busiest = &sds->busiest_stat;

	if (busiest->group_type == group_imbalanced) {
		/*
		 * In the group_imb case we cannot rely on group-wide averages
		 * to ensure CPU-load equilibrium, look at wider averages. XXX
		 */
		busiest->load_per_task =
			min(busiest->load_per_task, sds->avg_load);
	}

	/*
	 * Avg load of busiest sg can be less and avg load of local sg can
	 * be greater than avg load across all sgs of sd because avg load
	 * factors in sg capacity and sgs with smaller group_type are
	 * skipped when updating the busiest sg:
	 */
	if (busiest->group_type != group_misfit_task &&
	    (busiest->avg_load <= sds->avg_load ||
	     local->avg_load >= sds->avg_load)) {
		env->imbalance = 0;
		return fix_small_imbalance(env, sds);
	}

	/*
	 * If there aren't any idle CPUs, avoid creating some.
	 */
	if (busiest->group_type == group_overloaded &&
	    local->group_type   == group_overloaded) {
		load_above_capacity = busiest->sum_nr_running * SCHED_CAPACITY_SCALE;
		if (load_above_capacity > busiest->group_capacity) {
			load_above_capacity -= busiest->group_capacity;
			load_above_capacity *= scale_load_down(NICE_0_LOAD);
			load_above_capacity /= busiest->group_capacity;
		} else
			load_above_capacity = ~0UL;
	}

	/*
	 * We're trying to get all the CPUs to the average_load, so we don't
	 * want to push ourselves above the average load, nor do we wish to
	 * reduce the max loaded CPU below the average load. At the same time,
	 * we also don't want to reduce the group load below the group
	 * capacity. Thus we look for the minimum possible imbalance.
	 */
	max_pull = min(busiest->avg_load - sds->avg_load, load_above_capacity);

	/* How much load to actually move to equalise the imbalance */
	env->imbalance = min(
		max_pull * busiest->group_capacity,
		(sds->avg_load - local->avg_load) * local->group_capacity
	) / SCHED_CAPACITY_SCALE;

	/* Boost imbalance to allow misfit task to be balanced. */
	if (busiest->group_type == group_misfit_task) {
		env->imbalance = max_t(long, env->imbalance,
				       busiest->group_misfit_task_load);
	}

	/*
	 * if *imbalance is less than the average load per runnable task
	 * there is no guarantee that any tasks will be moved so we'll have
	 * a think about bumping its value to force at least one task to be
	 * moved
	 */
	if (env->imbalance < busiest->load_per_task)
		return fix_small_imbalance(env, sds);
}

/******* find_busiest_group() helpers end here *********************/

/**
 * find_busiest_group - Returns the busiest group within the sched_domain
 * if there is an imbalance.
 *
 * Also calculates the amount of runnable load which should be moved
 * to restore balance.
 *
 * @env: The load balancing environment.
 *
 * Return:	- The busiest group if imbalance exists.
 */
static struct sched_group *find_busiest_group(struct lb_env *env)
{
	struct sg_lb_stats *local, *busiest;
	struct sd_lb_stats sds;

	init_sd_lb_stats(&sds);

	/*
	 * Compute the various statistics relavent for load balancing at
	 * this level.
	 */
	update_sd_lb_stats(env, &sds);

	if (sched_energy_enabled()) {
		struct root_domain *rd = env->dst_rq->rd;

		if (rcu_dereference(rd->pd) && !READ_ONCE(rd->overutilized))
			goto out_balanced;
	}

	local = &sds.local_stat;
	busiest = &sds.busiest_stat;

	/* ASYM feature bypasses nice load balance check */
	if (check_asym_packing(env, &sds))
		return sds.busiest;

	/* There is no busy sibling group to pull tasks from */
	if (!sds.busiest || busiest->sum_nr_running == 0)
		goto out_balanced;

	/* XXX broken for overlapping NUMA groups */
	sds.avg_load = (SCHED_CAPACITY_SCALE * sds.total_load)
						/ sds.total_capacity;

	/*
	 * If the busiest group is imbalanced the below checks don't
	 * work because they assume all things are equal, which typically
	 * isn't true due to cpus_ptr constraints and the like.
	 */
	if (busiest->group_type == group_imbalanced)
		goto force_balance;

	/*
	 * When dst_cpu is idle, prevent SMP nice and/or asymmetric group
	 * capacities from resulting in underutilization due to avg_load.
	 */
	if (env->idle != CPU_NOT_IDLE && group_has_capacity(env, local) &&
	    busiest->group_no_capacity)
		goto force_balance;

	/* Misfit tasks should be dealt with regardless of the avg load */
	if (busiest->group_type == group_misfit_task)
		goto force_balance;

	/*
	 * If the local group is busier than the selected busiest group
	 * don't try and pull any tasks.
	 */
	if (local->avg_load >= busiest->avg_load)
		goto out_balanced;

	/*
	 * Don't pull any tasks if this group is already above the domain
	 * average load.
	 */
	if (local->avg_load >= sds.avg_load)
		goto out_balanced;

	if (env->idle == CPU_IDLE) {
		/*
		 * This CPU is idle. If the busiest group is not overloaded
		 * and there is no imbalance between this and busiest group
		 * wrt idle CPUs, it is balanced. The imbalance becomes
		 * significant if the diff is greater than 1 otherwise we
		 * might end up to just move the imbalance on another group
		 */
		if ((busiest->group_type != group_overloaded) &&
				(local->idle_cpus <= (busiest->idle_cpus + 1)))
			goto out_balanced;
	} else {
		/*
		 * In the CPU_NEWLY_IDLE, CPU_NOT_IDLE cases, use
		 * imbalance_pct to be conservative.
		 */
		if (100 * busiest->avg_load <=
				env->sd->imbalance_pct * local->avg_load)
			goto out_balanced;
	}

force_balance:
	/* Looks like there is an imbalance. Compute it */
	env->src_grp_type = busiest->group_type;
	calculate_imbalance(env, &sds);
	return env->imbalance ? sds.busiest : NULL;

out_balanced:
	env->imbalance = 0;
	return NULL;
}

/*
 * find_busiest_queue - find the busiest runqueue among the CPUs in the group.
 */
static struct rq *find_busiest_queue(struct lb_env *env,
				     struct sched_group *group)
{
	struct rq *busiest = NULL, *rq;
	unsigned long busiest_load = 0, busiest_capacity = 1;
	int i;

	for_each_cpu_and(i, sched_group_span(group), env->cpus) {
		unsigned long capacity, load;
		enum fbq_type rt;

		rq = cpu_rq(i);
		rt = fbq_classify_rq(rq);

		/*
		 * We classify groups/runqueues into three groups:
		 *  - regular: there are !numa tasks
		 *  - remote:  there are numa tasks that run on the 'wrong' node
		 *  - all:     there is no distinction
		 *
		 * In order to avoid migrating ideally placed numa tasks,
		 * ignore those when there's better options.
		 *
		 * If we ignore the actual busiest queue to migrate another
		 * task, the next balance pass can still reduce the busiest
		 * queue by moving tasks around inside the node.
		 *
		 * If we cannot move enough load due to this classification
		 * the next pass will adjust the group classification and
		 * allow migration of more tasks.
		 *
		 * Both cases only affect the total convergence complexity.
		 */
		if (rt > env->fbq_type)
			continue;

		/*
		 * For ASYM_CPUCAPACITY domains with misfit tasks we simply
		 * seek the "biggest" misfit task.
		 */
		if (env->src_grp_type == group_misfit_task) {
			if (rq->misfit_task_load > busiest_load) {
				busiest_load = rq->misfit_task_load;
				busiest = rq;
			}

			continue;
		}

		capacity = capacity_of(i);

		/*
		 * For ASYM_CPUCAPACITY domains, don't pick a CPU that could
		 * eventually lead to active_balancing high->low capacity.
		 * Higher per-CPU capacity is considered better than balancing
		 * average load.
		 */
		if (env->sd->flags & SD_ASYM_CPUCAPACITY &&
		    capacity_of(env->dst_cpu) < capacity &&
		    rq->nr_running == 1)
			continue;

		load = cpu_runnable_load(rq);

		/*
		 * When comparing with imbalance, use cpu_runnable_load()
		 * which is not scaled with the CPU capacity.
		 */

		if (rq->nr_running == 1 && load > env->imbalance &&
		    !check_cpu_capacity(rq, env->sd))
			continue;

		/*
		 * For the load comparisons with the other CPU's, consider
		 * the cpu_runnable_load() scaled with the CPU capacity, so
		 * that the load can be moved away from the CPU that is
		 * potentially running at a lower capacity.
		 *
		 * Thus we're looking for max(load_i / capacity_i), crosswise
		 * multiplication to rid ourselves of the division works out
		 * to: load_i * capacity_j > load_j * capacity_i;  where j is
		 * our previous maximum.
		 */
		if (load * busiest_capacity > busiest_load * capacity) {
			busiest_load = load;
			busiest_capacity = capacity;
			busiest = rq;
		}
	}

	return busiest;
}

/*
 * Max backoff if we encounter pinned tasks. Pretty arbitrary value, but
 * so long as it is large enough.
 */
#define MAX_PINNED_INTERVAL	512

static inline bool
asym_active_balance(struct lb_env *env)
{
	/*
	 * ASYM_PACKING needs to force migrate tasks from busy but
	 * lower priority CPUs in order to pack all tasks in the
	 * highest priority CPUs.
	 */
	return env->idle != CPU_NOT_IDLE && (env->sd->flags & SD_ASYM_PACKING) &&
	       sched_asym_prefer(env->dst_cpu, env->src_cpu);
}

static inline bool
voluntary_active_balance(struct lb_env *env)
{
	struct sched_domain *sd = env->sd;

	if (asym_active_balance(env))
		return 1;

	/*
	 * The dst_cpu is idle and the src_cpu CPU has only 1 CFS task.
	 * It's worth migrating the task if the src_cpu's capacity is reduced
	 * because of other sched_class or IRQs if more capacity stays
	 * available on dst_cpu.
	 */
	if ((env->idle != CPU_NOT_IDLE) &&
	    (env->src_rq->cfs.h_nr_running == 1)) {
		if ((check_cpu_capacity(env->src_rq, sd)) &&
		    (capacity_of(env->src_cpu)*sd->imbalance_pct < capacity_of(env->dst_cpu)*100))
			return 1;
	}

	if (env->src_grp_type == group_misfit_task)
		return 1;

	return 0;
}

static int need_active_balance(struct lb_env *env)
{
	struct sched_domain *sd = env->sd;

	if (voluntary_active_balance(env))
		return 1;

	return unlikely(sd->nr_balance_failed > sd->cache_nice_tries+2);
}

static int active_load_balance_cpu_stop(void *data);

static int should_we_balance(struct lb_env *env)
{
	struct sched_group *sg = env->sd->groups;
	int cpu, balance_cpu = -1;

	/*
	 * Ensure the balancing environment is consistent; can happen
	 * when the softirq triggers 'during' hotplug.
	 */
	if (!cpumask_test_cpu(env->dst_cpu, env->cpus))
		return 0;

	/*
	 * In the newly idle case, we will allow all the CPUs
	 * to do the newly idle load balance.
	 */
	if (env->idle == CPU_NEWLY_IDLE)
		return 1;

	/* Try to find first idle CPU */
	for_each_cpu_and(cpu, group_balance_mask(sg), env->cpus) {
		if (!idle_cpu(cpu))
			continue;

		balance_cpu = cpu;
		break;
	}

	if (balance_cpu == -1)
		balance_cpu = group_balance_cpu(sg);

	/*
	 * First idle CPU or the first CPU(busiest) in this sched group
	 * is eligible for doing load balancing at this and above domains.
	 */
	return balance_cpu == env->dst_cpu;
}

/*
 * Check this_cpu to ensure it is balanced within domain. Attempt to move
 * tasks if there is an imbalance.
 */
static int load_balance(int this_cpu, struct rq *this_rq,
			struct sched_domain *sd, enum cpu_idle_type idle,
			int *continue_balancing)
{
	int ld_moved, cur_ld_moved, active_balance = 0;
	struct sched_domain *sd_parent = sd->parent;
	struct sched_group *group;
	struct rq *busiest;
	struct rq_flags rf;
	struct cpumask *cpus = this_cpu_cpumask_var_ptr(load_balance_mask);

	struct lb_env env = {
		.sd		= sd,
		.dst_cpu	= this_cpu,
		.dst_rq		= this_rq,
		.dst_grpmask    = sched_group_span(sd->groups),
		.idle		= idle,
		.loop_break	= sched_nr_migrate_break,
		.cpus		= cpus,
		.fbq_type	= all,
		.tasks		= LIST_HEAD_INIT(env.tasks),
	};

	cpumask_and(cpus, sched_domain_span(sd), cpu_active_mask);

	schedstat_inc(sd->lb_count[idle]);

redo:
	if (!should_we_balance(&env)) {
		*continue_balancing = 0;
		goto out_balanced;
	}

	group = find_busiest_group(&env);
	if (!group) {
		schedstat_inc(sd->lb_nobusyg[idle]);
		goto out_balanced;
	}

	busiest = find_busiest_queue(&env, group);
	if (!busiest) {
		schedstat_inc(sd->lb_nobusyq[idle]);
		goto out_balanced;
	}

	BUG_ON(busiest == env.dst_rq);

	schedstat_add(sd->lb_imbalance[idle], env.imbalance);

	env.src_cpu = busiest->cpu;
	env.src_rq = busiest;

	ld_moved = 0;
	if (busiest->nr_running > 1) {
		/*
		 * Attempt to move tasks. If find_busiest_group has found
		 * an imbalance but busiest->nr_running <= 1, the group is
		 * still unbalanced. ld_moved simply stays zero, so it is
		 * correctly treated as an imbalance.
		 */
		env.flags |= LBF_ALL_PINNED;
		env.loop_max  = min(sysctl_sched_nr_migrate, busiest->nr_running);

more_balance:
		rq_lock_irqsave(busiest, &rf);
		update_rq_clock(busiest);

		/*
		 * cur_ld_moved - load moved in current iteration
		 * ld_moved     - cumulative load moved across iterations
		 */
		cur_ld_moved = detach_tasks(&env);

		/*
		 * We've detached some tasks from busiest_rq. Every
		 * task is masked "TASK_ON_RQ_MIGRATING", so we can safely
		 * unlock busiest->lock, and we are able to be sure
		 * that nobody can manipulate the tasks in parallel.
		 * See task_rq_lock() family for the details.
		 */

		rq_unlock(busiest, &rf);

		if (cur_ld_moved) {
			attach_tasks(&env);
			ld_moved += cur_ld_moved;
		}

		local_irq_restore(rf.flags);

		if (env.flags & LBF_NEED_BREAK) {
			env.flags &= ~LBF_NEED_BREAK;
			goto more_balance;
		}

		/*
		 * Revisit (affine) tasks on src_cpu that couldn't be moved to
		 * us and move them to an alternate dst_cpu in our sched_group
		 * where they can run. The upper limit on how many times we
		 * iterate on same src_cpu is dependent on number of CPUs in our
		 * sched_group.
		 *
		 * This changes load balance semantics a bit on who can move
		 * load to a given_cpu. In addition to the given_cpu itself
		 * (or a ilb_cpu acting on its behalf where given_cpu is
		 * nohz-idle), we now have balance_cpu in a position to move
		 * load to given_cpu. In rare situations, this may cause
		 * conflicts (balance_cpu and given_cpu/ilb_cpu deciding
		 * _independently_ and at _same_ time to move some load to
		 * given_cpu) causing exceess load to be moved to given_cpu.
		 * This however should not happen so much in practice and
		 * moreover subsequent load balance cycles should correct the
		 * excess load moved.
		 */
		if ((env.flags & LBF_DST_PINNED) && env.imbalance > 0) {

			/* Prevent to re-select dst_cpu via env's CPUs */
			__cpumask_clear_cpu(env.dst_cpu, env.cpus);

			env.dst_rq	 = cpu_rq(env.new_dst_cpu);
			env.dst_cpu	 = env.new_dst_cpu;
			env.flags	&= ~LBF_DST_PINNED;
			env.loop	 = 0;
			env.loop_break	 = sched_nr_migrate_break;

			/*
			 * Go back to "more_balance" rather than "redo" since we
			 * need to continue with same src_cpu.
			 */
			goto more_balance;
		}

		/*
		 * We failed to reach balance because of affinity.
		 */
		if (sd_parent) {
			int *group_imbalance = &sd_parent->groups->sgc->imbalance;

			if ((env.flags & LBF_SOME_PINNED) && env.imbalance > 0)
				*group_imbalance = 1;
		}

		/* All tasks on this runqueue were pinned by CPU affinity */
		if (unlikely(env.flags & LBF_ALL_PINNED)) {
			__cpumask_clear_cpu(cpu_of(busiest), cpus);
			/*
			 * Attempting to continue load balancing at the current
			 * sched_domain level only makes sense if there are
			 * active CPUs remaining as possible busiest CPUs to
			 * pull load from which are not contained within the
			 * destination group that is receiving any migrated
			 * load.
			 */
			if (!cpumask_subset(cpus, env.dst_grpmask)) {
				env.loop = 0;
				env.loop_break = sched_nr_migrate_break;
				goto redo;
			}
			goto out_all_pinned;
		}
	}

	if (!ld_moved) {
		schedstat_inc(sd->lb_failed[idle]);
		/*
		 * Increment the failure counter only on periodic balance.
		 * We do not want newidle balance, which can be very
		 * frequent, pollute the failure counter causing
		 * excessive cache_hot migrations and active balances.
		 */
		if (idle != CPU_NEWLY_IDLE)
			sd->nr_balance_failed++;

		if (need_active_balance(&env)) {
			unsigned long flags;

			raw_spin_lock_irqsave(&busiest->lock, flags);

			/*
			 * Don't kick the active_load_balance_cpu_stop,
			 * if the curr task on busiest CPU can't be
			 * moved to this_cpu:
			 */
			if (!cpumask_test_cpu(this_cpu, busiest->curr->cpus_ptr)) {
				raw_spin_unlock_irqrestore(&busiest->lock,
							    flags);
				env.flags |= LBF_ALL_PINNED;
				goto out_one_pinned;
			}

			/*
			 * ->active_balance synchronizes accesses to
			 * ->active_balance_work.  Once set, it's cleared
			 * only after active load balance is finished.
			 */
			if (!busiest->active_balance) {
				busiest->active_balance = 1;
				busiest->push_cpu = this_cpu;
				active_balance = 1;
			}
			raw_spin_unlock_irqrestore(&busiest->lock, flags);

			if (active_balance) {
				stop_one_cpu_nowait(cpu_of(busiest),
					active_load_balance_cpu_stop, busiest,
					&busiest->active_balance_work);
			}

			/* We've kicked active balancing, force task migration. */
			sd->nr_balance_failed = sd->cache_nice_tries+1;
		}
	} else
		sd->nr_balance_failed = 0;

	if (likely(!active_balance) || voluntary_active_balance(&env)) {
		/* We were unbalanced, so reset the balancing interval */
		sd->balance_interval = sd->min_interval;
	} else {
		/*
		 * If we've begun active balancing, start to back off. This
		 * case may not be covered by the all_pinned logic if there
		 * is only 1 task on the busy runqueue (because we don't call
		 * detach_tasks).
		 */
		if (sd->balance_interval < sd->max_interval)
			sd->balance_interval *= 2;
	}

	goto out;

out_balanced:
	/*
	 * We reach balance although we may have faced some affinity
	 * constraints. Clear the imbalance flag only if other tasks got
	 * a chance to move and fix the imbalance.
	 */
	if (sd_parent && !(env.flags & LBF_ALL_PINNED)) {
		int *group_imbalance = &sd_parent->groups->sgc->imbalance;

		if (*group_imbalance)
			*group_imbalance = 0;
	}

out_all_pinned:
	/*
	 * We reach balance because all tasks are pinned at this level so
	 * we can't migrate them. Let the imbalance flag set so parent level
	 * can try to migrate them.
	 */
	schedstat_inc(sd->lb_balanced[idle]);

	sd->nr_balance_failed = 0;

out_one_pinned:
	ld_moved = 0;

	/*
	 * newidle_balance() disregards balance intervals, so we could
	 * repeatedly reach this code, which would lead to balance_interval
	 * skyrocketting in a short amount of time. Skip the balance_interval
	 * increase logic to avoid that.
	 */
	if (env.idle == CPU_NEWLY_IDLE)
		goto out;

	/* tune up the balancing interval */
	if ((env.flags & LBF_ALL_PINNED &&
	     sd->balance_interval < MAX_PINNED_INTERVAL) ||
	    sd->balance_interval < sd->max_interval)
		sd->balance_interval *= 2;
out:
	return ld_moved;
}

static inline unsigned long
get_sd_balance_interval(struct sched_domain *sd, int cpu_busy)
{
	unsigned long interval = sd->balance_interval;

	if (cpu_busy)
		interval *= sd->busy_factor;

	/* scale ms to jiffies */
	interval = msecs_to_jiffies(interval);
	interval = clamp(interval, 1UL, max_load_balance_interval);

	return interval;
}

static inline void
update_next_balance(struct sched_domain *sd, unsigned long *next_balance)
{
	unsigned long interval, next;

	/* used by idle balance, so cpu_busy = 0 */
	interval = get_sd_balance_interval(sd, 0);
	next = sd->last_balance + interval;

	if (time_after(*next_balance, next))
		*next_balance = next;
}

/*
 * active_load_balance_cpu_stop is run by the CPU stopper. It pushes
 * running tasks off the busiest CPU onto idle CPUs. It requires at
 * least 1 task to be running on each physical CPU where possible, and
 * avoids physical / logical imbalances.
 */
static int active_load_balance_cpu_stop(void *data)
{
	struct rq *busiest_rq = data;
	int busiest_cpu = cpu_of(busiest_rq);
	int target_cpu = busiest_rq->push_cpu;
	struct rq *target_rq = cpu_rq(target_cpu);
	struct sched_domain *sd;
	struct task_struct *p = NULL;
	struct rq_flags rf;

	rq_lock_irq(busiest_rq, &rf);
	/*
	 * Between queueing the stop-work and running it is a hole in which
	 * CPUs can become inactive. We should not move tasks from or to
	 * inactive CPUs.
	 */
	if (!cpu_active(busiest_cpu) || !cpu_active(target_cpu))
		goto out_unlock;

	/* Make sure the requested CPU hasn't gone down in the meantime: */
	if (unlikely(busiest_cpu != smp_processor_id() ||
		     !busiest_rq->active_balance))
		goto out_unlock;

	/* Is there any task to move? */
	if (busiest_rq->nr_running <= 1)
		goto out_unlock;

	/*
	 * This condition is "impossible", if it occurs
	 * we need to fix it. Originally reported by
	 * Bjorn Helgaas on a 128-CPU setup.
	 */
	BUG_ON(busiest_rq == target_rq);

	/* Search for an sd spanning us and the target CPU. */
	rcu_read_lock();
	for_each_domain(target_cpu, sd) {
		if ((sd->flags & SD_LOAD_BALANCE) &&
		    cpumask_test_cpu(busiest_cpu, sched_domain_span(sd)))
				break;
	}

	if (likely(sd)) {
		struct lb_env env = {
			.sd		= sd,
			.dst_cpu	= target_cpu,
			.dst_rq		= target_rq,
			.src_cpu	= busiest_rq->cpu,
			.src_rq		= busiest_rq,
			.idle		= CPU_IDLE,
			/*
			 * can_migrate_task() doesn't need to compute new_dst_cpu
			 * for active balancing. Since we have CPU_IDLE, but no
			 * @dst_grpmask we need to make that test go away with lying
			 * about DST_PINNED.
			 */
			.flags		= LBF_DST_PINNED,
		};

		schedstat_inc(sd->alb_count);
		update_rq_clock(busiest_rq);

		p = detach_one_task(&env);
		if (p) {
			schedstat_inc(sd->alb_pushed);
			/* Active balancing done, reset the failure counter. */
			sd->nr_balance_failed = 0;
		} else {
			schedstat_inc(sd->alb_failed);
		}
	}
	rcu_read_unlock();
out_unlock:
	busiest_rq->active_balance = 0;
	rq_unlock(busiest_rq, &rf);

	if (p)
		attach_one_task(target_rq, p);

	local_irq_enable();

	return 0;
}

static DEFINE_SPINLOCK(balancing);

/*
 * Scale the max load_balance interval with the number of CPUs in the system.
 * This trades load-balance latency on larger machines for less cross talk.
 */
void update_max_interval(void)
{
	max_load_balance_interval = HZ*num_online_cpus()/10;
}

/*
 * It checks each scheduling domain to see if it is due to be balanced,
 * and initiates a balancing operation if so.
 *
 * Balancing parameters are set up in init_sched_domains.
 */
static void rebalance_domains(struct rq *rq, enum cpu_idle_type idle)
{
	int continue_balancing = 1;
	int cpu = rq->cpu;
	unsigned long interval;
	struct sched_domain *sd;
	/* Earliest time when we have to do rebalance again */
	unsigned long next_balance = jiffies + 60*HZ;
	int update_next_balance = 0;
	int need_serialize, need_decay = 0;
	u64 max_cost = 0;

	rcu_read_lock();
	for_each_domain(cpu, sd) {
		/*
		 * Decay the newidle max times here because this is a regular
		 * visit to all the domains. Decay ~1% per second.
		 */
		if (time_after(jiffies, sd->next_decay_max_lb_cost)) {
			sd->max_newidle_lb_cost =
				(sd->max_newidle_lb_cost * 253) / 256;
			sd->next_decay_max_lb_cost = jiffies + HZ;
			need_decay = 1;
		}
		max_cost += sd->max_newidle_lb_cost;

		if (!(sd->flags & SD_LOAD_BALANCE))
			continue;

		/*
		 * Stop the load balance at this level. There is another
		 * CPU in our sched group which is doing load balancing more
		 * actively.
		 */
		if (!continue_balancing) {
			if (need_decay)
				continue;
			break;
		}

		interval = get_sd_balance_interval(sd, idle != CPU_IDLE);

		need_serialize = sd->flags & SD_SERIALIZE;
		if (need_serialize) {
			if (!spin_trylock(&balancing))
				goto out;
		}

		if (time_after_eq(jiffies, sd->last_balance + interval)) {
			if (load_balance(cpu, rq, sd, idle, &continue_balancing)) {
				/*
				 * The LBF_DST_PINNED logic could have changed
				 * env->dst_cpu, so we can't know our idle
				 * state even if we migrated tasks. Update it.
				 */
				idle = idle_cpu(cpu) ? CPU_IDLE : CPU_NOT_IDLE;
			}
			sd->last_balance = jiffies;
			interval = get_sd_balance_interval(sd, idle != CPU_IDLE);
		}
		if (need_serialize)
			spin_unlock(&balancing);
out:
		if (time_after(next_balance, sd->last_balance + interval)) {
			next_balance = sd->last_balance + interval;
			update_next_balance = 1;
		}
	}
	if (need_decay) {
		/*
		 * Ensure the rq-wide value also decays but keep it at a
		 * reasonable floor to avoid funnies with rq->avg_idle.
		 */
		rq->max_idle_balance_cost =
			max((u64)sysctl_sched_migration_cost, max_cost);
	}
	rcu_read_unlock();

	/*
	 * next_balance will be updated only when there is a need.
	 * When the cpu is attached to null domain for ex, it will not be
	 * updated.
	 */
	if (likely(update_next_balance)) {
		rq->next_balance = next_balance;

#ifdef CONFIG_NO_HZ_COMMON
		/*
		 * If this CPU has been elected to perform the nohz idle
		 * balance. Other idle CPUs have already rebalanced with
		 * nohz_idle_balance() and nohz.next_balance has been
		 * updated accordingly. This CPU is now running the idle load
		 * balance for itself and we need to update the
		 * nohz.next_balance accordingly.
		 */
		if ((idle == CPU_IDLE) && time_after(nohz.next_balance, rq->next_balance))
			nohz.next_balance = rq->next_balance;
#endif
	}
}

static inline int on_null_domain(struct rq *rq)
{
	return unlikely(!rcu_dereference_sched(rq->sd));
}

#ifdef CONFIG_NO_HZ_COMMON
/*
 * idle load balancing details
 * - When one of the busy CPUs notice that there may be an idle rebalancing
 *   needed, they will kick the idle load balancer, which then does idle
 *   load balancing for all the idle CPUs.
 * - HK_FLAG_MISC CPUs are used for this task, because HK_FLAG_SCHED not set
 *   anywhere yet.
 */

static inline int find_new_ilb(void)
{
	int ilb;

	for_each_cpu_and(ilb, nohz.idle_cpus_mask,
			      housekeeping_cpumask(HK_FLAG_MISC)) {
		if (idle_cpu(ilb))
			return ilb;
	}

	return nr_cpu_ids;
}

/*
 * Kick a CPU to do the nohz balancing, if it is time for it. We pick any
 * idle CPU in the HK_FLAG_MISC housekeeping set (if there is one).
 */
static void kick_ilb(unsigned int flags)
{
	int ilb_cpu;

	nohz.next_balance++;

	ilb_cpu = find_new_ilb();

	if (ilb_cpu >= nr_cpu_ids)
		return;

	flags = atomic_fetch_or(flags, nohz_flags(ilb_cpu));
	if (flags & NOHZ_KICK_MASK)
		return;

	/*
	 * Use smp_send_reschedule() instead of resched_cpu().
	 * This way we generate a sched IPI on the target CPU which
	 * is idle. And the softirq performing nohz idle load balance
	 * will be run before returning from the IPI.
	 */
	smp_send_reschedule(ilb_cpu);
}

/*
 * Current decision point for kicking the idle load balancer in the presence
 * of idle CPUs in the system.
 */
static void nohz_balancer_kick(struct rq *rq)
{
	unsigned long now = jiffies;
	struct sched_domain_shared *sds;
	struct sched_domain *sd;
	int nr_busy, i, cpu = rq->cpu;
	unsigned int flags = 0;

	if (unlikely(rq->idle_balance))
		return;

	/*
	 * We may be recently in ticked or tickless idle mode. At the first
	 * busy tick after returning from idle, we will update the busy stats.
	 */
	nohz_balance_exit_idle(rq);

	/*
	 * None are in tickless mode and hence no need for NOHZ idle load
	 * balancing.
	 */
	if (likely(!atomic_read(&nohz.nr_cpus)))
		return;

	if (READ_ONCE(nohz.has_blocked) &&
	    time_after(now, READ_ONCE(nohz.next_blocked)))
		flags = NOHZ_STATS_KICK;

	if (time_before(now, nohz.next_balance))
		goto out;

	if (rq->nr_running >= 2) {
		flags = NOHZ_KICK_MASK;
		goto out;
	}

	rcu_read_lock();

	sd = rcu_dereference(rq->sd);
	if (sd) {
		/*
		 * If there's a CFS task and the current CPU has reduced
		 * capacity; kick the ILB to see if there's a better CPU to run
		 * on.
		 */
		if (rq->cfs.h_nr_running >= 1 && check_cpu_capacity(rq, sd)) {
			flags = NOHZ_KICK_MASK;
			goto unlock;
		}
	}

	sd = rcu_dereference(per_cpu(sd_asym_packing, cpu));
	if (sd) {
		/*
		 * When ASYM_PACKING; see if there's a more preferred CPU
		 * currently idle; in which case, kick the ILB to move tasks
		 * around.
		 */
		for_each_cpu_and(i, sched_domain_span(sd), nohz.idle_cpus_mask) {
			if (sched_asym_prefer(i, cpu)) {
				flags = NOHZ_KICK_MASK;
				goto unlock;
			}
		}
	}

	sd = rcu_dereference(per_cpu(sd_asym_cpucapacity, cpu));
	if (sd) {
		/*
		 * When ASYM_CPUCAPACITY; see if there's a higher capacity CPU
		 * to run the misfit task on.
		 */
		if (check_misfit_status(rq, sd)) {
			flags = NOHZ_KICK_MASK;
			goto unlock;
		}

		/*
		 * For asymmetric systems, we do not want to nicely balance
		 * cache use, instead we want to embrace asymmetry and only
		 * ensure tasks have enough CPU capacity.
		 *
		 * Skip the LLC logic because it's not relevant in that case.
		 */
		goto unlock;
	}

	sds = rcu_dereference(per_cpu(sd_llc_shared, cpu));
	if (sds) {
		/*
		 * If there is an imbalance between LLC domains (IOW we could
		 * increase the overall cache use), we need some less-loaded LLC
		 * domain to pull some load. Likewise, we may need to spread
		 * load within the current LLC domain (e.g. packed SMT cores but
		 * other CPUs are idle). We can't really know from here how busy
		 * the others are - so just get a nohz balance going if it looks
		 * like this LLC domain has tasks we could move.
		 */
		nr_busy = atomic_read(&sds->nr_busy_cpus);
		if (nr_busy > 1) {
			flags = NOHZ_KICK_MASK;
			goto unlock;
		}
	}
unlock:
	rcu_read_unlock();
out:
	if (flags)
		kick_ilb(flags);
}

static void set_cpu_sd_state_busy(int cpu)
{
	struct sched_domain *sd;

	rcu_read_lock();
	sd = rcu_dereference(per_cpu(sd_llc, cpu));

	if (!sd || !sd->nohz_idle)
		goto unlock;
	sd->nohz_idle = 0;

	atomic_inc(&sd->shared->nr_busy_cpus);
unlock:
	rcu_read_unlock();
}

void nohz_balance_exit_idle(struct rq *rq)
{
	SCHED_WARN_ON(rq != this_rq());

	if (likely(!rq->nohz_tick_stopped))
		return;

	rq->nohz_tick_stopped = 0;
	cpumask_clear_cpu(rq->cpu, nohz.idle_cpus_mask);
	atomic_dec(&nohz.nr_cpus);

	set_cpu_sd_state_busy(rq->cpu);
}

static void set_cpu_sd_state_idle(int cpu)
{
	struct sched_domain *sd;

	rcu_read_lock();
	sd = rcu_dereference(per_cpu(sd_llc, cpu));

	if (!sd || sd->nohz_idle)
		goto unlock;
	sd->nohz_idle = 1;

	atomic_dec(&sd->shared->nr_busy_cpus);
unlock:
	rcu_read_unlock();
}

/*
 * This routine will record that the CPU is going idle with tick stopped.
 * This info will be used in performing idle load balancing in the future.
 */
void nohz_balance_enter_idle(int cpu)
{
	struct rq *rq = cpu_rq(cpu);

	SCHED_WARN_ON(cpu != smp_processor_id());

	/* If this CPU is going down, then nothing needs to be done: */
	if (!cpu_active(cpu))
		return;

	/* Spare idle load balancing on CPUs that don't want to be disturbed: */
	if (!housekeeping_cpu(cpu, HK_FLAG_SCHED))
		return;

	/*
	 * Can be set safely without rq->lock held
	 * If a clear happens, it will have evaluated last additions because
	 * rq->lock is held during the check and the clear
	 */
	rq->has_blocked_load = 1;

	/*
	 * The tick is still stopped but load could have been added in the
	 * meantime. We set the nohz.has_blocked flag to trig a check of the
	 * *_avg. The CPU is already part of nohz.idle_cpus_mask so the clear
	 * of nohz.has_blocked can only happen after checking the new load
	 */
	if (rq->nohz_tick_stopped)
		goto out;

	/* If we're a completely isolated CPU, we don't play: */
	if (on_null_domain(rq))
		return;

	rq->nohz_tick_stopped = 1;

	cpumask_set_cpu(cpu, nohz.idle_cpus_mask);
	atomic_inc(&nohz.nr_cpus);

	/*
	 * Ensures that if nohz_idle_balance() fails to observe our
	 * @idle_cpus_mask store, it must observe the @has_blocked
	 * store.
	 */
	smp_mb__after_atomic();

	set_cpu_sd_state_idle(cpu);

out:
	/*
	 * Each time a cpu enter idle, we assume that it has blocked load and
	 * enable the periodic update of the load of idle cpus
	 */
	WRITE_ONCE(nohz.has_blocked, 1);
}

/*
 * Internal function that runs load balance for all idle cpus. The load balance
 * can be a simple update of blocked load or a complete load balance with
 * tasks movement depending of flags.
 * The function returns false if the loop has stopped before running
 * through all idle CPUs.
 */
static bool _nohz_idle_balance(struct rq *this_rq, unsigned int flags,
			       enum cpu_idle_type idle)
{
	/* Earliest time when we have to do rebalance again */
	unsigned long now = jiffies;
	unsigned long next_balance = now + 60*HZ;
	bool has_blocked_load = false;
	int update_next_balance = 0;
	int this_cpu = this_rq->cpu;
	int balance_cpu;
	int ret = false;
	struct rq *rq;

	SCHED_WARN_ON((flags & NOHZ_KICK_MASK) == NOHZ_BALANCE_KICK);

	/*
	 * We assume there will be no idle load after this update and clear
	 * the has_blocked flag. If a cpu enters idle in the mean time, it will
	 * set the has_blocked flag and trig another update of idle load.
	 * Because a cpu that becomes idle, is added to idle_cpus_mask before
	 * setting the flag, we are sure to not clear the state and not
	 * check the load of an idle cpu.
	 */
	WRITE_ONCE(nohz.has_blocked, 0);

	/*
	 * Ensures that if we miss the CPU, we must see the has_blocked
	 * store from nohz_balance_enter_idle().
	 */
	smp_mb();

	for_each_cpu(balance_cpu, nohz.idle_cpus_mask) {
		if (balance_cpu == this_cpu || !idle_cpu(balance_cpu))
			continue;

		/*
		 * If this CPU gets work to do, stop the load balancing
		 * work being done for other CPUs. Next load
		 * balancing owner will pick it up.
		 */
		if (need_resched()) {
			has_blocked_load = true;
			goto abort;
		}

		rq = cpu_rq(balance_cpu);

		has_blocked_load |= update_nohz_stats(rq, true);

		/*
		 * If time for next balance is due,
		 * do the balance.
		 */
		if (time_after_eq(jiffies, rq->next_balance)) {
			struct rq_flags rf;

			rq_lock_irqsave(rq, &rf);
			update_rq_clock(rq);
			rq_unlock_irqrestore(rq, &rf);

			if (flags & NOHZ_BALANCE_KICK)
				rebalance_domains(rq, CPU_IDLE);
		}

		if (time_after(next_balance, rq->next_balance)) {
			next_balance = rq->next_balance;
			update_next_balance = 1;
		}
	}

	/* Newly idle CPU doesn't need an update */
	if (idle != CPU_NEWLY_IDLE) {
		update_blocked_averages(this_cpu);
		has_blocked_load |= this_rq->has_blocked_load;
	}

	if (flags & NOHZ_BALANCE_KICK)
		rebalance_domains(this_rq, CPU_IDLE);

	WRITE_ONCE(nohz.next_blocked,
		now + msecs_to_jiffies(LOAD_AVG_PERIOD));

	/* The full idle balance loop has been done */
	ret = true;

abort:
	/* There is still blocked load, enable periodic update */
	if (has_blocked_load)
		WRITE_ONCE(nohz.has_blocked, 1);

	/*
	 * next_balance will be updated only when there is a need.
	 * When the CPU is attached to null domain for ex, it will not be
	 * updated.
	 */
	if (likely(update_next_balance))
		nohz.next_balance = next_balance;

	return ret;
}

/*
 * In CONFIG_NO_HZ_COMMON case, the idle balance kickee will do the
 * rebalancing for all the cpus for whom scheduler ticks are stopped.
 */
static bool nohz_idle_balance(struct rq *this_rq, enum cpu_idle_type idle)
{
	int this_cpu = this_rq->cpu;
	unsigned int flags;

	if (!(atomic_read(nohz_flags(this_cpu)) & NOHZ_KICK_MASK))
		return false;

	if (idle != CPU_IDLE) {
		atomic_andnot(NOHZ_KICK_MASK, nohz_flags(this_cpu));
		return false;
	}

	/* could be _relaxed() */
	flags = atomic_fetch_andnot(NOHZ_KICK_MASK, nohz_flags(this_cpu));
	if (!(flags & NOHZ_KICK_MASK))
		return false;

	_nohz_idle_balance(this_rq, flags, idle);

	return true;
}

static void nohz_newidle_balance(struct rq *this_rq)
{
	int this_cpu = this_rq->cpu;

	/*
	 * This CPU doesn't want to be disturbed by scheduler
	 * housekeeping
	 */
	if (!housekeeping_cpu(this_cpu, HK_FLAG_SCHED))
		return;

	/* Will wake up very soon. No time for doing anything else*/
	if (this_rq->avg_idle < sysctl_sched_migration_cost)
		return;

	/* Don't need to update blocked load of idle CPUs*/
	if (!READ_ONCE(nohz.has_blocked) ||
	    time_before(jiffies, READ_ONCE(nohz.next_blocked)))
		return;

	raw_spin_unlock(&this_rq->lock);
	/*
	 * This CPU is going to be idle and blocked load of idle CPUs
	 * need to be updated. Run the ilb locally as it is a good
	 * candidate for ilb instead of waking up another idle CPU.
	 * Kick an normal ilb if we failed to do the update.
	 */
	if (!_nohz_idle_balance(this_rq, NOHZ_STATS_KICK, CPU_NEWLY_IDLE))
		kick_ilb(NOHZ_STATS_KICK);
	raw_spin_lock(&this_rq->lock);
}

#else /* !CONFIG_NO_HZ_COMMON */
static inline void nohz_balancer_kick(struct rq *rq) { }

static inline bool nohz_idle_balance(struct rq *this_rq, enum cpu_idle_type idle)
{
	return false;
}

static inline void nohz_newidle_balance(struct rq *this_rq) { }
#endif /* CONFIG_NO_HZ_COMMON */

/*
 * idle_balance is called by schedule() if this_cpu is about to become
 * idle. Attempts to pull tasks from other CPUs.
 */
int newidle_balance(struct rq *this_rq, struct rq_flags *rf)
{
	unsigned long next_balance = jiffies + HZ;
	int this_cpu = this_rq->cpu;
	struct sched_domain *sd;
	int pulled_task = 0;
	u64 curr_cost = 0;

	update_misfit_status(NULL, this_rq);
	/*
	 * We must set idle_stamp _before_ calling idle_balance(), such that we
	 * measure the duration of idle_balance() as idle time.
	 */
	this_rq->idle_stamp = rq_clock(this_rq);

	/*
	 * Do not pull tasks towards !active CPUs...
	 */
	if (!cpu_active(this_cpu))
		return 0;

	/*
	 * This is OK, because current is on_cpu, which avoids it being picked
	 * for load-balance and preemption/IRQs are still disabled avoiding
	 * further scheduler activity on it and we're being very careful to
	 * re-start the picking loop.
	 */
	rq_unpin_lock(this_rq, rf);

	if (this_rq->avg_idle < sysctl_sched_migration_cost ||
	    !READ_ONCE(this_rq->rd->overload)) {

		rcu_read_lock();
		sd = rcu_dereference_check_sched_domain(this_rq->sd);
		if (sd)
			update_next_balance(sd, &next_balance);
		rcu_read_unlock();

		nohz_newidle_balance(this_rq);

		goto out;
	}

	raw_spin_unlock(&this_rq->lock);

	update_blocked_averages(this_cpu);
	rcu_read_lock();
	for_each_domain(this_cpu, sd) {
		int continue_balancing = 1;
		u64 t0, domain_cost;

		if (!(sd->flags & SD_LOAD_BALANCE))
			continue;

		if (this_rq->avg_idle < curr_cost + sd->max_newidle_lb_cost) {
			update_next_balance(sd, &next_balance);
			break;
		}

		if (sd->flags & SD_BALANCE_NEWIDLE) {
			t0 = sched_clock_cpu(this_cpu);

			pulled_task = load_balance(this_cpu, this_rq,
						   sd, CPU_NEWLY_IDLE,
						   &continue_balancing);

			domain_cost = sched_clock_cpu(this_cpu) - t0;
			if (domain_cost > sd->max_newidle_lb_cost)
				sd->max_newidle_lb_cost = domain_cost;

			curr_cost += domain_cost;
		}

		update_next_balance(sd, &next_balance);

		/*
		 * Stop searching for tasks to pull if there are
		 * now runnable tasks on this rq.
		 */
		if (pulled_task || this_rq->nr_running > 0)
			break;
	}
	rcu_read_unlock();

	raw_spin_lock(&this_rq->lock);

	if (curr_cost > this_rq->max_idle_balance_cost)
		this_rq->max_idle_balance_cost = curr_cost;

out:
	/*
	 * While browsing the domains, we released the rq lock, a task could
	 * have been enqueued in the meantime. Since we're not going idle,
	 * pretend we pulled a task.
	 */
	if (this_rq->cfs.h_nr_running && !pulled_task)
		pulled_task = 1;

	/* Move the next balance forward */
	if (time_after(this_rq->next_balance, next_balance))
		this_rq->next_balance = next_balance;

	/* Is there a task of a high priority class? */
	if (this_rq->nr_running != this_rq->cfs.h_nr_running)
		pulled_task = -1;

	if (pulled_task)
		this_rq->idle_stamp = 0;

	rq_repin_lock(this_rq, rf);

	return pulled_task;
}

/*
 * run_rebalance_domains is triggered when needed from the scheduler tick.
 * Also triggered for nohz idle balancing (with nohz_balancing_kick set).
 */
static __latent_entropy void run_rebalance_domains(struct softirq_action *h)
{
	struct rq *this_rq = this_rq();
	enum cpu_idle_type idle = this_rq->idle_balance ?
						CPU_IDLE : CPU_NOT_IDLE;

	/*
	 * If this CPU has a pending nohz_balance_kick, then do the
	 * balancing on behalf of the other idle CPUs whose ticks are
	 * stopped. Do nohz_idle_balance *before* rebalance_domains to
	 * give the idle CPUs a chance to load balance. Else we may
	 * load balance only within the local sched_domain hierarchy
	 * and abort nohz_idle_balance altogether if we pull some load.
	 */
	if (nohz_idle_balance(this_rq, idle))
		return;

	/* normal load balance */
	update_blocked_averages(this_rq->cpu);
	rebalance_domains(this_rq, idle);
}

/*
 * Trigger the SCHED_SOFTIRQ if it is time to do periodic load balancing.
 */
void trigger_load_balance(struct rq *rq)
{
	/* Don't need to rebalance while attached to NULL domain */
	if (unlikely(on_null_domain(rq)))
		return;

	if (time_after_eq(jiffies, rq->next_balance))
		raise_softirq(SCHED_SOFTIRQ);

	nohz_balancer_kick(rq);
}

static void rq_online_fair(struct rq *rq)
{
	update_sysctl();

	update_runtime_enabled(rq);
}

static void rq_offline_fair(struct rq *rq)
{
	update_sysctl();

	/* Ensure any throttled groups are reachable by pick_next_task */
	unthrottle_offline_cfs_rqs(rq);
}

#endif /* CONFIG_SMP */

/*
 * scheduler tick hitting a task of our scheduling class.
 *
 * NOTE: This function can be called remotely by the tick offload that
 * goes along full dynticks. Therefore no local assumption can be made
 * and everything must be accessed through the @rq and @curr passed in
 * parameters.
 */
static void task_tick_fair(struct rq *rq, struct task_struct *curr, int queued)
{
	struct cfs_rq *cfs_rq;
	struct sched_entity *se = &curr->se;

	for_each_sched_entity(se) {
		cfs_rq = cfs_rq_of(se);
		entity_tick(cfs_rq, se, queued);
	}

	if (static_branch_unlikely(&sched_numa_balancing))
		task_tick_numa(rq, curr);

	update_misfit_status(curr, rq);
	update_overutilized_status(task_rq(curr));
}

/*
 * called on fork with the child task as argument from the parent's context
 *  - child not yet on the tasklist
 *  - preemption disabled
 */
static void task_fork_fair(struct task_struct *p)
{
	struct cfs_rq *cfs_rq;
	struct sched_entity *se = &p->se, *curr;
	struct rq *rq = this_rq();
	struct rq_flags rf;

	rq_lock(rq, &rf);
	update_rq_clock(rq);

	cfs_rq = task_cfs_rq(current);
	curr = cfs_rq->curr;
	if (curr) {
		update_curr(cfs_rq);
		se->vruntime = curr->vruntime;
	}
	place_entity(cfs_rq, se, 1);

	if (sysctl_sched_child_runs_first && curr && entity_before(curr, se)) {
		/*
		 * Upon rescheduling, sched_class::put_prev_task() will place
		 * 'current' within the tree based on its new key value.
		 */
		swap(curr->vruntime, se->vruntime);
		resched_curr(rq);
	}

	se->vruntime -= cfs_rq->min_vruntime;
	rq_unlock(rq, &rf);
}

/*
 * Priority of the task has changed. Check to see if we preempt
 * the current task.
 */
static void
prio_changed_fair(struct rq *rq, struct task_struct *p, int oldprio)
{
	if (!task_on_rq_queued(p))
		return;

	/*
	 * Reschedule if we are currently running on this runqueue and
	 * our priority decreased, or if we are not currently running on
	 * this runqueue and our priority is higher than the current's
	 */
	if (rq->curr == p) {
		if (p->prio > oldprio)
			resched_curr(rq);
	} else
		check_preempt_curr(rq, p, 0);
}

static inline bool vruntime_normalized(struct task_struct *p)
{
	struct sched_entity *se = &p->se;

	/*
	 * In both the TASK_ON_RQ_QUEUED and TASK_ON_RQ_MIGRATING cases,
	 * the dequeue_entity(.flags=0) will already have normalized the
	 * vruntime.
	 */
	if (p->on_rq)
		return true;

	/*
	 * When !on_rq, vruntime of the task has usually NOT been normalized.
	 * But there are some cases where it has already been normalized:
	 *
	 * - A forked child which is waiting for being woken up by
	 *   wake_up_new_task().
	 * - A task which has been woken up by try_to_wake_up() and
	 *   waiting for actually being woken up by sched_ttwu_pending().
	 */
	if (!se->sum_exec_runtime ||
	    (p->state == TASK_WAKING && p->sched_remote_wakeup))
		return true;

	return false;
}

#ifdef CONFIG_FAIR_GROUP_SCHED
/*
 * Propagate the changes of the sched_entity across the tg tree to make it
 * visible to the root
 */
static void propagate_entity_cfs_rq(struct sched_entity *se)
{
	struct cfs_rq *cfs_rq;

	/* Start to propagate at parent */
	se = se->parent;

	for_each_sched_entity(se) {
		cfs_rq = cfs_rq_of(se);

		if (cfs_rq_throttled(cfs_rq))
			break;

		update_load_avg(cfs_rq, se, UPDATE_TG);
	}
}
#else
static void propagate_entity_cfs_rq(struct sched_entity *se) { }
#endif

static void detach_entity_cfs_rq(struct sched_entity *se)
{
	struct cfs_rq *cfs_rq = cfs_rq_of(se);

	/* Catch up with the cfs_rq and remove our load when we leave */
	update_load_avg(cfs_rq, se, 0);
	detach_entity_load_avg(cfs_rq, se);
	update_tg_load_avg(cfs_rq, false);
	propagate_entity_cfs_rq(se);
}

static void attach_entity_cfs_rq(struct sched_entity *se)
{
	struct cfs_rq *cfs_rq = cfs_rq_of(se);

#ifdef CONFIG_FAIR_GROUP_SCHED
	/*
	 * Since the real-depth could have been changed (only FAIR
	 * class maintain depth value), reset depth properly.
	 */
	se->depth = se->parent ? se->parent->depth + 1 : 0;
#endif

	/* Synchronize entity with its cfs_rq */
	update_load_avg(cfs_rq, se, sched_feat(ATTACH_AGE_LOAD) ? 0 : SKIP_AGE_LOAD);
	attach_entity_load_avg(cfs_rq, se, 0);
	update_tg_load_avg(cfs_rq, false);
	propagate_entity_cfs_rq(se);
}

static void detach_task_cfs_rq(struct task_struct *p)
{
	struct sched_entity *se = &p->se;
	struct cfs_rq *cfs_rq = cfs_rq_of(se);

	if (!vruntime_normalized(p)) {
		/*
		 * Fix up our vruntime so that the current sleep doesn't
		 * cause 'unlimited' sleep bonus.
		 */
		place_entity(cfs_rq, se, 0);
		se->vruntime -= cfs_rq->min_vruntime;
	}

	detach_entity_cfs_rq(se);
}

static void attach_task_cfs_rq(struct task_struct *p)
{
	struct sched_entity *se = &p->se;
	struct cfs_rq *cfs_rq = cfs_rq_of(se);

	attach_entity_cfs_rq(se);

	if (!vruntime_normalized(p))
		se->vruntime += cfs_rq->min_vruntime;
}

static void switched_from_fair(struct rq *rq, struct task_struct *p)
{
	detach_task_cfs_rq(p);
}

static void switched_to_fair(struct rq *rq, struct task_struct *p)
{
	attach_task_cfs_rq(p);

	if (task_on_rq_queued(p)) {
		/*
		 * We were most likely switched from sched_rt, so
		 * kick off the schedule if running, otherwise just see
		 * if we can still preempt the current task.
		 */
		if (rq->curr == p)
			resched_curr(rq);
		else
			check_preempt_curr(rq, p, 0);
	}
}

/* Account for a task changing its policy or group.
 *
 * This routine is mostly called to set cfs_rq->curr field when a task
 * migrates between groups/classes.
 */
static void set_next_task_fair(struct rq *rq, struct task_struct *p, bool first)
{
	struct sched_entity *se = &p->se;

#ifdef CONFIG_SMP
	if (task_on_rq_queued(p)) {
		/*
		 * Move the next running task to the front of the list, so our
		 * cfs_tasks list becomes MRU one.
		 */
		list_move(&se->group_node, &rq->cfs_tasks);
	}
#endif

	for_each_sched_entity(se) {
		struct cfs_rq *cfs_rq = cfs_rq_of(se);

		set_next_entity(cfs_rq, se);
		/* ensure bandwidth has been allocated on our new cfs_rq */
		account_cfs_rq_runtime(cfs_rq, 0);
	}
}

void init_cfs_rq(struct cfs_rq *cfs_rq)
{
	cfs_rq->tasks_timeline = RB_ROOT_CACHED;
	cfs_rq->min_vruntime = (u64)(-(1LL << 20));
#ifndef CONFIG_64BIT
	cfs_rq->min_vruntime_copy = cfs_rq->min_vruntime;
#endif
#ifdef CONFIG_SMP
	raw_spin_lock_init(&cfs_rq->removed.lock);
#endif
}

#ifdef CONFIG_FAIR_GROUP_SCHED
static void task_set_group_fair(struct task_struct *p)
{
	struct sched_entity *se = &p->se;

	set_task_rq(p, task_cpu(p));
	se->depth = se->parent ? se->parent->depth + 1 : 0;
}

static void task_move_group_fair(struct task_struct *p)
{
	detach_task_cfs_rq(p);
	set_task_rq(p, task_cpu(p));

#ifdef CONFIG_SMP
	/* Tell se's cfs_rq has been changed -- migrated */
	p->se.avg.last_update_time = 0;
#endif
	attach_task_cfs_rq(p);
}

static void task_change_group_fair(struct task_struct *p, int type)
{
	switch (type) {
	case TASK_SET_GROUP:
		task_set_group_fair(p);
		break;

	case TASK_MOVE_GROUP:
		task_move_group_fair(p);
		break;
	}
}

void free_fair_sched_group(struct task_group *tg)
{
	int i;

	destroy_cfs_bandwidth(tg_cfs_bandwidth(tg));

	for_each_possible_cpu(i) {
		if (tg->cfs_rq)
			kfree(tg->cfs_rq[i]);
		if (tg->se)
			kfree(tg->se[i]);
	}

	kfree(tg->cfs_rq);
	kfree(tg->se);
}

int alloc_fair_sched_group(struct task_group *tg, struct task_group *parent)
{
	struct sched_entity *se;
	struct cfs_rq *cfs_rq;
	int i;

	tg->cfs_rq = kcalloc(nr_cpu_ids, sizeof(cfs_rq), GFP_KERNEL);
	if (!tg->cfs_rq)
		goto err;
	tg->se = kcalloc(nr_cpu_ids, sizeof(se), GFP_KERNEL);
	if (!tg->se)
		goto err;

	tg->shares = NICE_0_LOAD;

	init_cfs_bandwidth(tg_cfs_bandwidth(tg));

	for_each_possible_cpu(i) {
		cfs_rq = kzalloc_node(sizeof(struct cfs_rq),
				      GFP_KERNEL, cpu_to_node(i));
		if (!cfs_rq)
			goto err;

		se = kzalloc_node(sizeof(struct sched_entity),
				  GFP_KERNEL, cpu_to_node(i));
		if (!se)
			goto err_free_rq;

		init_cfs_rq(cfs_rq);
		init_tg_cfs_entry(tg, cfs_rq, se, i, parent->se[i]);
		init_entity_runnable_average(se);
	}

	return 1;

err_free_rq:
	kfree(cfs_rq);
err:
	return 0;
}

void online_fair_sched_group(struct task_group *tg)
{
	struct sched_entity *se;
	struct rq_flags rf;
	struct rq *rq;
	int i;

	for_each_possible_cpu(i) {
		rq = cpu_rq(i);
		se = tg->se[i];
		rq_lock_irq(rq, &rf);
		update_rq_clock(rq);
		attach_entity_cfs_rq(se);
		sync_throttle(tg, i);
		rq_unlock_irq(rq, &rf);
	}
}

void unregister_fair_sched_group(struct task_group *tg)
{
	unsigned long flags;
	struct rq *rq;
	int cpu;

	for_each_possible_cpu(cpu) {
		if (tg->se[cpu])
			remove_entity_load_avg(tg->se[cpu]);

		/*
		 * Only empty task groups can be destroyed; so we can speculatively
		 * check on_list without danger of it being re-added.
		 */
		if (!tg->cfs_rq[cpu]->on_list)
			continue;

		rq = cpu_rq(cpu);

		raw_spin_lock_irqsave(&rq->lock, flags);
		list_del_leaf_cfs_rq(tg->cfs_rq[cpu]);
		raw_spin_unlock_irqrestore(&rq->lock, flags);
	}
}

void init_tg_cfs_entry(struct task_group *tg, struct cfs_rq *cfs_rq,
			struct sched_entity *se, int cpu,
			struct sched_entity *parent)
{
	struct rq *rq = cpu_rq(cpu);

	cfs_rq->tg = tg;
	cfs_rq->rq = rq;
	init_cfs_rq_runtime(cfs_rq);

	tg->cfs_rq[cpu] = cfs_rq;
	tg->se[cpu] = se;

	/* se could be NULL for root_task_group */
	if (!se)
		return;

	if (!parent) {
		se->cfs_rq = &rq->cfs;
		se->depth = 0;
	} else {
		se->cfs_rq = parent->my_q;
		se->depth = parent->depth + 1;
	}

	se->my_q = cfs_rq;
	/* guarantee group entities always have weight */
	update_load_set(&se->load, NICE_0_LOAD);
	se->parent = parent;
}

static DEFINE_MUTEX(shares_mutex);

int sched_group_set_shares(struct task_group *tg, unsigned long shares)
{
	int i;

	/*
	 * We can't change the weight of the root cgroup.
	 */
	if (!tg->se[0])
		return -EINVAL;

	shares = clamp(shares, scale_load(MIN_SHARES), scale_load(MAX_SHARES));

	mutex_lock(&shares_mutex);
	if (tg->shares == shares)
		goto done;

	tg->shares = shares;
	for_each_possible_cpu(i) {
		struct rq *rq = cpu_rq(i);
		struct sched_entity *se = tg->se[i];
		struct rq_flags rf;

		/* Propagate contribution to hierarchy */
		rq_lock_irqsave(rq, &rf);
		update_rq_clock(rq);
		for_each_sched_entity(se) {
			update_load_avg(cfs_rq_of(se), se, UPDATE_TG);
			update_cfs_group(se);
		}
		rq_unlock_irqrestore(rq, &rf);
	}

done:
	mutex_unlock(&shares_mutex);
	return 0;
}
#else /* CONFIG_FAIR_GROUP_SCHED */

void free_fair_sched_group(struct task_group *tg) { }

int alloc_fair_sched_group(struct task_group *tg, struct task_group *parent)
{
	return 1;
}

void online_fair_sched_group(struct task_group *tg) { }

void unregister_fair_sched_group(struct task_group *tg) { }

#endif /* CONFIG_FAIR_GROUP_SCHED */


static unsigned int get_rr_interval_fair(struct rq *rq, struct task_struct *task)
{
	struct sched_entity *se = &task->se;
	unsigned int rr_interval = 0;

	/*
	 * Time slice is 0 for SCHED_OTHER tasks that are on an otherwise
	 * idle runqueue:
	 */
	if (rq->cfs.load.weight)
		rr_interval = NS_TO_JIFFIES(sched_slice(cfs_rq_of(se), se));

	return rr_interval;
}

/*
 * All the scheduling class methods:
 */
const struct sched_class fair_sched_class = {
	.next			= &idle_sched_class,
	.enqueue_task		= enqueue_task_fair,
	.dequeue_task		= dequeue_task_fair,
	.yield_task		= yield_task_fair,
	.yield_to_task		= yield_to_task_fair,

	.check_preempt_curr	= check_preempt_wakeup,

	.pick_next_task		= pick_next_task_fair,
	.put_prev_task		= put_prev_task_fair,
	.set_next_task          = set_next_task_fair,

#ifdef CONFIG_SMP
	.balance		= balance_fair,
	.select_task_rq		= select_task_rq_fair,
	.migrate_task_rq	= migrate_task_rq_fair,

	.rq_online		= rq_online_fair,
	.rq_offline		= rq_offline_fair,

	.task_dead		= task_dead_fair,
	.set_cpus_allowed	= set_cpus_allowed_common,
#endif

	.task_tick		= task_tick_fair,
	.task_fork		= task_fork_fair,

	.prio_changed		= prio_changed_fair,
	.switched_from		= switched_from_fair,
	.switched_to		= switched_to_fair,

	.get_rr_interval	= get_rr_interval_fair,

	.update_curr		= update_curr_fair,

#ifdef CONFIG_FAIR_GROUP_SCHED
	.task_change_group	= task_change_group_fair,
#endif

#ifdef CONFIG_UCLAMP_TASK
	.uclamp_enabled		= 1,
#endif
};

#ifdef CONFIG_SCHED_DEBUG
void print_cfs_stats(struct seq_file *m, int cpu)
{
	struct cfs_rq *cfs_rq, *pos;

	rcu_read_lock();
	for_each_leaf_cfs_rq_safe(cpu_rq(cpu), cfs_rq, pos)
		print_cfs_rq(m, cpu, cfs_rq);
	rcu_read_unlock();
}

#ifdef CONFIG_NUMA_BALANCING
void show_numa_stats(struct task_struct *p, struct seq_file *m)
{
	int node;
	unsigned long tsf = 0, tpf = 0, gsf = 0, gpf = 0;
	struct numa_group *ng;

	rcu_read_lock();
	ng = rcu_dereference(p->numa_group);
	for_each_online_node(node) {
		if (p->numa_faults) {
			tsf = p->numa_faults[task_faults_idx(NUMA_MEM, node, 0)];
			tpf = p->numa_faults[task_faults_idx(NUMA_MEM, node, 1)];
		}
		if (ng) {
			gsf = ng->faults[task_faults_idx(NUMA_MEM, node, 0)],
			gpf = ng->faults[task_faults_idx(NUMA_MEM, node, 1)];
		}
		print_numa_stats(m, node, tsf, tpf, gsf, gpf);
	}
	rcu_read_unlock();
}
#endif /* CONFIG_NUMA_BALANCING */
#endif /* CONFIG_SCHED_DEBUG */

__init void init_sched_fair_class(void)
{
#ifdef CONFIG_SMP
	open_softirq(SCHED_SOFTIRQ, run_rebalance_domains);

#ifdef CONFIG_NO_HZ_COMMON
	nohz.next_balance = jiffies;
	nohz.next_blocked = jiffies;
	zalloc_cpumask_var(&nohz.idle_cpus_mask, GFP_NOWAIT);
#endif
#endif /* SMP */

}

/*
 * Helper functions to facilitate extracting info from tracepoints.
 */

const struct sched_avg *sched_trace_cfs_rq_avg(struct cfs_rq *cfs_rq)
{
#ifdef CONFIG_SMP
	return cfs_rq ? &cfs_rq->avg : NULL;
#else
	return NULL;
#endif
}
EXPORT_SYMBOL_GPL(sched_trace_cfs_rq_avg);

char *sched_trace_cfs_rq_path(struct cfs_rq *cfs_rq, char *str, int len)
{
	if (!cfs_rq) {
		if (str)
			strlcpy(str, "(null)", len);
		else
			return NULL;
	}

	cfs_rq_tg_path(cfs_rq, str, len);
	return str;
}
EXPORT_SYMBOL_GPL(sched_trace_cfs_rq_path);

int sched_trace_cfs_rq_cpu(struct cfs_rq *cfs_rq)
{
	return cfs_rq ? cpu_of(rq_of(cfs_rq)) : -1;
}
EXPORT_SYMBOL_GPL(sched_trace_cfs_rq_cpu);

const struct sched_avg *sched_trace_rq_avg_rt(struct rq *rq)
{
#ifdef CONFIG_SMP
	return rq ? &rq->avg_rt : NULL;
#else
	return NULL;
#endif
}
EXPORT_SYMBOL_GPL(sched_trace_rq_avg_rt);

const struct sched_avg *sched_trace_rq_avg_dl(struct rq *rq)
{
#ifdef CONFIG_SMP
	return rq ? &rq->avg_dl : NULL;
#else
	return NULL;
#endif
}
EXPORT_SYMBOL_GPL(sched_trace_rq_avg_dl);

const struct sched_avg *sched_trace_rq_avg_irq(struct rq *rq)
{
#if defined(CONFIG_SMP) && defined(CONFIG_HAVE_SCHED_AVG_IRQ)
	return rq ? &rq->avg_irq : NULL;
#else
	return NULL;
#endif
}
EXPORT_SYMBOL_GPL(sched_trace_rq_avg_irq);

int sched_trace_rq_cpu(struct rq *rq)
{
	return rq ? cpu_of(rq) : -1;
}
EXPORT_SYMBOL_GPL(sched_trace_rq_cpu);

const struct cpumask *sched_trace_rd_span(struct root_domain *rd)
{
#ifdef CONFIG_SMP
	return rd ? rd->span : NULL;
#else
	return NULL;
#endif
}
EXPORT_SYMBOL_GPL(sched_trace_rd_span);<|MERGE_RESOLUTION|>--- conflicted
+++ resolved
@@ -5978,14 +5978,9 @@
 
 	time = local_clock();
 
-<<<<<<< HEAD
-	for_each_cpu_wrap(cpu, sched_domain_span(sd), target_tmp) {
-		per_cpu(next_cpu, target) = cpu;
-=======
 	cpumask_and(cpus, sched_domain_span(sd), p->cpus_ptr);
 
 	for_each_cpu_wrap(cpu, cpus, target) {
->>>>>>> cff670b3
 		if (!--nr)
 			return si_cpu;
 		if (available_idle_cpu(cpu))
