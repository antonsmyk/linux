/******************************************************************************
 *
 * Back-end of the driver for virtual block devices. This portion of the
 * driver exports a 'unified' block-device interface that can be accessed
 * by any operating system that implements a compatible front end. A
 * reference front-end implementation can be found in:
 *  drivers/block/xen-blkfront.c
 *
 * Copyright (c) 2003-2004, Keir Fraser & Steve Hand
 * Copyright (c) 2005, Christopher Clark
 *
 * This program is free software; you can redistribute it and/or
 * modify it under the terms of the GNU General Public License version 2
 * as published by the Free Software Foundation; or, when distributed
 * separately from the Linux kernel or incorporated into other
 * software packages, subject to the following license:
 *
 * Permission is hereby granted, free of charge, to any person obtaining a copy
 * of this source file (the "Software"), to deal in the Software without
 * restriction, including without limitation the rights to use, copy, modify,
 * merge, publish, distribute, sublicense, and/or sell copies of the Software,
 * and to permit persons to whom the Software is furnished to do so, subject to
 * the following conditions:
 *
 * The above copyright notice and this permission notice shall be included in
 * all copies or substantial portions of the Software.
 *
 * THE SOFTWARE IS PROVIDED "AS IS", WITHOUT WARRANTY OF ANY KIND, EXPRESS OR
 * IMPLIED, INCLUDING BUT NOT LIMITED TO THE WARRANTIES OF MERCHANTABILITY,
 * FITNESS FOR A PARTICULAR PURPOSE AND NONINFRINGEMENT. IN NO EVENT SHALL THE
 * AUTHORS OR COPYRIGHT HOLDERS BE LIABLE FOR ANY CLAIM, DAMAGES OR OTHER
 * LIABILITY, WHETHER IN AN ACTION OF CONTRACT, TORT OR OTHERWISE, ARISING
 * FROM, OUT OF OR IN CONNECTION WITH THE SOFTWARE OR THE USE OR OTHER DEALINGS
 * IN THE SOFTWARE.
 */

#include <linux/spinlock.h>
#include <linux/kthread.h>
#include <linux/list.h>
#include <linux/delay.h>
#include <linux/freezer.h>
#include <linux/loop.h>
#include <linux/falloc.h>
#include <linux/fs.h>

#include <xen/events.h>
#include <xen/page.h>
#include <asm/xen/hypervisor.h>
#include <asm/xen/hypercall.h>
#include "common.h"

/*
 * These are rather arbitrary. They are fairly large because adjacent requests
 * pulled from a communication ring are quite likely to end up being part of
 * the same scatter/gather request at the disc.
 *
 * ** TRY INCREASING 'xen_blkif_reqs' IF WRITE SPEEDS SEEM TOO LOW **
 *
 * This will increase the chances of being able to write whole tracks.
 * 64 should be enough to keep us competitive with Linux.
 */
static int xen_blkif_reqs = 64;
module_param_named(reqs, xen_blkif_reqs, int, 0);
MODULE_PARM_DESC(reqs, "Number of blkback requests to allocate");

/* Run-time switchable: /sys/module/blkback/parameters/ */
static unsigned int log_stats;
module_param(log_stats, int, 0644);

/*
 * Each outstanding request that we've passed to the lower device layers has a
 * 'pending_req' allocated to it. Each buffer_head that completes decrements
 * the pendcnt towards zero. When it hits zero, the specified domain has a
 * response queued for it, with the saved 'id' passed back.
 */
struct pending_req {
	struct xen_blkif	*blkif;
	u64			id;
	int			nr_pages;
	atomic_t		pendcnt;
	unsigned short		operation;
	int			status;
	struct list_head	free_list;
};

#define BLKBACK_INVALID_HANDLE (~0)

struct xen_blkbk {
	struct pending_req	*pending_reqs;
	/* List of all 'pending_req' available */
	struct list_head	pending_free;
	/* And its spinlock. */
	spinlock_t		pending_free_lock;
	wait_queue_head_t	pending_free_wq;
	/* The list of all pages that are available. */
	struct page		**pending_pages;
	/* And the grant handles that are available. */
	grant_handle_t		*pending_grant_handles;
};

static struct xen_blkbk *blkbk;

/*
 * Little helpful macro to figure out the index and virtual address of the
 * pending_pages[..]. For each 'pending_req' we have have up to
 * BLKIF_MAX_SEGMENTS_PER_REQUEST (11) pages. The seg would be from 0 through
 * 10 and would index in the pending_pages[..].
 */
static inline int vaddr_pagenr(struct pending_req *req, int seg)
{
	return (req - blkbk->pending_reqs) *
		BLKIF_MAX_SEGMENTS_PER_REQUEST + seg;
}

#define pending_page(req, seg) pending_pages[vaddr_pagenr(req, seg)]

static inline unsigned long vaddr(struct pending_req *req, int seg)
{
	unsigned long pfn = page_to_pfn(blkbk->pending_page(req, seg));
	return (unsigned long)pfn_to_kaddr(pfn);
}

#define pending_handle(_req, _seg) \
	(blkbk->pending_grant_handles[vaddr_pagenr(_req, _seg)])


static int do_block_io_op(struct xen_blkif *blkif);
static int dispatch_rw_block_io(struct xen_blkif *blkif,
				struct blkif_request *req,
				struct pending_req *pending_req);
static void make_response(struct xen_blkif *blkif, u64 id,
			  unsigned short op, int st);

/*
 * Retrieve from the 'pending_reqs' a free pending_req structure to be used.
 */
static struct pending_req *alloc_req(void)
{
	struct pending_req *req = NULL;
	unsigned long flags;

	spin_lock_irqsave(&blkbk->pending_free_lock, flags);
	if (!list_empty(&blkbk->pending_free)) {
		req = list_entry(blkbk->pending_free.next, struct pending_req,
				 free_list);
		list_del(&req->free_list);
	}
	spin_unlock_irqrestore(&blkbk->pending_free_lock, flags);
	return req;
}

/*
 * Return the 'pending_req' structure back to the freepool. We also
 * wake up the thread if it was waiting for a free page.
 */
static void free_req(struct pending_req *req)
{
	unsigned long flags;
	int was_empty;

	spin_lock_irqsave(&blkbk->pending_free_lock, flags);
	was_empty = list_empty(&blkbk->pending_free);
	list_add(&req->free_list, &blkbk->pending_free);
	spin_unlock_irqrestore(&blkbk->pending_free_lock, flags);
	if (was_empty)
		wake_up(&blkbk->pending_free_wq);
}

/*
 * Routines for managing virtual block devices (vbds).
 */
static int xen_vbd_translate(struct phys_req *req, struct xen_blkif *blkif,
			     int operation)
{
	struct xen_vbd *vbd = &blkif->vbd;
	int rc = -EACCES;

	if ((operation != READ) && vbd->readonly)
		goto out;

	if (likely(req->nr_sects)) {
		blkif_sector_t end = req->sector_number + req->nr_sects;

		if (unlikely(end < req->sector_number))
			goto out;
		if (unlikely(end > vbd_sz(vbd)))
			goto out;
	}

	req->dev  = vbd->pdevice;
	req->bdev = vbd->bdev;
	rc = 0;

 out:
	return rc;
}

static void xen_vbd_resize(struct xen_blkif *blkif)
{
	struct xen_vbd *vbd = &blkif->vbd;
	struct xenbus_transaction xbt;
	int err;
	struct xenbus_device *dev = xen_blkbk_xenbus(blkif->be);
	unsigned long long new_size = vbd_sz(vbd);

	pr_info(DRV_PFX "VBD Resize: Domid: %d, Device: (%d, %d)\n",
		blkif->domid, MAJOR(vbd->pdevice), MINOR(vbd->pdevice));
	pr_info(DRV_PFX "VBD Resize: new size %llu\n", new_size);
	vbd->size = new_size;
again:
	err = xenbus_transaction_start(&xbt);
	if (err) {
		pr_warn(DRV_PFX "Error starting transaction");
		return;
	}
	err = xenbus_printf(xbt, dev->nodename, "sectors", "%llu",
			    (unsigned long long)vbd_sz(vbd));
	if (err) {
		pr_warn(DRV_PFX "Error writing new size");
		goto abort;
	}
	/*
	 * Write the current state; we will use this to synchronize
	 * the front-end. If the current state is "connected" the
	 * front-end will get the new size information online.
	 */
	err = xenbus_printf(xbt, dev->nodename, "state", "%d", dev->state);
	if (err) {
		pr_warn(DRV_PFX "Error writing the state");
		goto abort;
	}

	err = xenbus_transaction_end(xbt, 0);
	if (err == -EAGAIN)
		goto again;
	if (err)
		pr_warn(DRV_PFX "Error ending transaction");
	return;
abort:
	xenbus_transaction_end(xbt, 1);
}

/*
 * Notification from the guest OS.
 */
static void blkif_notify_work(struct xen_blkif *blkif)
{
	blkif->waiting_reqs = 1;
	wake_up(&blkif->wq);
}

irqreturn_t xen_blkif_be_int(int irq, void *dev_id)
{
	blkif_notify_work(dev_id);
	return IRQ_HANDLED;
}

/*
 * SCHEDULER FUNCTIONS
 */

static void print_stats(struct xen_blkif *blkif)
{
	pr_info("xen-blkback (%s): oo %3d  |  rd %4d  |  wr %4d  |  f %4d"
		 "  |  ds %4d\n",
		 current->comm, blkif->st_oo_req,
		 blkif->st_rd_req, blkif->st_wr_req,
		 blkif->st_f_req, blkif->st_ds_req);
	blkif->st_print = jiffies + msecs_to_jiffies(10 * 1000);
	blkif->st_rd_req = 0;
	blkif->st_wr_req = 0;
	blkif->st_oo_req = 0;
	blkif->st_ds_req = 0;
}

int xen_blkif_schedule(void *arg)
{
	struct xen_blkif *blkif = arg;
	struct xen_vbd *vbd = &blkif->vbd;

	xen_blkif_get(blkif);

	while (!kthread_should_stop()) {
		if (try_to_freeze())
			continue;
		if (unlikely(vbd->size != vbd_sz(vbd)))
			xen_vbd_resize(blkif);

		wait_event_interruptible(
			blkif->wq,
			blkif->waiting_reqs || kthread_should_stop());
		wait_event_interruptible(
			blkbk->pending_free_wq,
			!list_empty(&blkbk->pending_free) ||
			kthread_should_stop());

		blkif->waiting_reqs = 0;
		smp_mb(); /* clear flag *before* checking for work */

		if (do_block_io_op(blkif))
			blkif->waiting_reqs = 1;

		if (log_stats && time_after(jiffies, blkif->st_print))
			print_stats(blkif);
	}

	if (log_stats)
		print_stats(blkif);

	blkif->xenblkd = NULL;
	xen_blkif_put(blkif);

	return 0;
}

struct seg_buf {
	unsigned long buf;
	unsigned int nsec;
};
/*
 * Unmap the grant references, and also remove the M2P over-rides
 * used in the 'pending_req'.
 */
static void xen_blkbk_unmap(struct pending_req *req)
{
	struct gnttab_unmap_grant_ref unmap[BLKIF_MAX_SEGMENTS_PER_REQUEST];
	unsigned int i, invcount = 0;
	grant_handle_t handle;
	int ret;

	for (i = 0; i < req->nr_pages; i++) {
		handle = pending_handle(req, i);
		if (handle == BLKBACK_INVALID_HANDLE)
			continue;
		gnttab_set_unmap_op(&unmap[invcount], vaddr(req, i),
				    GNTMAP_host_map, handle);
		pending_handle(req, i) = BLKBACK_INVALID_HANDLE;
		invcount++;
	}

	ret = HYPERVISOR_grant_table_op(
		GNTTABOP_unmap_grant_ref, unmap, invcount);
	BUG_ON(ret);
	/*
	 * Note, we use invcount, so nr->pages, so we can't index
	 * using vaddr(req, i).
	 */
	for (i = 0; i < invcount; i++) {
		ret = m2p_remove_override(
			virt_to_page(unmap[i].host_addr), false);
		if (ret) {
			pr_alert(DRV_PFX "Failed to remove M2P override for %lx\n",
				 (unsigned long)unmap[i].host_addr);
			continue;
		}
	}
}

static int xen_blkbk_map(struct blkif_request *req,
			 struct pending_req *pending_req,
			 struct seg_buf seg[])
{
	struct gnttab_map_grant_ref map[BLKIF_MAX_SEGMENTS_PER_REQUEST];
	int i;
	int nseg = req->nr_segments;
	int ret = 0;

	/*
	 * Fill out preq.nr_sects with proper amount of sectors, and setup
	 * assign map[..] with the PFN of the page in our domain with the
	 * corresponding grant reference for each page.
	 */
	for (i = 0; i < nseg; i++) {
		uint32_t flags;

		flags = GNTMAP_host_map;
		if (pending_req->operation != BLKIF_OP_READ)
			flags |= GNTMAP_readonly;
		gnttab_set_map_op(&map[i], vaddr(pending_req, i), flags,
				  req->u.rw.seg[i].gref,
				  pending_req->blkif->domid);
	}

	ret = HYPERVISOR_grant_table_op(GNTTABOP_map_grant_ref, map, nseg);
	BUG_ON(ret);

	/*
	 * Now swizzle the MFN in our domain with the MFN from the other domain
	 * so that when we access vaddr(pending_req,i) it has the contents of
	 * the page from the other domain.
	 */
	for (i = 0; i < nseg; i++) {
		if (unlikely(map[i].status != 0)) {
			pr_debug(DRV_PFX "invalid buffer -- could not remap it\n");
			map[i].handle = BLKBACK_INVALID_HANDLE;
			ret |= 1;
		}

		pending_handle(pending_req, i) = map[i].handle;

		if (ret)
			continue;

		ret = m2p_add_override(PFN_DOWN(map[i].dev_bus_addr),
			blkbk->pending_page(pending_req, i), NULL);
		if (ret) {
			pr_alert(DRV_PFX "Failed to install M2P override for %lx (ret: %d)\n",
				 (unsigned long)map[i].dev_bus_addr, ret);
			/* We could switch over to GNTTABOP_copy */
			continue;
		}

		seg[i].buf  = map[i].dev_bus_addr |
			(req->u.rw.seg[i].first_sect << 9);
	}
	return ret;
}

static void xen_blk_discard(struct xen_blkif *blkif, struct blkif_request *req)
{
	int err = 0;
	int status = BLKIF_RSP_OKAY;
	struct block_device *bdev = blkif->vbd.bdev;

	if (blkif->blk_backend_type == BLKIF_BACKEND_PHY)
		/* just forward the discard request */
		err = blkdev_issue_discard(bdev,
				req->u.discard.sector_number,
				req->u.discard.nr_sectors,
				GFP_KERNEL, 0);
	else if (blkif->blk_backend_type == BLKIF_BACKEND_FILE) {
		/* punch a hole in the backing file */
		struct loop_device *lo = bdev->bd_disk->private_data;
		struct file *file = lo->lo_backing_file;

		if (file->f_op->fallocate)
			err = file->f_op->fallocate(file,
				FALLOC_FL_KEEP_SIZE | FALLOC_FL_PUNCH_HOLE,
				req->u.discard.sector_number << 9,
				req->u.discard.nr_sectors << 9);
		else
			err = -EOPNOTSUPP;
	} else
		err = -EOPNOTSUPP;

	if (err == -EOPNOTSUPP) {
		pr_debug(DRV_PFX "discard op failed, not supported\n");
		status = BLKIF_RSP_EOPNOTSUPP;
	} else if (err)
		status = BLKIF_RSP_ERROR;

	make_response(blkif, req->id, req->operation, status);
}

static void xen_blk_drain_io(struct xen_blkif *blkif)
{
	atomic_set(&blkif->drain, 1);
	do {
		/* The initial value is one, and one refcnt taken at the
		 * start of the xen_blkif_schedule thread. */
		if (atomic_read(&blkif->refcnt) <= 2)
			break;
		wait_for_completion_interruptible_timeout(
				&blkif->drain_complete, HZ);

		if (!atomic_read(&blkif->drain))
			break;
	} while (!kthread_should_stop());
	atomic_set(&blkif->drain, 0);
}

/*
 * Completion callback on the bio's. Called as bh->b_end_io()
 */

static void __end_block_io_op(struct pending_req *pending_req, int error)
{
	/* An error fails the entire request. */
	if ((pending_req->operation == BLKIF_OP_FLUSH_DISKCACHE) &&
	    (error == -EOPNOTSUPP)) {
		pr_debug(DRV_PFX "flush diskcache op failed, not supported\n");
		xen_blkbk_flush_diskcache(XBT_NIL, pending_req->blkif->be, 0);
		pending_req->status = BLKIF_RSP_EOPNOTSUPP;
	} else if ((pending_req->operation == BLKIF_OP_WRITE_BARRIER) &&
		    (error == -EOPNOTSUPP)) {
		pr_debug(DRV_PFX "write barrier op failed, not supported\n");
		xen_blkbk_barrier(XBT_NIL, pending_req->blkif->be, 0);
		pending_req->status = BLKIF_RSP_EOPNOTSUPP;
	} else if (error) {
		pr_debug(DRV_PFX "Buffer not up-to-date at end of operation,"
			 " error=%d\n", error);
		pending_req->status = BLKIF_RSP_ERROR;
	}

	/*
	 * If all of the bio's have completed it is time to unmap
	 * the grant references associated with 'request' and provide
	 * the proper response on the ring.
	 */
	if (atomic_dec_and_test(&pending_req->pendcnt)) {
		xen_blkbk_unmap(pending_req);
		make_response(pending_req->blkif, pending_req->id,
			      pending_req->operation, pending_req->status);
		xen_blkif_put(pending_req->blkif);
		if (atomic_read(&pending_req->blkif->refcnt) <= 2) {
			if (atomic_read(&pending_req->blkif->drain))
				complete(&pending_req->blkif->drain_complete);
		}
		free_req(pending_req);
	}
}

/*
 * bio callback.
 */
static void end_block_io_op(struct bio *bio, int error)
{
	__end_block_io_op(bio->bi_private, error);
	bio_put(bio);
}



/*
 * Function to copy the from the ring buffer the 'struct blkif_request'
 * (which has the sectors we want, number of them, grant references, etc),
 * and transmute  it to the block API to hand it over to the proper block disk.
 */
static int
__do_block_io_op(struct xen_blkif *blkif)
{
	union blkif_back_rings *blk_rings = &blkif->blk_rings;
	struct blkif_request req;
	struct pending_req *pending_req;
	RING_IDX rc, rp;
	int more_to_do = 0;

	rc = blk_rings->common.req_cons;
	rp = blk_rings->common.sring->req_prod;
	rmb(); /* Ensure we see queued requests up to 'rp'. */

	while (rc != rp) {

		if (RING_REQUEST_CONS_OVERFLOW(&blk_rings->common, rc))
			break;

		if (kthread_should_stop()) {
			more_to_do = 1;
			break;
		}

		pending_req = alloc_req();
		if (NULL == pending_req) {
			blkif->st_oo_req++;
			more_to_do = 1;
			break;
		}

		switch (blkif->blk_protocol) {
		case BLKIF_PROTOCOL_NATIVE:
			memcpy(&req, RING_GET_REQUEST(&blk_rings->native, rc), sizeof(req));
			break;
		case BLKIF_PROTOCOL_X86_32:
			blkif_get_x86_32_req(&req, RING_GET_REQUEST(&blk_rings->x86_32, rc));
			break;
		case BLKIF_PROTOCOL_X86_64:
			blkif_get_x86_64_req(&req, RING_GET_REQUEST(&blk_rings->x86_64, rc));
			break;
		default:
			BUG();
		}
		blk_rings->common.req_cons = ++rc; /* before make_response() */

		/* Apply all sanity checks to /private copy/ of request. */
		barrier();

		if (dispatch_rw_block_io(blkif, &req, pending_req))
			break;

		/* Yield point for this unbounded loop. */
		cond_resched();
	}

	return more_to_do;
}

static int
do_block_io_op(struct xen_blkif *blkif)
{
	union blkif_back_rings *blk_rings = &blkif->blk_rings;
	int more_to_do;

	do {
		more_to_do = __do_block_io_op(blkif);
		if (more_to_do)
			break;

		RING_FINAL_CHECK_FOR_REQUESTS(&blk_rings->common, more_to_do);
	} while (more_to_do);

	return more_to_do;
}
<<<<<<< HEAD

=======
>>>>>>> 31acfc87
/*
 * Transmutation of the 'struct blkif_request' to a proper 'struct bio'
 * and call the 'submit_bio' to pass it to the underlying storage.
 */
static int dispatch_rw_block_io(struct xen_blkif *blkif,
				struct blkif_request *req,
				struct pending_req *pending_req)
{
	struct phys_req preq;
	struct seg_buf seg[BLKIF_MAX_SEGMENTS_PER_REQUEST];
	unsigned int nseg;
	struct bio *bio = NULL;
	struct bio *biolist[BLKIF_MAX_SEGMENTS_PER_REQUEST];
	int i, nbio = 0;
	int operation;
	struct blk_plug plug;
	bool drain = false;

	switch (req->operation) {
	case BLKIF_OP_READ:
		blkif->st_rd_req++;
		operation = READ;
		break;
	case BLKIF_OP_WRITE:
		blkif->st_wr_req++;
		operation = WRITE_ODIRECT;
		break;
	case BLKIF_OP_WRITE_BARRIER:
		drain = true;
	case BLKIF_OP_FLUSH_DISKCACHE:
		blkif->st_f_req++;
		operation = WRITE_FLUSH;
		break;
	case BLKIF_OP_DISCARD:
		blkif->st_ds_req++;
		operation = REQ_DISCARD;
		break;
	default:
		operation = 0; /* make gcc happy */
		goto fail_response;
		break;
	}

	/* Check that the number of segments is sane. */
	nseg = req->nr_segments;
	if (unlikely(nseg == 0 && operation != WRITE_FLUSH &&
				operation != REQ_DISCARD) ||
	    unlikely(nseg > BLKIF_MAX_SEGMENTS_PER_REQUEST)) {
		pr_debug(DRV_PFX "Bad number of segments in request (%d)\n",
			 nseg);
		/* Haven't submitted any bio's yet. */
		goto fail_response;
	}

	preq.dev           = req->handle;
	preq.sector_number = req->u.rw.sector_number;
	preq.nr_sects      = 0;

	pending_req->blkif     = blkif;
	pending_req->id        = req->id;
	pending_req->operation = req->operation;
	pending_req->status    = BLKIF_RSP_OKAY;
	pending_req->nr_pages  = nseg;

	for (i = 0; i < nseg; i++) {
		seg[i].nsec = req->u.rw.seg[i].last_sect -
			req->u.rw.seg[i].first_sect + 1;
		if ((req->u.rw.seg[i].last_sect >= (PAGE_SIZE >> 9)) ||
		    (req->u.rw.seg[i].last_sect < req->u.rw.seg[i].first_sect))
			goto fail_response;
		preq.nr_sects += seg[i].nsec;

	}

	if (xen_vbd_translate(&preq, blkif, operation) != 0) {
		pr_debug(DRV_PFX "access denied: %s of [%llu,%llu] on dev=%04x\n",
			 operation == READ ? "read" : "write",
			 preq.sector_number,
			 preq.sector_number + preq.nr_sects, preq.dev);
		goto fail_response;
	}

	/*
	 * This check _MUST_ be done after xen_vbd_translate as the preq.bdev
	 * is set there.
	 */
	for (i = 0; i < nseg; i++) {
		if (((int)preq.sector_number|(int)seg[i].nsec) &
		    ((bdev_logical_block_size(preq.bdev) >> 9) - 1)) {
			pr_debug(DRV_PFX "Misaligned I/O request from domain %d",
				 blkif->domid);
			goto fail_response;
		}
	}

	/* Wait on all outstanding I/O's and once that has been completed
	 * issue the WRITE_FLUSH.
	 */
	if (drain)
		xen_blk_drain_io(pending_req->blkif);

	/*
	 * If we have failed at this point, we need to undo the M2P override,
	 * set gnttab_set_unmap_op on all of the grant references and perform
	 * the hypercall to unmap the grants - that is all done in
	 * xen_blkbk_unmap.
	 */
	if (operation != REQ_DISCARD && xen_blkbk_map(req, pending_req, seg))
		goto fail_flush;

	/*
	 * This corresponding xen_blkif_put is done in __end_block_io_op, or
	 * below (in "!bio") if we are handling a BLKIF_OP_DISCARD.
	 */
	xen_blkif_get(blkif);

	for (i = 0; i < nseg; i++) {
		while ((bio == NULL) ||
		       (bio_add_page(bio,
				     blkbk->pending_page(pending_req, i),
				     seg[i].nsec << 9,
				     seg[i].buf & ~PAGE_MASK) == 0)) {

			bio = bio_alloc(GFP_KERNEL, nseg-i);
			if (unlikely(bio == NULL))
				goto fail_put_bio;

			biolist[nbio++] = bio;
			bio->bi_bdev    = preq.bdev;
			bio->bi_private = pending_req;
			bio->bi_end_io  = end_block_io_op;
			bio->bi_sector  = preq.sector_number;
		}

		preq.sector_number += seg[i].nsec;
	}

	/* This will be hit if the operation was a flush or discard. */
	if (!bio) {
		BUG_ON(operation != WRITE_FLUSH && operation != REQ_DISCARD);

		if (operation == WRITE_FLUSH) {
			bio = bio_alloc(GFP_KERNEL, 0);
			if (unlikely(bio == NULL))
				goto fail_put_bio;

			biolist[nbio++] = bio;
			bio->bi_bdev    = preq.bdev;
			bio->bi_private = pending_req;
			bio->bi_end_io  = end_block_io_op;
		} else if (operation == REQ_DISCARD) {
			xen_blk_discard(blkif, req);
			xen_blkif_put(blkif);
			free_req(pending_req);
			return 0;
		}
	}

	/*
	 * We set it one so that the last submit_bio does not have to call
	 * atomic_inc.
	 */
	atomic_set(&pending_req->pendcnt, nbio);

	/* Get a reference count for the disk queue and start sending I/O */
	blk_start_plug(&plug);

	for (i = 0; i < nbio; i++)
		submit_bio(operation, biolist[i]);

	/* Let the I/Os go.. */
	blk_finish_plug(&plug);

	if (operation == READ)
		blkif->st_rd_sect += preq.nr_sects;
	else if (operation & WRITE)
		blkif->st_wr_sect += preq.nr_sects;

	return 0;

 fail_flush:
	xen_blkbk_unmap(pending_req);
 fail_response:
	/* Haven't submitted any bio's yet. */
	make_response(blkif, req->id, req->operation, BLKIF_RSP_ERROR);
	free_req(pending_req);
	msleep(1); /* back off a bit */
	return -EIO;

 fail_put_bio:
	for (i = 0; i < nbio; i++)
		bio_put(biolist[i]);
	__end_block_io_op(pending_req, -EINVAL);
	msleep(1); /* back off a bit */
	return -EIO;
}



/*
 * Put a response on the ring on how the operation fared.
 */
static void make_response(struct xen_blkif *blkif, u64 id,
			  unsigned short op, int st)
{
	struct blkif_response  resp;
	unsigned long     flags;
	union blkif_back_rings *blk_rings = &blkif->blk_rings;
	int notify;

	resp.id        = id;
	resp.operation = op;
	resp.status    = st;

	spin_lock_irqsave(&blkif->blk_ring_lock, flags);
	/* Place on the response ring for the relevant domain. */
	switch (blkif->blk_protocol) {
	case BLKIF_PROTOCOL_NATIVE:
		memcpy(RING_GET_RESPONSE(&blk_rings->native, blk_rings->native.rsp_prod_pvt),
		       &resp, sizeof(resp));
		break;
	case BLKIF_PROTOCOL_X86_32:
		memcpy(RING_GET_RESPONSE(&blk_rings->x86_32, blk_rings->x86_32.rsp_prod_pvt),
		       &resp, sizeof(resp));
		break;
	case BLKIF_PROTOCOL_X86_64:
		memcpy(RING_GET_RESPONSE(&blk_rings->x86_64, blk_rings->x86_64.rsp_prod_pvt),
		       &resp, sizeof(resp));
		break;
	default:
		BUG();
	}
	blk_rings->common.rsp_prod_pvt++;
	RING_PUSH_RESPONSES_AND_CHECK_NOTIFY(&blk_rings->common, notify);
	spin_unlock_irqrestore(&blkif->blk_ring_lock, flags);
	if (notify)
		notify_remote_via_irq(blkif->irq);
}

static int __init xen_blkif_init(void)
{
	int i, mmap_pages;
	int rc = 0;

	if (!xen_pv_domain())
		return -ENODEV;

	blkbk = kzalloc(sizeof(struct xen_blkbk), GFP_KERNEL);
	if (!blkbk) {
		pr_alert(DRV_PFX "%s: out of memory!\n", __func__);
		return -ENOMEM;
	}

	mmap_pages = xen_blkif_reqs * BLKIF_MAX_SEGMENTS_PER_REQUEST;

	blkbk->pending_reqs          = kzalloc(sizeof(blkbk->pending_reqs[0]) *
					xen_blkif_reqs, GFP_KERNEL);
	blkbk->pending_grant_handles = kmalloc(sizeof(blkbk->pending_grant_handles[0]) *
					mmap_pages, GFP_KERNEL);
	blkbk->pending_pages         = kzalloc(sizeof(blkbk->pending_pages[0]) *
					mmap_pages, GFP_KERNEL);

	if (!blkbk->pending_reqs || !blkbk->pending_grant_handles ||
	    !blkbk->pending_pages) {
		rc = -ENOMEM;
		goto out_of_memory;
	}

	for (i = 0; i < mmap_pages; i++) {
		blkbk->pending_grant_handles[i] = BLKBACK_INVALID_HANDLE;
		blkbk->pending_pages[i] = alloc_page(GFP_KERNEL);
		if (blkbk->pending_pages[i] == NULL) {
			rc = -ENOMEM;
			goto out_of_memory;
		}
	}
	rc = xen_blkif_interface_init();
	if (rc)
		goto failed_init;

	INIT_LIST_HEAD(&blkbk->pending_free);
	spin_lock_init(&blkbk->pending_free_lock);
	init_waitqueue_head(&blkbk->pending_free_wq);

	for (i = 0; i < xen_blkif_reqs; i++)
		list_add_tail(&blkbk->pending_reqs[i].free_list,
			      &blkbk->pending_free);

	rc = xen_blkif_xenbus_init();
	if (rc)
		goto failed_init;

	return 0;

 out_of_memory:
	pr_alert(DRV_PFX "%s: out of memory\n", __func__);
 failed_init:
	kfree(blkbk->pending_reqs);
	kfree(blkbk->pending_grant_handles);
	if (blkbk->pending_pages) {
		for (i = 0; i < mmap_pages; i++) {
			if (blkbk->pending_pages[i])
				__free_page(blkbk->pending_pages[i]);
		}
		kfree(blkbk->pending_pages);
	}
	kfree(blkbk);
	blkbk = NULL;
	return rc;
}

module_init(xen_blkif_init);

MODULE_LICENSE("Dual BSD/GPL");
MODULE_ALIAS("xen-backend:vbd");<|MERGE_RESOLUTION|>--- conflicted
+++ resolved
@@ -600,10 +600,7 @@
 
 	return more_to_do;
 }
-<<<<<<< HEAD
-
-=======
->>>>>>> 31acfc87
+
 /*
  * Transmutation of the 'struct blkif_request' to a proper 'struct bio'
  * and call the 'submit_bio' to pass it to the underlying storage.
