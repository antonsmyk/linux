/*******************************************************************************

  Intel 10 Gigabit PCI Express Linux driver
  Copyright(c) 1999 - 2012 Intel Corporation.

  This program is free software; you can redistribute it and/or modify it
  under the terms and conditions of the GNU General Public License,
  version 2, as published by the Free Software Foundation.

  This program is distributed in the hope it will be useful, but WITHOUT
  ANY WARRANTY; without even the implied warranty of MERCHANTABILITY or
  FITNESS FOR A PARTICULAR PURPOSE.  See the GNU General Public License for
  more details.

  You should have received a copy of the GNU General Public License along with
  this program; if not, write to the Free Software Foundation, Inc.,
  51 Franklin St - Fifth Floor, Boston, MA 02110-1301 USA.

  The full GNU General Public License is included in this distribution in
  the file called "COPYING".

  Contact Information:
  e1000-devel Mailing List <e1000-devel@lists.sourceforge.net>
  Intel Corporation, 5200 N.E. Elam Young Parkway, Hillsboro, OR 97124-6497

*******************************************************************************/

#include <linux/pci.h>
#include <linux/delay.h>
#include <linux/sched.h>
#include <linux/netdevice.h>

#include "ixgbe.h"
#include "ixgbe_common.h"
#include "ixgbe_phy.h"

static s32 ixgbe_acquire_eeprom(struct ixgbe_hw *hw);
static s32 ixgbe_get_eeprom_semaphore(struct ixgbe_hw *hw);
static void ixgbe_release_eeprom_semaphore(struct ixgbe_hw *hw);
static s32 ixgbe_ready_eeprom(struct ixgbe_hw *hw);
static void ixgbe_standby_eeprom(struct ixgbe_hw *hw);
static void ixgbe_shift_out_eeprom_bits(struct ixgbe_hw *hw, u16 data,
                                        u16 count);
static u16 ixgbe_shift_in_eeprom_bits(struct ixgbe_hw *hw, u16 count);
static void ixgbe_raise_eeprom_clk(struct ixgbe_hw *hw, u32 *eec);
static void ixgbe_lower_eeprom_clk(struct ixgbe_hw *hw, u32 *eec);
static void ixgbe_release_eeprom(struct ixgbe_hw *hw);

static s32 ixgbe_mta_vector(struct ixgbe_hw *hw, u8 *mc_addr);
static s32 ixgbe_fc_autoneg_fiber(struct ixgbe_hw *hw);
static s32 ixgbe_fc_autoneg_backplane(struct ixgbe_hw *hw);
static s32 ixgbe_fc_autoneg_copper(struct ixgbe_hw *hw);
static s32 ixgbe_device_supports_autoneg_fc(struct ixgbe_hw *hw);
static s32 ixgbe_negotiate_fc(struct ixgbe_hw *hw, u32 adv_reg, u32 lp_reg,
			      u32 adv_sym, u32 adv_asm, u32 lp_sym, u32 lp_asm);
static s32 ixgbe_setup_fc(struct ixgbe_hw *hw, s32 packetbuf_num);
static s32 ixgbe_poll_eerd_eewr_done(struct ixgbe_hw *hw, u32 ee_reg);
static s32 ixgbe_read_eeprom_buffer_bit_bang(struct ixgbe_hw *hw, u16 offset,
					     u16 words, u16 *data);
static s32 ixgbe_write_eeprom_buffer_bit_bang(struct ixgbe_hw *hw, u16 offset,
					     u16 words, u16 *data);
static s32 ixgbe_detect_eeprom_page_size_generic(struct ixgbe_hw *hw,
						 u16 offset);
static s32 ixgbe_disable_pcie_master(struct ixgbe_hw *hw);

/**
 *  ixgbe_start_hw_generic - Prepare hardware for Tx/Rx
 *  @hw: pointer to hardware structure
 *
 *  Starts the hardware by filling the bus info structure and media type, clears
 *  all on chip counters, initializes receive address registers, multicast
 *  table, VLAN filter table, calls routine to set up link and flow control
 *  settings, and leaves transmit and receive units disabled and uninitialized
 **/
s32 ixgbe_start_hw_generic(struct ixgbe_hw *hw)
{
	u32 ctrl_ext;

	/* Set the media type */
	hw->phy.media_type = hw->mac.ops.get_media_type(hw);

	/* Identify the PHY */
	hw->phy.ops.identify(hw);

	/* Clear the VLAN filter table */
	hw->mac.ops.clear_vfta(hw);

	/* Clear statistics registers */
	hw->mac.ops.clear_hw_cntrs(hw);

	/* Set No Snoop Disable */
	ctrl_ext = IXGBE_READ_REG(hw, IXGBE_CTRL_EXT);
	ctrl_ext |= IXGBE_CTRL_EXT_NS_DIS;
	IXGBE_WRITE_REG(hw, IXGBE_CTRL_EXT, ctrl_ext);
	IXGBE_WRITE_FLUSH(hw);

	/* Setup flow control */
	ixgbe_setup_fc(hw, 0);

	/* Clear adapter stopped flag */
	hw->adapter_stopped = false;

	return 0;
}

/**
 *  ixgbe_start_hw_gen2 - Init sequence for common device family
 *  @hw: pointer to hw structure
 *
 * Performs the init sequence common to the second generation
 * of 10 GbE devices.
 * Devices in the second generation:
 *     82599
 *     X540
 **/
s32 ixgbe_start_hw_gen2(struct ixgbe_hw *hw)
{
	u32 i;
	u32 regval;

	/* Clear the rate limiters */
	for (i = 0; i < hw->mac.max_tx_queues; i++) {
		IXGBE_WRITE_REG(hw, IXGBE_RTTDQSEL, i);
		IXGBE_WRITE_REG(hw, IXGBE_RTTBCNRC, 0);
	}
	IXGBE_WRITE_FLUSH(hw);

	/* Disable relaxed ordering */
	for (i = 0; i < hw->mac.max_tx_queues; i++) {
		regval = IXGBE_READ_REG(hw, IXGBE_DCA_TXCTRL_82599(i));
		regval &= ~IXGBE_DCA_TXCTRL_DESC_WRO_EN;
		IXGBE_WRITE_REG(hw, IXGBE_DCA_TXCTRL_82599(i), regval);
	}

	for (i = 0; i < hw->mac.max_rx_queues; i++) {
		regval = IXGBE_READ_REG(hw, IXGBE_DCA_RXCTRL(i));
		regval &= ~(IXGBE_DCA_RXCTRL_DATA_WRO_EN |
			    IXGBE_DCA_RXCTRL_HEAD_WRO_EN);
		IXGBE_WRITE_REG(hw, IXGBE_DCA_RXCTRL(i), regval);
	}

	return 0;
}

/**
 *  ixgbe_init_hw_generic - Generic hardware initialization
 *  @hw: pointer to hardware structure
 *
 *  Initialize the hardware by resetting the hardware, filling the bus info
 *  structure and media type, clears all on chip counters, initializes receive
 *  address registers, multicast table, VLAN filter table, calls routine to set
 *  up link and flow control settings, and leaves transmit and receive units
 *  disabled and uninitialized
 **/
s32 ixgbe_init_hw_generic(struct ixgbe_hw *hw)
{
	s32 status;

	/* Reset the hardware */
	status = hw->mac.ops.reset_hw(hw);

	if (status == 0) {
		/* Start the HW */
		status = hw->mac.ops.start_hw(hw);
	}

	return status;
}

/**
 *  ixgbe_clear_hw_cntrs_generic - Generic clear hardware counters
 *  @hw: pointer to hardware structure
 *
 *  Clears all hardware statistics counters by reading them from the hardware
 *  Statistics counters are clear on read.
 **/
s32 ixgbe_clear_hw_cntrs_generic(struct ixgbe_hw *hw)
{
	u16 i = 0;

	IXGBE_READ_REG(hw, IXGBE_CRCERRS);
	IXGBE_READ_REG(hw, IXGBE_ILLERRC);
	IXGBE_READ_REG(hw, IXGBE_ERRBC);
	IXGBE_READ_REG(hw, IXGBE_MSPDC);
	for (i = 0; i < 8; i++)
		IXGBE_READ_REG(hw, IXGBE_MPC(i));

	IXGBE_READ_REG(hw, IXGBE_MLFC);
	IXGBE_READ_REG(hw, IXGBE_MRFC);
	IXGBE_READ_REG(hw, IXGBE_RLEC);
	IXGBE_READ_REG(hw, IXGBE_LXONTXC);
	IXGBE_READ_REG(hw, IXGBE_LXOFFTXC);
	if (hw->mac.type >= ixgbe_mac_82599EB) {
		IXGBE_READ_REG(hw, IXGBE_LXONRXCNT);
		IXGBE_READ_REG(hw, IXGBE_LXOFFRXCNT);
	} else {
		IXGBE_READ_REG(hw, IXGBE_LXONRXC);
		IXGBE_READ_REG(hw, IXGBE_LXOFFRXC);
	}

	for (i = 0; i < 8; i++) {
		IXGBE_READ_REG(hw, IXGBE_PXONTXC(i));
		IXGBE_READ_REG(hw, IXGBE_PXOFFTXC(i));
		if (hw->mac.type >= ixgbe_mac_82599EB) {
			IXGBE_READ_REG(hw, IXGBE_PXONRXCNT(i));
			IXGBE_READ_REG(hw, IXGBE_PXOFFRXCNT(i));
		} else {
			IXGBE_READ_REG(hw, IXGBE_PXONRXC(i));
			IXGBE_READ_REG(hw, IXGBE_PXOFFRXC(i));
		}
	}
	if (hw->mac.type >= ixgbe_mac_82599EB)
		for (i = 0; i < 8; i++)
			IXGBE_READ_REG(hw, IXGBE_PXON2OFFCNT(i));
	IXGBE_READ_REG(hw, IXGBE_PRC64);
	IXGBE_READ_REG(hw, IXGBE_PRC127);
	IXGBE_READ_REG(hw, IXGBE_PRC255);
	IXGBE_READ_REG(hw, IXGBE_PRC511);
	IXGBE_READ_REG(hw, IXGBE_PRC1023);
	IXGBE_READ_REG(hw, IXGBE_PRC1522);
	IXGBE_READ_REG(hw, IXGBE_GPRC);
	IXGBE_READ_REG(hw, IXGBE_BPRC);
	IXGBE_READ_REG(hw, IXGBE_MPRC);
	IXGBE_READ_REG(hw, IXGBE_GPTC);
	IXGBE_READ_REG(hw, IXGBE_GORCL);
	IXGBE_READ_REG(hw, IXGBE_GORCH);
	IXGBE_READ_REG(hw, IXGBE_GOTCL);
	IXGBE_READ_REG(hw, IXGBE_GOTCH);
	if (hw->mac.type == ixgbe_mac_82598EB)
		for (i = 0; i < 8; i++)
			IXGBE_READ_REG(hw, IXGBE_RNBC(i));
	IXGBE_READ_REG(hw, IXGBE_RUC);
	IXGBE_READ_REG(hw, IXGBE_RFC);
	IXGBE_READ_REG(hw, IXGBE_ROC);
	IXGBE_READ_REG(hw, IXGBE_RJC);
	IXGBE_READ_REG(hw, IXGBE_MNGPRC);
	IXGBE_READ_REG(hw, IXGBE_MNGPDC);
	IXGBE_READ_REG(hw, IXGBE_MNGPTC);
	IXGBE_READ_REG(hw, IXGBE_TORL);
	IXGBE_READ_REG(hw, IXGBE_TORH);
	IXGBE_READ_REG(hw, IXGBE_TPR);
	IXGBE_READ_REG(hw, IXGBE_TPT);
	IXGBE_READ_REG(hw, IXGBE_PTC64);
	IXGBE_READ_REG(hw, IXGBE_PTC127);
	IXGBE_READ_REG(hw, IXGBE_PTC255);
	IXGBE_READ_REG(hw, IXGBE_PTC511);
	IXGBE_READ_REG(hw, IXGBE_PTC1023);
	IXGBE_READ_REG(hw, IXGBE_PTC1522);
	IXGBE_READ_REG(hw, IXGBE_MPTC);
	IXGBE_READ_REG(hw, IXGBE_BPTC);
	for (i = 0; i < 16; i++) {
		IXGBE_READ_REG(hw, IXGBE_QPRC(i));
		IXGBE_READ_REG(hw, IXGBE_QPTC(i));
		if (hw->mac.type >= ixgbe_mac_82599EB) {
			IXGBE_READ_REG(hw, IXGBE_QBRC_L(i));
			IXGBE_READ_REG(hw, IXGBE_QBRC_H(i));
			IXGBE_READ_REG(hw, IXGBE_QBTC_L(i));
			IXGBE_READ_REG(hw, IXGBE_QBTC_H(i));
			IXGBE_READ_REG(hw, IXGBE_QPRDC(i));
		} else {
			IXGBE_READ_REG(hw, IXGBE_QBRC(i));
			IXGBE_READ_REG(hw, IXGBE_QBTC(i));
		}
	}

	if (hw->mac.type == ixgbe_mac_X540) {
		if (hw->phy.id == 0)
			hw->phy.ops.identify(hw);
		hw->phy.ops.read_reg(hw, IXGBE_PCRC8ECL, MDIO_MMD_PCS, &i);
		hw->phy.ops.read_reg(hw, IXGBE_PCRC8ECH, MDIO_MMD_PCS, &i);
		hw->phy.ops.read_reg(hw, IXGBE_LDPCECL, MDIO_MMD_PCS, &i);
		hw->phy.ops.read_reg(hw, IXGBE_LDPCECH, MDIO_MMD_PCS, &i);
	}

	return 0;
}

/**
 *  ixgbe_read_pba_string_generic - Reads part number string from EEPROM
 *  @hw: pointer to hardware structure
 *  @pba_num: stores the part number string from the EEPROM
 *  @pba_num_size: part number string buffer length
 *
 *  Reads the part number string from the EEPROM.
 **/
s32 ixgbe_read_pba_string_generic(struct ixgbe_hw *hw, u8 *pba_num,
                                  u32 pba_num_size)
{
	s32 ret_val;
	u16 data;
	u16 pba_ptr;
	u16 offset;
	u16 length;

	if (pba_num == NULL) {
		hw_dbg(hw, "PBA string buffer was null\n");
		return IXGBE_ERR_INVALID_ARGUMENT;
	}

	ret_val = hw->eeprom.ops.read(hw, IXGBE_PBANUM0_PTR, &data);
	if (ret_val) {
		hw_dbg(hw, "NVM Read Error\n");
		return ret_val;
	}

	ret_val = hw->eeprom.ops.read(hw, IXGBE_PBANUM1_PTR, &pba_ptr);
	if (ret_val) {
		hw_dbg(hw, "NVM Read Error\n");
		return ret_val;
	}

	/*
	 * if data is not ptr guard the PBA must be in legacy format which
	 * means pba_ptr is actually our second data word for the PBA number
	 * and we can decode it into an ascii string
	 */
	if (data != IXGBE_PBANUM_PTR_GUARD) {
		hw_dbg(hw, "NVM PBA number is not stored as string\n");

		/* we will need 11 characters to store the PBA */
		if (pba_num_size < 11) {
			hw_dbg(hw, "PBA string buffer too small\n");
			return IXGBE_ERR_NO_SPACE;
		}

		/* extract hex string from data and pba_ptr */
		pba_num[0] = (data >> 12) & 0xF;
		pba_num[1] = (data >> 8) & 0xF;
		pba_num[2] = (data >> 4) & 0xF;
		pba_num[3] = data & 0xF;
		pba_num[4] = (pba_ptr >> 12) & 0xF;
		pba_num[5] = (pba_ptr >> 8) & 0xF;
		pba_num[6] = '-';
		pba_num[7] = 0;
		pba_num[8] = (pba_ptr >> 4) & 0xF;
		pba_num[9] = pba_ptr & 0xF;

		/* put a null character on the end of our string */
		pba_num[10] = '\0';

		/* switch all the data but the '-' to hex char */
		for (offset = 0; offset < 10; offset++) {
			if (pba_num[offset] < 0xA)
				pba_num[offset] += '0';
			else if (pba_num[offset] < 0x10)
				pba_num[offset] += 'A' - 0xA;
		}

		return 0;
	}

	ret_val = hw->eeprom.ops.read(hw, pba_ptr, &length);
	if (ret_val) {
		hw_dbg(hw, "NVM Read Error\n");
		return ret_val;
	}

	if (length == 0xFFFF || length == 0) {
		hw_dbg(hw, "NVM PBA number section invalid length\n");
		return IXGBE_ERR_PBA_SECTION;
	}

	/* check if pba_num buffer is big enough */
	if (pba_num_size  < (((u32)length * 2) - 1)) {
		hw_dbg(hw, "PBA string buffer too small\n");
		return IXGBE_ERR_NO_SPACE;
	}

	/* trim pba length from start of string */
	pba_ptr++;
	length--;

	for (offset = 0; offset < length; offset++) {
		ret_val = hw->eeprom.ops.read(hw, pba_ptr + offset, &data);
		if (ret_val) {
			hw_dbg(hw, "NVM Read Error\n");
			return ret_val;
		}
		pba_num[offset * 2] = (u8)(data >> 8);
		pba_num[(offset * 2) + 1] = (u8)(data & 0xFF);
	}
	pba_num[offset * 2] = '\0';

	return 0;
}

/**
 *  ixgbe_get_mac_addr_generic - Generic get MAC address
 *  @hw: pointer to hardware structure
 *  @mac_addr: Adapter MAC address
 *
 *  Reads the adapter's MAC address from first Receive Address Register (RAR0)
 *  A reset of the adapter must be performed prior to calling this function
 *  in order for the MAC address to have been loaded from the EEPROM into RAR0
 **/
s32 ixgbe_get_mac_addr_generic(struct ixgbe_hw *hw, u8 *mac_addr)
{
	u32 rar_high;
	u32 rar_low;
	u16 i;

	rar_high = IXGBE_READ_REG(hw, IXGBE_RAH(0));
	rar_low = IXGBE_READ_REG(hw, IXGBE_RAL(0));

	for (i = 0; i < 4; i++)
		mac_addr[i] = (u8)(rar_low >> (i*8));

	for (i = 0; i < 2; i++)
		mac_addr[i+4] = (u8)(rar_high >> (i*8));

	return 0;
}

/**
 *  ixgbe_get_bus_info_generic - Generic set PCI bus info
 *  @hw: pointer to hardware structure
 *
 *  Sets the PCI bus info (speed, width, type) within the ixgbe_hw structure
 **/
s32 ixgbe_get_bus_info_generic(struct ixgbe_hw *hw)
{
	struct ixgbe_adapter *adapter = hw->back;
	struct ixgbe_mac_info *mac = &hw->mac;
	u16 link_status;

	hw->bus.type = ixgbe_bus_type_pci_express;

	/* Get the negotiated link width and speed from PCI config space */
	pci_read_config_word(adapter->pdev, IXGBE_PCI_LINK_STATUS,
	                     &link_status);

	switch (link_status & IXGBE_PCI_LINK_WIDTH) {
	case IXGBE_PCI_LINK_WIDTH_1:
		hw->bus.width = ixgbe_bus_width_pcie_x1;
		break;
	case IXGBE_PCI_LINK_WIDTH_2:
		hw->bus.width = ixgbe_bus_width_pcie_x2;
		break;
	case IXGBE_PCI_LINK_WIDTH_4:
		hw->bus.width = ixgbe_bus_width_pcie_x4;
		break;
	case IXGBE_PCI_LINK_WIDTH_8:
		hw->bus.width = ixgbe_bus_width_pcie_x8;
		break;
	default:
		hw->bus.width = ixgbe_bus_width_unknown;
		break;
	}

	switch (link_status & IXGBE_PCI_LINK_SPEED) {
	case IXGBE_PCI_LINK_SPEED_2500:
		hw->bus.speed = ixgbe_bus_speed_2500;
		break;
	case IXGBE_PCI_LINK_SPEED_5000:
		hw->bus.speed = ixgbe_bus_speed_5000;
		break;
	default:
		hw->bus.speed = ixgbe_bus_speed_unknown;
		break;
	}

	mac->ops.set_lan_id(hw);

	return 0;
}

/**
 *  ixgbe_set_lan_id_multi_port_pcie - Set LAN id for PCIe multiple port devices
 *  @hw: pointer to the HW structure
 *
 *  Determines the LAN function id by reading memory-mapped registers
 *  and swaps the port value if requested.
 **/
void ixgbe_set_lan_id_multi_port_pcie(struct ixgbe_hw *hw)
{
	struct ixgbe_bus_info *bus = &hw->bus;
	u32 reg;

	reg = IXGBE_READ_REG(hw, IXGBE_STATUS);
	bus->func = (reg & IXGBE_STATUS_LAN_ID) >> IXGBE_STATUS_LAN_ID_SHIFT;
	bus->lan_id = bus->func;

	/* check for a port swap */
	reg = IXGBE_READ_REG(hw, IXGBE_FACTPS);
	if (reg & IXGBE_FACTPS_LFS)
		bus->func ^= 0x1;
}

/**
 *  ixgbe_stop_adapter_generic - Generic stop Tx/Rx units
 *  @hw: pointer to hardware structure
 *
 *  Sets the adapter_stopped flag within ixgbe_hw struct. Clears interrupts,
 *  disables transmit and receive units. The adapter_stopped flag is used by
 *  the shared code and drivers to determine if the adapter is in a stopped
 *  state and should not touch the hardware.
 **/
s32 ixgbe_stop_adapter_generic(struct ixgbe_hw *hw)
{
	u32 reg_val;
	u16 i;

	/*
	 * Set the adapter_stopped flag so other driver functions stop touching
	 * the hardware
	 */
	hw->adapter_stopped = true;

	/* Disable the receive unit */
	IXGBE_WRITE_REG(hw, IXGBE_RXCTRL, 0);

	/* Clear interrupt mask to stop interrupts from being generated */
	IXGBE_WRITE_REG(hw, IXGBE_EIMC, IXGBE_IRQ_CLEAR_MASK);

	/* Clear any pending interrupts, flush previous writes */
	IXGBE_READ_REG(hw, IXGBE_EICR);

	/* Disable the transmit unit.  Each queue must be disabled. */
	for (i = 0; i < hw->mac.max_tx_queues; i++)
		IXGBE_WRITE_REG(hw, IXGBE_TXDCTL(i), IXGBE_TXDCTL_SWFLSH);

	/* Disable the receive unit by stopping each queue */
	for (i = 0; i < hw->mac.max_rx_queues; i++) {
		reg_val = IXGBE_READ_REG(hw, IXGBE_RXDCTL(i));
		reg_val &= ~IXGBE_RXDCTL_ENABLE;
		reg_val |= IXGBE_RXDCTL_SWFLSH;
		IXGBE_WRITE_REG(hw, IXGBE_RXDCTL(i), reg_val);
	}

	/* flush all queues disables */
	IXGBE_WRITE_FLUSH(hw);
	usleep_range(1000, 2000);

	/*
	 * Prevent the PCI-E bus from from hanging by disabling PCI-E master
	 * access and verify no pending requests
	 */
	return ixgbe_disable_pcie_master(hw);
}

/**
 *  ixgbe_led_on_generic - Turns on the software controllable LEDs.
 *  @hw: pointer to hardware structure
 *  @index: led number to turn on
 **/
s32 ixgbe_led_on_generic(struct ixgbe_hw *hw, u32 index)
{
	u32 led_reg = IXGBE_READ_REG(hw, IXGBE_LEDCTL);

	/* To turn on the LED, set mode to ON. */
	led_reg &= ~IXGBE_LED_MODE_MASK(index);
	led_reg |= IXGBE_LED_ON << IXGBE_LED_MODE_SHIFT(index);
	IXGBE_WRITE_REG(hw, IXGBE_LEDCTL, led_reg);
	IXGBE_WRITE_FLUSH(hw);

	return 0;
}

/**
 *  ixgbe_led_off_generic - Turns off the software controllable LEDs.
 *  @hw: pointer to hardware structure
 *  @index: led number to turn off
 **/
s32 ixgbe_led_off_generic(struct ixgbe_hw *hw, u32 index)
{
	u32 led_reg = IXGBE_READ_REG(hw, IXGBE_LEDCTL);

	/* To turn off the LED, set mode to OFF. */
	led_reg &= ~IXGBE_LED_MODE_MASK(index);
	led_reg |= IXGBE_LED_OFF << IXGBE_LED_MODE_SHIFT(index);
	IXGBE_WRITE_REG(hw, IXGBE_LEDCTL, led_reg);
	IXGBE_WRITE_FLUSH(hw);

	return 0;
}

/**
 *  ixgbe_init_eeprom_params_generic - Initialize EEPROM params
 *  @hw: pointer to hardware structure
 *
 *  Initializes the EEPROM parameters ixgbe_eeprom_info within the
 *  ixgbe_hw struct in order to set up EEPROM access.
 **/
s32 ixgbe_init_eeprom_params_generic(struct ixgbe_hw *hw)
{
	struct ixgbe_eeprom_info *eeprom = &hw->eeprom;
	u32 eec;
	u16 eeprom_size;

	if (eeprom->type == ixgbe_eeprom_uninitialized) {
		eeprom->type = ixgbe_eeprom_none;
		/* Set default semaphore delay to 10ms which is a well
		 * tested value */
		eeprom->semaphore_delay = 10;
		/* Clear EEPROM page size, it will be initialized as needed */
		eeprom->word_page_size = 0;

		/*
		 * Check for EEPROM present first.
		 * If not present leave as none
		 */
		eec = IXGBE_READ_REG(hw, IXGBE_EEC);
		if (eec & IXGBE_EEC_PRES) {
			eeprom->type = ixgbe_eeprom_spi;

			/*
			 * SPI EEPROM is assumed here.  This code would need to
			 * change if a future EEPROM is not SPI.
			 */
			eeprom_size = (u16)((eec & IXGBE_EEC_SIZE) >>
					    IXGBE_EEC_SIZE_SHIFT);
			eeprom->word_size = 1 << (eeprom_size +
						  IXGBE_EEPROM_WORD_SIZE_SHIFT);
		}

		if (eec & IXGBE_EEC_ADDR_SIZE)
			eeprom->address_bits = 16;
		else
			eeprom->address_bits = 8;
		hw_dbg(hw, "Eeprom params: type = %d, size = %d, address bits: "
			  "%d\n", eeprom->type, eeprom->word_size,
			  eeprom->address_bits);
	}

	return 0;
}

/**
 *  ixgbe_write_eeprom_buffer_bit_bang_generic - Write EEPROM using bit-bang
 *  @hw: pointer to hardware structure
 *  @offset: offset within the EEPROM to write
 *  @words: number of words
 *  @data: 16 bit word(s) to write to EEPROM
 *
 *  Reads 16 bit word(s) from EEPROM through bit-bang method
 **/
s32 ixgbe_write_eeprom_buffer_bit_bang_generic(struct ixgbe_hw *hw, u16 offset,
					       u16 words, u16 *data)
{
	s32 status = 0;
	u16 i, count;

	hw->eeprom.ops.init_params(hw);

	if (words == 0) {
		status = IXGBE_ERR_INVALID_ARGUMENT;
		goto out;
	}

	if (offset + words > hw->eeprom.word_size) {
		status = IXGBE_ERR_EEPROM;
		goto out;
	}

	/*
	 * The EEPROM page size cannot be queried from the chip. We do lazy
	 * initialization. It is worth to do that when we write large buffer.
	 */
	if ((hw->eeprom.word_page_size == 0) &&
	    (words > IXGBE_EEPROM_PAGE_SIZE_MAX))
		ixgbe_detect_eeprom_page_size_generic(hw, offset);

	/*
	 * We cannot hold synchronization semaphores for too long
	 * to avoid other entity starvation. However it is more efficient
	 * to read in bursts than synchronizing access for each word.
	 */
	for (i = 0; i < words; i += IXGBE_EEPROM_RD_BUFFER_MAX_COUNT) {
		count = (words - i) / IXGBE_EEPROM_RD_BUFFER_MAX_COUNT > 0 ?
			 IXGBE_EEPROM_RD_BUFFER_MAX_COUNT : (words - i);
		status = ixgbe_write_eeprom_buffer_bit_bang(hw, offset + i,
							    count, &data[i]);

		if (status != 0)
			break;
	}

out:
	return status;
}

/**
 *  ixgbe_write_eeprom_buffer_bit_bang - Writes 16 bit word(s) to EEPROM
 *  @hw: pointer to hardware structure
 *  @offset: offset within the EEPROM to be written to
 *  @words: number of word(s)
 *  @data: 16 bit word(s) to be written to the EEPROM
 *
 *  If ixgbe_eeprom_update_checksum is not called after this function, the
 *  EEPROM will most likely contain an invalid checksum.
 **/
static s32 ixgbe_write_eeprom_buffer_bit_bang(struct ixgbe_hw *hw, u16 offset,
					      u16 words, u16 *data)
{
	s32 status;
	u16 word;
	u16 page_size;
	u16 i;
	u8 write_opcode = IXGBE_EEPROM_WRITE_OPCODE_SPI;

	/* Prepare the EEPROM for writing  */
	status = ixgbe_acquire_eeprom(hw);

	if (status == 0) {
		if (ixgbe_ready_eeprom(hw) != 0) {
			ixgbe_release_eeprom(hw);
			status = IXGBE_ERR_EEPROM;
		}
	}

	if (status == 0) {
		for (i = 0; i < words; i++) {
			ixgbe_standby_eeprom(hw);

			/*  Send the WRITE ENABLE command (8 bit opcode )  */
			ixgbe_shift_out_eeprom_bits(hw,
						  IXGBE_EEPROM_WREN_OPCODE_SPI,
						  IXGBE_EEPROM_OPCODE_BITS);

			ixgbe_standby_eeprom(hw);

			/*
			 * Some SPI eeproms use the 8th address bit embedded
			 * in the opcode
			 */
			if ((hw->eeprom.address_bits == 8) &&
			    ((offset + i) >= 128))
				write_opcode |= IXGBE_EEPROM_A8_OPCODE_SPI;

			/* Send the Write command (8-bit opcode + addr) */
			ixgbe_shift_out_eeprom_bits(hw, write_opcode,
						    IXGBE_EEPROM_OPCODE_BITS);
			ixgbe_shift_out_eeprom_bits(hw, (u16)((offset + i) * 2),
						    hw->eeprom.address_bits);

			page_size = hw->eeprom.word_page_size;

			/* Send the data in burst via SPI*/
			do {
				word = data[i];
				word = (word >> 8) | (word << 8);
				ixgbe_shift_out_eeprom_bits(hw, word, 16);

				if (page_size == 0)
					break;

				/* do not wrap around page */
				if (((offset + i) & (page_size - 1)) ==
				    (page_size - 1))
					break;
			} while (++i < words);

			ixgbe_standby_eeprom(hw);
			usleep_range(10000, 20000);
		}
		/* Done with writing - release the EEPROM */
		ixgbe_release_eeprom(hw);
	}

	return status;
}

/**
 *  ixgbe_write_eeprom_generic - Writes 16 bit value to EEPROM
 *  @hw: pointer to hardware structure
 *  @offset: offset within the EEPROM to be written to
 *  @data: 16 bit word to be written to the EEPROM
 *
 *  If ixgbe_eeprom_update_checksum is not called after this function, the
 *  EEPROM will most likely contain an invalid checksum.
 **/
s32 ixgbe_write_eeprom_generic(struct ixgbe_hw *hw, u16 offset, u16 data)
{
	s32 status;

	hw->eeprom.ops.init_params(hw);

	if (offset >= hw->eeprom.word_size) {
		status = IXGBE_ERR_EEPROM;
		goto out;
	}

	status = ixgbe_write_eeprom_buffer_bit_bang(hw, offset, 1, &data);

out:
	return status;
}

/**
 *  ixgbe_read_eeprom_buffer_bit_bang_generic - Read EEPROM using bit-bang
 *  @hw: pointer to hardware structure
 *  @offset: offset within the EEPROM to be read
 *  @words: number of word(s)
 *  @data: read 16 bit words(s) from EEPROM
 *
 *  Reads 16 bit word(s) from EEPROM through bit-bang method
 **/
s32 ixgbe_read_eeprom_buffer_bit_bang_generic(struct ixgbe_hw *hw, u16 offset,
					      u16 words, u16 *data)
{
	s32 status = 0;
	u16 i, count;

	hw->eeprom.ops.init_params(hw);

	if (words == 0) {
		status = IXGBE_ERR_INVALID_ARGUMENT;
		goto out;
	}

	if (offset + words > hw->eeprom.word_size) {
		status = IXGBE_ERR_EEPROM;
		goto out;
	}

	/*
	 * We cannot hold synchronization semaphores for too long
	 * to avoid other entity starvation. However it is more efficient
	 * to read in bursts than synchronizing access for each word.
	 */
	for (i = 0; i < words; i += IXGBE_EEPROM_RD_BUFFER_MAX_COUNT) {
		count = (words - i) / IXGBE_EEPROM_RD_BUFFER_MAX_COUNT > 0 ?
			 IXGBE_EEPROM_RD_BUFFER_MAX_COUNT : (words - i);

		status = ixgbe_read_eeprom_buffer_bit_bang(hw, offset + i,
							   count, &data[i]);

		if (status != 0)
			break;
	}

out:
	return status;
}

/**
 *  ixgbe_read_eeprom_buffer_bit_bang - Read EEPROM using bit-bang
 *  @hw: pointer to hardware structure
 *  @offset: offset within the EEPROM to be read
 *  @words: number of word(s)
 *  @data: read 16 bit word(s) from EEPROM
 *
 *  Reads 16 bit word(s) from EEPROM through bit-bang method
 **/
static s32 ixgbe_read_eeprom_buffer_bit_bang(struct ixgbe_hw *hw, u16 offset,
					     u16 words, u16 *data)
{
	s32 status;
	u16 word_in;
	u8 read_opcode = IXGBE_EEPROM_READ_OPCODE_SPI;
	u16 i;

	/* Prepare the EEPROM for reading  */
	status = ixgbe_acquire_eeprom(hw);

	if (status == 0) {
		if (ixgbe_ready_eeprom(hw) != 0) {
			ixgbe_release_eeprom(hw);
			status = IXGBE_ERR_EEPROM;
		}
	}

	if (status == 0) {
		for (i = 0; i < words; i++) {
			ixgbe_standby_eeprom(hw);
			/*
			 * Some SPI eeproms use the 8th address bit embedded
			 * in the opcode
			 */
			if ((hw->eeprom.address_bits == 8) &&
			    ((offset + i) >= 128))
				read_opcode |= IXGBE_EEPROM_A8_OPCODE_SPI;

			/* Send the READ command (opcode + addr) */
			ixgbe_shift_out_eeprom_bits(hw, read_opcode,
						    IXGBE_EEPROM_OPCODE_BITS);
			ixgbe_shift_out_eeprom_bits(hw, (u16)((offset + i) * 2),
						    hw->eeprom.address_bits);

			/* Read the data. */
			word_in = ixgbe_shift_in_eeprom_bits(hw, 16);
			data[i] = (word_in >> 8) | (word_in << 8);
		}

		/* End this read operation */
		ixgbe_release_eeprom(hw);
	}

	return status;
}

/**
 *  ixgbe_read_eeprom_bit_bang_generic - Read EEPROM word using bit-bang
 *  @hw: pointer to hardware structure
 *  @offset: offset within the EEPROM to be read
 *  @data: read 16 bit value from EEPROM
 *
 *  Reads 16 bit value from EEPROM through bit-bang method
 **/
s32 ixgbe_read_eeprom_bit_bang_generic(struct ixgbe_hw *hw, u16 offset,
				       u16 *data)
{
	s32 status;

	hw->eeprom.ops.init_params(hw);

	if (offset >= hw->eeprom.word_size) {
		status = IXGBE_ERR_EEPROM;
		goto out;
	}

	status = ixgbe_read_eeprom_buffer_bit_bang(hw, offset, 1, data);

out:
	return status;
}

/**
 *  ixgbe_read_eerd_buffer_generic - Read EEPROM word(s) using EERD
 *  @hw: pointer to hardware structure
 *  @offset: offset of word in the EEPROM to read
 *  @words: number of word(s)
 *  @data: 16 bit word(s) from the EEPROM
 *
 *  Reads a 16 bit word(s) from the EEPROM using the EERD register.
 **/
s32 ixgbe_read_eerd_buffer_generic(struct ixgbe_hw *hw, u16 offset,
				   u16 words, u16 *data)
{
	u32 eerd;
	s32 status = 0;
	u32 i;

	hw->eeprom.ops.init_params(hw);

	if (words == 0) {
		status = IXGBE_ERR_INVALID_ARGUMENT;
		goto out;
	}

	if (offset >= hw->eeprom.word_size) {
		status = IXGBE_ERR_EEPROM;
		goto out;
	}

	for (i = 0; i < words; i++) {
		eerd = ((offset + i) << IXGBE_EEPROM_RW_ADDR_SHIFT) +
		       IXGBE_EEPROM_RW_REG_START;

		IXGBE_WRITE_REG(hw, IXGBE_EERD, eerd);
		status = ixgbe_poll_eerd_eewr_done(hw, IXGBE_NVM_POLL_READ);

		if (status == 0) {
			data[i] = (IXGBE_READ_REG(hw, IXGBE_EERD) >>
				   IXGBE_EEPROM_RW_REG_DATA);
		} else {
			hw_dbg(hw, "Eeprom read timed out\n");
			goto out;
		}
	}
out:
	return status;
}

/**
 *  ixgbe_detect_eeprom_page_size_generic - Detect EEPROM page size
 *  @hw: pointer to hardware structure
 *  @offset: offset within the EEPROM to be used as a scratch pad
 *
 *  Discover EEPROM page size by writing marching data at given offset.
 *  This function is called only when we are writing a new large buffer
 *  at given offset so the data would be overwritten anyway.
 **/
static s32 ixgbe_detect_eeprom_page_size_generic(struct ixgbe_hw *hw,
						 u16 offset)
{
	u16 data[IXGBE_EEPROM_PAGE_SIZE_MAX];
	s32 status = 0;
	u16 i;

	for (i = 0; i < IXGBE_EEPROM_PAGE_SIZE_MAX; i++)
		data[i] = i;

	hw->eeprom.word_page_size = IXGBE_EEPROM_PAGE_SIZE_MAX;
	status = ixgbe_write_eeprom_buffer_bit_bang(hw, offset,
					     IXGBE_EEPROM_PAGE_SIZE_MAX, data);
	hw->eeprom.word_page_size = 0;
	if (status != 0)
		goto out;

	status = ixgbe_read_eeprom_buffer_bit_bang(hw, offset, 1, data);
	if (status != 0)
		goto out;

	/*
	 * When writing in burst more than the actual page size
	 * EEPROM address wraps around current page.
	 */
	hw->eeprom.word_page_size = IXGBE_EEPROM_PAGE_SIZE_MAX - data[0];

	hw_dbg(hw, "Detected EEPROM page size = %d words.",
	       hw->eeprom.word_page_size);
out:
	return status;
}

/**
 *  ixgbe_read_eerd_generic - Read EEPROM word using EERD
 *  @hw: pointer to hardware structure
 *  @offset: offset of  word in the EEPROM to read
 *  @data: word read from the EEPROM
 *
 *  Reads a 16 bit word from the EEPROM using the EERD register.
 **/
s32 ixgbe_read_eerd_generic(struct ixgbe_hw *hw, u16 offset, u16 *data)
{
	return ixgbe_read_eerd_buffer_generic(hw, offset, 1, data);
}

/**
 *  ixgbe_write_eewr_buffer_generic - Write EEPROM word(s) using EEWR
 *  @hw: pointer to hardware structure
 *  @offset: offset of  word in the EEPROM to write
 *  @words: number of words
 *  @data: word(s) write to the EEPROM
 *
 *  Write a 16 bit word(s) to the EEPROM using the EEWR register.
 **/
s32 ixgbe_write_eewr_buffer_generic(struct ixgbe_hw *hw, u16 offset,
				    u16 words, u16 *data)
{
	u32 eewr;
	s32 status = 0;
	u16 i;

	hw->eeprom.ops.init_params(hw);

	if (words == 0) {
		status = IXGBE_ERR_INVALID_ARGUMENT;
		goto out;
	}

	if (offset >= hw->eeprom.word_size) {
		status = IXGBE_ERR_EEPROM;
		goto out;
	}

	for (i = 0; i < words; i++) {
		eewr = ((offset + i) << IXGBE_EEPROM_RW_ADDR_SHIFT) |
		       (data[i] << IXGBE_EEPROM_RW_REG_DATA) |
		       IXGBE_EEPROM_RW_REG_START;

		status = ixgbe_poll_eerd_eewr_done(hw, IXGBE_NVM_POLL_WRITE);
		if (status != 0) {
			hw_dbg(hw, "Eeprom write EEWR timed out\n");
			goto out;
		}

		IXGBE_WRITE_REG(hw, IXGBE_EEWR, eewr);

		status = ixgbe_poll_eerd_eewr_done(hw, IXGBE_NVM_POLL_WRITE);
		if (status != 0) {
			hw_dbg(hw, "Eeprom write EEWR timed out\n");
			goto out;
		}
	}

out:
	return status;
}

/**
 *  ixgbe_write_eewr_generic - Write EEPROM word using EEWR
 *  @hw: pointer to hardware structure
 *  @offset: offset of  word in the EEPROM to write
 *  @data: word write to the EEPROM
 *
 *  Write a 16 bit word to the EEPROM using the EEWR register.
 **/
s32 ixgbe_write_eewr_generic(struct ixgbe_hw *hw, u16 offset, u16 data)
{
	return ixgbe_write_eewr_buffer_generic(hw, offset, 1, &data);
}

/**
 *  ixgbe_poll_eerd_eewr_done - Poll EERD read or EEWR write status
 *  @hw: pointer to hardware structure
 *  @ee_reg: EEPROM flag for polling
 *
 *  Polls the status bit (bit 1) of the EERD or EEWR to determine when the
 *  read or write is done respectively.
 **/
static s32 ixgbe_poll_eerd_eewr_done(struct ixgbe_hw *hw, u32 ee_reg)
{
	u32 i;
	u32 reg;
	s32 status = IXGBE_ERR_EEPROM;

	for (i = 0; i < IXGBE_EERD_EEWR_ATTEMPTS; i++) {
		if (ee_reg == IXGBE_NVM_POLL_READ)
			reg = IXGBE_READ_REG(hw, IXGBE_EERD);
		else
			reg = IXGBE_READ_REG(hw, IXGBE_EEWR);

		if (reg & IXGBE_EEPROM_RW_REG_DONE) {
			status = 0;
			break;
		}
		udelay(5);
	}
	return status;
}

/**
 *  ixgbe_acquire_eeprom - Acquire EEPROM using bit-bang
 *  @hw: pointer to hardware structure
 *
 *  Prepares EEPROM for access using bit-bang method. This function should
 *  be called before issuing a command to the EEPROM.
 **/
static s32 ixgbe_acquire_eeprom(struct ixgbe_hw *hw)
{
	s32 status = 0;
	u32 eec;
	u32 i;

	if (hw->mac.ops.acquire_swfw_sync(hw, IXGBE_GSSR_EEP_SM) != 0)
		status = IXGBE_ERR_SWFW_SYNC;

	if (status == 0) {
		eec = IXGBE_READ_REG(hw, IXGBE_EEC);

		/* Request EEPROM Access */
		eec |= IXGBE_EEC_REQ;
		IXGBE_WRITE_REG(hw, IXGBE_EEC, eec);

		for (i = 0; i < IXGBE_EEPROM_GRANT_ATTEMPTS; i++) {
			eec = IXGBE_READ_REG(hw, IXGBE_EEC);
			if (eec & IXGBE_EEC_GNT)
				break;
			udelay(5);
		}

		/* Release if grant not acquired */
		if (!(eec & IXGBE_EEC_GNT)) {
			eec &= ~IXGBE_EEC_REQ;
			IXGBE_WRITE_REG(hw, IXGBE_EEC, eec);
			hw_dbg(hw, "Could not acquire EEPROM grant\n");

			hw->mac.ops.release_swfw_sync(hw, IXGBE_GSSR_EEP_SM);
			status = IXGBE_ERR_EEPROM;
		}

		/* Setup EEPROM for Read/Write */
		if (status == 0) {
			/* Clear CS and SK */
			eec &= ~(IXGBE_EEC_CS | IXGBE_EEC_SK);
			IXGBE_WRITE_REG(hw, IXGBE_EEC, eec);
			IXGBE_WRITE_FLUSH(hw);
			udelay(1);
		}
	}
	return status;
}

/**
 *  ixgbe_get_eeprom_semaphore - Get hardware semaphore
 *  @hw: pointer to hardware structure
 *
 *  Sets the hardware semaphores so EEPROM access can occur for bit-bang method
 **/
static s32 ixgbe_get_eeprom_semaphore(struct ixgbe_hw *hw)
{
	s32 status = IXGBE_ERR_EEPROM;
	u32 timeout = 2000;
	u32 i;
	u32 swsm;

	/* Get SMBI software semaphore between device drivers first */
	for (i = 0; i < timeout; i++) {
		/*
		 * If the SMBI bit is 0 when we read it, then the bit will be
		 * set and we have the semaphore
		 */
		swsm = IXGBE_READ_REG(hw, IXGBE_SWSM);
		if (!(swsm & IXGBE_SWSM_SMBI)) {
			status = 0;
			break;
		}
		udelay(50);
	}

	if (i == timeout) {
		hw_dbg(hw, "Driver can't access the Eeprom - SMBI Semaphore "
		       "not granted.\n");
		/*
		 * this release is particularly important because our attempts
		 * above to get the semaphore may have succeeded, and if there
		 * was a timeout, we should unconditionally clear the semaphore
		 * bits to free the driver to make progress
		 */
		ixgbe_release_eeprom_semaphore(hw);

		udelay(50);
		/*
		 * one last try
		 * If the SMBI bit is 0 when we read it, then the bit will be
		 * set and we have the semaphore
		 */
		swsm = IXGBE_READ_REG(hw, IXGBE_SWSM);
		if (!(swsm & IXGBE_SWSM_SMBI))
			status = 0;
	}

	/* Now get the semaphore between SW/FW through the SWESMBI bit */
	if (status == 0) {
		for (i = 0; i < timeout; i++) {
			swsm = IXGBE_READ_REG(hw, IXGBE_SWSM);

			/* Set the SW EEPROM semaphore bit to request access */
			swsm |= IXGBE_SWSM_SWESMBI;
			IXGBE_WRITE_REG(hw, IXGBE_SWSM, swsm);

			/*
			 * If we set the bit successfully then we got the
			 * semaphore.
			 */
			swsm = IXGBE_READ_REG(hw, IXGBE_SWSM);
			if (swsm & IXGBE_SWSM_SWESMBI)
				break;

			udelay(50);
		}

		/*
		 * Release semaphores and return error if SW EEPROM semaphore
		 * was not granted because we don't have access to the EEPROM
		 */
		if (i >= timeout) {
			hw_dbg(hw, "SWESMBI Software EEPROM semaphore "
			       "not granted.\n");
			ixgbe_release_eeprom_semaphore(hw);
			status = IXGBE_ERR_EEPROM;
		}
	} else {
		hw_dbg(hw, "Software semaphore SMBI between device drivers "
		       "not granted.\n");
	}

	return status;
}

/**
 *  ixgbe_release_eeprom_semaphore - Release hardware semaphore
 *  @hw: pointer to hardware structure
 *
 *  This function clears hardware semaphore bits.
 **/
static void ixgbe_release_eeprom_semaphore(struct ixgbe_hw *hw)
{
	u32 swsm;

	swsm = IXGBE_READ_REG(hw, IXGBE_SWSM);

	/* Release both semaphores by writing 0 to the bits SWESMBI and SMBI */
	swsm &= ~(IXGBE_SWSM_SWESMBI | IXGBE_SWSM_SMBI);
	IXGBE_WRITE_REG(hw, IXGBE_SWSM, swsm);
	IXGBE_WRITE_FLUSH(hw);
}

/**
 *  ixgbe_ready_eeprom - Polls for EEPROM ready
 *  @hw: pointer to hardware structure
 **/
static s32 ixgbe_ready_eeprom(struct ixgbe_hw *hw)
{
	s32 status = 0;
	u16 i;
	u8 spi_stat_reg;

	/*
	 * Read "Status Register" repeatedly until the LSB is cleared.  The
	 * EEPROM will signal that the command has been completed by clearing
	 * bit 0 of the internal status register.  If it's not cleared within
	 * 5 milliseconds, then error out.
	 */
	for (i = 0; i < IXGBE_EEPROM_MAX_RETRY_SPI; i += 5) {
		ixgbe_shift_out_eeprom_bits(hw, IXGBE_EEPROM_RDSR_OPCODE_SPI,
		                            IXGBE_EEPROM_OPCODE_BITS);
		spi_stat_reg = (u8)ixgbe_shift_in_eeprom_bits(hw, 8);
		if (!(spi_stat_reg & IXGBE_EEPROM_STATUS_RDY_SPI))
			break;

		udelay(5);
		ixgbe_standby_eeprom(hw);
	}

	/*
	 * On some parts, SPI write time could vary from 0-20mSec on 3.3V
	 * devices (and only 0-5mSec on 5V devices)
	 */
	if (i >= IXGBE_EEPROM_MAX_RETRY_SPI) {
		hw_dbg(hw, "SPI EEPROM Status error\n");
		status = IXGBE_ERR_EEPROM;
	}

	return status;
}

/**
 *  ixgbe_standby_eeprom - Returns EEPROM to a "standby" state
 *  @hw: pointer to hardware structure
 **/
static void ixgbe_standby_eeprom(struct ixgbe_hw *hw)
{
	u32 eec;

	eec = IXGBE_READ_REG(hw, IXGBE_EEC);

	/* Toggle CS to flush commands */
	eec |= IXGBE_EEC_CS;
	IXGBE_WRITE_REG(hw, IXGBE_EEC, eec);
	IXGBE_WRITE_FLUSH(hw);
	udelay(1);
	eec &= ~IXGBE_EEC_CS;
	IXGBE_WRITE_REG(hw, IXGBE_EEC, eec);
	IXGBE_WRITE_FLUSH(hw);
	udelay(1);
}

/**
 *  ixgbe_shift_out_eeprom_bits - Shift data bits out to the EEPROM.
 *  @hw: pointer to hardware structure
 *  @data: data to send to the EEPROM
 *  @count: number of bits to shift out
 **/
static void ixgbe_shift_out_eeprom_bits(struct ixgbe_hw *hw, u16 data,
                                        u16 count)
{
	u32 eec;
	u32 mask;
	u32 i;

	eec = IXGBE_READ_REG(hw, IXGBE_EEC);

	/*
	 * Mask is used to shift "count" bits of "data" out to the EEPROM
	 * one bit at a time.  Determine the starting bit based on count
	 */
	mask = 0x01 << (count - 1);

	for (i = 0; i < count; i++) {
		/*
		 * A "1" is shifted out to the EEPROM by setting bit "DI" to a
		 * "1", and then raising and then lowering the clock (the SK
		 * bit controls the clock input to the EEPROM).  A "0" is
		 * shifted out to the EEPROM by setting "DI" to "0" and then
		 * raising and then lowering the clock.
		 */
		if (data & mask)
			eec |= IXGBE_EEC_DI;
		else
			eec &= ~IXGBE_EEC_DI;

		IXGBE_WRITE_REG(hw, IXGBE_EEC, eec);
		IXGBE_WRITE_FLUSH(hw);

		udelay(1);

		ixgbe_raise_eeprom_clk(hw, &eec);
		ixgbe_lower_eeprom_clk(hw, &eec);

		/*
		 * Shift mask to signify next bit of data to shift in to the
		 * EEPROM
		 */
		mask = mask >> 1;
	}

	/* We leave the "DI" bit set to "0" when we leave this routine. */
	eec &= ~IXGBE_EEC_DI;
	IXGBE_WRITE_REG(hw, IXGBE_EEC, eec);
	IXGBE_WRITE_FLUSH(hw);
}

/**
 *  ixgbe_shift_in_eeprom_bits - Shift data bits in from the EEPROM
 *  @hw: pointer to hardware structure
 **/
static u16 ixgbe_shift_in_eeprom_bits(struct ixgbe_hw *hw, u16 count)
{
	u32 eec;
	u32 i;
	u16 data = 0;

	/*
	 * In order to read a register from the EEPROM, we need to shift
	 * 'count' bits in from the EEPROM. Bits are "shifted in" by raising
	 * the clock input to the EEPROM (setting the SK bit), and then reading
	 * the value of the "DO" bit.  During this "shifting in" process the
	 * "DI" bit should always be clear.
	 */
	eec = IXGBE_READ_REG(hw, IXGBE_EEC);

	eec &= ~(IXGBE_EEC_DO | IXGBE_EEC_DI);

	for (i = 0; i < count; i++) {
		data = data << 1;
		ixgbe_raise_eeprom_clk(hw, &eec);

		eec = IXGBE_READ_REG(hw, IXGBE_EEC);

		eec &= ~(IXGBE_EEC_DI);
		if (eec & IXGBE_EEC_DO)
			data |= 1;

		ixgbe_lower_eeprom_clk(hw, &eec);
	}

	return data;
}

/**
 *  ixgbe_raise_eeprom_clk - Raises the EEPROM's clock input.
 *  @hw: pointer to hardware structure
 *  @eec: EEC register's current value
 **/
static void ixgbe_raise_eeprom_clk(struct ixgbe_hw *hw, u32 *eec)
{
	/*
	 * Raise the clock input to the EEPROM
	 * (setting the SK bit), then delay
	 */
	*eec = *eec | IXGBE_EEC_SK;
	IXGBE_WRITE_REG(hw, IXGBE_EEC, *eec);
	IXGBE_WRITE_FLUSH(hw);
	udelay(1);
}

/**
 *  ixgbe_lower_eeprom_clk - Lowers the EEPROM's clock input.
 *  @hw: pointer to hardware structure
 *  @eecd: EECD's current value
 **/
static void ixgbe_lower_eeprom_clk(struct ixgbe_hw *hw, u32 *eec)
{
	/*
	 * Lower the clock input to the EEPROM (clearing the SK bit), then
	 * delay
	 */
	*eec = *eec & ~IXGBE_EEC_SK;
	IXGBE_WRITE_REG(hw, IXGBE_EEC, *eec);
	IXGBE_WRITE_FLUSH(hw);
	udelay(1);
}

/**
 *  ixgbe_release_eeprom - Release EEPROM, release semaphores
 *  @hw: pointer to hardware structure
 **/
static void ixgbe_release_eeprom(struct ixgbe_hw *hw)
{
	u32 eec;

	eec = IXGBE_READ_REG(hw, IXGBE_EEC);

	eec |= IXGBE_EEC_CS;  /* Pull CS high */
	eec &= ~IXGBE_EEC_SK; /* Lower SCK */

	IXGBE_WRITE_REG(hw, IXGBE_EEC, eec);
	IXGBE_WRITE_FLUSH(hw);

	udelay(1);

	/* Stop requesting EEPROM access */
	eec &= ~IXGBE_EEC_REQ;
	IXGBE_WRITE_REG(hw, IXGBE_EEC, eec);

	hw->mac.ops.release_swfw_sync(hw, IXGBE_GSSR_EEP_SM);

	/*
	 * Delay before attempt to obtain semaphore again to allow FW
	 * access. semaphore_delay is in ms we need us for usleep_range
	 */
	usleep_range(hw->eeprom.semaphore_delay * 1000,
		     hw->eeprom.semaphore_delay * 2000);
}

/**
 *  ixgbe_calc_eeprom_checksum_generic - Calculates and returns the checksum
 *  @hw: pointer to hardware structure
 **/
u16 ixgbe_calc_eeprom_checksum_generic(struct ixgbe_hw *hw)
{
	u16 i;
	u16 j;
	u16 checksum = 0;
	u16 length = 0;
	u16 pointer = 0;
	u16 word = 0;

	/* Include 0x0-0x3F in the checksum */
	for (i = 0; i < IXGBE_EEPROM_CHECKSUM; i++) {
		if (hw->eeprom.ops.read(hw, i, &word) != 0) {
			hw_dbg(hw, "EEPROM read failed\n");
			break;
		}
		checksum += word;
	}

	/* Include all data from pointers except for the fw pointer */
	for (i = IXGBE_PCIE_ANALOG_PTR; i < IXGBE_FW_PTR; i++) {
		hw->eeprom.ops.read(hw, i, &pointer);

		/* Make sure the pointer seems valid */
		if (pointer != 0xFFFF && pointer != 0) {
			hw->eeprom.ops.read(hw, pointer, &length);

			if (length != 0xFFFF && length != 0) {
				for (j = pointer+1; j <= pointer+length; j++) {
					hw->eeprom.ops.read(hw, j, &word);
					checksum += word;
				}
			}
		}
	}

	checksum = (u16)IXGBE_EEPROM_SUM - checksum;

	return checksum;
}

/**
 *  ixgbe_validate_eeprom_checksum_generic - Validate EEPROM checksum
 *  @hw: pointer to hardware structure
 *  @checksum_val: calculated checksum
 *
 *  Performs checksum calculation and validates the EEPROM checksum.  If the
 *  caller does not need checksum_val, the value can be NULL.
 **/
s32 ixgbe_validate_eeprom_checksum_generic(struct ixgbe_hw *hw,
                                           u16 *checksum_val)
{
	s32 status;
	u16 checksum;
	u16 read_checksum = 0;

	/*
	 * Read the first word from the EEPROM. If this times out or fails, do
	 * not continue or we could be in for a very long wait while every
	 * EEPROM read fails
	 */
	status = hw->eeprom.ops.read(hw, 0, &checksum);

	if (status == 0) {
		checksum = hw->eeprom.ops.calc_checksum(hw);

		hw->eeprom.ops.read(hw, IXGBE_EEPROM_CHECKSUM, &read_checksum);

		/*
		 * Verify read checksum from EEPROM is the same as
		 * calculated checksum
		 */
		if (read_checksum != checksum)
			status = IXGBE_ERR_EEPROM_CHECKSUM;

		/* If the user cares, return the calculated checksum */
		if (checksum_val)
			*checksum_val = checksum;
	} else {
		hw_dbg(hw, "EEPROM read failed\n");
	}

	return status;
}

/**
 *  ixgbe_update_eeprom_checksum_generic - Updates the EEPROM checksum
 *  @hw: pointer to hardware structure
 **/
s32 ixgbe_update_eeprom_checksum_generic(struct ixgbe_hw *hw)
{
	s32 status;
	u16 checksum;

	/*
	 * Read the first word from the EEPROM. If this times out or fails, do
	 * not continue or we could be in for a very long wait while every
	 * EEPROM read fails
	 */
	status = hw->eeprom.ops.read(hw, 0, &checksum);

	if (status == 0) {
		checksum = hw->eeprom.ops.calc_checksum(hw);
		status = hw->eeprom.ops.write(hw, IXGBE_EEPROM_CHECKSUM,
					      checksum);
	} else {
		hw_dbg(hw, "EEPROM read failed\n");
	}

	return status;
}

/**
 *  ixgbe_validate_mac_addr - Validate MAC address
 *  @mac_addr: pointer to MAC address.
 *
 *  Tests a MAC address to ensure it is a valid Individual Address
 **/
s32 ixgbe_validate_mac_addr(u8 *mac_addr)
{
	s32 status = 0;

	/* Make sure it is not a multicast address */
	if (IXGBE_IS_MULTICAST(mac_addr))
		status = IXGBE_ERR_INVALID_MAC_ADDR;
	/* Not a broadcast address */
	else if (IXGBE_IS_BROADCAST(mac_addr))
		status = IXGBE_ERR_INVALID_MAC_ADDR;
	/* Reject the zero address */
	else if (mac_addr[0] == 0 && mac_addr[1] == 0 && mac_addr[2] == 0 &&
	         mac_addr[3] == 0 && mac_addr[4] == 0 && mac_addr[5] == 0)
		status = IXGBE_ERR_INVALID_MAC_ADDR;

	return status;
}

/**
 *  ixgbe_set_rar_generic - Set Rx address register
 *  @hw: pointer to hardware structure
 *  @index: Receive address register to write
 *  @addr: Address to put into receive address register
 *  @vmdq: VMDq "set" or "pool" index
 *  @enable_addr: set flag that address is active
 *
 *  Puts an ethernet address into a receive address register.
 **/
s32 ixgbe_set_rar_generic(struct ixgbe_hw *hw, u32 index, u8 *addr, u32 vmdq,
                          u32 enable_addr)
{
	u32 rar_low, rar_high;
	u32 rar_entries = hw->mac.num_rar_entries;

	/* Make sure we are using a valid rar index range */
	if (index >= rar_entries) {
		hw_dbg(hw, "RAR index %d is out of range.\n", index);
		return IXGBE_ERR_INVALID_ARGUMENT;
	}

	/* setup VMDq pool selection before this RAR gets enabled */
	hw->mac.ops.set_vmdq(hw, index, vmdq);

	/*
	 * HW expects these in little endian so we reverse the byte
	 * order from network order (big endian) to little endian
	 */
	rar_low = ((u32)addr[0] |
		   ((u32)addr[1] << 8) |
		   ((u32)addr[2] << 16) |
		   ((u32)addr[3] << 24));
	/*
	 * Some parts put the VMDq setting in the extra RAH bits,
	 * so save everything except the lower 16 bits that hold part
	 * of the address and the address valid bit.
	 */
	rar_high = IXGBE_READ_REG(hw, IXGBE_RAH(index));
	rar_high &= ~(0x0000FFFF | IXGBE_RAH_AV);
	rar_high |= ((u32)addr[4] | ((u32)addr[5] << 8));

	if (enable_addr != 0)
		rar_high |= IXGBE_RAH_AV;

	IXGBE_WRITE_REG(hw, IXGBE_RAL(index), rar_low);
	IXGBE_WRITE_REG(hw, IXGBE_RAH(index), rar_high);

	return 0;
}

/**
 *  ixgbe_clear_rar_generic - Remove Rx address register
 *  @hw: pointer to hardware structure
 *  @index: Receive address register to write
 *
 *  Clears an ethernet address from a receive address register.
 **/
s32 ixgbe_clear_rar_generic(struct ixgbe_hw *hw, u32 index)
{
	u32 rar_high;
	u32 rar_entries = hw->mac.num_rar_entries;

	/* Make sure we are using a valid rar index range */
	if (index >= rar_entries) {
		hw_dbg(hw, "RAR index %d is out of range.\n", index);
		return IXGBE_ERR_INVALID_ARGUMENT;
	}

	/*
	 * Some parts put the VMDq setting in the extra RAH bits,
	 * so save everything except the lower 16 bits that hold part
	 * of the address and the address valid bit.
	 */
	rar_high = IXGBE_READ_REG(hw, IXGBE_RAH(index));
	rar_high &= ~(0x0000FFFF | IXGBE_RAH_AV);

	IXGBE_WRITE_REG(hw, IXGBE_RAL(index), 0);
	IXGBE_WRITE_REG(hw, IXGBE_RAH(index), rar_high);

	/* clear VMDq pool/queue selection for this RAR */
	hw->mac.ops.clear_vmdq(hw, index, IXGBE_CLEAR_VMDQ_ALL);

	return 0;
}

/**
 *  ixgbe_init_rx_addrs_generic - Initializes receive address filters.
 *  @hw: pointer to hardware structure
 *
 *  Places the MAC address in receive address register 0 and clears the rest
 *  of the receive address registers. Clears the multicast table. Assumes
 *  the receiver is in reset when the routine is called.
 **/
s32 ixgbe_init_rx_addrs_generic(struct ixgbe_hw *hw)
{
	u32 i;
	u32 rar_entries = hw->mac.num_rar_entries;

	/*
	 * If the current mac address is valid, assume it is a software override
	 * to the permanent address.
	 * Otherwise, use the permanent address from the eeprom.
	 */
	if (ixgbe_validate_mac_addr(hw->mac.addr) ==
	    IXGBE_ERR_INVALID_MAC_ADDR) {
		/* Get the MAC address from the RAR0 for later reference */
		hw->mac.ops.get_mac_addr(hw, hw->mac.addr);

		hw_dbg(hw, " Keeping Current RAR0 Addr =%pM\n", hw->mac.addr);
	} else {
		/* Setup the receive address. */
		hw_dbg(hw, "Overriding MAC Address in RAR[0]\n");
		hw_dbg(hw, " New MAC Addr =%pM\n", hw->mac.addr);

		hw->mac.ops.set_rar(hw, 0, hw->mac.addr, 0, IXGBE_RAH_AV);

		/*  clear VMDq pool/queue selection for RAR 0 */
		hw->mac.ops.clear_vmdq(hw, 0, IXGBE_CLEAR_VMDQ_ALL);
	}
	hw->addr_ctrl.overflow_promisc = 0;

	hw->addr_ctrl.rar_used_count = 1;

	/* Zero out the other receive addresses. */
	hw_dbg(hw, "Clearing RAR[1-%d]\n", rar_entries - 1);
	for (i = 1; i < rar_entries; i++) {
		IXGBE_WRITE_REG(hw, IXGBE_RAL(i), 0);
		IXGBE_WRITE_REG(hw, IXGBE_RAH(i), 0);
	}

	/* Clear the MTA */
	hw->addr_ctrl.mta_in_use = 0;
	IXGBE_WRITE_REG(hw, IXGBE_MCSTCTRL, hw->mac.mc_filter_type);

	hw_dbg(hw, " Clearing MTA\n");
	for (i = 0; i < hw->mac.mcft_size; i++)
		IXGBE_WRITE_REG(hw, IXGBE_MTA(i), 0);

	if (hw->mac.ops.init_uta_tables)
		hw->mac.ops.init_uta_tables(hw);

	return 0;
}

/**
 *  ixgbe_mta_vector - Determines bit-vector in multicast table to set
 *  @hw: pointer to hardware structure
 *  @mc_addr: the multicast address
 *
 *  Extracts the 12 bits, from a multicast address, to determine which
 *  bit-vector to set in the multicast table. The hardware uses 12 bits, from
 *  incoming rx multicast addresses, to determine the bit-vector to check in
 *  the MTA. Which of the 4 combination, of 12-bits, the hardware uses is set
 *  by the MO field of the MCSTCTRL. The MO field is set during initialization
 *  to mc_filter_type.
 **/
static s32 ixgbe_mta_vector(struct ixgbe_hw *hw, u8 *mc_addr)
{
	u32 vector = 0;

	switch (hw->mac.mc_filter_type) {
	case 0:   /* use bits [47:36] of the address */
		vector = ((mc_addr[4] >> 4) | (((u16)mc_addr[5]) << 4));
		break;
	case 1:   /* use bits [46:35] of the address */
		vector = ((mc_addr[4] >> 3) | (((u16)mc_addr[5]) << 5));
		break;
	case 2:   /* use bits [45:34] of the address */
		vector = ((mc_addr[4] >> 2) | (((u16)mc_addr[5]) << 6));
		break;
	case 3:   /* use bits [43:32] of the address */
		vector = ((mc_addr[4]) | (((u16)mc_addr[5]) << 8));
		break;
	default:  /* Invalid mc_filter_type */
		hw_dbg(hw, "MC filter type param set incorrectly\n");
		break;
	}

	/* vector can only be 12-bits or boundary will be exceeded */
	vector &= 0xFFF;
	return vector;
}

/**
 *  ixgbe_set_mta - Set bit-vector in multicast table
 *  @hw: pointer to hardware structure
 *  @hash_value: Multicast address hash value
 *
 *  Sets the bit-vector in the multicast table.
 **/
static void ixgbe_set_mta(struct ixgbe_hw *hw, u8 *mc_addr)
{
	u32 vector;
	u32 vector_bit;
	u32 vector_reg;

	hw->addr_ctrl.mta_in_use++;

	vector = ixgbe_mta_vector(hw, mc_addr);
	hw_dbg(hw, " bit-vector = 0x%03X\n", vector);

	/*
	 * The MTA is a register array of 128 32-bit registers. It is treated
	 * like an array of 4096 bits.  We want to set bit
	 * BitArray[vector_value]. So we figure out what register the bit is
	 * in, read it, OR in the new bit, then write back the new value.  The
	 * register is determined by the upper 7 bits of the vector value and
	 * the bit within that register are determined by the lower 5 bits of
	 * the value.
	 */
	vector_reg = (vector >> 5) & 0x7F;
	vector_bit = vector & 0x1F;
	hw->mac.mta_shadow[vector_reg] |= (1 << vector_bit);
}

/**
 *  ixgbe_update_mc_addr_list_generic - Updates MAC list of multicast addresses
 *  @hw: pointer to hardware structure
 *  @netdev: pointer to net device structure
 *
 *  The given list replaces any existing list. Clears the MC addrs from receive
 *  address registers and the multicast table. Uses unused receive address
 *  registers for the first multicast addresses, and hashes the rest into the
 *  multicast table.
 **/
s32 ixgbe_update_mc_addr_list_generic(struct ixgbe_hw *hw,
				      struct net_device *netdev)
{
	struct netdev_hw_addr *ha;
	u32 i;

	/*
	 * Set the new number of MC addresses that we are being requested to
	 * use.
	 */
	hw->addr_ctrl.num_mc_addrs = netdev_mc_count(netdev);
	hw->addr_ctrl.mta_in_use = 0;

	/* Clear mta_shadow */
	hw_dbg(hw, " Clearing MTA\n");
	memset(&hw->mac.mta_shadow, 0, sizeof(hw->mac.mta_shadow));

	/* Update mta shadow */
	netdev_for_each_mc_addr(ha, netdev) {
		hw_dbg(hw, " Adding the multicast addresses:\n");
		ixgbe_set_mta(hw, ha->addr);
	}

	/* Enable mta */
	for (i = 0; i < hw->mac.mcft_size; i++)
		IXGBE_WRITE_REG_ARRAY(hw, IXGBE_MTA(0), i,
				      hw->mac.mta_shadow[i]);

	if (hw->addr_ctrl.mta_in_use > 0)
		IXGBE_WRITE_REG(hw, IXGBE_MCSTCTRL,
		                IXGBE_MCSTCTRL_MFE | hw->mac.mc_filter_type);

	hw_dbg(hw, "ixgbe_update_mc_addr_list_generic Complete\n");
	return 0;
}

/**
 *  ixgbe_enable_mc_generic - Enable multicast address in RAR
 *  @hw: pointer to hardware structure
 *
 *  Enables multicast address in RAR and the use of the multicast hash table.
 **/
s32 ixgbe_enable_mc_generic(struct ixgbe_hw *hw)
{
	struct ixgbe_addr_filter_info *a = &hw->addr_ctrl;

	if (a->mta_in_use > 0)
		IXGBE_WRITE_REG(hw, IXGBE_MCSTCTRL, IXGBE_MCSTCTRL_MFE |
		                hw->mac.mc_filter_type);

	return 0;
}

/**
 *  ixgbe_disable_mc_generic - Disable multicast address in RAR
 *  @hw: pointer to hardware structure
 *
 *  Disables multicast address in RAR and the use of the multicast hash table.
 **/
s32 ixgbe_disable_mc_generic(struct ixgbe_hw *hw)
{
	struct ixgbe_addr_filter_info *a = &hw->addr_ctrl;

	if (a->mta_in_use > 0)
		IXGBE_WRITE_REG(hw, IXGBE_MCSTCTRL, hw->mac.mc_filter_type);

	return 0;
}

/**
 *  ixgbe_fc_enable_generic - Enable flow control
 *  @hw: pointer to hardware structure
 *  @packetbuf_num: packet buffer number (0-7)
 *
 *  Enable flow control according to the current settings.
 **/
s32 ixgbe_fc_enable_generic(struct ixgbe_hw *hw, s32 packetbuf_num)
{
	s32 ret_val = 0;
	u32 mflcn_reg, fccfg_reg;
	u32 reg;
	u32 fcrtl, fcrth;

#ifdef CONFIG_DCB
	if (hw->fc.requested_mode == ixgbe_fc_pfc)
		goto out;

#endif /* CONFIG_DCB */
	/* Negotiate the fc mode to use */
	ret_val = ixgbe_fc_autoneg(hw);
	if (ret_val == IXGBE_ERR_FLOW_CONTROL)
		goto out;

	/* Disable any previous flow control settings */
	mflcn_reg = IXGBE_READ_REG(hw, IXGBE_MFLCN);
	mflcn_reg &= ~(IXGBE_MFLCN_RFCE | IXGBE_MFLCN_RPFCE);

	fccfg_reg = IXGBE_READ_REG(hw, IXGBE_FCCFG);
	fccfg_reg &= ~(IXGBE_FCCFG_TFCE_802_3X | IXGBE_FCCFG_TFCE_PRIORITY);

	/*
	 * The possible values of fc.current_mode are:
	 * 0: Flow control is completely disabled
	 * 1: Rx flow control is enabled (we can receive pause frames,
	 *    but not send pause frames).
	 * 2: Tx flow control is enabled (we can send pause frames but
	 *    we do not support receiving pause frames).
	 * 3: Both Rx and Tx flow control (symmetric) are enabled.
#ifdef CONFIG_DCB
	 * 4: Priority Flow Control is enabled.
#endif
	 * other: Invalid.
	 */
	switch (hw->fc.current_mode) {
	case ixgbe_fc_none:
		/*
		 * Flow control is disabled by software override or autoneg.
		 * The code below will actually disable it in the HW.
		 */
		break;
	case ixgbe_fc_rx_pause:
		/*
		 * Rx Flow control is enabled and Tx Flow control is
		 * disabled by software override. Since there really
		 * isn't a way to advertise that we are capable of RX
		 * Pause ONLY, we will advertise that we support both
		 * symmetric and asymmetric Rx PAUSE.  Later, we will
		 * disable the adapter's ability to send PAUSE frames.
		 */
		mflcn_reg |= IXGBE_MFLCN_RFCE;
		break;
	case ixgbe_fc_tx_pause:
		/*
		 * Tx Flow control is enabled, and Rx Flow control is
		 * disabled by software override.
		 */
		fccfg_reg |= IXGBE_FCCFG_TFCE_802_3X;
		break;
	case ixgbe_fc_full:
		/* Flow control (both Rx and Tx) is enabled by SW override. */
		mflcn_reg |= IXGBE_MFLCN_RFCE;
		fccfg_reg |= IXGBE_FCCFG_TFCE_802_3X;
		break;
#ifdef CONFIG_DCB
	case ixgbe_fc_pfc:
		goto out;
		break;
#endif /* CONFIG_DCB */
	default:
		hw_dbg(hw, "Flow control param set incorrectly\n");
		ret_val = IXGBE_ERR_CONFIG;
		goto out;
		break;
	}

	/* Set 802.3x based flow control settings. */
	mflcn_reg |= IXGBE_MFLCN_DPF;
	IXGBE_WRITE_REG(hw, IXGBE_MFLCN, mflcn_reg);
	IXGBE_WRITE_REG(hw, IXGBE_FCCFG, fccfg_reg);

	fcrtl = hw->fc.low_water << 10;

	if (hw->fc.current_mode & ixgbe_fc_tx_pause) {
		fcrth = hw->fc.high_water[packetbuf_num] << 10;
		fcrth |= IXGBE_FCRTH_FCEN;
		if (hw->fc.send_xon)
			fcrtl |= IXGBE_FCRTL_XONE;
	} else {
		/*
		 * If Tx flow control is disabled, set our high water mark
		 * to Rx FIFO size minus 32 in order prevent Tx switch
		 * loopback from stalling on DMA.
		 */
		fcrth = IXGBE_READ_REG(hw, IXGBE_RXPBSIZE(packetbuf_num)) - 32;
	}

	IXGBE_WRITE_REG(hw, IXGBE_FCRTH_82599(packetbuf_num), fcrth);
	IXGBE_WRITE_REG(hw, IXGBE_FCRTL_82599(packetbuf_num), fcrtl);

	/* Configure pause time (2 TCs per register) */
	reg = IXGBE_READ_REG(hw, IXGBE_FCTTV(packetbuf_num / 2));
	if ((packetbuf_num & 1) == 0)
		reg = (reg & 0xFFFF0000) | hw->fc.pause_time;
	else
		reg = (reg & 0x0000FFFF) | (hw->fc.pause_time << 16);
	IXGBE_WRITE_REG(hw, IXGBE_FCTTV(packetbuf_num / 2), reg);

	IXGBE_WRITE_REG(hw, IXGBE_FCRTV, (hw->fc.pause_time >> 1));

out:
	return ret_val;
}

/**
 *  ixgbe_fc_autoneg - Configure flow control
 *  @hw: pointer to hardware structure
 *
 *  Compares our advertised flow control capabilities to those advertised by
 *  our link partner, and determines the proper flow control mode to use.
 **/
s32 ixgbe_fc_autoneg(struct ixgbe_hw *hw)
{
	s32 ret_val = IXGBE_ERR_FC_NOT_NEGOTIATED;
	ixgbe_link_speed speed;
	bool link_up;

	if (hw->fc.disable_fc_autoneg)
		goto out;

	/*
	 * AN should have completed when the cable was plugged in.
	 * Look for reasons to bail out.  Bail out if:
	 * - FC autoneg is disabled, or if
	 * - link is not up.
	 *
	 * Since we're being called from an LSC, link is already known to be up.
	 * So use link_up_wait_to_complete=false.
	 */
	hw->mac.ops.check_link(hw, &speed, &link_up, false);
	if (!link_up) {
		ret_val = IXGBE_ERR_FLOW_CONTROL;
		goto out;
	}

	switch (hw->phy.media_type) {
	/* Autoneg flow control on fiber adapters */
	case ixgbe_media_type_fiber:
		if (speed == IXGBE_LINK_SPEED_1GB_FULL)
			ret_val = ixgbe_fc_autoneg_fiber(hw);
		break;

	/* Autoneg flow control on backplane adapters */
	case ixgbe_media_type_backplane:
		ret_val = ixgbe_fc_autoneg_backplane(hw);
		break;

	/* Autoneg flow control on copper adapters */
	case ixgbe_media_type_copper:
		if (ixgbe_device_supports_autoneg_fc(hw) == 0)
			ret_val = ixgbe_fc_autoneg_copper(hw);
		break;

	default:
		break;
	}

out:
	if (ret_val == 0) {
		hw->fc.fc_was_autonegged = true;
	} else {
		hw->fc.fc_was_autonegged = false;
		hw->fc.current_mode = hw->fc.requested_mode;
	}
	return ret_val;
}

/**
 *  ixgbe_fc_autoneg_fiber - Enable flow control on 1 gig fiber
 *  @hw: pointer to hardware structure
 *
 *  Enable flow control according on 1 gig fiber.
 **/
static s32 ixgbe_fc_autoneg_fiber(struct ixgbe_hw *hw)
{
	u32 pcs_anadv_reg, pcs_lpab_reg, linkstat;
	s32 ret_val;

	/*
	 * On multispeed fiber at 1g, bail out if
	 * - link is up but AN did not complete, or if
	 * - link is up and AN completed but timed out
	 */

	linkstat = IXGBE_READ_REG(hw, IXGBE_PCS1GLSTA);
	if ((!!(linkstat & IXGBE_PCS1GLSTA_AN_COMPLETE) == 0) ||
	    (!!(linkstat & IXGBE_PCS1GLSTA_AN_TIMED_OUT) == 1)) {
		ret_val = IXGBE_ERR_FC_NOT_NEGOTIATED;
		goto out;
	}

	pcs_anadv_reg = IXGBE_READ_REG(hw, IXGBE_PCS1GANA);
	pcs_lpab_reg = IXGBE_READ_REG(hw, IXGBE_PCS1GANLP);

	ret_val =  ixgbe_negotiate_fc(hw, pcs_anadv_reg,
			       pcs_lpab_reg, IXGBE_PCS1GANA_SYM_PAUSE,
			       IXGBE_PCS1GANA_ASM_PAUSE,
			       IXGBE_PCS1GANA_SYM_PAUSE,
			       IXGBE_PCS1GANA_ASM_PAUSE);

out:
	return ret_val;
}

/**
 *  ixgbe_fc_autoneg_backplane - Enable flow control IEEE clause 37
 *  @hw: pointer to hardware structure
 *
 *  Enable flow control according to IEEE clause 37.
 **/
static s32 ixgbe_fc_autoneg_backplane(struct ixgbe_hw *hw)
{
	u32 links2, anlp1_reg, autoc_reg, links;
	s32 ret_val;

	/*
	 * On backplane, bail out if
	 * - backplane autoneg was not completed, or if
	 * - we are 82599 and link partner is not AN enabled
	 */
	links = IXGBE_READ_REG(hw, IXGBE_LINKS);
	if ((links & IXGBE_LINKS_KX_AN_COMP) == 0) {
		hw->fc.fc_was_autonegged = false;
		hw->fc.current_mode = hw->fc.requested_mode;
		ret_val = IXGBE_ERR_FC_NOT_NEGOTIATED;
		goto out;
	}

	if (hw->mac.type == ixgbe_mac_82599EB) {
		links2 = IXGBE_READ_REG(hw, IXGBE_LINKS2);
		if ((links2 & IXGBE_LINKS2_AN_SUPPORTED) == 0) {
			hw->fc.fc_was_autonegged = false;
			hw->fc.current_mode = hw->fc.requested_mode;
			ret_val = IXGBE_ERR_FC_NOT_NEGOTIATED;
			goto out;
		}
	}
	/*
	 * Read the 10g AN autoc and LP ability registers and resolve
	 * local flow control settings accordingly
	 */
	autoc_reg = IXGBE_READ_REG(hw, IXGBE_AUTOC);
	anlp1_reg = IXGBE_READ_REG(hw, IXGBE_ANLP1);

	ret_val = ixgbe_negotiate_fc(hw, autoc_reg,
		anlp1_reg, IXGBE_AUTOC_SYM_PAUSE, IXGBE_AUTOC_ASM_PAUSE,
		IXGBE_ANLP1_SYM_PAUSE, IXGBE_ANLP1_ASM_PAUSE);

out:
	return ret_val;
}

/**
 *  ixgbe_fc_autoneg_copper - Enable flow control IEEE clause 37
 *  @hw: pointer to hardware structure
 *
 *  Enable flow control according to IEEE clause 37.
 **/
static s32 ixgbe_fc_autoneg_copper(struct ixgbe_hw *hw)
{
	u16 technology_ability_reg = 0;
	u16 lp_technology_ability_reg = 0;

	hw->phy.ops.read_reg(hw, MDIO_AN_ADVERTISE,
			     MDIO_MMD_AN,
			     &technology_ability_reg);
	hw->phy.ops.read_reg(hw, MDIO_AN_LPA,
			     MDIO_MMD_AN,
			     &lp_technology_ability_reg);

	return ixgbe_negotiate_fc(hw, (u32)technology_ability_reg,
				  (u32)lp_technology_ability_reg,
				  IXGBE_TAF_SYM_PAUSE, IXGBE_TAF_ASM_PAUSE,
				  IXGBE_TAF_SYM_PAUSE, IXGBE_TAF_ASM_PAUSE);
}

/**
 *  ixgbe_negotiate_fc - Negotiate flow control
 *  @hw: pointer to hardware structure
 *  @adv_reg: flow control advertised settings
 *  @lp_reg: link partner's flow control settings
 *  @adv_sym: symmetric pause bit in advertisement
 *  @adv_asm: asymmetric pause bit in advertisement
 *  @lp_sym: symmetric pause bit in link partner advertisement
 *  @lp_asm: asymmetric pause bit in link partner advertisement
 *
 *  Find the intersection between advertised settings and link partner's
 *  advertised settings
 **/
static s32 ixgbe_negotiate_fc(struct ixgbe_hw *hw, u32 adv_reg, u32 lp_reg,
			      u32 adv_sym, u32 adv_asm, u32 lp_sym, u32 lp_asm)
{
	if ((!(adv_reg)) ||  (!(lp_reg)))
		return IXGBE_ERR_FC_NOT_NEGOTIATED;

	if ((adv_reg & adv_sym) && (lp_reg & lp_sym)) {
		/*
		 * Now we need to check if the user selected Rx ONLY
		 * of pause frames.  In this case, we had to advertise
		 * FULL flow control because we could not advertise RX
		 * ONLY. Hence, we must now check to see if we need to
		 * turn OFF the TRANSMISSION of PAUSE frames.
		 */
		if (hw->fc.requested_mode == ixgbe_fc_full) {
			hw->fc.current_mode = ixgbe_fc_full;
			hw_dbg(hw, "Flow Control = FULL.\n");
		} else {
			hw->fc.current_mode = ixgbe_fc_rx_pause;
			hw_dbg(hw, "Flow Control=RX PAUSE frames only\n");
		}
	} else if (!(adv_reg & adv_sym) && (adv_reg & adv_asm) &&
		   (lp_reg & lp_sym) && (lp_reg & lp_asm)) {
		hw->fc.current_mode = ixgbe_fc_tx_pause;
		hw_dbg(hw, "Flow Control = TX PAUSE frames only.\n");
	} else if ((adv_reg & adv_sym) && (adv_reg & adv_asm) &&
		   !(lp_reg & lp_sym) && (lp_reg & lp_asm)) {
		hw->fc.current_mode = ixgbe_fc_rx_pause;
		hw_dbg(hw, "Flow Control = RX PAUSE frames only.\n");
	} else {
		hw->fc.current_mode = ixgbe_fc_none;
		hw_dbg(hw, "Flow Control = NONE.\n");
	}
	return 0;
}

/**
 *  ixgbe_setup_fc - Set up flow control
 *  @hw: pointer to hardware structure
 *
 *  Called at init time to set up flow control.
 **/
static s32 ixgbe_setup_fc(struct ixgbe_hw *hw, s32 packetbuf_num)
{
	s32 ret_val = 0;
	u32 reg = 0, reg_bp = 0;
	u16 reg_cu = 0;

#ifdef CONFIG_DCB
	if (hw->fc.requested_mode == ixgbe_fc_pfc) {
		hw->fc.current_mode = hw->fc.requested_mode;
		goto out;
	}

#endif /* CONFIG_DCB */
	/* Validate the packetbuf configuration */
	if (packetbuf_num < 0 || packetbuf_num > 7) {
		hw_dbg(hw, "Invalid packet buffer number [%d], expected range "
		       "is 0-7\n", packetbuf_num);
		ret_val = IXGBE_ERR_INVALID_LINK_SETTINGS;
		goto out;
	}

	/*
	 * Validate the water mark configuration.  Zero water marks are invalid
	 * because it causes the controller to just blast out fc packets.
	 */
	if (!hw->fc.low_water ||
	    !hw->fc.high_water[packetbuf_num] ||
	    !hw->fc.pause_time) {
		hw_dbg(hw, "Invalid water mark configuration\n");
		ret_val = IXGBE_ERR_INVALID_LINK_SETTINGS;
		goto out;
	}

	/*
	 * Validate the requested mode.  Strict IEEE mode does not allow
	 * ixgbe_fc_rx_pause because it will cause us to fail at UNH.
	 */
	if (hw->fc.strict_ieee && hw->fc.requested_mode == ixgbe_fc_rx_pause) {
		hw_dbg(hw, "ixgbe_fc_rx_pause not valid in strict "
		       "IEEE mode\n");
		ret_val = IXGBE_ERR_INVALID_LINK_SETTINGS;
		goto out;
	}

	/*
	 * 10gig parts do not have a word in the EEPROM to determine the
	 * default flow control setting, so we explicitly set it to full.
	 */
	if (hw->fc.requested_mode == ixgbe_fc_default)
		hw->fc.requested_mode = ixgbe_fc_full;

	/*
	 * Set up the 1G and 10G flow control advertisement registers so the
	 * HW will be able to do fc autoneg once the cable is plugged in.  If
	 * we link at 10G, the 1G advertisement is harmless and vice versa.
	 */

	switch (hw->phy.media_type) {
	case ixgbe_media_type_fiber:
	case ixgbe_media_type_backplane:
		reg = IXGBE_READ_REG(hw, IXGBE_PCS1GANA);
		reg_bp = IXGBE_READ_REG(hw, IXGBE_AUTOC);
		break;

	case ixgbe_media_type_copper:
		hw->phy.ops.read_reg(hw, MDIO_AN_ADVERTISE,
					MDIO_MMD_AN, &reg_cu);
		break;

	default:
		;
	}

	/*
	 * The possible values of fc.requested_mode are:
	 * 0: Flow control is completely disabled
	 * 1: Rx flow control is enabled (we can receive pause frames,
	 *    but not send pause frames).
	 * 2: Tx flow control is enabled (we can send pause frames but
	 *    we do not support receiving pause frames).
	 * 3: Both Rx and Tx flow control (symmetric) are enabled.
#ifdef CONFIG_DCB
	 * 4: Priority Flow Control is enabled.
#endif
	 * other: Invalid.
	 */
	switch (hw->fc.requested_mode) {
	case ixgbe_fc_none:
		/* Flow control completely disabled by software override. */
		reg &= ~(IXGBE_PCS1GANA_SYM_PAUSE | IXGBE_PCS1GANA_ASM_PAUSE);
		if (hw->phy.media_type == ixgbe_media_type_backplane)
			reg_bp &= ~(IXGBE_AUTOC_SYM_PAUSE |
				    IXGBE_AUTOC_ASM_PAUSE);
		else if (hw->phy.media_type == ixgbe_media_type_copper)
			reg_cu &= ~(IXGBE_TAF_SYM_PAUSE | IXGBE_TAF_ASM_PAUSE);
		break;
	case ixgbe_fc_rx_pause:
		/*
		 * Rx Flow control is enabled and Tx Flow control is
		 * disabled by software override. Since there really
		 * isn't a way to advertise that we are capable of RX
		 * Pause ONLY, we will advertise that we support both
		 * symmetric and asymmetric Rx PAUSE.  Later, we will
		 * disable the adapter's ability to send PAUSE frames.
		 */
		reg |= (IXGBE_PCS1GANA_SYM_PAUSE | IXGBE_PCS1GANA_ASM_PAUSE);
		if (hw->phy.media_type == ixgbe_media_type_backplane)
			reg_bp |= (IXGBE_AUTOC_SYM_PAUSE |
				   IXGBE_AUTOC_ASM_PAUSE);
		else if (hw->phy.media_type == ixgbe_media_type_copper)
			reg_cu |= (IXGBE_TAF_SYM_PAUSE | IXGBE_TAF_ASM_PAUSE);
		break;
	case ixgbe_fc_tx_pause:
		/*
		 * Tx Flow control is enabled, and Rx Flow control is
		 * disabled by software override.
		 */
		reg |= (IXGBE_PCS1GANA_ASM_PAUSE);
		reg &= ~(IXGBE_PCS1GANA_SYM_PAUSE);
		if (hw->phy.media_type == ixgbe_media_type_backplane) {
			reg_bp |= (IXGBE_AUTOC_ASM_PAUSE);
			reg_bp &= ~(IXGBE_AUTOC_SYM_PAUSE);
		} else if (hw->phy.media_type == ixgbe_media_type_copper) {
			reg_cu |= (IXGBE_TAF_ASM_PAUSE);
			reg_cu &= ~(IXGBE_TAF_SYM_PAUSE);
		}
		break;
	case ixgbe_fc_full:
		/* Flow control (both Rx and Tx) is enabled by SW override. */
		reg |= (IXGBE_PCS1GANA_SYM_PAUSE | IXGBE_PCS1GANA_ASM_PAUSE);
		if (hw->phy.media_type == ixgbe_media_type_backplane)
			reg_bp |= (IXGBE_AUTOC_SYM_PAUSE |
				   IXGBE_AUTOC_ASM_PAUSE);
		else if (hw->phy.media_type == ixgbe_media_type_copper)
			reg_cu |= (IXGBE_TAF_SYM_PAUSE | IXGBE_TAF_ASM_PAUSE);
		break;
#ifdef CONFIG_DCB
	case ixgbe_fc_pfc:
		goto out;
		break;
#endif /* CONFIG_DCB */
	default:
		hw_dbg(hw, "Flow control param set incorrectly\n");
		ret_val = IXGBE_ERR_CONFIG;
		goto out;
		break;
	}

	if (hw->mac.type != ixgbe_mac_X540) {
		/*
		 * Enable auto-negotiation between the MAC & PHY;
		 * the MAC will advertise clause 37 flow control.
		 */
		IXGBE_WRITE_REG(hw, IXGBE_PCS1GANA, reg);
		reg = IXGBE_READ_REG(hw, IXGBE_PCS1GLCTL);

		/* Disable AN timeout */
		if (hw->fc.strict_ieee)
			reg &= ~IXGBE_PCS1GLCTL_AN_1G_TIMEOUT_EN;

		IXGBE_WRITE_REG(hw, IXGBE_PCS1GLCTL, reg);
		hw_dbg(hw, "Set up FC; PCS1GLCTL = 0x%08X\n", reg);
	}

	/*
	 * AUTOC restart handles negotiation of 1G and 10G on backplane
	 * and copper. There is no need to set the PCS1GCTL register.
	 *
	 */
	if (hw->phy.media_type == ixgbe_media_type_backplane) {
		reg_bp |= IXGBE_AUTOC_AN_RESTART;
		IXGBE_WRITE_REG(hw, IXGBE_AUTOC, reg_bp);
	} else if ((hw->phy.media_type == ixgbe_media_type_copper) &&
		    (ixgbe_device_supports_autoneg_fc(hw) == 0)) {
		hw->phy.ops.write_reg(hw, MDIO_AN_ADVERTISE,
				      MDIO_MMD_AN, reg_cu);
	}

	hw_dbg(hw, "Set up FC; IXGBE_AUTOC = 0x%08X\n", reg);
out:
	return ret_val;
}

/**
 *  ixgbe_disable_pcie_master - Disable PCI-express master access
 *  @hw: pointer to hardware structure
 *
 *  Disables PCI-Express master access and verifies there are no pending
 *  requests. IXGBE_ERR_MASTER_REQUESTS_PENDING is returned if master disable
 *  bit hasn't caused the master requests to be disabled, else 0
 *  is returned signifying master requests disabled.
 **/
static s32 ixgbe_disable_pcie_master(struct ixgbe_hw *hw)
{
	struct ixgbe_adapter *adapter = hw->back;
	s32 status = 0;
	u32 i;
	u16 value;

	/* Always set this bit to ensure any future transactions are blocked */
	IXGBE_WRITE_REG(hw, IXGBE_CTRL, IXGBE_CTRL_GIO_DIS);

	/* Exit if master requests are blocked */
	if (!(IXGBE_READ_REG(hw, IXGBE_STATUS) & IXGBE_STATUS_GIO))
		goto out;

	/* Poll for master request bit to clear */
	for (i = 0; i < IXGBE_PCI_MASTER_DISABLE_TIMEOUT; i++) {
		udelay(100);
		if (!(IXGBE_READ_REG(hw, IXGBE_STATUS) & IXGBE_STATUS_GIO))
			goto out;
	}

	/*
	 * Two consecutive resets are required via CTRL.RST per datasheet
	 * 5.2.5.3.2 Master Disable.  We set a flag to inform the reset routine
	 * of this need.  The first reset prevents new master requests from
	 * being issued by our device.  We then must wait 1usec or more for any
	 * remaining completions from the PCIe bus to trickle in, and then reset
	 * again to clear out any effects they may have had on our device.
	 */
	hw_dbg(hw, "GIO Master Disable bit didn't clear - requesting resets\n");
	hw->mac.flags |= IXGBE_FLAGS_DOUBLE_RESET_REQUIRED;

	/*
	 * Before proceeding, make sure that the PCIe block does not have
	 * transactions pending.
	 */
	for (i = 0; i < IXGBE_PCI_MASTER_DISABLE_TIMEOUT; i++) {
		udelay(100);
		pci_read_config_word(adapter->pdev, IXGBE_PCI_DEVICE_STATUS,
							 &value);
		if (!(value & IXGBE_PCI_DEVICE_STATUS_TRANSACTION_PENDING))
			goto out;
	}

	hw_dbg(hw, "PCIe transaction pending bit also did not clear.\n");
	status = IXGBE_ERR_MASTER_REQUESTS_PENDING;

out:
	return status;
}

/**
 *  ixgbe_acquire_swfw_sync - Acquire SWFW semaphore
 *  @hw: pointer to hardware structure
 *  @mask: Mask to specify which semaphore to acquire
 *
 *  Acquires the SWFW semaphore through the GSSR register for the specified
 *  function (CSR, PHY0, PHY1, EEPROM, Flash)
 **/
s32 ixgbe_acquire_swfw_sync(struct ixgbe_hw *hw, u16 mask)
{
	u32 gssr;
	u32 swmask = mask;
	u32 fwmask = mask << 5;
	s32 timeout = 200;

	while (timeout) {
		/*
		 * SW EEPROM semaphore bit is used for access to all
		 * SW_FW_SYNC/GSSR bits (not just EEPROM)
		 */
		if (ixgbe_get_eeprom_semaphore(hw))
			return IXGBE_ERR_SWFW_SYNC;

		gssr = IXGBE_READ_REG(hw, IXGBE_GSSR);
		if (!(gssr & (fwmask | swmask)))
			break;

		/*
		 * Firmware currently using resource (fwmask) or other software
		 * thread currently using resource (swmask)
		 */
		ixgbe_release_eeprom_semaphore(hw);
		usleep_range(5000, 10000);
		timeout--;
	}

	if (!timeout) {
		hw_dbg(hw, "Driver can't access resource, SW_FW_SYNC timeout.\n");
		return IXGBE_ERR_SWFW_SYNC;
	}

	gssr |= swmask;
	IXGBE_WRITE_REG(hw, IXGBE_GSSR, gssr);

	ixgbe_release_eeprom_semaphore(hw);
	return 0;
}

/**
 *  ixgbe_release_swfw_sync - Release SWFW semaphore
 *  @hw: pointer to hardware structure
 *  @mask: Mask to specify which semaphore to release
 *
 *  Releases the SWFW semaphore through the GSSR register for the specified
 *  function (CSR, PHY0, PHY1, EEPROM, Flash)
 **/
void ixgbe_release_swfw_sync(struct ixgbe_hw *hw, u16 mask)
{
	u32 gssr;
	u32 swmask = mask;

	ixgbe_get_eeprom_semaphore(hw);

	gssr = IXGBE_READ_REG(hw, IXGBE_GSSR);
	gssr &= ~swmask;
	IXGBE_WRITE_REG(hw, IXGBE_GSSR, gssr);

	ixgbe_release_eeprom_semaphore(hw);
}

/**
 *  ixgbe_disable_rx_buff_generic - Stops the receive data path
 *  @hw: pointer to hardware structure
 *
 *  Stops the receive data path and waits for the HW to internally
 *  empty the Rx security block.
 **/
s32 ixgbe_disable_rx_buff_generic(struct ixgbe_hw *hw)
{
#define IXGBE_MAX_SECRX_POLL 40
	int i;
	int secrxreg;

	secrxreg = IXGBE_READ_REG(hw, IXGBE_SECRXCTRL);
	secrxreg |= IXGBE_SECRXCTRL_RX_DIS;
	IXGBE_WRITE_REG(hw, IXGBE_SECRXCTRL, secrxreg);
	for (i = 0; i < IXGBE_MAX_SECRX_POLL; i++) {
		secrxreg = IXGBE_READ_REG(hw, IXGBE_SECRXSTAT);
		if (secrxreg & IXGBE_SECRXSTAT_SECRX_RDY)
			break;
		else
			/* Use interrupt-safe sleep just in case */
			udelay(10);
	}

	/* For informational purposes only */
	if (i >= IXGBE_MAX_SECRX_POLL)
		hw_dbg(hw, "Rx unit being enabled before security "
		       "path fully disabled.  Continuing with init.\n");

	return 0;

}

/**
 *  ixgbe_enable_rx_buff - Enables the receive data path
 *  @hw: pointer to hardware structure
 *
 *  Enables the receive data path
 **/
s32 ixgbe_enable_rx_buff_generic(struct ixgbe_hw *hw)
{
	int secrxreg;

	secrxreg = IXGBE_READ_REG(hw, IXGBE_SECRXCTRL);
	secrxreg &= ~IXGBE_SECRXCTRL_RX_DIS;
	IXGBE_WRITE_REG(hw, IXGBE_SECRXCTRL, secrxreg);
	IXGBE_WRITE_FLUSH(hw);

	return 0;
}

/**
 *  ixgbe_enable_rx_dma_generic - Enable the Rx DMA unit
 *  @hw: pointer to hardware structure
 *  @regval: register value to write to RXCTRL
 *
 *  Enables the Rx DMA unit
 **/
s32 ixgbe_enable_rx_dma_generic(struct ixgbe_hw *hw, u32 regval)
{
	IXGBE_WRITE_REG(hw, IXGBE_RXCTRL, regval);

	return 0;
}

/**
 *  ixgbe_blink_led_start_generic - Blink LED based on index.
 *  @hw: pointer to hardware structure
 *  @index: led number to blink
 **/
s32 ixgbe_blink_led_start_generic(struct ixgbe_hw *hw, u32 index)
{
	ixgbe_link_speed speed = 0;
	bool link_up = 0;
	u32 autoc_reg = IXGBE_READ_REG(hw, IXGBE_AUTOC);
	u32 led_reg = IXGBE_READ_REG(hw, IXGBE_LEDCTL);

	/*
	 * Link must be up to auto-blink the LEDs;
	 * Force it if link is down.
	 */
	hw->mac.ops.check_link(hw, &speed, &link_up, false);

	if (!link_up) {
		autoc_reg |= IXGBE_AUTOC_AN_RESTART;
		autoc_reg |= IXGBE_AUTOC_FLU;
		IXGBE_WRITE_REG(hw, IXGBE_AUTOC, autoc_reg);
		IXGBE_WRITE_FLUSH(hw);
		usleep_range(10000, 20000);
	}

	led_reg &= ~IXGBE_LED_MODE_MASK(index);
	led_reg |= IXGBE_LED_BLINK(index);
	IXGBE_WRITE_REG(hw, IXGBE_LEDCTL, led_reg);
	IXGBE_WRITE_FLUSH(hw);

	return 0;
}

/**
 *  ixgbe_blink_led_stop_generic - Stop blinking LED based on index.
 *  @hw: pointer to hardware structure
 *  @index: led number to stop blinking
 **/
s32 ixgbe_blink_led_stop_generic(struct ixgbe_hw *hw, u32 index)
{
	u32 autoc_reg = IXGBE_READ_REG(hw, IXGBE_AUTOC);
	u32 led_reg = IXGBE_READ_REG(hw, IXGBE_LEDCTL);

	autoc_reg &= ~IXGBE_AUTOC_FLU;
	autoc_reg |= IXGBE_AUTOC_AN_RESTART;
	IXGBE_WRITE_REG(hw, IXGBE_AUTOC, autoc_reg);

	led_reg &= ~IXGBE_LED_MODE_MASK(index);
	led_reg &= ~IXGBE_LED_BLINK(index);
	led_reg |= IXGBE_LED_LINK_ACTIVE << IXGBE_LED_MODE_SHIFT(index);
	IXGBE_WRITE_REG(hw, IXGBE_LEDCTL, led_reg);
	IXGBE_WRITE_FLUSH(hw);

	return 0;
}

/**
 *  ixgbe_get_san_mac_addr_offset - Get SAN MAC address offset from the EEPROM
 *  @hw: pointer to hardware structure
 *  @san_mac_offset: SAN MAC address offset
 *
 *  This function will read the EEPROM location for the SAN MAC address
 *  pointer, and returns the value at that location.  This is used in both
 *  get and set mac_addr routines.
 **/
static s32 ixgbe_get_san_mac_addr_offset(struct ixgbe_hw *hw,
                                        u16 *san_mac_offset)
{
	/*
	 * First read the EEPROM pointer to see if the MAC addresses are
	 * available.
	 */
	hw->eeprom.ops.read(hw, IXGBE_SAN_MAC_ADDR_PTR, san_mac_offset);

	return 0;
}

/**
 *  ixgbe_get_san_mac_addr_generic - SAN MAC address retrieval from the EEPROM
 *  @hw: pointer to hardware structure
 *  @san_mac_addr: SAN MAC address
 *
 *  Reads the SAN MAC address from the EEPROM, if it's available.  This is
 *  per-port, so set_lan_id() must be called before reading the addresses.
 *  set_lan_id() is called by identify_sfp(), but this cannot be relied
 *  upon for non-SFP connections, so we must call it here.
 **/
s32 ixgbe_get_san_mac_addr_generic(struct ixgbe_hw *hw, u8 *san_mac_addr)
{
	u16 san_mac_data, san_mac_offset;
	u8 i;

	/*
	 * First read the EEPROM pointer to see if the MAC addresses are
	 * available.  If they're not, no point in calling set_lan_id() here.
	 */
	ixgbe_get_san_mac_addr_offset(hw, &san_mac_offset);

	if ((san_mac_offset == 0) || (san_mac_offset == 0xFFFF)) {
		/*
		 * No addresses available in this EEPROM.  It's not an
		 * error though, so just wipe the local address and return.
		 */
		for (i = 0; i < 6; i++)
			san_mac_addr[i] = 0xFF;

		goto san_mac_addr_out;
	}

	/* make sure we know which port we need to program */
	hw->mac.ops.set_lan_id(hw);
	/* apply the port offset to the address offset */
	(hw->bus.func) ? (san_mac_offset += IXGBE_SAN_MAC_ADDR_PORT1_OFFSET) :
	                 (san_mac_offset += IXGBE_SAN_MAC_ADDR_PORT0_OFFSET);
	for (i = 0; i < 3; i++) {
		hw->eeprom.ops.read(hw, san_mac_offset, &san_mac_data);
		san_mac_addr[i * 2] = (u8)(san_mac_data);
		san_mac_addr[i * 2 + 1] = (u8)(san_mac_data >> 8);
		san_mac_offset++;
	}

san_mac_addr_out:
	return 0;
}

/**
 *  ixgbe_get_pcie_msix_count_generic - Gets MSI-X vector count
 *  @hw: pointer to hardware structure
 *
 *  Read PCIe configuration space, and get the MSI-X vector count from
 *  the capabilities table.
 **/
u32 ixgbe_get_pcie_msix_count_generic(struct ixgbe_hw *hw)
{
	struct ixgbe_adapter *adapter = hw->back;
	u16 msix_count;
	pci_read_config_word(adapter->pdev, IXGBE_PCIE_MSIX_82599_CAPS,
	                     &msix_count);
	msix_count &= IXGBE_PCIE_MSIX_TBL_SZ_MASK;

	/* MSI-X count is zero-based in HW, so increment to give proper value */
	msix_count++;

	return msix_count;
}

/**
 *  ixgbe_clear_vmdq_generic - Disassociate a VMDq pool index from a rx address
 *  @hw: pointer to hardware struct
 *  @rar: receive address register index to disassociate
 *  @vmdq: VMDq pool index to remove from the rar
 **/
s32 ixgbe_clear_vmdq_generic(struct ixgbe_hw *hw, u32 rar, u32 vmdq)
{
	u32 mpsar_lo, mpsar_hi;
	u32 rar_entries = hw->mac.num_rar_entries;

	/* Make sure we are using a valid rar index range */
	if (rar >= rar_entries) {
		hw_dbg(hw, "RAR index %d is out of range.\n", rar);
		return IXGBE_ERR_INVALID_ARGUMENT;
	}

	mpsar_lo = IXGBE_READ_REG(hw, IXGBE_MPSAR_LO(rar));
	mpsar_hi = IXGBE_READ_REG(hw, IXGBE_MPSAR_HI(rar));

	if (!mpsar_lo && !mpsar_hi)
		goto done;

	if (vmdq == IXGBE_CLEAR_VMDQ_ALL) {
		if (mpsar_lo) {
			IXGBE_WRITE_REG(hw, IXGBE_MPSAR_LO(rar), 0);
			mpsar_lo = 0;
		}
		if (mpsar_hi) {
			IXGBE_WRITE_REG(hw, IXGBE_MPSAR_HI(rar), 0);
			mpsar_hi = 0;
		}
	} else if (vmdq < 32) {
		mpsar_lo &= ~(1 << vmdq);
		IXGBE_WRITE_REG(hw, IXGBE_MPSAR_LO(rar), mpsar_lo);
	} else {
		mpsar_hi &= ~(1 << (vmdq - 32));
		IXGBE_WRITE_REG(hw, IXGBE_MPSAR_HI(rar), mpsar_hi);
	}

	/* was that the last pool using this rar? */
	if (mpsar_lo == 0 && mpsar_hi == 0 && rar != 0)
		hw->mac.ops.clear_rar(hw, rar);
done:
	return 0;
}

/**
 *  ixgbe_set_vmdq_generic - Associate a VMDq pool index with a rx address
 *  @hw: pointer to hardware struct
 *  @rar: receive address register index to associate with a VMDq index
 *  @vmdq: VMDq pool index
 **/
s32 ixgbe_set_vmdq_generic(struct ixgbe_hw *hw, u32 rar, u32 vmdq)
{
	u32 mpsar;
	u32 rar_entries = hw->mac.num_rar_entries;

	/* Make sure we are using a valid rar index range */
	if (rar >= rar_entries) {
		hw_dbg(hw, "RAR index %d is out of range.\n", rar);
		return IXGBE_ERR_INVALID_ARGUMENT;
	}

	if (vmdq < 32) {
		mpsar = IXGBE_READ_REG(hw, IXGBE_MPSAR_LO(rar));
		mpsar |= 1 << vmdq;
		IXGBE_WRITE_REG(hw, IXGBE_MPSAR_LO(rar), mpsar);
	} else {
		mpsar = IXGBE_READ_REG(hw, IXGBE_MPSAR_HI(rar));
		mpsar |= 1 << (vmdq - 32);
		IXGBE_WRITE_REG(hw, IXGBE_MPSAR_HI(rar), mpsar);
	}
	return 0;
}

/**
 *  ixgbe_init_uta_tables_generic - Initialize the Unicast Table Array
 *  @hw: pointer to hardware structure
 **/
s32 ixgbe_init_uta_tables_generic(struct ixgbe_hw *hw)
{
	int i;

	for (i = 0; i < 128; i++)
		IXGBE_WRITE_REG(hw, IXGBE_UTA(i), 0);

	return 0;
}

/**
 *  ixgbe_find_vlvf_slot - find the vlanid or the first empty slot
 *  @hw: pointer to hardware structure
 *  @vlan: VLAN id to write to VLAN filter
 *
 *  return the VLVF index where this VLAN id should be placed
 *
 **/
static s32 ixgbe_find_vlvf_slot(struct ixgbe_hw *hw, u32 vlan)
{
	u32 bits = 0;
	u32 first_empty_slot = 0;
	s32 regindex;

	/* short cut the special case */
	if (vlan == 0)
		return 0;

	/*
	  * Search for the vlan id in the VLVF entries. Save off the first empty
	  * slot found along the way
	  */
	for (regindex = 1; regindex < IXGBE_VLVF_ENTRIES; regindex++) {
		bits = IXGBE_READ_REG(hw, IXGBE_VLVF(regindex));
		if (!bits && !(first_empty_slot))
			first_empty_slot = regindex;
		else if ((bits & 0x0FFF) == vlan)
			break;
	}

	/*
	  * If regindex is less than IXGBE_VLVF_ENTRIES, then we found the vlan
	  * in the VLVF. Else use the first empty VLVF register for this
	  * vlan id.
	  */
	if (regindex >= IXGBE_VLVF_ENTRIES) {
		if (first_empty_slot)
			regindex = first_empty_slot;
		else {
			hw_dbg(hw, "No space in VLVF.\n");
			regindex = IXGBE_ERR_NO_SPACE;
		}
	}

	return regindex;
}

/**
 *  ixgbe_set_vfta_generic - Set VLAN filter table
 *  @hw: pointer to hardware structure
 *  @vlan: VLAN id to write to VLAN filter
 *  @vind: VMDq output index that maps queue to VLAN id in VFVFB
 *  @vlan_on: boolean flag to turn on/off VLAN in VFVF
 *
 *  Turn on/off specified VLAN in the VLAN filter table.
 **/
s32 ixgbe_set_vfta_generic(struct ixgbe_hw *hw, u32 vlan, u32 vind,
                           bool vlan_on)
{
	s32 regindex;
	u32 bitindex;
	u32 vfta;
	u32 bits;
	u32 vt;
	u32 targetbit;
	bool vfta_changed = false;

	if (vlan > 4095)
		return IXGBE_ERR_PARAM;

	/*
	 * this is a 2 part operation - first the VFTA, then the
	 * VLVF and VLVFB if VT Mode is set
	 * We don't write the VFTA until we know the VLVF part succeeded.
	 */

	/* Part 1
	 * The VFTA is a bitstring made up of 128 32-bit registers
	 * that enable the particular VLAN id, much like the MTA:
	 *    bits[11-5]: which register
	 *    bits[4-0]:  which bit in the register
	 */
	regindex = (vlan >> 5) & 0x7F;
	bitindex = vlan & 0x1F;
	targetbit = (1 << bitindex);
	vfta = IXGBE_READ_REG(hw, IXGBE_VFTA(regindex));

	if (vlan_on) {
		if (!(vfta & targetbit)) {
			vfta |= targetbit;
			vfta_changed = true;
		}
	} else {
		if ((vfta & targetbit)) {
			vfta &= ~targetbit;
			vfta_changed = true;
		}
	}

	/* Part 2
	 * If VT Mode is set
	 *   Either vlan_on
	 *     make sure the vlan is in VLVF
	 *     set the vind bit in the matching VLVFB
	 *   Or !vlan_on
	 *     clear the pool bit and possibly the vind
	 */
	vt = IXGBE_READ_REG(hw, IXGBE_VT_CTL);
	if (vt & IXGBE_VT_CTL_VT_ENABLE) {
		s32 vlvf_index;

		vlvf_index = ixgbe_find_vlvf_slot(hw, vlan);
		if (vlvf_index < 0)
			return vlvf_index;

		if (vlan_on) {
			/* set the pool bit */
			if (vind < 32) {
				bits = IXGBE_READ_REG(hw,
						IXGBE_VLVFB(vlvf_index*2));
				bits |= (1 << vind);
				IXGBE_WRITE_REG(hw,
						IXGBE_VLVFB(vlvf_index*2),
						bits);
			} else {
				bits = IXGBE_READ_REG(hw,
						IXGBE_VLVFB((vlvf_index*2)+1));
				bits |= (1 << (vind-32));
				IXGBE_WRITE_REG(hw,
						IXGBE_VLVFB((vlvf_index*2)+1),
						bits);
			}
		} else {
			/* clear the pool bit */
			if (vind < 32) {
				bits = IXGBE_READ_REG(hw,
						IXGBE_VLVFB(vlvf_index*2));
				bits &= ~(1 << vind);
				IXGBE_WRITE_REG(hw,
						IXGBE_VLVFB(vlvf_index*2),
						bits);
				bits |= IXGBE_READ_REG(hw,
						IXGBE_VLVFB((vlvf_index*2)+1));
			} else {
				bits = IXGBE_READ_REG(hw,
						IXGBE_VLVFB((vlvf_index*2)+1));
				bits &= ~(1 << (vind-32));
				IXGBE_WRITE_REG(hw,
						IXGBE_VLVFB((vlvf_index*2)+1),
						bits);
				bits |= IXGBE_READ_REG(hw,
						IXGBE_VLVFB(vlvf_index*2));
			}
		}

		/*
		 * If there are still bits set in the VLVFB registers
		 * for the VLAN ID indicated we need to see if the
		 * caller is requesting that we clear the VFTA entry bit.
		 * If the caller has requested that we clear the VFTA
		 * entry bit but there are still pools/VFs using this VLAN
		 * ID entry then ignore the request.  We're not worried
		 * about the case where we're turning the VFTA VLAN ID
		 * entry bit on, only when requested to turn it off as
		 * there may be multiple pools and/or VFs using the
		 * VLAN ID entry.  In that case we cannot clear the
		 * VFTA bit until all pools/VFs using that VLAN ID have also
		 * been cleared.  This will be indicated by "bits" being
		 * zero.
		 */
		if (bits) {
			IXGBE_WRITE_REG(hw, IXGBE_VLVF(vlvf_index),
					(IXGBE_VLVF_VIEN | vlan));
			if (!vlan_on) {
				/* someone wants to clear the vfta entry
				 * but some pools/VFs are still using it.
				 * Ignore it. */
				vfta_changed = false;
			}
		}
		else
			IXGBE_WRITE_REG(hw, IXGBE_VLVF(vlvf_index), 0);
	}

	if (vfta_changed)
		IXGBE_WRITE_REG(hw, IXGBE_VFTA(regindex), vfta);

	return 0;
}

/**
 *  ixgbe_clear_vfta_generic - Clear VLAN filter table
 *  @hw: pointer to hardware structure
 *
 *  Clears the VLAN filer table, and the VMDq index associated with the filter
 **/
s32 ixgbe_clear_vfta_generic(struct ixgbe_hw *hw)
{
	u32 offset;

	for (offset = 0; offset < hw->mac.vft_size; offset++)
		IXGBE_WRITE_REG(hw, IXGBE_VFTA(offset), 0);

	for (offset = 0; offset < IXGBE_VLVF_ENTRIES; offset++) {
		IXGBE_WRITE_REG(hw, IXGBE_VLVF(offset), 0);
		IXGBE_WRITE_REG(hw, IXGBE_VLVFB(offset*2), 0);
		IXGBE_WRITE_REG(hw, IXGBE_VLVFB((offset*2)+1), 0);
	}

	return 0;
}

/**
 *  ixgbe_check_mac_link_generic - Determine link and speed status
 *  @hw: pointer to hardware structure
 *  @speed: pointer to link speed
 *  @link_up: true when link is up
 *  @link_up_wait_to_complete: bool used to wait for link up or not
 *
 *  Reads the links register to determine if link is up and the current speed
 **/
s32 ixgbe_check_mac_link_generic(struct ixgbe_hw *hw, ixgbe_link_speed *speed,
				 bool *link_up, bool link_up_wait_to_complete)
{
	u32 links_reg, links_orig;
	u32 i;

	/* clear the old state */
	links_orig = IXGBE_READ_REG(hw, IXGBE_LINKS);

	links_reg = IXGBE_READ_REG(hw, IXGBE_LINKS);

	if (links_orig != links_reg) {
		hw_dbg(hw, "LINKS changed from %08X to %08X\n",
		       links_orig, links_reg);
	}

	if (link_up_wait_to_complete) {
		for (i = 0; i < IXGBE_LINK_UP_TIME; i++) {
			if (links_reg & IXGBE_LINKS_UP) {
				*link_up = true;
				break;
			} else {
				*link_up = false;
			}
			msleep(100);
			links_reg = IXGBE_READ_REG(hw, IXGBE_LINKS);
		}
	} else {
		if (links_reg & IXGBE_LINKS_UP)
			*link_up = true;
		else
			*link_up = false;
	}

	if ((links_reg & IXGBE_LINKS_SPEED_82599) ==
	    IXGBE_LINKS_SPEED_10G_82599)
		*speed = IXGBE_LINK_SPEED_10GB_FULL;
	else if ((links_reg & IXGBE_LINKS_SPEED_82599) ==
		 IXGBE_LINKS_SPEED_1G_82599)
		*speed = IXGBE_LINK_SPEED_1GB_FULL;
	else if ((links_reg & IXGBE_LINKS_SPEED_82599) ==
		 IXGBE_LINKS_SPEED_100_82599)
		*speed = IXGBE_LINK_SPEED_100_FULL;
	else
		*speed = IXGBE_LINK_SPEED_UNKNOWN;

	return 0;
}

/**
 *  ixgbe_get_wwn_prefix_generic Get alternative WWNN/WWPN prefix from
 *  the EEPROM
 *  @hw: pointer to hardware structure
 *  @wwnn_prefix: the alternative WWNN prefix
 *  @wwpn_prefix: the alternative WWPN prefix
 *
 *  This function will read the EEPROM from the alternative SAN MAC address
 *  block to check the support for the alternative WWNN/WWPN prefix support.
 **/
s32 ixgbe_get_wwn_prefix_generic(struct ixgbe_hw *hw, u16 *wwnn_prefix,
                                        u16 *wwpn_prefix)
{
	u16 offset, caps;
	u16 alt_san_mac_blk_offset;

	/* clear output first */
	*wwnn_prefix = 0xFFFF;
	*wwpn_prefix = 0xFFFF;

	/* check if alternative SAN MAC is supported */
	hw->eeprom.ops.read(hw, IXGBE_ALT_SAN_MAC_ADDR_BLK_PTR,
	                    &alt_san_mac_blk_offset);

	if ((alt_san_mac_blk_offset == 0) ||
	    (alt_san_mac_blk_offset == 0xFFFF))
		goto wwn_prefix_out;

	/* check capability in alternative san mac address block */
	offset = alt_san_mac_blk_offset + IXGBE_ALT_SAN_MAC_ADDR_CAPS_OFFSET;
	hw->eeprom.ops.read(hw, offset, &caps);
	if (!(caps & IXGBE_ALT_SAN_MAC_ADDR_CAPS_ALTWWN))
		goto wwn_prefix_out;

	/* get the corresponding prefix for WWNN/WWPN */
	offset = alt_san_mac_blk_offset + IXGBE_ALT_SAN_MAC_ADDR_WWNN_OFFSET;
	hw->eeprom.ops.read(hw, offset, wwnn_prefix);

	offset = alt_san_mac_blk_offset + IXGBE_ALT_SAN_MAC_ADDR_WWPN_OFFSET;
	hw->eeprom.ops.read(hw, offset, wwpn_prefix);

wwn_prefix_out:
	return 0;
}

/**
 *  ixgbe_device_supports_autoneg_fc - Check if phy supports autoneg flow
 *  control
 *  @hw: pointer to hardware structure
 *
 *  There are several phys that do not support autoneg flow control. This
 *  function check the device id to see if the associated phy supports
 *  autoneg flow control.
 **/
static s32 ixgbe_device_supports_autoneg_fc(struct ixgbe_hw *hw)
{

	switch (hw->device_id) {
	case IXGBE_DEV_ID_X540T:
		return 0;
	case IXGBE_DEV_ID_82599_T3_LOM:
		return 0;
	default:
		return IXGBE_ERR_FC_NOT_SUPPORTED;
	}
}

/**
 *  ixgbe_set_mac_anti_spoofing - Enable/Disable MAC anti-spoofing
 *  @hw: pointer to hardware structure
 *  @enable: enable or disable switch for anti-spoofing
 *  @pf: Physical Function pool - do not enable anti-spoofing for the PF
 *
 **/
void ixgbe_set_mac_anti_spoofing(struct ixgbe_hw *hw, bool enable, int pf)
{
	int j;
	int pf_target_reg = pf >> 3;
	int pf_target_shift = pf % 8;
	u32 pfvfspoof = 0;

	if (hw->mac.type == ixgbe_mac_82598EB)
		return;

	if (enable)
		pfvfspoof = IXGBE_SPOOF_MACAS_MASK;

	/*
	 * PFVFSPOOF register array is size 8 with 8 bits assigned to
	 * MAC anti-spoof enables in each register array element.
	 */
	for (j = 0; j < IXGBE_PFVFSPOOF_REG_COUNT; j++)
		IXGBE_WRITE_REG(hw, IXGBE_PFVFSPOOF(j), pfvfspoof);

	/* If not enabling anti-spoofing then done */
	if (!enable)
		return;

	/*
	 * The PF should be allowed to spoof so that it can support
	 * emulation mode NICs.  Reset the bit assigned to the PF
	 */
	pfvfspoof = IXGBE_READ_REG(hw, IXGBE_PFVFSPOOF(pf_target_reg));
	pfvfspoof ^= (1 << pf_target_shift);
	IXGBE_WRITE_REG(hw, IXGBE_PFVFSPOOF(pf_target_reg), pfvfspoof);
}

/**
 *  ixgbe_set_vlan_anti_spoofing - Enable/Disable VLAN anti-spoofing
 *  @hw: pointer to hardware structure
 *  @enable: enable or disable switch for VLAN anti-spoofing
 *  @pf: Virtual Function pool - VF Pool to set for VLAN anti-spoofing
 *
 **/
void ixgbe_set_vlan_anti_spoofing(struct ixgbe_hw *hw, bool enable, int vf)
{
	int vf_target_reg = vf >> 3;
	int vf_target_shift = vf % 8 + IXGBE_SPOOF_VLANAS_SHIFT;
	u32 pfvfspoof;

	if (hw->mac.type == ixgbe_mac_82598EB)
		return;

	pfvfspoof = IXGBE_READ_REG(hw, IXGBE_PFVFSPOOF(vf_target_reg));
	if (enable)
		pfvfspoof |= (1 << vf_target_shift);
	else
		pfvfspoof &= ~(1 << vf_target_shift);
	IXGBE_WRITE_REG(hw, IXGBE_PFVFSPOOF(vf_target_reg), pfvfspoof);
}

/**
 *  ixgbe_get_device_caps_generic - Get additional device capabilities
 *  @hw: pointer to hardware structure
 *  @device_caps: the EEPROM word with the extra device capabilities
 *
 *  This function will read the EEPROM location for the device capabilities,
 *  and return the word through device_caps.
 **/
s32 ixgbe_get_device_caps_generic(struct ixgbe_hw *hw, u16 *device_caps)
{
	hw->eeprom.ops.read(hw, IXGBE_DEVICE_CAPS, device_caps);

	return 0;
}

/**
 * ixgbe_set_rxpba_generic - Initialize RX packet buffer
 * @hw: pointer to hardware structure
 * @num_pb: number of packet buffers to allocate
 * @headroom: reserve n KB of headroom
 * @strategy: packet buffer allocation strategy
 **/
void ixgbe_set_rxpba_generic(struct ixgbe_hw *hw,
			     int num_pb,
			     u32 headroom,
			     int strategy)
{
	u32 pbsize = hw->mac.rx_pb_size;
	int i = 0;
	u32 rxpktsize, txpktsize, txpbthresh;

	/* Reserve headroom */
	pbsize -= headroom;

	if (!num_pb)
		num_pb = 1;

	/* Divide remaining packet buffer space amongst the number
	 * of packet buffers requested using supplied strategy.
	 */
	switch (strategy) {
	case (PBA_STRATEGY_WEIGHTED):
		/* pba_80_48 strategy weight first half of packet buffer with
		 * 5/8 of the packet buffer space.
		 */
		rxpktsize = ((pbsize * 5 * 2) / (num_pb * 8));
		pbsize -= rxpktsize * (num_pb / 2);
		rxpktsize <<= IXGBE_RXPBSIZE_SHIFT;
		for (; i < (num_pb / 2); i++)
			IXGBE_WRITE_REG(hw, IXGBE_RXPBSIZE(i), rxpktsize);
		/* Fall through to configure remaining packet buffers */
	case (PBA_STRATEGY_EQUAL):
		/* Divide the remaining Rx packet buffer evenly among the TCs */
		rxpktsize = (pbsize / (num_pb - i)) << IXGBE_RXPBSIZE_SHIFT;
		for (; i < num_pb; i++)
			IXGBE_WRITE_REG(hw, IXGBE_RXPBSIZE(i), rxpktsize);
		break;
	default:
		break;
	}

	/*
	 * Setup Tx packet buffer and threshold equally for all TCs
	 * TXPBTHRESH register is set in K so divide by 1024 and subtract
	 * 10 since the largest packet we support is just over 9K.
	 */
	txpktsize = IXGBE_TXPBSIZE_MAX / num_pb;
	txpbthresh = (txpktsize / 1024) - IXGBE_TXPKT_SIZE_MAX;
	for (i = 0; i < num_pb; i++) {
		IXGBE_WRITE_REG(hw, IXGBE_TXPBSIZE(i), txpktsize);
		IXGBE_WRITE_REG(hw, IXGBE_TXPBTHRESH(i), txpbthresh);
	}

	/* Clear unused TCs, if any, to zero buffer size*/
	for (; i < IXGBE_MAX_PB; i++) {
		IXGBE_WRITE_REG(hw, IXGBE_RXPBSIZE(i), 0);
		IXGBE_WRITE_REG(hw, IXGBE_TXPBSIZE(i), 0);
		IXGBE_WRITE_REG(hw, IXGBE_TXPBTHRESH(i), 0);
	}
}

/**
 *  ixgbe_calculate_checksum - Calculate checksum for buffer
 *  @buffer: pointer to EEPROM
 *  @length: size of EEPROM to calculate a checksum for
 *  Calculates the checksum for some buffer on a specified length.  The
 *  checksum calculated is returned.
 **/
static u8 ixgbe_calculate_checksum(u8 *buffer, u32 length)
{
	u32 i;
	u8 sum = 0;

	if (!buffer)
		return 0;

	for (i = 0; i < length; i++)
		sum += buffer[i];

	return (u8) (0 - sum);
}

/**
 *  ixgbe_host_interface_command - Issue command to manageability block
 *  @hw: pointer to the HW structure
 *  @buffer: contains the command to write and where the return status will
 *           be placed
<<<<<<< HEAD
 *  @lenght: lenght of buffer, must be multiple of 4 bytes
=======
 *  @length: length of buffer, must be multiple of 4 bytes
>>>>>>> acd92ae5
 *
 *  Communicates with the manageability block.  On success return 0
 *  else return IXGBE_ERR_HOST_INTERFACE_COMMAND.
 **/
<<<<<<< HEAD
static s32 ixgbe_host_interface_command(struct ixgbe_hw *hw, u8 *buffer,
					u32 length)
{
	u32 hicr, i;
=======
static s32 ixgbe_host_interface_command(struct ixgbe_hw *hw, u32 *buffer,
					u32 length)
{
	u32 hicr, i, bi;
>>>>>>> acd92ae5
	u32 hdr_size = sizeof(struct ixgbe_hic_hdr);
	u8 buf_len, dword_len;

	s32 ret_val = 0;

	if (length == 0 || length & 0x3 ||
	    length > IXGBE_HI_MAX_BLOCK_BYTE_LENGTH) {
		hw_dbg(hw, "Buffer length failure.\n");
		ret_val = IXGBE_ERR_HOST_INTERFACE_COMMAND;
		goto out;
	}

	/* Check that the host interface is enabled. */
	hicr = IXGBE_READ_REG(hw, IXGBE_HICR);
	if ((hicr & IXGBE_HICR_EN) == 0) {
		hw_dbg(hw, "IXGBE_HOST_EN bit disabled.\n");
		ret_val = IXGBE_ERR_HOST_INTERFACE_COMMAND;
		goto out;
	}

	/* Calculate length in DWORDs */
	dword_len = length >> 2;

	/*
	 * The device driver writes the relevant command block
	 * into the ram area.
	 */
	for (i = 0; i < dword_len; i++)
		IXGBE_WRITE_REG_ARRAY(hw, IXGBE_FLEX_MNG,
<<<<<<< HEAD
				      i, *((u32 *)buffer + i));
=======
				      i, cpu_to_le32(buffer[i]));
>>>>>>> acd92ae5

	/* Setting this bit tells the ARC that a new command is pending. */
	IXGBE_WRITE_REG(hw, IXGBE_HICR, hicr | IXGBE_HICR_C);

	for (i = 0; i < IXGBE_HI_COMMAND_TIMEOUT; i++) {
		hicr = IXGBE_READ_REG(hw, IXGBE_HICR);
		if (!(hicr & IXGBE_HICR_C))
			break;
		usleep_range(1000, 2000);
	}

	/* Check command successful completion. */
	if (i == IXGBE_HI_COMMAND_TIMEOUT ||
	    (!(IXGBE_READ_REG(hw, IXGBE_HICR) & IXGBE_HICR_SV))) {
		hw_dbg(hw, "Command has failed with no status valid.\n");
		ret_val = IXGBE_ERR_HOST_INTERFACE_COMMAND;
		goto out;
	}

	/* Calculate length in DWORDs */
	dword_len = hdr_size >> 2;

	/* first pull in the header so we know the buffer length */
<<<<<<< HEAD
	for (i = 0; i < dword_len; i++)
		*((u32 *)buffer + i) =
			IXGBE_READ_REG_ARRAY(hw, IXGBE_FLEX_MNG, i);
=======
	for (bi = 0; bi < dword_len; bi++) {
		buffer[bi] = IXGBE_READ_REG_ARRAY(hw, IXGBE_FLEX_MNG, bi);
		le32_to_cpus(&buffer[bi]);
	}
>>>>>>> acd92ae5

	/* If there is any thing in data position pull it in */
	buf_len = ((struct ixgbe_hic_hdr *)buffer)->buf_len;
	if (buf_len == 0)
		goto out;

	if (length < (buf_len + hdr_size)) {
		hw_dbg(hw, "Buffer not large enough for reply message.\n");
		ret_val = IXGBE_ERR_HOST_INTERFACE_COMMAND;
		goto out;
	}

<<<<<<< HEAD
	/* Calculate length in DWORDs, add one for odd lengths */
	dword_len = (buf_len + 1) >> 2;

	/* Pull in the rest of the buffer (i is where we left off)*/
	for (; i < buf_len; i++)
		*((u32 *)buffer + i) =
			IXGBE_READ_REG_ARRAY(hw, IXGBE_FLEX_MNG, i);
=======
	/* Calculate length in DWORDs, add 3 for odd lengths */
	dword_len = (buf_len + 3) >> 2;

	/* Pull in the rest of the buffer (bi is where we left off)*/
	for (; bi <= dword_len; bi++) {
		buffer[bi] = IXGBE_READ_REG_ARRAY(hw, IXGBE_FLEX_MNG, bi);
		le32_to_cpus(&buffer[bi]);
	}
>>>>>>> acd92ae5

out:
	return ret_val;
}

/**
 *  ixgbe_set_fw_drv_ver_generic - Sends driver version to firmware
 *  @hw: pointer to the HW structure
 *  @maj: driver version major number
 *  @min: driver version minor number
 *  @build: driver version build number
 *  @sub: driver version sub build number
 *
 *  Sends driver version number to firmware through the manageability
 *  block.  On success return 0
 *  else returns IXGBE_ERR_SWFW_SYNC when encountering an error acquiring
 *  semaphore or IXGBE_ERR_HOST_INTERFACE_COMMAND when command fails.
 **/
s32 ixgbe_set_fw_drv_ver_generic(struct ixgbe_hw *hw, u8 maj, u8 min,
				 u8 build, u8 sub)
{
	struct ixgbe_hic_drv_info fw_cmd;
	int i;
	s32 ret_val = 0;

	if (hw->mac.ops.acquire_swfw_sync(hw, IXGBE_GSSR_SW_MNG_SM) != 0) {
		ret_val = IXGBE_ERR_SWFW_SYNC;
		goto out;
	}

	fw_cmd.hdr.cmd = FW_CEM_CMD_DRIVER_INFO;
	fw_cmd.hdr.buf_len = FW_CEM_CMD_DRIVER_INFO_LEN;
	fw_cmd.hdr.cmd_or_resp.cmd_resv = FW_CEM_CMD_RESERVED;
	fw_cmd.port_num = (u8)hw->bus.func;
	fw_cmd.ver_maj = maj;
	fw_cmd.ver_min = min;
	fw_cmd.ver_build = build;
	fw_cmd.ver_sub = sub;
	fw_cmd.hdr.checksum = 0;
	fw_cmd.hdr.checksum = ixgbe_calculate_checksum((u8 *)&fw_cmd,
				(FW_CEM_HDR_LEN + fw_cmd.hdr.buf_len));
	fw_cmd.pad = 0;
	fw_cmd.pad2 = 0;

	for (i = 0; i <= FW_CEM_MAX_RETRIES; i++) {
<<<<<<< HEAD
		ret_val = ixgbe_host_interface_command(hw, (u8 *)&fw_cmd,
=======
		ret_val = ixgbe_host_interface_command(hw, (u32 *)&fw_cmd,
>>>>>>> acd92ae5
						       sizeof(fw_cmd));
		if (ret_val != 0)
			continue;

		if (fw_cmd.hdr.cmd_or_resp.ret_status ==
		    FW_CEM_RESP_STATUS_SUCCESS)
			ret_val = 0;
		else
			ret_val = IXGBE_ERR_HOST_INTERFACE_COMMAND;

		break;
	}

	hw->mac.ops.release_swfw_sync(hw, IXGBE_GSSR_SW_MNG_SM);
out:
	return ret_val;
<<<<<<< HEAD
=======
}

/**
 * ixgbe_clear_tx_pending - Clear pending TX work from the PCIe fifo
 * @hw: pointer to the hardware structure
 *
 * The 82599 and x540 MACs can experience issues if TX work is still pending
 * when a reset occurs.  This function prevents this by flushing the PCIe
 * buffers on the system.
 **/
void ixgbe_clear_tx_pending(struct ixgbe_hw *hw)
{
	u32 gcr_ext, hlreg0;

	/*
	 * If double reset is not requested then all transactions should
	 * already be clear and as such there is no work to do
	 */
	if (!(hw->mac.flags & IXGBE_FLAGS_DOUBLE_RESET_REQUIRED))
		return;

	/*
	 * Set loopback enable to prevent any transmits from being sent
	 * should the link come up.  This assumes that the RXCTRL.RXEN bit
	 * has already been cleared.
	 */
	hlreg0 = IXGBE_READ_REG(hw, IXGBE_HLREG0);
	IXGBE_WRITE_REG(hw, IXGBE_HLREG0, hlreg0 | IXGBE_HLREG0_LPBK);

	/* initiate cleaning flow for buffers in the PCIe transaction layer */
	gcr_ext = IXGBE_READ_REG(hw, IXGBE_GCR_EXT);
	IXGBE_WRITE_REG(hw, IXGBE_GCR_EXT,
			gcr_ext | IXGBE_GCR_EXT_BUFFERS_CLEAR);

	/* Flush all writes and allow 20usec for all transactions to clear */
	IXGBE_WRITE_FLUSH(hw);
	udelay(20);

	/* restore previous register values */
	IXGBE_WRITE_REG(hw, IXGBE_GCR_EXT, gcr_ext);
	IXGBE_WRITE_REG(hw, IXGBE_HLREG0, hlreg0);
>>>>>>> acd92ae5
}<|MERGE_RESOLUTION|>--- conflicted
+++ resolved
@@ -3395,26 +3395,15 @@
  *  @hw: pointer to the HW structure
  *  @buffer: contains the command to write and where the return status will
  *           be placed
-<<<<<<< HEAD
- *  @lenght: lenght of buffer, must be multiple of 4 bytes
-=======
  *  @length: length of buffer, must be multiple of 4 bytes
->>>>>>> acd92ae5
  *
  *  Communicates with the manageability block.  On success return 0
  *  else return IXGBE_ERR_HOST_INTERFACE_COMMAND.
  **/
-<<<<<<< HEAD
-static s32 ixgbe_host_interface_command(struct ixgbe_hw *hw, u8 *buffer,
-					u32 length)
-{
-	u32 hicr, i;
-=======
 static s32 ixgbe_host_interface_command(struct ixgbe_hw *hw, u32 *buffer,
 					u32 length)
 {
 	u32 hicr, i, bi;
->>>>>>> acd92ae5
 	u32 hdr_size = sizeof(struct ixgbe_hic_hdr);
 	u8 buf_len, dword_len;
 
@@ -3444,11 +3433,7 @@
 	 */
 	for (i = 0; i < dword_len; i++)
 		IXGBE_WRITE_REG_ARRAY(hw, IXGBE_FLEX_MNG,
-<<<<<<< HEAD
-				      i, *((u32 *)buffer + i));
-=======
 				      i, cpu_to_le32(buffer[i]));
->>>>>>> acd92ae5
 
 	/* Setting this bit tells the ARC that a new command is pending. */
 	IXGBE_WRITE_REG(hw, IXGBE_HICR, hicr | IXGBE_HICR_C);
@@ -3472,16 +3457,10 @@
 	dword_len = hdr_size >> 2;
 
 	/* first pull in the header so we know the buffer length */
-<<<<<<< HEAD
-	for (i = 0; i < dword_len; i++)
-		*((u32 *)buffer + i) =
-			IXGBE_READ_REG_ARRAY(hw, IXGBE_FLEX_MNG, i);
-=======
 	for (bi = 0; bi < dword_len; bi++) {
 		buffer[bi] = IXGBE_READ_REG_ARRAY(hw, IXGBE_FLEX_MNG, bi);
 		le32_to_cpus(&buffer[bi]);
 	}
->>>>>>> acd92ae5
 
 	/* If there is any thing in data position pull it in */
 	buf_len = ((struct ixgbe_hic_hdr *)buffer)->buf_len;
@@ -3494,15 +3473,6 @@
 		goto out;
 	}
 
-<<<<<<< HEAD
-	/* Calculate length in DWORDs, add one for odd lengths */
-	dword_len = (buf_len + 1) >> 2;
-
-	/* Pull in the rest of the buffer (i is where we left off)*/
-	for (; i < buf_len; i++)
-		*((u32 *)buffer + i) =
-			IXGBE_READ_REG_ARRAY(hw, IXGBE_FLEX_MNG, i);
-=======
 	/* Calculate length in DWORDs, add 3 for odd lengths */
 	dword_len = (buf_len + 3) >> 2;
 
@@ -3511,7 +3481,6 @@
 		buffer[bi] = IXGBE_READ_REG_ARRAY(hw, IXGBE_FLEX_MNG, bi);
 		le32_to_cpus(&buffer[bi]);
 	}
->>>>>>> acd92ae5
 
 out:
 	return ret_val;
@@ -3557,11 +3526,7 @@
 	fw_cmd.pad2 = 0;
 
 	for (i = 0; i <= FW_CEM_MAX_RETRIES; i++) {
-<<<<<<< HEAD
-		ret_val = ixgbe_host_interface_command(hw, (u8 *)&fw_cmd,
-=======
 		ret_val = ixgbe_host_interface_command(hw, (u32 *)&fw_cmd,
->>>>>>> acd92ae5
 						       sizeof(fw_cmd));
 		if (ret_val != 0)
 			continue;
@@ -3578,8 +3543,6 @@
 	hw->mac.ops.release_swfw_sync(hw, IXGBE_GSSR_SW_MNG_SM);
 out:
 	return ret_val;
-<<<<<<< HEAD
-=======
 }
 
 /**
@@ -3621,5 +3584,4 @@
 	/* restore previous register values */
 	IXGBE_WRITE_REG(hw, IXGBE_GCR_EXT, gcr_ext);
 	IXGBE_WRITE_REG(hw, IXGBE_HLREG0, hlreg0);
->>>>>>> acd92ae5
 }