#include <linux/gfp.h>
#include <linux/initrd.h>
#include <linux/ioport.h>
#include <linux/swap.h>
#include <linux/memblock.h>
#include <linux/bootmem.h>	/* for max_low_pfn */
#include <linux/swapfile.h>
#include <linux/swapops.h>

#include <asm/set_memory.h>
#include <asm/e820/api.h>
#include <asm/init.h>
#include <asm/page.h>
#include <asm/page_types.h>
#include <asm/sections.h>
#include <asm/setup.h>
#include <asm/tlbflush.h>
#include <asm/tlb.h>
#include <asm/proto.h>
#include <asm/dma.h>		/* for MAX_DMA_PFN */
#include <asm/microcode.h>
#include <asm/kaslr.h>
#include <asm/hypervisor.h>
#include <asm/cpufeature.h>
#include <asm/pti.h>

/*
 * We need to define the tracepoints somewhere, and tlb.c
 * is only compied when SMP=y.
 */
#define CREATE_TRACE_POINTS
#include <trace/events/tlb.h>

#include "mm_internal.h"

/*
 * Tables translating between page_cache_type_t and pte encoding.
 *
 * The default values are defined statically as minimal supported mode;
 * WC and WT fall back to UC-.  pat_init() updates these values to support
 * more cache modes, WC and WT, when it is safe to do so.  See pat_init()
 * for the details.  Note, __early_ioremap() used during early boot-time
 * takes pgprot_t (pte encoding) and does not use these tables.
 *
 *   Index into __cachemode2pte_tbl[] is the cachemode.
 *
 *   Index into __pte2cachemode_tbl[] are the caching attribute bits of the pte
 *   (_PAGE_PWT, _PAGE_PCD, _PAGE_PAT) at index bit positions 0, 1, 2.
 */
uint16_t __cachemode2pte_tbl[_PAGE_CACHE_MODE_NUM] = {
	[_PAGE_CACHE_MODE_WB      ]	= 0         | 0        ,
	[_PAGE_CACHE_MODE_WC      ]	= 0         | _PAGE_PCD,
	[_PAGE_CACHE_MODE_UC_MINUS]	= 0         | _PAGE_PCD,
	[_PAGE_CACHE_MODE_UC      ]	= _PAGE_PWT | _PAGE_PCD,
	[_PAGE_CACHE_MODE_WT      ]	= 0         | _PAGE_PCD,
	[_PAGE_CACHE_MODE_WP      ]	= 0         | _PAGE_PCD,
};
EXPORT_SYMBOL(__cachemode2pte_tbl);

uint8_t __pte2cachemode_tbl[8] = {
	[__pte2cm_idx( 0        | 0         | 0        )] = _PAGE_CACHE_MODE_WB,
	[__pte2cm_idx(_PAGE_PWT | 0         | 0        )] = _PAGE_CACHE_MODE_UC_MINUS,
	[__pte2cm_idx( 0        | _PAGE_PCD | 0        )] = _PAGE_CACHE_MODE_UC_MINUS,
	[__pte2cm_idx(_PAGE_PWT | _PAGE_PCD | 0        )] = _PAGE_CACHE_MODE_UC,
	[__pte2cm_idx( 0        | 0         | _PAGE_PAT)] = _PAGE_CACHE_MODE_WB,
	[__pte2cm_idx(_PAGE_PWT | 0         | _PAGE_PAT)] = _PAGE_CACHE_MODE_UC_MINUS,
	[__pte2cm_idx(0         | _PAGE_PCD | _PAGE_PAT)] = _PAGE_CACHE_MODE_UC_MINUS,
	[__pte2cm_idx(_PAGE_PWT | _PAGE_PCD | _PAGE_PAT)] = _PAGE_CACHE_MODE_UC,
};
EXPORT_SYMBOL(__pte2cachemode_tbl);

static unsigned long __initdata pgt_buf_start;
static unsigned long __initdata pgt_buf_end;
static unsigned long __initdata pgt_buf_top;

static unsigned long min_pfn_mapped;

static bool __initdata can_use_brk_pgt = true;

/*
 * Pages returned are already directly mapped.
 *
 * Changing that is likely to break Xen, see commit:
 *
 *    279b706 x86,xen: introduce x86_init.mapping.pagetable_reserve
 *
 * for detailed information.
 */
__ref void *alloc_low_pages(unsigned int num)
{
	unsigned long pfn;
	int i;

	if (after_bootmem) {
		unsigned int order;

		order = get_order((unsigned long)num << PAGE_SHIFT);
		return (void *)__get_free_pages(GFP_ATOMIC | __GFP_ZERO, order);
	}

	if ((pgt_buf_end + num) > pgt_buf_top || !can_use_brk_pgt) {
		unsigned long ret;
		if (min_pfn_mapped >= max_pfn_mapped)
			panic("alloc_low_pages: ran out of memory");
		ret = memblock_find_in_range(min_pfn_mapped << PAGE_SHIFT,
					max_pfn_mapped << PAGE_SHIFT,
					PAGE_SIZE * num , PAGE_SIZE);
		if (!ret)
			panic("alloc_low_pages: can not alloc memory");
		memblock_reserve(ret, PAGE_SIZE * num);
		pfn = ret >> PAGE_SHIFT;
	} else {
		pfn = pgt_buf_end;
		pgt_buf_end += num;
		printk(KERN_DEBUG "BRK [%#010lx, %#010lx] PGTABLE\n",
			pfn << PAGE_SHIFT, (pgt_buf_end << PAGE_SHIFT) - 1);
	}

	for (i = 0; i < num; i++) {
		void *adr;

		adr = __va((pfn + i) << PAGE_SHIFT);
		clear_page(adr);
	}

	return __va(pfn << PAGE_SHIFT);
}

/*
 * By default need 3 4k for initial PMD_SIZE,  3 4k for 0-ISA_END_ADDRESS.
 * With KASLR memory randomization, depending on the machine e820 memory
 * and the PUD alignment. We may need twice more pages when KASLR memory
 * randomization is enabled.
 */
#ifndef CONFIG_RANDOMIZE_MEMORY
#define INIT_PGD_PAGE_COUNT      6
#else
#define INIT_PGD_PAGE_COUNT      12
#endif
#define INIT_PGT_BUF_SIZE	(INIT_PGD_PAGE_COUNT * PAGE_SIZE)
RESERVE_BRK(early_pgt_alloc, INIT_PGT_BUF_SIZE);
void  __init early_alloc_pgt_buf(void)
{
	unsigned long tables = INIT_PGT_BUF_SIZE;
	phys_addr_t base;

	base = __pa(extend_brk(tables, PAGE_SIZE));

	pgt_buf_start = base >> PAGE_SHIFT;
	pgt_buf_end = pgt_buf_start;
	pgt_buf_top = pgt_buf_start + (tables >> PAGE_SHIFT);
}

int after_bootmem;

early_param_on_off("gbpages", "nogbpages", direct_gbpages, CONFIG_X86_DIRECT_GBPAGES);

struct map_range {
	unsigned long start;
	unsigned long end;
	unsigned page_size_mask;
};

static int page_size_mask;

static void enable_global_pages(void)
{
	if (!static_cpu_has(X86_FEATURE_PTI))
		__supported_pte_mask |= _PAGE_GLOBAL;
}

static void __init probe_page_size_mask(void)
{
	/*
	 * For pagealloc debugging, identity mapping will use small pages.
	 * This will simplify cpa(), which otherwise needs to support splitting
	 * large pages into small in interrupt context, etc.
	 */
	if (boot_cpu_has(X86_FEATURE_PSE) && !debug_pagealloc_enabled())
		page_size_mask |= 1 << PG_LEVEL_2M;
	else
		direct_gbpages = 0;

	/* Enable PSE if available */
	if (boot_cpu_has(X86_FEATURE_PSE))
		cr4_set_bits_and_update_boot(X86_CR4_PSE);

	/* Enable PGE if available */
	__supported_pte_mask &= ~_PAGE_GLOBAL;
	if (boot_cpu_has(X86_FEATURE_PGE)) {
		cr4_set_bits_and_update_boot(X86_CR4_PGE);
		enable_global_pages();
	}

	/* Enable 1 GB linear kernel mappings if available: */
	if (direct_gbpages && boot_cpu_has(X86_FEATURE_GBPAGES)) {
		printk(KERN_INFO "Using GB pages for direct mapping\n");
		page_size_mask |= 1 << PG_LEVEL_1G;
	} else {
		direct_gbpages = 0;
	}
}

static void setup_pcid(void)
{
	if (!IS_ENABLED(CONFIG_X86_64))
		return;

	if (!boot_cpu_has(X86_FEATURE_PCID))
		return;

	if (boot_cpu_has(X86_FEATURE_PGE)) {
		/*
		 * This can't be cr4_set_bits_and_update_boot() -- the
		 * trampoline code can't handle CR4.PCIDE and it wouldn't
		 * do any good anyway.  Despite the name,
		 * cr4_set_bits_and_update_boot() doesn't actually cause
		 * the bits in question to remain set all the way through
		 * the secondary boot asm.
		 *
		 * Instead, we brute-force it and set CR4.PCIDE manually in
		 * start_secondary().
		 */
		cr4_set_bits(X86_CR4_PCIDE);

		/*
		 * INVPCID's single-context modes (2/3) only work if we set
		 * X86_CR4_PCIDE, *and* we INVPCID support.  It's unusable
		 * on systems that have X86_CR4_PCIDE clear, or that have
		 * no INVPCID support at all.
		 */
		if (boot_cpu_has(X86_FEATURE_INVPCID))
			setup_force_cpu_cap(X86_FEATURE_INVPCID_SINGLE);
	} else {
		/*
		 * flush_tlb_all(), as currently implemented, won't work if
		 * PCID is on but PGE is not.  Since that combination
		 * doesn't exist on real hardware, there's no reason to try
		 * to fully support it, but it's polite to avoid corrupting
		 * data if we're on an improperly configured VM.
		 */
		setup_clear_cpu_cap(X86_FEATURE_PCID);
	}
}

#ifdef CONFIG_X86_32
#define NR_RANGE_MR 3
#else /* CONFIG_X86_64 */
#define NR_RANGE_MR 5
#endif

static int __meminit save_mr(struct map_range *mr, int nr_range,
			     unsigned long start_pfn, unsigned long end_pfn,
			     unsigned long page_size_mask)
{
	if (start_pfn < end_pfn) {
		if (nr_range >= NR_RANGE_MR)
			panic("run out of range for init_memory_mapping\n");
		mr[nr_range].start = start_pfn<<PAGE_SHIFT;
		mr[nr_range].end   = end_pfn<<PAGE_SHIFT;
		mr[nr_range].page_size_mask = page_size_mask;
		nr_range++;
	}

	return nr_range;
}

/*
 * adjust the page_size_mask for small range to go with
 *	big page size instead small one if nearby are ram too.
 */
static void __ref adjust_range_page_size_mask(struct map_range *mr,
							 int nr_range)
{
	int i;

	for (i = 0; i < nr_range; i++) {
		if ((page_size_mask & (1<<PG_LEVEL_2M)) &&
		    !(mr[i].page_size_mask & (1<<PG_LEVEL_2M))) {
			unsigned long start = round_down(mr[i].start, PMD_SIZE);
			unsigned long end = round_up(mr[i].end, PMD_SIZE);

#ifdef CONFIG_X86_32
			if ((end >> PAGE_SHIFT) > max_low_pfn)
				continue;
#endif

			if (memblock_is_region_memory(start, end - start))
				mr[i].page_size_mask |= 1<<PG_LEVEL_2M;
		}
		if ((page_size_mask & (1<<PG_LEVEL_1G)) &&
		    !(mr[i].page_size_mask & (1<<PG_LEVEL_1G))) {
			unsigned long start = round_down(mr[i].start, PUD_SIZE);
			unsigned long end = round_up(mr[i].end, PUD_SIZE);

			if (memblock_is_region_memory(start, end - start))
				mr[i].page_size_mask |= 1<<PG_LEVEL_1G;
		}
	}
}

static const char *page_size_string(struct map_range *mr)
{
	static const char str_1g[] = "1G";
	static const char str_2m[] = "2M";
	static const char str_4m[] = "4M";
	static const char str_4k[] = "4k";

	if (mr->page_size_mask & (1<<PG_LEVEL_1G))
		return str_1g;
	/*
	 * 32-bit without PAE has a 4M large page size.
	 * PG_LEVEL_2M is misnamed, but we can at least
	 * print out the right size in the string.
	 */
	if (IS_ENABLED(CONFIG_X86_32) &&
	    !IS_ENABLED(CONFIG_X86_PAE) &&
	    mr->page_size_mask & (1<<PG_LEVEL_2M))
		return str_4m;

	if (mr->page_size_mask & (1<<PG_LEVEL_2M))
		return str_2m;

	return str_4k;
}

static int __meminit split_mem_range(struct map_range *mr, int nr_range,
				     unsigned long start,
				     unsigned long end)
{
	unsigned long start_pfn, end_pfn, limit_pfn;
	unsigned long pfn;
	int i;

	limit_pfn = PFN_DOWN(end);

	/* head if not big page alignment ? */
	pfn = start_pfn = PFN_DOWN(start);
#ifdef CONFIG_X86_32
	/*
	 * Don't use a large page for the first 2/4MB of memory
	 * because there are often fixed size MTRRs in there
	 * and overlapping MTRRs into large pages can cause
	 * slowdowns.
	 */
	if (pfn == 0)
		end_pfn = PFN_DOWN(PMD_SIZE);
	else
		end_pfn = round_up(pfn, PFN_DOWN(PMD_SIZE));
#else /* CONFIG_X86_64 */
	end_pfn = round_up(pfn, PFN_DOWN(PMD_SIZE));
#endif
	if (end_pfn > limit_pfn)
		end_pfn = limit_pfn;
	if (start_pfn < end_pfn) {
		nr_range = save_mr(mr, nr_range, start_pfn, end_pfn, 0);
		pfn = end_pfn;
	}

	/* big page (2M) range */
	start_pfn = round_up(pfn, PFN_DOWN(PMD_SIZE));
#ifdef CONFIG_X86_32
	end_pfn = round_down(limit_pfn, PFN_DOWN(PMD_SIZE));
#else /* CONFIG_X86_64 */
	end_pfn = round_up(pfn, PFN_DOWN(PUD_SIZE));
	if (end_pfn > round_down(limit_pfn, PFN_DOWN(PMD_SIZE)))
		end_pfn = round_down(limit_pfn, PFN_DOWN(PMD_SIZE));
#endif

	if (start_pfn < end_pfn) {
		nr_range = save_mr(mr, nr_range, start_pfn, end_pfn,
				page_size_mask & (1<<PG_LEVEL_2M));
		pfn = end_pfn;
	}

#ifdef CONFIG_X86_64
	/* big page (1G) range */
	start_pfn = round_up(pfn, PFN_DOWN(PUD_SIZE));
	end_pfn = round_down(limit_pfn, PFN_DOWN(PUD_SIZE));
	if (start_pfn < end_pfn) {
		nr_range = save_mr(mr, nr_range, start_pfn, end_pfn,
				page_size_mask &
				 ((1<<PG_LEVEL_2M)|(1<<PG_LEVEL_1G)));
		pfn = end_pfn;
	}

	/* tail is not big page (1G) alignment */
	start_pfn = round_up(pfn, PFN_DOWN(PMD_SIZE));
	end_pfn = round_down(limit_pfn, PFN_DOWN(PMD_SIZE));
	if (start_pfn < end_pfn) {
		nr_range = save_mr(mr, nr_range, start_pfn, end_pfn,
				page_size_mask & (1<<PG_LEVEL_2M));
		pfn = end_pfn;
	}
#endif

	/* tail is not big page (2M) alignment */
	start_pfn = pfn;
	end_pfn = limit_pfn;
	nr_range = save_mr(mr, nr_range, start_pfn, end_pfn, 0);

	if (!after_bootmem)
		adjust_range_page_size_mask(mr, nr_range);

	/* try to merge same page size and continuous */
	for (i = 0; nr_range > 1 && i < nr_range - 1; i++) {
		unsigned long old_start;
		if (mr[i].end != mr[i+1].start ||
		    mr[i].page_size_mask != mr[i+1].page_size_mask)
			continue;
		/* move it */
		old_start = mr[i].start;
		memmove(&mr[i], &mr[i+1],
			(nr_range - 1 - i) * sizeof(struct map_range));
		mr[i--].start = old_start;
		nr_range--;
	}

	for (i = 0; i < nr_range; i++)
		pr_debug(" [mem %#010lx-%#010lx] page %s\n",
				mr[i].start, mr[i].end - 1,
				page_size_string(&mr[i]));

	return nr_range;
}

struct range pfn_mapped[E820_MAX_ENTRIES];
int nr_pfn_mapped;

static void add_pfn_range_mapped(unsigned long start_pfn, unsigned long end_pfn)
{
	nr_pfn_mapped = add_range_with_merge(pfn_mapped, E820_MAX_ENTRIES,
					     nr_pfn_mapped, start_pfn, end_pfn);
	nr_pfn_mapped = clean_sort_range(pfn_mapped, E820_MAX_ENTRIES);

	max_pfn_mapped = max(max_pfn_mapped, end_pfn);

	if (start_pfn < (1UL<<(32-PAGE_SHIFT)))
		max_low_pfn_mapped = max(max_low_pfn_mapped,
					 min(end_pfn, 1UL<<(32-PAGE_SHIFT)));
}

bool pfn_range_is_mapped(unsigned long start_pfn, unsigned long end_pfn)
{
	int i;

	for (i = 0; i < nr_pfn_mapped; i++)
		if ((start_pfn >= pfn_mapped[i].start) &&
		    (end_pfn <= pfn_mapped[i].end))
			return true;

	return false;
}

/*
 * Setup the direct mapping of the physical memory at PAGE_OFFSET.
 * This runs before bootmem is initialized and gets pages directly from
 * the physical memory. To access them they are temporarily mapped.
 */
unsigned long __ref init_memory_mapping(unsigned long start,
					       unsigned long end)
{
	struct map_range mr[NR_RANGE_MR];
	unsigned long ret = 0;
	int nr_range, i;

	pr_debug("init_memory_mapping: [mem %#010lx-%#010lx]\n",
	       start, end - 1);

	memset(mr, 0, sizeof(mr));
	nr_range = split_mem_range(mr, 0, start, end);

	for (i = 0; i < nr_range; i++)
		ret = kernel_physical_mapping_init(mr[i].start, mr[i].end,
						   mr[i].page_size_mask);

	add_pfn_range_mapped(start >> PAGE_SHIFT, ret >> PAGE_SHIFT);

	return ret >> PAGE_SHIFT;
}

/*
 * We need to iterate through the E820 memory map and create direct mappings
 * for only E820_TYPE_RAM and E820_KERN_RESERVED regions. We cannot simply
 * create direct mappings for all pfns from [0 to max_low_pfn) and
 * [4GB to max_pfn) because of possible memory holes in high addresses
 * that cannot be marked as UC by fixed/variable range MTRRs.
 * Depending on the alignment of E820 ranges, this may possibly result
 * in using smaller size (i.e. 4K instead of 2M or 1G) page tables.
 *
 * init_mem_mapping() calls init_range_memory_mapping() with big range.
 * That range would have hole in the middle or ends, and only ram parts
 * will be mapped in init_range_memory_mapping().
 */
static unsigned long __init init_range_memory_mapping(
					   unsigned long r_start,
					   unsigned long r_end)
{
	unsigned long start_pfn, end_pfn;
	unsigned long mapped_ram_size = 0;
	int i;

	for_each_mem_pfn_range(i, MAX_NUMNODES, &start_pfn, &end_pfn, NULL) {
		u64 start = clamp_val(PFN_PHYS(start_pfn), r_start, r_end);
		u64 end = clamp_val(PFN_PHYS(end_pfn), r_start, r_end);
		if (start >= end)
			continue;

		/*
		 * if it is overlapping with brk pgt, we need to
		 * alloc pgt buf from memblock instead.
		 */
		can_use_brk_pgt = max(start, (u64)pgt_buf_end<<PAGE_SHIFT) >=
				    min(end, (u64)pgt_buf_top<<PAGE_SHIFT);
		init_memory_mapping(start, end);
		mapped_ram_size += end - start;
		can_use_brk_pgt = true;
	}

	return mapped_ram_size;
}

static unsigned long __init get_new_step_size(unsigned long step_size)
{
	/*
	 * Initial mapped size is PMD_SIZE (2M).
	 * We can not set step_size to be PUD_SIZE (1G) yet.
	 * In worse case, when we cross the 1G boundary, and
	 * PG_LEVEL_2M is not set, we will need 1+1+512 pages (2M + 8k)
	 * to map 1G range with PTE. Hence we use one less than the
	 * difference of page table level shifts.
	 *
	 * Don't need to worry about overflow in the top-down case, on 32bit,
	 * when step_size is 0, round_down() returns 0 for start, and that
	 * turns it into 0x100000000ULL.
	 * In the bottom-up case, round_up(x, 0) returns 0 though too, which
	 * needs to be taken into consideration by the code below.
	 */
	return step_size << (PMD_SHIFT - PAGE_SHIFT - 1);
}

/**
 * memory_map_top_down - Map [map_start, map_end) top down
 * @map_start: start address of the target memory range
 * @map_end: end address of the target memory range
 *
 * This function will setup direct mapping for memory range
 * [map_start, map_end) in top-down. That said, the page tables
 * will be allocated at the end of the memory, and we map the
 * memory in top-down.
 */
static void __init memory_map_top_down(unsigned long map_start,
				       unsigned long map_end)
{
	unsigned long real_end, start, last_start;
	unsigned long step_size;
	unsigned long addr;
	unsigned long mapped_ram_size = 0;

	/* xen has big range in reserved near end of ram, skip it at first.*/
	addr = memblock_find_in_range(map_start, map_end, PMD_SIZE, PMD_SIZE);
	real_end = addr + PMD_SIZE;

	/* step_size need to be small so pgt_buf from BRK could cover it */
	step_size = PMD_SIZE;
	max_pfn_mapped = 0; /* will get exact value next */
	min_pfn_mapped = real_end >> PAGE_SHIFT;
	last_start = start = real_end;

	/*
	 * We start from the top (end of memory) and go to the bottom.
	 * The memblock_find_in_range() gets us a block of RAM from the
	 * end of RAM in [min_pfn_mapped, max_pfn_mapped) used as new pages
	 * for page table.
	 */
	while (last_start > map_start) {
		if (last_start > step_size) {
			start = round_down(last_start - 1, step_size);
			if (start < map_start)
				start = map_start;
		} else
			start = map_start;
		mapped_ram_size += init_range_memory_mapping(start,
							last_start);
		last_start = start;
		min_pfn_mapped = last_start >> PAGE_SHIFT;
		if (mapped_ram_size >= step_size)
			step_size = get_new_step_size(step_size);
	}

	if (real_end < map_end)
		init_range_memory_mapping(real_end, map_end);
}

/**
 * memory_map_bottom_up - Map [map_start, map_end) bottom up
 * @map_start: start address of the target memory range
 * @map_end: end address of the target memory range
 *
 * This function will setup direct mapping for memory range
 * [map_start, map_end) in bottom-up. Since we have limited the
 * bottom-up allocation above the kernel, the page tables will
 * be allocated just above the kernel and we map the memory
 * in [map_start, map_end) in bottom-up.
 */
static void __init memory_map_bottom_up(unsigned long map_start,
					unsigned long map_end)
{
	unsigned long next, start;
	unsigned long mapped_ram_size = 0;
	/* step_size need to be small so pgt_buf from BRK could cover it */
	unsigned long step_size = PMD_SIZE;

	start = map_start;
	min_pfn_mapped = start >> PAGE_SHIFT;

	/*
	 * We start from the bottom (@map_start) and go to the top (@map_end).
	 * The memblock_find_in_range() gets us a block of RAM from the
	 * end of RAM in [min_pfn_mapped, max_pfn_mapped) used as new pages
	 * for page table.
	 */
	while (start < map_end) {
		if (step_size && map_end - start > step_size) {
			next = round_up(start + 1, step_size);
			if (next > map_end)
				next = map_end;
		} else {
			next = map_end;
		}

		mapped_ram_size += init_range_memory_mapping(start, next);
		start = next;

		if (mapped_ram_size >= step_size)
			step_size = get_new_step_size(step_size);
	}
}

void __init init_mem_mapping(void)
{
	unsigned long end;

	pti_check_boottime_disable();
	probe_page_size_mask();
	setup_pcid();

#ifdef CONFIG_X86_64
	end = max_pfn << PAGE_SHIFT;
#else
	end = max_low_pfn << PAGE_SHIFT;
#endif

	/* the ISA range is always mapped regardless of memory holes */
	init_memory_mapping(0, ISA_END_ADDRESS);

	/* Init the trampoline, possibly with KASLR memory offset */
	init_trampoline();

	/*
	 * If the allocation is in bottom-up direction, we setup direct mapping
	 * in bottom-up, otherwise we setup direct mapping in top-down.
	 */
	if (memblock_bottom_up()) {
		unsigned long kernel_end = __pa_symbol(_end);

		/*
		 * we need two separate calls here. This is because we want to
		 * allocate page tables above the kernel. So we first map
		 * [kernel_end, end) to make memory above the kernel be mapped
		 * as soon as possible. And then use page tables allocated above
		 * the kernel to map [ISA_END_ADDRESS, kernel_end).
		 */
		memory_map_bottom_up(kernel_end, end);
		memory_map_bottom_up(ISA_END_ADDRESS, kernel_end);
	} else {
		memory_map_top_down(ISA_END_ADDRESS, end);
	}

#ifdef CONFIG_X86_64
	if (max_pfn > max_low_pfn) {
		/* can we preseve max_low_pfn ?*/
		max_low_pfn = max_pfn;
	}
#else
	early_ioremap_page_table_range_init();
#endif

	load_cr3(swapper_pg_dir);
	__flush_tlb_all();

	x86_init.hyper.init_mem_mapping();

	early_memtest(0, max_pfn_mapped << PAGE_SHIFT);
}

/*
 * devmem_is_allowed() checks to see if /dev/mem access to a certain address
 * is valid. The argument is a physical page number.
 *
 * On x86, access has to be given to the first megabyte of RAM because that
 * area traditionally contains BIOS code and data regions used by X, dosemu,
 * and similar apps. Since they map the entire memory range, the whole range
 * must be allowed (for mapping), but any areas that would otherwise be
 * disallowed are flagged as being "zero filled" instead of rejected.
 * Access has to be given to non-kernel-ram areas as well, these contain the
 * PCI mmio resources as well as potential bios/acpi data regions.
 */
int devmem_is_allowed(unsigned long pagenr)
{
	if (region_intersects(PFN_PHYS(pagenr), PAGE_SIZE,
				IORESOURCE_SYSTEM_RAM, IORES_DESC_NONE)
			!= REGION_DISJOINT) {
		/*
		 * For disallowed memory regions in the low 1MB range,
		 * request that the page be shown as all zeros.
		 */
		if (pagenr < 256)
			return 2;

		return 0;
	}

	/*
	 * This must follow RAM test, since System RAM is considered a
	 * restricted resource under CONFIG_STRICT_IOMEM.
	 */
	if (iomem_is_exclusive(pagenr << PAGE_SHIFT)) {
		/* Low 1MB bypasses iomem restrictions. */
		if (pagenr < 256)
			return 1;

		return 0;
	}

	return 1;
}

void free_init_pages(char *what, unsigned long begin, unsigned long end)
{
	unsigned long begin_aligned, end_aligned;

	/* Make sure boundaries are page aligned */
	begin_aligned = PAGE_ALIGN(begin);
	end_aligned   = end & PAGE_MASK;

	if (WARN_ON(begin_aligned != begin || end_aligned != end)) {
		begin = begin_aligned;
		end   = end_aligned;
	}

	if (begin >= end)
		return;

	/*
	 * If debugging page accesses then do not free this memory but
	 * mark them not present - any buggy init-section access will
	 * create a kernel page fault:
	 */
	if (debug_pagealloc_enabled()) {
		pr_info("debug: unmapping init [mem %#010lx-%#010lx]\n",
			begin, end - 1);
		set_memory_np(begin, (end - begin) >> PAGE_SHIFT);
	} else {
		/*
		 * We just marked the kernel text read only above, now that
		 * we are going to free part of that, we need to make that
		 * writeable and non-executable first.
		 */
		set_memory_nx(begin, (end - begin) >> PAGE_SHIFT);
		set_memory_rw(begin, (end - begin) >> PAGE_SHIFT);

		free_reserved_area((void *)begin, (void *)end,
				   POISON_FREE_INITMEM, what);
	}
}

void __ref free_initmem(void)
{
	e820__reallocate_tables();

	free_init_pages("unused kernel",
			(unsigned long)(&__init_begin),
			(unsigned long)(&__init_end));
}

#ifdef CONFIG_BLK_DEV_INITRD
void __init free_initrd_mem(unsigned long start, unsigned long end)
{
	/*
	 * end could be not aligned, and We can not align that,
	 * decompresser could be confused by aligned initrd_end
	 * We already reserve the end partial page before in
	 *   - i386_start_kernel()
	 *   - x86_64_start_kernel()
	 *   - relocate_initrd()
	 * So here We can do PAGE_ALIGN() safely to get partial page to be freed
	 */
	free_init_pages("initrd", start, PAGE_ALIGN(end));
}
#endif

/*
 * Calculate the precise size of the DMA zone (first 16 MB of RAM),
 * and pass it to the MM layer - to help it set zone watermarks more
 * accurately.
 *
 * Done on 64-bit systems only for the time being, although 32-bit systems
 * might benefit from this as well.
 */
void __init memblock_find_dma_reserve(void)
{
#ifdef CONFIG_X86_64
	u64 nr_pages = 0, nr_free_pages = 0;
	unsigned long start_pfn, end_pfn;
	phys_addr_t start_addr, end_addr;
	int i;
	u64 u;

	/*
	 * Iterate over all memory ranges (free and reserved ones alike),
	 * to calculate the total number of pages in the first 16 MB of RAM:
	 */
	nr_pages = 0;
	for_each_mem_pfn_range(i, MAX_NUMNODES, &start_pfn, &end_pfn, NULL) {
		start_pfn = min(start_pfn, MAX_DMA_PFN);
		end_pfn   = min(end_pfn,   MAX_DMA_PFN);

		nr_pages += end_pfn - start_pfn;
	}

	/*
	 * Iterate over free memory ranges to calculate the number of free
	 * pages in the DMA zone, while not counting potential partial
	 * pages at the beginning or the end of the range:
	 */
	nr_free_pages = 0;
	for_each_free_mem_range(u, NUMA_NO_NODE, MEMBLOCK_NONE, &start_addr, &end_addr, NULL) {
		start_pfn = min_t(unsigned long, PFN_UP(start_addr), MAX_DMA_PFN);
		end_pfn   = min_t(unsigned long, PFN_DOWN(end_addr), MAX_DMA_PFN);

		if (start_pfn < end_pfn)
			nr_free_pages += end_pfn - start_pfn;
	}

	set_dma_reserve(nr_pages - nr_free_pages);
#endif
}

void __init zone_sizes_init(void)
{
	unsigned long max_zone_pfns[MAX_NR_ZONES];

	memset(max_zone_pfns, 0, sizeof(max_zone_pfns));

#ifdef CONFIG_ZONE_DMA
	max_zone_pfns[ZONE_DMA]		= min(MAX_DMA_PFN, max_low_pfn);
#endif
#ifdef CONFIG_ZONE_DMA32
	max_zone_pfns[ZONE_DMA32]	= min(MAX_DMA32_PFN, max_low_pfn);
#endif
	max_zone_pfns[ZONE_NORMAL]	= max_low_pfn;
#ifdef CONFIG_HIGHMEM
	max_zone_pfns[ZONE_HIGHMEM]	= max_pfn;
#endif

	free_area_init_nodes(max_zone_pfns);
}

__visible DEFINE_PER_CPU_SHARED_ALIGNED(struct tlb_state, cpu_tlbstate) = {
	.loaded_mm = &init_mm,
	.next_asid = 1,
	.cr4 = ~0UL,	/* fail hard if we screw up cr4 shadow initialization */
};
EXPORT_PER_CPU_SYMBOL(cpu_tlbstate);

void update_cache_mode_entry(unsigned entry, enum page_cache_mode cache)
{
	/* entry 0 MUST be WB (hardwired to speed up translations) */
	BUG_ON(!entry && cache != _PAGE_CACHE_MODE_WB);

	__cachemode2pte_tbl[cache] = __cm_idx2pte(entry);
	__pte2cachemode_tbl[entry] = cache;
}

<<<<<<< HEAD
=======
#ifdef CONFIG_SWAP
>>>>>>> 9d5cd9f2
unsigned long max_swapfile_size(void)
{
	unsigned long pages;

	pages = generic_max_swapfile_size();

	if (boot_cpu_has_bug(X86_BUG_L1TF)) {
		/* Limit the swap file size to MAX_PA/2 for L1TF workaround */
		unsigned long l1tf_limit = l1tf_pfn_limit() + 1;
		/*
		 * We encode swap offsets also with 3 bits below those for pfn
		 * which makes the usable limit higher.
		 */
#if CONFIG_PGTABLE_LEVELS > 2
		l1tf_limit <<= PAGE_SHIFT - SWP_OFFSET_FIRST_BIT;
#endif
		pages = min_t(unsigned long, l1tf_limit, pages);
	}
	return pages;
<<<<<<< HEAD
}
=======
}
#endif
>>>>>>> 9d5cd9f2
<|MERGE_RESOLUTION|>--- conflicted
+++ resolved
@@ -883,10 +883,7 @@
 	__pte2cachemode_tbl[entry] = cache;
 }
 
-<<<<<<< HEAD
-=======
 #ifdef CONFIG_SWAP
->>>>>>> 9d5cd9f2
 unsigned long max_swapfile_size(void)
 {
 	unsigned long pages;
@@ -906,9 +903,5 @@
 		pages = min_t(unsigned long, l1tf_limit, pages);
 	}
 	return pages;
-<<<<<<< HEAD
-}
-=======
-}
-#endif
->>>>>>> 9d5cd9f2
+}
+#endif