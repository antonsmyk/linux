/*
 * Common Block IO controller cgroup interface
 *
 * Based on ideas and code from CFQ, CFS and BFQ:
 * Copyright (C) 2003 Jens Axboe <axboe@kernel.dk>
 *
 * Copyright (C) 2008 Fabio Checconi <fabio@gandalf.sssup.it>
 *		      Paolo Valente <paolo.valente@unimore.it>
 *
 * Copyright (C) 2009 Vivek Goyal <vgoyal@redhat.com>
 * 	              Nauman Rafique <nauman@google.com>
 *
 * For policy-specific per-blkcg data:
 * Copyright (C) 2015 Paolo Valente <paolo.valente@unimore.it>
 *                    Arianna Avanzini <avanzini.arianna@gmail.com>
 */
#include <linux/ioprio.h>
#include <linux/kdev_t.h>
#include <linux/module.h>
#include <linux/err.h>
#include <linux/blkdev.h>
#include <linux/backing-dev.h>
#include <linux/slab.h>
#include <linux/genhd.h>
#include <linux/delay.h>
#include <linux/atomic.h>
#include <linux/blk-cgroup.h>
#include "blk.h"

#define MAX_KEY_LEN 100

static DEFINE_MUTEX(blkcg_pol_mutex);

struct blkcg blkcg_root;
EXPORT_SYMBOL_GPL(blkcg_root);

struct cgroup_subsys_state * const blkcg_root_css = &blkcg_root.css;

static struct blkcg_policy *blkcg_policy[BLKCG_MAX_POLS];

static bool blkcg_policy_enabled(struct request_queue *q,
				 const struct blkcg_policy *pol)
{
	return pol && test_bit(pol->plid, q->blkcg_pols);
}

/**
 * blkg_free - free a blkg
 * @blkg: blkg to free
 *
 * Free @blkg which may be partially allocated.
 */
static void blkg_free(struct blkcg_gq *blkg)
{
	int i;

	if (!blkg)
		return;

	for (i = 0; i < BLKCG_MAX_POLS; i++)
		kfree(blkg->pd[i]);

	blk_exit_rl(&blkg->rl);
	kfree(blkg);
}

/**
 * blkg_alloc - allocate a blkg
 * @blkcg: block cgroup the new blkg is associated with
 * @q: request_queue the new blkg is associated with
 * @gfp_mask: allocation mask to use
 *
 * Allocate a new blkg assocating @blkcg and @q.
 */
static struct blkcg_gq *blkg_alloc(struct blkcg *blkcg, struct request_queue *q,
				   gfp_t gfp_mask)
{
	struct blkcg_gq *blkg;
	int i;

	/* alloc and init base part */
	blkg = kzalloc_node(sizeof(*blkg), gfp_mask, q->node);
	if (!blkg)
		return NULL;

	blkg->q = q;
	INIT_LIST_HEAD(&blkg->q_node);
	blkg->blkcg = blkcg;
	atomic_set(&blkg->refcnt, 1);

	/* root blkg uses @q->root_rl, init rl only for !root blkgs */
	if (blkcg != &blkcg_root) {
		if (blk_init_rl(&blkg->rl, q, gfp_mask))
			goto err_free;
		blkg->rl.blkg = blkg;
	}

	for (i = 0; i < BLKCG_MAX_POLS; i++) {
		struct blkcg_policy *pol = blkcg_policy[i];
		struct blkg_policy_data *pd;

		if (!blkcg_policy_enabled(q, pol))
			continue;

		/* alloc per-policy data and attach it to blkg */
		pd = kzalloc_node(pol->pd_size, gfp_mask, q->node);
		if (!pd)
			goto err_free;

		blkg->pd[i] = pd;
		pd->blkg = blkg;
		pd->plid = i;
	}

	return blkg;

err_free:
	blkg_free(blkg);
	return NULL;
}

/**
 * __blkg_lookup - internal version of blkg_lookup()
 * @blkcg: blkcg of interest
 * @q: request_queue of interest
 * @update_hint: whether to update lookup hint with the result or not
 *
 * This is internal version and shouldn't be used by policy
 * implementations.  Looks up blkgs for the @blkcg - @q pair regardless of
 * @q's bypass state.  If @update_hint is %true, the caller should be
 * holding @q->queue_lock and lookup hint is updated on success.
 */
struct blkcg_gq *__blkg_lookup(struct blkcg *blkcg, struct request_queue *q,
			       bool update_hint)
{
	struct blkcg_gq *blkg;

	blkg = rcu_dereference(blkcg->blkg_hint);
	if (blkg && blkg->q == q)
		return blkg;

	/*
	 * Hint didn't match.  Look up from the radix tree.  Note that the
	 * hint can only be updated under queue_lock as otherwise @blkg
	 * could have already been removed from blkg_tree.  The caller is
	 * responsible for grabbing queue_lock if @update_hint.
	 */
	blkg = radix_tree_lookup(&blkcg->blkg_tree, q->id);
	if (blkg && blkg->q == q) {
		if (update_hint) {
			lockdep_assert_held(q->queue_lock);
			rcu_assign_pointer(blkcg->blkg_hint, blkg);
		}
		return blkg;
	}

	return NULL;
}

/**
 * blkg_lookup - lookup blkg for the specified blkcg - q pair
 * @blkcg: blkcg of interest
 * @q: request_queue of interest
 *
 * Lookup blkg for the @blkcg - @q pair.  This function should be called
 * under RCU read lock and is guaranteed to return %NULL if @q is bypassing
 * - see blk_queue_bypass_start() for details.
 */
struct blkcg_gq *blkg_lookup(struct blkcg *blkcg, struct request_queue *q)
{
	WARN_ON_ONCE(!rcu_read_lock_held());

	if (unlikely(blk_queue_bypass(q)))
		return NULL;
	return __blkg_lookup(blkcg, q, false);
}
EXPORT_SYMBOL_GPL(blkg_lookup);

/*
 * If @new_blkg is %NULL, this function tries to allocate a new one as
 * necessary using %GFP_ATOMIC.  @new_blkg is always consumed on return.
 */
static struct blkcg_gq *blkg_create(struct blkcg *blkcg,
				    struct request_queue *q,
				    struct blkcg_gq *new_blkg)
{
	struct blkcg_gq *blkg;
	struct bdi_writeback_congested *wb_congested;
	int i, ret;

	WARN_ON_ONCE(!rcu_read_lock_held());
	lockdep_assert_held(q->queue_lock);

	/* blkg holds a reference to blkcg */
	if (!css_tryget_online(&blkcg->css)) {
		ret = -EINVAL;
		goto err_free_blkg;
	}

	wb_congested = wb_congested_get_create(&q->backing_dev_info,
					       blkcg->css.id, GFP_ATOMIC);
	if (!wb_congested) {
		ret = -ENOMEM;
		goto err_put_css;
	}

	/* allocate */
	if (!new_blkg) {
		new_blkg = blkg_alloc(blkcg, q, GFP_ATOMIC);
		if (unlikely(!new_blkg)) {
			ret = -ENOMEM;
			goto err_put_congested;
		}
	}
	blkg = new_blkg;
	blkg->wb_congested = wb_congested;

	/* link parent */
	if (blkcg_parent(blkcg)) {
		blkg->parent = __blkg_lookup(blkcg_parent(blkcg), q, false);
		if (WARN_ON_ONCE(!blkg->parent)) {
			ret = -EINVAL;
			goto err_put_congested;
		}
		blkg_get(blkg->parent);
	}

	/* invoke per-policy init */
	for (i = 0; i < BLKCG_MAX_POLS; i++) {
		struct blkcg_policy *pol = blkcg_policy[i];

		if (blkg->pd[i] && pol->pd_init_fn)
			pol->pd_init_fn(blkg);
	}

	/* insert */
	spin_lock(&blkcg->lock);
	ret = radix_tree_insert(&blkcg->blkg_tree, q->id, blkg);
	if (likely(!ret)) {
		hlist_add_head_rcu(&blkg->blkcg_node, &blkcg->blkg_list);
		list_add(&blkg->q_node, &q->blkg_list);

		for (i = 0; i < BLKCG_MAX_POLS; i++) {
			struct blkcg_policy *pol = blkcg_policy[i];

			if (blkg->pd[i] && pol->pd_online_fn)
				pol->pd_online_fn(blkg);
		}
	}
	blkg->online = true;
	spin_unlock(&blkcg->lock);

	if (!ret)
		return blkg;

	/* @blkg failed fully initialized, use the usual release path */
	blkg_put(blkg);
	return ERR_PTR(ret);

err_put_congested:
	wb_congested_put(wb_congested);
err_put_css:
	css_put(&blkcg->css);
err_free_blkg:
	blkg_free(new_blkg);
	return ERR_PTR(ret);
}

/**
 * blkg_lookup_create - lookup blkg, try to create one if not there
 * @blkcg: blkcg of interest
 * @q: request_queue of interest
 *
 * Lookup blkg for the @blkcg - @q pair.  If it doesn't exist, try to
 * create one.  blkg creation is performed recursively from blkcg_root such
 * that all non-root blkg's have access to the parent blkg.  This function
 * should be called under RCU read lock and @q->queue_lock.
 *
 * Returns pointer to the looked up or created blkg on success, ERR_PTR()
 * value on error.  If @q is dead, returns ERR_PTR(-EINVAL).  If @q is not
 * dead and bypassing, returns ERR_PTR(-EBUSY).
 */
struct blkcg_gq *blkg_lookup_create(struct blkcg *blkcg,
				    struct request_queue *q)
{
	struct blkcg_gq *blkg;

	WARN_ON_ONCE(!rcu_read_lock_held());
	lockdep_assert_held(q->queue_lock);

	/*
	 * This could be the first entry point of blkcg implementation and
	 * we shouldn't allow anything to go through for a bypassing queue.
	 */
	if (unlikely(blk_queue_bypass(q)))
		return ERR_PTR(blk_queue_dying(q) ? -EINVAL : -EBUSY);

	blkg = __blkg_lookup(blkcg, q, true);
	if (blkg)
		return blkg;

	/*
	 * Create blkgs walking down from blkcg_root to @blkcg, so that all
	 * non-root blkgs have access to their parents.
	 */
	while (true) {
		struct blkcg *pos = blkcg;
		struct blkcg *parent = blkcg_parent(blkcg);

		while (parent && !__blkg_lookup(parent, q, false)) {
			pos = parent;
			parent = blkcg_parent(parent);
		}

		blkg = blkg_create(pos, q, NULL);
		if (pos == blkcg || IS_ERR(blkg))
			return blkg;
	}
}
EXPORT_SYMBOL_GPL(blkg_lookup_create);

static void blkg_destroy(struct blkcg_gq *blkg)
{
	struct blkcg *blkcg = blkg->blkcg;
	int i;

	lockdep_assert_held(blkg->q->queue_lock);
	lockdep_assert_held(&blkcg->lock);

	/* Something wrong if we are trying to remove same group twice */
	WARN_ON_ONCE(list_empty(&blkg->q_node));
	WARN_ON_ONCE(hlist_unhashed(&blkg->blkcg_node));

	for (i = 0; i < BLKCG_MAX_POLS; i++) {
		struct blkcg_policy *pol = blkcg_policy[i];

		if (blkg->pd[i] && pol->pd_offline_fn)
			pol->pd_offline_fn(blkg);
	}
	blkg->online = false;

	radix_tree_delete(&blkcg->blkg_tree, blkg->q->id);
	list_del_init(&blkg->q_node);
	hlist_del_init_rcu(&blkg->blkcg_node);

	/*
	 * Both setting lookup hint to and clearing it from @blkg are done
	 * under queue_lock.  If it's not pointing to @blkg now, it never
	 * will.  Hint assignment itself can race safely.
	 */
	if (rcu_access_pointer(blkcg->blkg_hint) == blkg)
		rcu_assign_pointer(blkcg->blkg_hint, NULL);

	/*
	 * Put the reference taken at the time of creation so that when all
	 * queues are gone, group can be destroyed.
	 */
	blkg_put(blkg);
}

/**
 * blkg_destroy_all - destroy all blkgs associated with a request_queue
 * @q: request_queue of interest
 *
 * Destroy all blkgs associated with @q.
 */
static void blkg_destroy_all(struct request_queue *q)
{
	struct blkcg_gq *blkg, *n;

	lockdep_assert_held(q->queue_lock);

	list_for_each_entry_safe(blkg, n, &q->blkg_list, q_node) {
		struct blkcg *blkcg = blkg->blkcg;

		spin_lock(&blkcg->lock);
		blkg_destroy(blkg);
		spin_unlock(&blkcg->lock);
	}
}

/*
 * A group is RCU protected, but having an rcu lock does not mean that one
 * can access all the fields of blkg and assume these are valid.  For
 * example, don't try to follow throtl_data and request queue links.
 *
 * Having a reference to blkg under an rcu allows accesses to only values
 * local to groups like group stats and group rate limits.
 */
void __blkg_release_rcu(struct rcu_head *rcu_head)
{
	struct blkcg_gq *blkg = container_of(rcu_head, struct blkcg_gq, rcu_head);
	int i;

	/* tell policies that this one is being freed */
	for (i = 0; i < BLKCG_MAX_POLS; i++) {
		struct blkcg_policy *pol = blkcg_policy[i];

		if (blkg->pd[i] && pol->pd_exit_fn)
			pol->pd_exit_fn(blkg);
	}

	/* release the blkcg and parent blkg refs this blkg has been holding */
	css_put(&blkg->blkcg->css);
	if (blkg->parent)
		blkg_put(blkg->parent);

	wb_congested_put(blkg->wb_congested);

	blkg_free(blkg);
}
EXPORT_SYMBOL_GPL(__blkg_release_rcu);

/*
 * The next function used by blk_queue_for_each_rl().  It's a bit tricky
 * because the root blkg uses @q->root_rl instead of its own rl.
 */
struct request_list *__blk_queue_next_rl(struct request_list *rl,
					 struct request_queue *q)
{
	struct list_head *ent;
	struct blkcg_gq *blkg;

	/*
	 * Determine the current blkg list_head.  The first entry is
	 * root_rl which is off @q->blkg_list and mapped to the head.
	 */
	if (rl == &q->root_rl) {
		ent = &q->blkg_list;
		/* There are no more block groups, hence no request lists */
		if (list_empty(ent))
			return NULL;
	} else {
		blkg = container_of(rl, struct blkcg_gq, rl);
		ent = &blkg->q_node;
	}

	/* walk to the next list_head, skip root blkcg */
	ent = ent->next;
	if (ent == &q->root_blkg->q_node)
		ent = ent->next;
	if (ent == &q->blkg_list)
		return NULL;

	blkg = container_of(ent, struct blkcg_gq, q_node);
	return &blkg->rl;
}

static int blkcg_reset_stats(struct cgroup_subsys_state *css,
			     struct cftype *cftype, u64 val)
{
	struct blkcg *blkcg = css_to_blkcg(css);
	struct blkcg_gq *blkg;
	int i;

	/*
	 * XXX: We invoke cgroup_add/rm_cftypes() under blkcg_pol_mutex
	 * which ends up putting cgroup's internal cgroup_tree_mutex under
	 * it; however, cgroup_tree_mutex is nested above cgroup file
	 * active protection and grabbing blkcg_pol_mutex from a cgroup
	 * file operation creates a possible circular dependency.  cgroup
	 * internal locking is planned to go through further simplification
	 * and this issue should go away soon.  For now, let's trylock
	 * blkcg_pol_mutex and restart the write on failure.
	 *
	 * http://lkml.kernel.org/g/5363C04B.4010400@oracle.com
	 */
	if (!mutex_trylock(&blkcg_pol_mutex))
		return restart_syscall();
	spin_lock_irq(&blkcg->lock);

	/*
	 * Note that stat reset is racy - it doesn't synchronize against
	 * stat updates.  This is a debug feature which shouldn't exist
	 * anyway.  If you get hit by a race, retry.
	 */
	hlist_for_each_entry(blkg, &blkcg->blkg_list, blkcg_node) {
		for (i = 0; i < BLKCG_MAX_POLS; i++) {
			struct blkcg_policy *pol = blkcg_policy[i];

			if (blkcg_policy_enabled(blkg->q, pol) &&
			    pol->pd_reset_stats_fn)
				pol->pd_reset_stats_fn(blkg);
		}
	}

	spin_unlock_irq(&blkcg->lock);
	mutex_unlock(&blkcg_pol_mutex);
	return 0;
}

static const char *blkg_dev_name(struct blkcg_gq *blkg)
{
	/* some drivers (floppy) instantiate a queue w/o disk registered */
	if (blkg->q->backing_dev_info.dev)
		return dev_name(blkg->q->backing_dev_info.dev);
	return NULL;
}

/**
 * blkcg_print_blkgs - helper for printing per-blkg data
 * @sf: seq_file to print to
 * @blkcg: blkcg of interest
 * @prfill: fill function to print out a blkg
 * @pol: policy in question
 * @data: data to be passed to @prfill
 * @show_total: to print out sum of prfill return values or not
 *
 * This function invokes @prfill on each blkg of @blkcg if pd for the
 * policy specified by @pol exists.  @prfill is invoked with @sf, the
 * policy data and @data and the matching queue lock held.  If @show_total
 * is %true, the sum of the return values from @prfill is printed with
 * "Total" label at the end.
 *
 * This is to be used to construct print functions for
 * cftype->read_seq_string method.
 */
void blkcg_print_blkgs(struct seq_file *sf, struct blkcg *blkcg,
		       u64 (*prfill)(struct seq_file *,
				     struct blkg_policy_data *, int),
		       const struct blkcg_policy *pol, int data,
		       bool show_total)
{
	struct blkcg_gq *blkg;
	u64 total = 0;

	rcu_read_lock();
	hlist_for_each_entry_rcu(blkg, &blkcg->blkg_list, blkcg_node) {
		spin_lock_irq(blkg->q->queue_lock);
		if (blkcg_policy_enabled(blkg->q, pol))
			total += prfill(sf, blkg->pd[pol->plid], data);
		spin_unlock_irq(blkg->q->queue_lock);
	}
	rcu_read_unlock();

	if (show_total)
		seq_printf(sf, "Total %llu\n", (unsigned long long)total);
}
EXPORT_SYMBOL_GPL(blkcg_print_blkgs);

/**
 * __blkg_prfill_u64 - prfill helper for a single u64 value
 * @sf: seq_file to print to
 * @pd: policy private data of interest
 * @v: value to print
 *
 * Print @v to @sf for the device assocaited with @pd.
 */
u64 __blkg_prfill_u64(struct seq_file *sf, struct blkg_policy_data *pd, u64 v)
{
	const char *dname = blkg_dev_name(pd->blkg);

	if (!dname)
		return 0;

	seq_printf(sf, "%s %llu\n", dname, (unsigned long long)v);
	return v;
}
EXPORT_SYMBOL_GPL(__blkg_prfill_u64);

/**
 * __blkg_prfill_rwstat - prfill helper for a blkg_rwstat
 * @sf: seq_file to print to
 * @pd: policy private data of interest
 * @rwstat: rwstat to print
 *
 * Print @rwstat to @sf for the device assocaited with @pd.
 */
u64 __blkg_prfill_rwstat(struct seq_file *sf, struct blkg_policy_data *pd,
			 const struct blkg_rwstat *rwstat)
{
	static const char *rwstr[] = {
		[BLKG_RWSTAT_READ]	= "Read",
		[BLKG_RWSTAT_WRITE]	= "Write",
		[BLKG_RWSTAT_SYNC]	= "Sync",
		[BLKG_RWSTAT_ASYNC]	= "Async",
	};
	const char *dname = blkg_dev_name(pd->blkg);
	u64 v;
	int i;

	if (!dname)
		return 0;

	for (i = 0; i < BLKG_RWSTAT_NR; i++)
		seq_printf(sf, "%s %s %llu\n", dname, rwstr[i],
			   (unsigned long long)rwstat->cnt[i]);

	v = rwstat->cnt[BLKG_RWSTAT_READ] + rwstat->cnt[BLKG_RWSTAT_WRITE];
	seq_printf(sf, "%s Total %llu\n", dname, (unsigned long long)v);
	return v;
}
EXPORT_SYMBOL_GPL(__blkg_prfill_rwstat);

/**
 * blkg_prfill_stat - prfill callback for blkg_stat
 * @sf: seq_file to print to
 * @pd: policy private data of interest
 * @off: offset to the blkg_stat in @pd
 *
 * prfill callback for printing a blkg_stat.
 */
u64 blkg_prfill_stat(struct seq_file *sf, struct blkg_policy_data *pd, int off)
{
	return __blkg_prfill_u64(sf, pd, blkg_stat_read((void *)pd + off));
}
EXPORT_SYMBOL_GPL(blkg_prfill_stat);

/**
 * blkg_prfill_rwstat - prfill callback for blkg_rwstat
 * @sf: seq_file to print to
 * @pd: policy private data of interest
 * @off: offset to the blkg_rwstat in @pd
 *
 * prfill callback for printing a blkg_rwstat.
 */
u64 blkg_prfill_rwstat(struct seq_file *sf, struct blkg_policy_data *pd,
		       int off)
{
	struct blkg_rwstat rwstat = blkg_rwstat_read((void *)pd + off);

	return __blkg_prfill_rwstat(sf, pd, &rwstat);
}
EXPORT_SYMBOL_GPL(blkg_prfill_rwstat);

/**
 * blkg_stat_recursive_sum - collect hierarchical blkg_stat
 * @pd: policy private data of interest
 * @off: offset to the blkg_stat in @pd
 *
 * Collect the blkg_stat specified by @off from @pd and all its online
 * descendants and return the sum.  The caller must be holding the queue
 * lock for online tests.
 */
u64 blkg_stat_recursive_sum(struct blkg_policy_data *pd, int off)
{
	struct blkcg_policy *pol = blkcg_policy[pd->plid];
	struct blkcg_gq *pos_blkg;
	struct cgroup_subsys_state *pos_css;
	u64 sum = 0;

	lockdep_assert_held(pd->blkg->q->queue_lock);

	rcu_read_lock();
	blkg_for_each_descendant_pre(pos_blkg, pos_css, pd_to_blkg(pd)) {
		struct blkg_policy_data *pos_pd = blkg_to_pd(pos_blkg, pol);
		struct blkg_stat *stat = (void *)pos_pd + off;

		if (pos_blkg->online)
			sum += blkg_stat_read(stat);
	}
	rcu_read_unlock();

	return sum;
}
EXPORT_SYMBOL_GPL(blkg_stat_recursive_sum);

/**
 * blkg_rwstat_recursive_sum - collect hierarchical blkg_rwstat
 * @pd: policy private data of interest
 * @off: offset to the blkg_stat in @pd
 *
 * Collect the blkg_rwstat specified by @off from @pd and all its online
 * descendants and return the sum.  The caller must be holding the queue
 * lock for online tests.
 */
struct blkg_rwstat blkg_rwstat_recursive_sum(struct blkg_policy_data *pd,
					     int off)
{
	struct blkcg_policy *pol = blkcg_policy[pd->plid];
	struct blkcg_gq *pos_blkg;
	struct cgroup_subsys_state *pos_css;
	struct blkg_rwstat sum = { };
	int i;

	lockdep_assert_held(pd->blkg->q->queue_lock);

	rcu_read_lock();
	blkg_for_each_descendant_pre(pos_blkg, pos_css, pd_to_blkg(pd)) {
		struct blkg_policy_data *pos_pd = blkg_to_pd(pos_blkg, pol);
		struct blkg_rwstat *rwstat = (void *)pos_pd + off;
		struct blkg_rwstat tmp;

		if (!pos_blkg->online)
			continue;

		tmp = blkg_rwstat_read(rwstat);

		for (i = 0; i < BLKG_RWSTAT_NR; i++)
			sum.cnt[i] += tmp.cnt[i];
	}
	rcu_read_unlock();

	return sum;
}
EXPORT_SYMBOL_GPL(blkg_rwstat_recursive_sum);

/**
 * blkg_conf_prep - parse and prepare for per-blkg config update
 * @blkcg: target block cgroup
 * @pol: target policy
 * @input: input string
 * @ctx: blkg_conf_ctx to be filled
 *
 * Parse per-blkg config update from @input and initialize @ctx with the
 * result.  @ctx->blkg points to the blkg to be updated and @ctx->v the new
 * value.  This function returns with RCU read lock and queue lock held and
 * must be paired with blkg_conf_finish().
 */
int blkg_conf_prep(struct blkcg *blkcg, const struct blkcg_policy *pol,
		   const char *input, struct blkg_conf_ctx *ctx)
	__acquires(rcu) __acquires(disk->queue->queue_lock)
{
	struct gendisk *disk;
	struct blkcg_gq *blkg;
	unsigned int major, minor;
	unsigned long long v;
	int part, ret;

	if (sscanf(input, "%u:%u %llu", &major, &minor, &v) != 3)
		return -EINVAL;

	disk = get_gendisk(MKDEV(major, minor), &part);
	if (!disk || part)
		return -EINVAL;

	rcu_read_lock();
	spin_lock_irq(disk->queue->queue_lock);

	if (blkcg_policy_enabled(disk->queue, pol))
		blkg = blkg_lookup_create(blkcg, disk->queue);
	else
		blkg = ERR_PTR(-EINVAL);

	if (IS_ERR(blkg)) {
		ret = PTR_ERR(blkg);
		rcu_read_unlock();
		spin_unlock_irq(disk->queue->queue_lock);
		put_disk(disk);
		/*
		 * If queue was bypassing, we should retry.  Do so after a
		 * short msleep().  It isn't strictly necessary but queue
		 * can be bypassing for some time and it's always nice to
		 * avoid busy looping.
		 */
		if (ret == -EBUSY) {
			msleep(10);
			ret = restart_syscall();
		}
		return ret;
	}

	ctx->disk = disk;
	ctx->blkg = blkg;
	ctx->v = v;
	return 0;
}
EXPORT_SYMBOL_GPL(blkg_conf_prep);

/**
 * blkg_conf_finish - finish up per-blkg config update
 * @ctx: blkg_conf_ctx intiailized by blkg_conf_prep()
 *
 * Finish up after per-blkg config update.  This function must be paired
 * with blkg_conf_prep().
 */
void blkg_conf_finish(struct blkg_conf_ctx *ctx)
	__releases(ctx->disk->queue->queue_lock) __releases(rcu)
{
	spin_unlock_irq(ctx->disk->queue->queue_lock);
	rcu_read_unlock();
	put_disk(ctx->disk);
}
EXPORT_SYMBOL_GPL(blkg_conf_finish);

struct cftype blkcg_files[] = {
	{
		.name = "reset_stats",
		.write_u64 = blkcg_reset_stats,
	},
	{ }	/* terminate */
};

/**
 * blkcg_css_offline - cgroup css_offline callback
 * @css: css of interest
 *
 * This function is called when @css is about to go away and responsible
 * for shooting down all blkgs associated with @css.  blkgs should be
 * removed while holding both q and blkcg locks.  As blkcg lock is nested
 * inside q lock, this function performs reverse double lock dancing.
 *
 * This is the blkcg counterpart of ioc_release_fn().
 */
static void blkcg_css_offline(struct cgroup_subsys_state *css)
{
	struct blkcg *blkcg = css_to_blkcg(css);

	spin_lock_irq(&blkcg->lock);

	while (!hlist_empty(&blkcg->blkg_list)) {
		struct blkcg_gq *blkg = hlist_entry(blkcg->blkg_list.first,
						struct blkcg_gq, blkcg_node);
		struct request_queue *q = blkg->q;

		if (spin_trylock(q->queue_lock)) {
			blkg_destroy(blkg);
			spin_unlock(q->queue_lock);
		} else {
			spin_unlock_irq(&blkcg->lock);
			cpu_relax();
			spin_lock_irq(&blkcg->lock);
		}
	}

	spin_unlock_irq(&blkcg->lock);

	wb_blkcg_offline(blkcg);
}

static void blkcg_css_free(struct cgroup_subsys_state *css)
{
	struct blkcg *blkcg = css_to_blkcg(css);

	if (blkcg != &blkcg_root)
		kfree(blkcg);
}

static struct cgroup_subsys_state *
blkcg_css_alloc(struct cgroup_subsys_state *parent_css)
{
	struct blkcg *blkcg;
	struct cgroup_subsys_state *ret;
	int i;

	if (!parent_css) {
		blkcg = &blkcg_root;
		goto done;
	}

	blkcg = kzalloc(sizeof(*blkcg), GFP_KERNEL);
	if (!blkcg) {
		ret = ERR_PTR(-ENOMEM);
		goto free_blkcg;
	}

	for (i = 0; i < BLKCG_MAX_POLS ; i++) {
		struct blkcg_policy *pol = blkcg_policy[i];
		struct blkcg_policy_data *cpd;

		/*
		 * If the policy hasn't been attached yet, wait for it
		 * to be attached before doing anything else. Otherwise,
		 * check if the policy requires any specific per-cgroup
		 * data: if it does, allocate and initialize it.
		 */
		if (!pol || !pol->cpd_size)
			continue;

		BUG_ON(blkcg->pd[i]);
		cpd = kzalloc(pol->cpd_size, GFP_KERNEL);
		if (!cpd) {
			ret = ERR_PTR(-ENOMEM);
			goto free_pd_blkcg;
		}
		blkcg->pd[i] = cpd;
		cpd->plid = i;
		pol->cpd_init_fn(blkcg);
	}

done:
	spin_lock_init(&blkcg->lock);
	INIT_RADIX_TREE(&blkcg->blkg_tree, GFP_ATOMIC);
	INIT_HLIST_HEAD(&blkcg->blkg_list);
#ifdef CONFIG_CGROUP_WRITEBACK
	INIT_LIST_HEAD(&blkcg->cgwb_list);
#endif
	return &blkcg->css;

free_pd_blkcg:
	for (i--; i >= 0; i--)
		kfree(blkcg->pd[i]);

free_blkcg:
	kfree(blkcg);
	return ret;
}

/**
 * blkcg_init_queue - initialize blkcg part of request queue
 * @q: request_queue to initialize
 *
 * Called from blk_alloc_queue_node(). Responsible for initializing blkcg
 * part of new request_queue @q.
 *
 * RETURNS:
 * 0 on success, -errno on failure.
 */
int blkcg_init_queue(struct request_queue *q)
{
	struct blkcg_gq *new_blkg, *blkg;
	bool preloaded;
	int ret;

	new_blkg = blkg_alloc(&blkcg_root, q, GFP_KERNEL);
	if (!new_blkg)
		return -ENOMEM;

	preloaded = !radix_tree_preload(GFP_KERNEL);

	/*
	 * Make sure the root blkg exists and count the existing blkgs.  As
	 * @q is bypassing at this point, blkg_lookup_create() can't be
	 * used.  Open code insertion.
	 */
	rcu_read_lock();
	spin_lock_irq(q->queue_lock);
	blkg = blkg_create(&blkcg_root, q, new_blkg);
	spin_unlock_irq(q->queue_lock);
	rcu_read_unlock();

	if (preloaded)
		radix_tree_preload_end();

	if (IS_ERR(blkg)) {
		kfree(new_blkg);
		return PTR_ERR(blkg);
	}

	q->root_blkg = blkg;
	q->root_rl.blkg = blkg;

	ret = blk_throtl_init(q);
	if (ret) {
		spin_lock_irq(q->queue_lock);
		blkg_destroy_all(q);
		spin_unlock_irq(q->queue_lock);
	}
	return ret;
}

/**
 * blkcg_drain_queue - drain blkcg part of request_queue
 * @q: request_queue to drain
 *
 * Called from blk_drain_queue().  Responsible for draining blkcg part.
 */
void blkcg_drain_queue(struct request_queue *q)
{
	lockdep_assert_held(q->queue_lock);

	/*
	 * @q could be exiting and already have destroyed all blkgs as
	 * indicated by NULL root_blkg.  If so, don't confuse policies.
	 */
	if (!q->root_blkg)
		return;

	blk_throtl_drain(q);
}

/**
 * blkcg_exit_queue - exit and release blkcg part of request_queue
 * @q: request_queue being released
 *
 * Called from blk_release_queue().  Responsible for exiting blkcg part.
 */
void blkcg_exit_queue(struct request_queue *q)
{
	spin_lock_irq(q->queue_lock);
	blkg_destroy_all(q);
	spin_unlock_irq(q->queue_lock);

	blk_throtl_exit(q);
}

/*
 * We cannot support shared io contexts, as we have no mean to support
 * two tasks with the same ioc in two different groups without major rework
 * of the main cic data structures.  For now we allow a task to change
 * its cgroup only if it's the only owner of its ioc.
 */
static int blkcg_can_attach(struct cgroup_subsys_state *css,
			    struct cgroup_taskset *tset)
{
	struct task_struct *task;
	struct io_context *ioc;
	int ret = 0;

	/* task_lock() is needed to avoid races with exit_io_context() */
	cgroup_taskset_for_each(task, tset) {
		task_lock(task);
		ioc = task->io_context;
		if (ioc && atomic_read(&ioc->nr_tasks) > 1)
			ret = -EINVAL;
		task_unlock(task);
		if (ret)
			break;
	}
	return ret;
}

struct cgroup_subsys blkio_cgrp_subsys = {
	.css_alloc = blkcg_css_alloc,
	.css_offline = blkcg_css_offline,
	.css_free = blkcg_css_free,
	.can_attach = blkcg_can_attach,
	.legacy_cftypes = blkcg_files,
#ifdef CONFIG_MEMCG
	/*
	 * This ensures that, if available, memcg is automatically enabled
	 * together on the default hierarchy so that the owner cgroup can
	 * be retrieved from writeback pages.
	 */
	.depends_on = 1 << memory_cgrp_id,
#endif
};
EXPORT_SYMBOL_GPL(blkio_cgrp_subsys);

/**
 * blkcg_activate_policy - activate a blkcg policy on a request_queue
 * @q: request_queue of interest
 * @pol: blkcg policy to activate
 *
 * Activate @pol on @q.  Requires %GFP_KERNEL context.  @q goes through
 * bypass mode to populate its blkgs with policy_data for @pol.
 *
 * Activation happens with @q bypassed, so nobody would be accessing blkgs
 * from IO path.  Update of each blkg is protected by both queue and blkcg
 * locks so that holding either lock and testing blkcg_policy_enabled() is
 * always enough for dereferencing policy data.
 *
 * The caller is responsible for synchronizing [de]activations and policy
 * [un]registerations.  Returns 0 on success, -errno on failure.
 */
int blkcg_activate_policy(struct request_queue *q,
			  const struct blkcg_policy *pol)
{
	LIST_HEAD(pds);
<<<<<<< HEAD
	LIST_HEAD(cpds);
	struct blkcg_gq *blkg, *new_blkg;
	struct blkg_policy_data *pd, *nd;
	struct blkcg_policy_data *cpd, *cnd;
=======
	struct blkcg_gq *blkg;
	struct blkg_policy_data *pd, *n;
>>>>>>> 3e1534cf
	int cnt = 0, ret;

	if (blkcg_policy_enabled(q, pol))
		return 0;

	/* count and allocate policy_data for all existing blkgs */
	blk_queue_bypass_start(q);
	spin_lock_irq(q->queue_lock);
	list_for_each_entry(blkg, &q->blkg_list, q_node)
		cnt++;
	spin_unlock_irq(q->queue_lock);

<<<<<<< HEAD
	/*
	 * Allocate per-blkg and per-blkcg policy data
	 * for all existing blkgs.
	 */
=======
>>>>>>> 3e1534cf
	while (cnt--) {
		pd = kzalloc_node(pol->pd_size, GFP_KERNEL, q->node);
		if (!pd) {
			ret = -ENOMEM;
			goto out_free;
		}
		list_add_tail(&pd->alloc_node, &pds);

		if (!pol->cpd_size)
			continue;
		cpd = kzalloc_node(pol->cpd_size, GFP_KERNEL, q->node);
		if (!cpd) {
			ret = -ENOMEM;
			goto out_free;
		}
		list_add_tail(&cpd->alloc_node, &cpds);
	}

	/*
	 * Install the allocated pds and cpds. With @q bypassing, no new blkg
	 * should have been created while the queue lock was dropped.
	 */
	spin_lock_irq(q->queue_lock);

	list_for_each_entry(blkg, &q->blkg_list, q_node) {
		if (WARN_ON(list_empty(&pds)) ||
		    WARN_ON(pol->cpd_size && list_empty(&cpds))) {
			/* umm... this shouldn't happen, just abort */
			ret = -ENOMEM;
			goto out_unlock;
		}
		cpd = list_first_entry(&cpds, struct blkcg_policy_data,
				       alloc_node);
		list_del_init(&cpd->alloc_node);
		pd = list_first_entry(&pds, struct blkg_policy_data, alloc_node);
		list_del_init(&pd->alloc_node);

		/* grab blkcg lock too while installing @pd on @blkg */
		spin_lock(&blkg->blkcg->lock);

		if (!pol->cpd_size)
			goto no_cpd;
		if (!blkg->blkcg->pd[pol->plid]) {
			/* Per-policy per-blkcg data */
			blkg->blkcg->pd[pol->plid] = cpd;
			cpd->plid = pol->plid;
			pol->cpd_init_fn(blkg->blkcg);
		} else { /* must free it as it has already been extracted */
			kfree(cpd);
		}
no_cpd:
		blkg->pd[pol->plid] = pd;
		pd->blkg = blkg;
		pd->plid = pol->plid;
		pol->pd_init_fn(blkg);

		spin_unlock(&blkg->blkcg->lock);
	}

	__set_bit(pol->plid, q->blkcg_pols);
	ret = 0;
out_unlock:
	spin_unlock_irq(q->queue_lock);
out_free:
	blk_queue_bypass_end(q);
	list_for_each_entry_safe(pd, nd, &pds, alloc_node)
		kfree(pd);
	list_for_each_entry_safe(cpd, cnd, &cpds, alloc_node)
		kfree(cpd);
	return ret;
}
EXPORT_SYMBOL_GPL(blkcg_activate_policy);

/**
 * blkcg_deactivate_policy - deactivate a blkcg policy on a request_queue
 * @q: request_queue of interest
 * @pol: blkcg policy to deactivate
 *
 * Deactivate @pol on @q.  Follows the same synchronization rules as
 * blkcg_activate_policy().
 */
void blkcg_deactivate_policy(struct request_queue *q,
			     const struct blkcg_policy *pol)
{
	struct blkcg_gq *blkg;

	if (!blkcg_policy_enabled(q, pol))
		return;

	blk_queue_bypass_start(q);
	spin_lock_irq(q->queue_lock);

	__clear_bit(pol->plid, q->blkcg_pols);

	list_for_each_entry(blkg, &q->blkg_list, q_node) {
		/* grab blkcg lock too while removing @pd from @blkg */
		spin_lock(&blkg->blkcg->lock);

		if (pol->pd_offline_fn)
			pol->pd_offline_fn(blkg);
		if (pol->pd_exit_fn)
			pol->pd_exit_fn(blkg);

		kfree(blkg->pd[pol->plid]);
		blkg->pd[pol->plid] = NULL;
		kfree(blkg->blkcg->pd[pol->plid]);
		blkg->blkcg->pd[pol->plid] = NULL;

		spin_unlock(&blkg->blkcg->lock);
	}

	spin_unlock_irq(q->queue_lock);
	blk_queue_bypass_end(q);
}
EXPORT_SYMBOL_GPL(blkcg_deactivate_policy);

/**
 * blkcg_policy_register - register a blkcg policy
 * @pol: blkcg policy to register
 *
 * Register @pol with blkcg core.  Might sleep and @pol may be modified on
 * successful registration.  Returns 0 on success and -errno on failure.
 */
int blkcg_policy_register(struct blkcg_policy *pol)
{
	int i, ret;

	if (WARN_ON(pol->pd_size < sizeof(struct blkg_policy_data)))
		return -EINVAL;

	mutex_lock(&blkcg_pol_mutex);

	/* find an empty slot */
	ret = -ENOSPC;
	for (i = 0; i < BLKCG_MAX_POLS; i++)
		if (!blkcg_policy[i])
			break;
	if (i >= BLKCG_MAX_POLS)
		goto out_unlock;

	/* register and update blkgs */
	pol->plid = i;
	blkcg_policy[i] = pol;

	/* everything is in place, add intf files for the new policy */
	if (pol->cftypes)
		WARN_ON(cgroup_add_legacy_cftypes(&blkio_cgrp_subsys,
						  pol->cftypes));
	ret = 0;
out_unlock:
	mutex_unlock(&blkcg_pol_mutex);
	return ret;
}
EXPORT_SYMBOL_GPL(blkcg_policy_register);

/**
 * blkcg_policy_unregister - unregister a blkcg policy
 * @pol: blkcg policy to unregister
 *
 * Undo blkcg_policy_register(@pol).  Might sleep.
 */
void blkcg_policy_unregister(struct blkcg_policy *pol)
{
	mutex_lock(&blkcg_pol_mutex);

	if (WARN_ON(blkcg_policy[pol->plid] != pol))
		goto out_unlock;

	/* kill the intf files first */
	if (pol->cftypes)
		cgroup_rm_cftypes(pol->cftypes);

	/* unregister and update blkgs */
	blkcg_policy[pol->plid] = NULL;
out_unlock:
	mutex_unlock(&blkcg_pol_mutex);
}
EXPORT_SYMBOL_GPL(blkcg_policy_unregister);<|MERGE_RESOLUTION|>--- conflicted
+++ resolved
@@ -1037,15 +1037,10 @@
 			  const struct blkcg_policy *pol)
 {
 	LIST_HEAD(pds);
-<<<<<<< HEAD
 	LIST_HEAD(cpds);
-	struct blkcg_gq *blkg, *new_blkg;
+	struct blkcg_gq *blkg;
 	struct blkg_policy_data *pd, *nd;
 	struct blkcg_policy_data *cpd, *cnd;
-=======
-	struct blkcg_gq *blkg;
-	struct blkg_policy_data *pd, *n;
->>>>>>> 3e1534cf
 	int cnt = 0, ret;
 
 	if (blkcg_policy_enabled(q, pol))
@@ -1058,13 +1053,10 @@
 		cnt++;
 	spin_unlock_irq(q->queue_lock);
 
-<<<<<<< HEAD
 	/*
 	 * Allocate per-blkg and per-blkcg policy data
 	 * for all existing blkgs.
 	 */
-=======
->>>>>>> 3e1534cf
 	while (cnt--) {
 		pd = kzalloc_node(pol->pd_size, GFP_KERNEL, q->node);
 		if (!pd) {
