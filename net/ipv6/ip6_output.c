--- conflicted
+++ resolved
@@ -1391,10 +1391,8 @@
 
 	if (cork->length + length > maxnonfragsize - headersize) {
 emsgsize:
-<<<<<<< HEAD
-		ipv6_local_error(sk, EMSGSIZE, fl6,
-				 mtu - headersize +
-				 sizeof(struct ipv6hdr));
+		pmtu = max_t(int, mtu - headersize + sizeof(struct ipv6hdr), 0);
+		ipv6_local_error(sk, EMSGSIZE, fl6, pmtu);
 		DTRACE_IP(drop__out,
 			  struct sk_buff * : pktinfo_t *, skb,
 			  struct sock * : csinfo_t *, skb ? skb->sk : NULL,
@@ -1404,10 +1402,6 @@
 			  struct iphdr * : ipv4info_t *, NULL,
 			  struct ipv6hdr * : ipv6info_t *, NULL,
 			  char * : string, "packet too big");
-=======
-		pmtu = max_t(int, mtu - headersize + sizeof(struct ipv6hdr), 0);
-		ipv6_local_error(sk, EMSGSIZE, fl6, pmtu);
->>>>>>> 672f07d8
 		return -EMSGSIZE;
 	}
 
