/* Copyright 2008-2012 Broadcom Corporation
 *
 * Unless you and Broadcom execute a separate written software license
 * agreement governing use of this software, this software is licensed to you
 * under the terms of the GNU General Public License version 2, available
 * at http://www.gnu.org/licenses/old-licenses/gpl-2.0.html (the "GPL").
 *
 * Notwithstanding the above, under no circumstances may you combine this
 * software in any way with any other Broadcom software provided under a
 * license other than the GPL, without Broadcom's express prior written
 * consent.
 *
 * Written by Yaniv Rosner
 *
 */

#ifndef BNX2X_LINK_H
#define BNX2X_LINK_H



/***********************************************************/
/*                         Defines                         */
/***********************************************************/
#define DEFAULT_PHY_DEV_ADDR	3
#define E2_DEFAULT_PHY_DEV_ADDR	5



#define BNX2X_FLOW_CTRL_AUTO		PORT_FEATURE_FLOW_CONTROL_AUTO
#define BNX2X_FLOW_CTRL_TX		PORT_FEATURE_FLOW_CONTROL_TX
#define BNX2X_FLOW_CTRL_RX		PORT_FEATURE_FLOW_CONTROL_RX
#define BNX2X_FLOW_CTRL_BOTH		PORT_FEATURE_FLOW_CONTROL_BOTH
#define BNX2X_FLOW_CTRL_NONE		PORT_FEATURE_FLOW_CONTROL_NONE

#define NET_SERDES_IF_XFI		1
#define NET_SERDES_IF_SFI		2
#define NET_SERDES_IF_KR		3
#define NET_SERDES_IF_DXGXS	4

#define SPEED_AUTO_NEG		0
#define SPEED_20000		20000

#define SFP_EEPROM_VENDOR_NAME_ADDR		0x14
#define SFP_EEPROM_VENDOR_NAME_SIZE		16
#define SFP_EEPROM_VENDOR_OUI_ADDR		0x25
#define SFP_EEPROM_VENDOR_OUI_SIZE		3
#define SFP_EEPROM_PART_NO_ADDR			0x28
#define SFP_EEPROM_PART_NO_SIZE			16
#define SFP_EEPROM_REVISION_ADDR		0x38
#define SFP_EEPROM_REVISION_SIZE		4
#define SFP_EEPROM_SERIAL_ADDR			0x44
#define SFP_EEPROM_SERIAL_SIZE			16
#define SFP_EEPROM_DATE_ADDR			0x54 /* ASCII YYMMDD */
#define SFP_EEPROM_DATE_SIZE			6
#define PWR_FLT_ERR_MSG_LEN			250

#define XGXS_EXT_PHY_TYPE(ext_phy_config) \
		((ext_phy_config) & PORT_HW_CFG_XGXS_EXT_PHY_TYPE_MASK)
#define XGXS_EXT_PHY_ADDR(ext_phy_config) \
		(((ext_phy_config) & PORT_HW_CFG_XGXS_EXT_PHY_ADDR_MASK) >> \
		 PORT_HW_CFG_XGXS_EXT_PHY_ADDR_SHIFT)
#define SERDES_EXT_PHY_TYPE(ext_phy_config) \
		((ext_phy_config) & PORT_HW_CFG_SERDES_EXT_PHY_TYPE_MASK)

/* Single Media Direct board is the plain 577xx board with CX4/RJ45 jacks */
#define SINGLE_MEDIA_DIRECT(params)	(params->num_phys == 1)
/* Single Media board contains single external phy */
#define SINGLE_MEDIA(params)		(params->num_phys == 2)
/* Dual Media board contains two external phy with different media */
#define DUAL_MEDIA(params)		(params->num_phys == 3)

#define FW_PARAM_PHY_ADDR_MASK		0x000000FF
#define FW_PARAM_PHY_TYPE_MASK		0x0000FF00
#define FW_PARAM_MDIO_CTRL_MASK		0xFFFF0000
#define FW_PARAM_MDIO_CTRL_OFFSET		16
#define FW_PARAM_PHY_ADDR(fw_param) (fw_param & \
					   FW_PARAM_PHY_ADDR_MASK)
#define FW_PARAM_PHY_TYPE(fw_param) (fw_param & \
					   FW_PARAM_PHY_TYPE_MASK)
#define FW_PARAM_MDIO_CTRL(fw_param) ((fw_param & \
					    FW_PARAM_MDIO_CTRL_MASK) >> \
					    FW_PARAM_MDIO_CTRL_OFFSET)
#define FW_PARAM_SET(phy_addr, phy_type, mdio_access) \
	(phy_addr | phy_type | mdio_access << FW_PARAM_MDIO_CTRL_OFFSET)


#define PFC_BRB_FULL_LB_XOFF_THRESHOLD				170
#define PFC_BRB_FULL_LB_XON_THRESHOLD				250

#define MAXVAL(a, b) (((a) > (b)) ? (a) : (b))
/***********************************************************/
/*                         Structs                         */
/***********************************************************/
#define INT_PHY		0
#define EXT_PHY1	1
#define EXT_PHY2	2
#define MAX_PHYS	3

/* Same configuration is shared between the XGXS and the first external phy */
#define LINK_CONFIG_SIZE (MAX_PHYS - 1)
#define LINK_CONFIG_IDX(_phy_idx) ((_phy_idx == INT_PHY) ? \
					 0 : (_phy_idx - 1))
/***********************************************************/
/*                      bnx2x_phy struct                     */
/*  Defines the required arguments and function per phy    */
/***********************************************************/
struct link_vars;
struct link_params;
struct bnx2x_phy;

typedef u8 (*config_init_t)(struct bnx2x_phy *phy, struct link_params *params,
			    struct link_vars *vars);
typedef u8 (*read_status_t)(struct bnx2x_phy *phy, struct link_params *params,
			    struct link_vars *vars);
typedef void (*link_reset_t)(struct bnx2x_phy *phy,
			     struct link_params *params);
typedef void (*config_loopback_t)(struct bnx2x_phy *phy,
				  struct link_params *params);
typedef u8 (*format_fw_ver_t)(u32 raw, u8 *str, u16 *len);
typedef void (*hw_reset_t)(struct bnx2x_phy *phy, struct link_params *params);
typedef void (*set_link_led_t)(struct bnx2x_phy *phy,
			       struct link_params *params, u8 mode);
typedef void (*phy_specific_func_t)(struct bnx2x_phy *phy,
				    struct link_params *params, u32 action);

struct bnx2x_phy {
	u32 type;

	/* Loaded during init */
	u8 addr;
	u8 def_md_devad;
	u16 flags;
	/* Require HW lock */
#define FLAGS_HW_LOCK_REQUIRED		(1<<0)
	/* No Over-Current detection */
#define FLAGS_NOC			(1<<1)
	/* Fan failure detection required */
#define FLAGS_FAN_FAILURE_DET_REQ	(1<<2)
	/* Initialize first the XGXS and only then the phy itself */
#define FLAGS_INIT_XGXS_FIRST		(1<<3)
#define FLAGS_WC_DUAL_MODE		(1<<4)
#define FLAGS_4_PORT_MODE		(1<<5)
#define FLAGS_REARM_LATCH_SIGNAL	(1<<6)
#define FLAGS_SFP_NOT_APPROVED		(1<<7)
#define FLAGS_MDC_MDIO_WA		(1<<8)
#define FLAGS_DUMMY_READ		(1<<9)
<<<<<<< HEAD
=======
#define FLAGS_MDC_MDIO_WA_B0		(1<<10)
#define FLAGS_TX_ERROR_CHECK		(1<<12)
>>>>>>> acd92ae5

	/* preemphasis values for the rx side */
	u16 rx_preemphasis[4];

	/* preemphasis values for the tx side */
	u16 tx_preemphasis[4];

	/* EMAC address for access MDIO */
	u32 mdio_ctrl;

	u32 supported;

	u32 media_type;
#define	ETH_PHY_UNSPECIFIED 0x0
#define	ETH_PHY_SFP_FIBER   0x1
#define	ETH_PHY_XFP_FIBER   0x2
#define	ETH_PHY_DA_TWINAX   0x3
#define	ETH_PHY_BASE_T      0x4
#define	ETH_PHY_KR          0xf0
#define	ETH_PHY_CX4         0xf1
#define	ETH_PHY_NOT_PRESENT 0xff

	/* The address in which version is located*/
	u32 ver_addr;

	u16 req_flow_ctrl;

	u16 req_line_speed;

	u32 speed_cap_mask;

	u16 req_duplex;
	u16 rsrv;
	/* Called per phy/port init, and it configures LASI, speed, autoneg,
	 duplex, flow control negotiation, etc. */
	config_init_t config_init;

	/* Called due to interrupt. It determines the link, speed */
	read_status_t read_status;

	/* Called when driver is unloading. Should reset the phy */
	link_reset_t link_reset;

	/* Set the loopback configuration for the phy */
	config_loopback_t config_loopback;

	/* Format the given raw number into str up to len */
	format_fw_ver_t format_fw_ver;

	/* Reset the phy (both ports) */
	hw_reset_t hw_reset;

	/* Set link led mode (on/off/oper)*/
	set_link_led_t set_link_led;

	/* PHY Specific tasks */
	phy_specific_func_t phy_specific_func;
#define DISABLE_TX	1
#define ENABLE_TX	2
};

/* Inputs parameters to the CLC */
struct link_params {

	u8 port;

	/* Default / User Configuration */
	u8 loopback_mode;
#define LOOPBACK_NONE		0
#define LOOPBACK_EMAC		1
#define LOOPBACK_BMAC		2
#define LOOPBACK_XGXS		3
#define LOOPBACK_EXT_PHY	4
#define LOOPBACK_EXT		5
#define LOOPBACK_UMAC		6
#define LOOPBACK_XMAC		7

	/* Device parameters */
	u8 mac_addr[6];

	u16 req_duplex[LINK_CONFIG_SIZE];
	u16 req_flow_ctrl[LINK_CONFIG_SIZE];

	u16 req_line_speed[LINK_CONFIG_SIZE]; /* Also determine AutoNeg */

	/* shmem parameters */
	u32 shmem_base;
	u32 shmem2_base;
	u32 speed_cap_mask[LINK_CONFIG_SIZE];
	u32 switch_cfg;
#define SWITCH_CFG_1G		PORT_FEATURE_CON_SWITCH_1G_SWITCH
#define SWITCH_CFG_10G		PORT_FEATURE_CON_SWITCH_10G_SWITCH
#define SWITCH_CFG_AUTO_DETECT	PORT_FEATURE_CON_SWITCH_AUTO_DETECT

	u32 lane_config;

	/* Phy register parameter */
	u32 chip_id;

	/* features */
	u32 feature_config_flags;
#define FEATURE_CONFIG_OVERRIDE_PREEMPHASIS_ENABLED	(1<<0)
#define FEATURE_CONFIG_PFC_ENABLED			(1<<1)
#define FEATURE_CONFIG_BC_SUPPORTS_OPT_MDL_VRFY		(1<<2)
#define FEATURE_CONFIG_BC_SUPPORTS_DUAL_PHY_OPT_MDL_VRFY	(1<<3)
#define FEATURE_CONFIG_AUTOGREEEN_ENABLED			(1<<9)
#define FEATURE_CONFIG_BC_SUPPORTS_SFP_TX_DISABLED		(1<<10)
	/* Will be populated during common init */
	struct bnx2x_phy phy[MAX_PHYS];

	/* Will be populated during common init */
	u8 num_phys;

	u8 rsrv;
	u16 hw_led_mode; /* part of the hw_config read from the shmem */
	u32 multi_phy_config;

	/* Device pointer passed to all callback functions */
	struct bnx2x *bp;
	u16 req_fc_auto_adv; /* Should be set to TX / BOTH when
				req_flow_ctrl is set to AUTO */
};

/* Output parameters */
struct link_vars {
	u8 phy_flags;
#define PHY_XGXS_FLAG			(1<<0)
#define PHY_SGMII_FLAG			(1<<1)
#define PHY_PHYSICAL_LINK_FLAG		(1<<2)
#define PHY_HALF_OPEN_CONN_FLAG		(1<<3)
#define PHY_OVER_CURRENT_FLAG		(1<<4)
<<<<<<< HEAD
#define PHY_TX_ERROR_CHECK_FLAG		(1<<5)
=======
>>>>>>> acd92ae5

	u8 mac_type;
#define MAC_TYPE_NONE		0
#define MAC_TYPE_EMAC		1
#define MAC_TYPE_BMAC		2
#define MAC_TYPE_UMAC		3
#define MAC_TYPE_XMAC		4

	u8 phy_link_up; /* internal phy link indication */
	u8 link_up;

	u16 line_speed;
	u16 duplex;

	u16 flow_ctrl;
	u16 ieee_fc;

	/* The same definitions as the shmem parameter */
	u32 link_status;
	u8 fault_detected;
	u8 rsrv1;
	u16 periodic_flags;
#define PERIODIC_FLAGS_LINK_EVENT	0x0001

	u32 aeu_int_mask;
<<<<<<< HEAD
=======
	u8 rx_tx_asic_rst;
	u8 turn_to_run_wc_rt;
	u16 rsrv2;
>>>>>>> acd92ae5
};

/***********************************************************/
/*                         Functions                       */
/***********************************************************/
int bnx2x_phy_init(struct link_params *params, struct link_vars *vars);

/* Reset the link. Should be called when driver or interface goes down
   Before calling phy firmware upgrade, the reset_ext_phy should be set
   to 0 */
int bnx2x_link_reset(struct link_params *params, struct link_vars *vars,
		     u8 reset_ext_phy);

/* bnx2x_link_update should be called upon link interrupt */
int bnx2x_link_update(struct link_params *params, struct link_vars *vars);

/* use the following phy functions to read/write from external_phy
  In order to use it to read/write internal phy registers, use
  DEFAULT_PHY_DEV_ADDR as devad, and (_bank + (_addr & 0xf)) as
  the register */
int bnx2x_phy_read(struct link_params *params, u8 phy_addr,
		   u8 devad, u16 reg, u16 *ret_val);

int bnx2x_phy_write(struct link_params *params, u8 phy_addr,
		    u8 devad, u16 reg, u16 val);

/* Reads the link_status from the shmem,
   and update the link vars accordingly */
void bnx2x_link_status_update(struct link_params *input,
			    struct link_vars *output);
/* returns string representing the fw_version of the external phy */
int bnx2x_get_ext_phy_fw_version(struct link_params *params, u8 driver_loaded,
				 u8 *version, u16 len);

/* Set/Unset the led
   Basically, the CLC takes care of the led for the link, but in case one needs
   to set/unset the led unnaturally, set the "mode" to LED_MODE_OPER to
   blink the led, and LED_MODE_OFF to set the led off.*/
int bnx2x_set_led(struct link_params *params,
		  struct link_vars *vars, u8 mode, u32 speed);
#define LED_MODE_OFF			0
#define LED_MODE_ON			1
#define LED_MODE_OPER			2
#define LED_MODE_FRONT_PANEL_OFF	3

/* bnx2x_handle_module_detect_int should be called upon module detection
   interrupt */
void bnx2x_handle_module_detect_int(struct link_params *params);

/* Get the actual link status. In case it returns 0, link is up,
	otherwise link is down*/
int bnx2x_test_link(struct link_params *params, struct link_vars *vars,
		    u8 is_serdes);

/* One-time initialization for external phy after power up */
int bnx2x_common_init_phy(struct bnx2x *bp, u32 shmem_base_path[],
			  u32 shmem2_base_path[], u32 chip_id);

/* Reset the external PHY using GPIO */
void bnx2x_ext_phy_hw_reset(struct bnx2x *bp, u8 port);

/* Reset the external of SFX7101 */
void bnx2x_sfx7101_sp_sw_reset(struct bnx2x *bp, struct bnx2x_phy *phy);

/* Read "byte_cnt" bytes from address "addr" from the SFP+ EEPROM */
int bnx2x_read_sfp_module_eeprom(struct bnx2x_phy *phy,
				 struct link_params *params, u16 addr,
				 u8 byte_cnt, u8 *o_buf);

void bnx2x_hw_reset_phy(struct link_params *params);

/* Checks if HW lock is required for this phy/board type */
u8 bnx2x_hw_lock_required(struct bnx2x *bp, u32 shmem_base,
			  u32 shmem2_base);

/* Check swap bit and adjust PHY order */
u32 bnx2x_phy_selection(struct link_params *params);

/* Probe the phys on board, and populate them in "params" */
int bnx2x_phy_probe(struct link_params *params);

/* Checks if fan failure detection is required on one of the phys on board */
u8 bnx2x_fan_failure_det_req(struct bnx2x *bp, u32 shmem_base,
			     u32 shmem2_base, u8 port);



/* DCBX structs */

/* Number of maximum COS per chip */
#define DCBX_E2E3_MAX_NUM_COS		(2)
#define DCBX_E3B0_MAX_NUM_COS_PORT0	(6)
#define DCBX_E3B0_MAX_NUM_COS_PORT1	(3)
#define DCBX_E3B0_MAX_NUM_COS		( \
			MAXVAL(DCBX_E3B0_MAX_NUM_COS_PORT0, \
			    DCBX_E3B0_MAX_NUM_COS_PORT1))

#define DCBX_MAX_NUM_COS			( \
			MAXVAL(DCBX_E3B0_MAX_NUM_COS, \
			    DCBX_E2E3_MAX_NUM_COS))

/* PFC port configuration params */
struct bnx2x_nig_brb_pfc_port_params {
	/* NIG */
	u32 pause_enable;
	u32 llfc_out_en;
	u32 llfc_enable;
	u32 pkt_priority_to_cos;
	u8 num_of_rx_cos_priority_mask;
	u32 rx_cos_priority_mask[DCBX_MAX_NUM_COS];
	u32 llfc_high_priority_classes;
	u32 llfc_low_priority_classes;
	/* BRB */
	u32 cos0_pauseable;
	u32 cos1_pauseable;
};


/* ETS port configuration params */
struct bnx2x_ets_bw_params {
	u8 bw;
};

struct bnx2x_ets_sp_params {
	/**
	 * valid values are 0 - 5. 0 is highest strict priority.
	 * There can't be two COS's with the same pri.
	 */
	u8 pri;
};

enum bnx2x_cos_state {
	bnx2x_cos_state_strict = 0,
	bnx2x_cos_state_bw = 1,
};

struct bnx2x_ets_cos_params {
	enum bnx2x_cos_state state ;
	union {
		struct bnx2x_ets_bw_params bw_params;
		struct bnx2x_ets_sp_params sp_params;
	} params;
};

struct bnx2x_ets_params {
	u8 num_of_cos; /* Number of valid COS entries*/
	struct bnx2x_ets_cos_params cos[DCBX_MAX_NUM_COS];
};

/**
 * Used to update the PFC attributes in EMAC, BMAC, NIG and BRB
 * when link is already up
 */
int bnx2x_update_pfc(struct link_params *params,
		      struct link_vars *vars,
		      struct bnx2x_nig_brb_pfc_port_params *pfc_params);


/* Used to configure the ETS to disable */
int bnx2x_ets_disabled(struct link_params *params,
		       struct link_vars *vars);

/* Used to configure the ETS to BW limited */
void bnx2x_ets_bw_limit(const struct link_params *params, const u32 cos0_bw,
			const u32 cos1_bw);

/* Used to configure the ETS to strict */
int bnx2x_ets_strict(const struct link_params *params, const u8 strict_cos);


/*  Configure the COS to ETS according to BW and SP settings.*/
int bnx2x_ets_e3b0_config(const struct link_params *params,
			 const struct link_vars *vars,
<<<<<<< HEAD
			 const struct bnx2x_ets_params *ets_params);
=======
			 struct bnx2x_ets_params *ets_params);
>>>>>>> acd92ae5
/* Read pfc statistic*/
void bnx2x_pfc_statistic(struct link_params *params, struct link_vars *vars,
						 u32 pfc_frames_sent[2],
						 u32 pfc_frames_received[2]);
void bnx2x_init_mod_abs_int(struct bnx2x *bp, struct link_vars *vars,
			    u32 chip_id, u32 shmem_base, u32 shmem2_base,
			    u8 port);

int bnx2x_sfp_module_detection(struct bnx2x_phy *phy,
			       struct link_params *params);

void bnx2x_period_func(struct link_params *params, struct link_vars *vars);

#endif /* BNX2X_LINK_H */<|MERGE_RESOLUTION|>--- conflicted
+++ resolved
@@ -145,11 +145,8 @@
 #define FLAGS_SFP_NOT_APPROVED		(1<<7)
 #define FLAGS_MDC_MDIO_WA		(1<<8)
 #define FLAGS_DUMMY_READ		(1<<9)
-<<<<<<< HEAD
-=======
 #define FLAGS_MDC_MDIO_WA_B0		(1<<10)
 #define FLAGS_TX_ERROR_CHECK		(1<<12)
->>>>>>> acd92ae5
 
 	/* preemphasis values for the rx side */
 	u16 rx_preemphasis[4];
@@ -281,10 +278,6 @@
 #define PHY_PHYSICAL_LINK_FLAG		(1<<2)
 #define PHY_HALF_OPEN_CONN_FLAG		(1<<3)
 #define PHY_OVER_CURRENT_FLAG		(1<<4)
-<<<<<<< HEAD
-#define PHY_TX_ERROR_CHECK_FLAG		(1<<5)
-=======
->>>>>>> acd92ae5
 
 	u8 mac_type;
 #define MAC_TYPE_NONE		0
@@ -310,12 +303,9 @@
 #define PERIODIC_FLAGS_LINK_EVENT	0x0001
 
 	u32 aeu_int_mask;
-<<<<<<< HEAD
-=======
 	u8 rx_tx_asic_rst;
 	u8 turn_to_run_wc_rt;
 	u16 rsrv2;
->>>>>>> acd92ae5
 };
 
 /***********************************************************/
@@ -489,11 +479,7 @@
 /*  Configure the COS to ETS according to BW and SP settings.*/
 int bnx2x_ets_e3b0_config(const struct link_params *params,
 			 const struct link_vars *vars,
-<<<<<<< HEAD
-			 const struct bnx2x_ets_params *ets_params);
-=======
 			 struct bnx2x_ets_params *ets_params);
->>>>>>> acd92ae5
 /* Read pfc statistic*/
 void bnx2x_pfc_statistic(struct link_params *params, struct link_vars *vars,
 						 u32 pfc_frames_sent[2],
