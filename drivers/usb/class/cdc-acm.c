--- conflicted
+++ resolved
@@ -565,11 +565,8 @@
 	tty_port_hangup(&acm->port);
 	mutex_lock(&open_mutex);
 	acm_port_down(acm);
-<<<<<<< HEAD
-=======
 
 out:
->>>>>>> 12b4af69
 	mutex_unlock(&open_mutex);
 }
 
