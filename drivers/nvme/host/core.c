--- conflicted
+++ resolved
@@ -1723,15 +1723,6 @@
 }
 #endif /* CONFIG_BLK_DEV_INTEGRITY */
 
-<<<<<<< HEAD
-static void nvme_set_chunk_size(struct nvme_ns *ns)
-{
-	u32 chunk_size = nvme_lba_to_sect(ns, ns->noiob);
-	blk_queue_chunk_sectors(ns->queue, rounddown_pow_of_two(chunk_size));
-}
-
-=======
->>>>>>> d22f99d2
 static void nvme_config_discard(struct gendisk *disk, struct nvme_ns *ns)
 {
 	struct nvme_ctrl *ctrl = ns->ctrl;
