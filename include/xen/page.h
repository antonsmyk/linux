#ifndef _XEN_PAGE_H
#define _XEN_PAGE_H

#include <asm/page.h>

/* The hypercall interface supports only 4KB page */
#define XEN_PAGE_SHIFT	12
#define XEN_PAGE_SIZE	(_AC(1, UL) << XEN_PAGE_SHIFT)
#define XEN_PAGE_MASK	(~(XEN_PAGE_SIZE-1))
#define xen_offset_in_page(p)	((unsigned long)(p) & ~XEN_PAGE_MASK)

/*
 * We assume that PAGE_SIZE is a multiple of XEN_PAGE_SIZE
 * XXX: Add a BUILD_BUG_ON?
 */

#define xen_pfn_to_page(xen_pfn)	\
	((pfn_to_page(((unsigned long)(xen_pfn) << XEN_PAGE_SHIFT) >> PAGE_SHIFT)))
#define page_to_xen_pfn(page)		\
	(((page_to_pfn(page)) << PAGE_SHIFT) >> XEN_PAGE_SHIFT)

#define XEN_PFN_PER_PAGE	(PAGE_SIZE / XEN_PAGE_SIZE)

#define XEN_PFN_DOWN(x)	((x) >> XEN_PAGE_SHIFT)
#define XEN_PFN_UP(x)	(((x) + XEN_PAGE_SIZE-1) >> XEN_PAGE_SHIFT)
#define XEN_PFN_PHYS(x)	((phys_addr_t)(x) << XEN_PAGE_SHIFT)

#include <asm/xen/page.h>

<<<<<<< HEAD
static inline unsigned long xen_page_to_gfn(struct page *page)
{
	return pfn_to_gfn(page_to_pfn(page));
=======
/* Return the GFN associated to the first 4KB of the page */
static inline unsigned long xen_page_to_gfn(struct page *page)
{
	return pfn_to_gfn(page_to_xen_pfn(page));
>>>>>>> fbb11414
}

struct xen_memory_region {
	unsigned long start_pfn;
	unsigned long n_pfns;
};

#define XEN_EXTRA_MEM_MAX_REGIONS 128 /* == E820MAX */

extern __initdata
struct xen_memory_region xen_extra_mem[XEN_EXTRA_MEM_MAX_REGIONS];

extern unsigned long xen_released_pages;

#endif	/* _XEN_PAGE_H */<|MERGE_RESOLUTION|>--- conflicted
+++ resolved
@@ -27,16 +27,10 @@
 
 #include <asm/xen/page.h>
 
-<<<<<<< HEAD
-static inline unsigned long xen_page_to_gfn(struct page *page)
-{
-	return pfn_to_gfn(page_to_pfn(page));
-=======
 /* Return the GFN associated to the first 4KB of the page */
 static inline unsigned long xen_page_to_gfn(struct page *page)
 {
 	return pfn_to_gfn(page_to_xen_pfn(page));
->>>>>>> fbb11414
 }
 
 struct xen_memory_region {
