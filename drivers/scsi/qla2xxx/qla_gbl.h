/*
 * QLogic Fibre Channel HBA Driver
 * Copyright (c)  2003-2014 QLogic Corporation
 *
 * See LICENSE.qla2xxx for copyright and licensing details.
 */
#ifndef __QLA_GBL_H
#define	__QLA_GBL_H

#include <linux/interrupt.h>

/*
 * Global Function Prototypes in qla_init.c source file.
 */
extern int qla2x00_initialize_adapter(scsi_qla_host_t *);

extern int qla2100_pci_config(struct scsi_qla_host *);
extern int qla2300_pci_config(struct scsi_qla_host *);
extern int qla24xx_pci_config(scsi_qla_host_t *);
extern int qla25xx_pci_config(scsi_qla_host_t *);
extern void qla2x00_reset_chip(struct scsi_qla_host *);
extern void qla24xx_reset_chip(struct scsi_qla_host *);
extern int qla2x00_chip_diag(struct scsi_qla_host *);
extern int qla24xx_chip_diag(struct scsi_qla_host *);
extern void qla2x00_config_rings(struct scsi_qla_host *);
extern void qla24xx_config_rings(struct scsi_qla_host *);
extern void qla2x00_reset_adapter(struct scsi_qla_host *);
extern void qla24xx_reset_adapter(struct scsi_qla_host *);
extern int qla2x00_nvram_config(struct scsi_qla_host *);
extern int qla24xx_nvram_config(struct scsi_qla_host *);
extern int qla81xx_nvram_config(struct scsi_qla_host *);
extern void qla2x00_update_fw_options(struct scsi_qla_host *);
extern void qla24xx_update_fw_options(scsi_qla_host_t *);
extern void qla81xx_update_fw_options(scsi_qla_host_t *);
extern int qla2x00_load_risc(struct scsi_qla_host *, uint32_t *);
extern int qla24xx_load_risc(scsi_qla_host_t *, uint32_t *);
extern int qla81xx_load_risc(scsi_qla_host_t *, uint32_t *);

extern int qla2x00_perform_loop_resync(scsi_qla_host_t *);
extern int qla2x00_loop_resync(scsi_qla_host_t *);

extern int qla2x00_find_new_loop_id(scsi_qla_host_t *, fc_port_t *);

extern int qla2x00_fabric_login(scsi_qla_host_t *, fc_port_t *, uint16_t *);
extern int qla2x00_local_device_login(scsi_qla_host_t *, fc_port_t *);

extern int qla24xx_els_dcmd_iocb(scsi_qla_host_t *, int, port_id_t);
extern int qla24xx_els_dcmd2_iocb(scsi_qla_host_t *, int, fc_port_t *,
				  port_id_t);

extern void qla2x00_update_fcports(scsi_qla_host_t *);

extern int qla2x00_abort_isp(scsi_qla_host_t *);
extern void qla2x00_abort_isp_cleanup(scsi_qla_host_t *);
extern void qla2x00_quiesce_io(scsi_qla_host_t *);

extern void qla2x00_update_fcport(scsi_qla_host_t *, fc_port_t *);

extern void qla2x00_alloc_fw_dump(scsi_qla_host_t *);
extern void qla2x00_try_to_stop_firmware(scsi_qla_host_t *);

extern int qla2x00_get_thermal_temp(scsi_qla_host_t *, uint16_t *);

extern void qla84xx_put_chip(struct scsi_qla_host *);

extern int qla2x00_async_login(struct scsi_qla_host *, fc_port_t *,
    uint16_t *);
extern int qla2x00_async_logout(struct scsi_qla_host *, fc_port_t *);
extern int qla2x00_async_prlo(struct scsi_qla_host *, fc_port_t *);
extern int qla2x00_async_adisc(struct scsi_qla_host *, fc_port_t *,
    uint16_t *);
extern int qla2x00_async_tm_cmd(fc_port_t *, uint32_t, uint32_t, uint32_t);
extern void qla2x00_async_login_done(struct scsi_qla_host *, fc_port_t *,
    uint16_t *);
extern void qla2x00_async_logout_done(struct scsi_qla_host *, fc_port_t *,
    uint16_t *);
extern void qla2x00_async_adisc_done(struct scsi_qla_host *, fc_port_t *,
    uint16_t *);
struct qla_work_evt *qla2x00_alloc_work(struct scsi_qla_host *,
    enum qla_work_type);
extern int qla24xx_async_gnl(struct scsi_qla_host *, fc_port_t *);
int qla2x00_post_work(struct scsi_qla_host *vha, struct qla_work_evt *e);
extern void *qla2x00_alloc_iocbs_ready(struct qla_qpair *, srb_t *);
extern int qla24xx_update_fcport_fcp_prio(scsi_qla_host_t *, fc_port_t *);

extern fc_port_t *
qla2x00_alloc_fcport(scsi_qla_host_t *, gfp_t );

extern int __qla83xx_set_idc_control(scsi_qla_host_t *, uint32_t);
extern int __qla83xx_get_idc_control(scsi_qla_host_t *, uint32_t *);
extern void qla83xx_idc_audit(scsi_qla_host_t *, int);
extern int qla83xx_nic_core_reset(scsi_qla_host_t *);
extern void qla83xx_reset_ownership(scsi_qla_host_t *);
extern int qla2xxx_mctp_dump(scsi_qla_host_t *);

extern int
qla2x00_alloc_outstanding_cmds(struct qla_hw_data *, struct req_que *);
extern int qla2x00_init_rings(scsi_qla_host_t *);
extern uint8_t qla27xx_find_valid_image(struct scsi_qla_host *);
extern struct qla_qpair *qla2xxx_create_qpair(struct scsi_qla_host *,
	int, int, bool);
extern int qla2xxx_delete_qpair(struct scsi_qla_host *, struct qla_qpair *);
void qla2x00_fcport_event_handler(scsi_qla_host_t *, struct event_arg *);
int qla24xx_async_gpdb(struct scsi_qla_host *, fc_port_t *, u8);
int qla24xx_async_prli(struct scsi_qla_host *, fc_port_t *);
int qla24xx_async_notify_ack(scsi_qla_host_t *, fc_port_t *,
	struct imm_ntfy_from_isp *, int);
int qla24xx_post_newsess_work(struct scsi_qla_host *, port_id_t *, u8 *, u8*,
    void *, u8);
int qla24xx_fcport_handle_login(struct scsi_qla_host *, fc_port_t *);
int qla24xx_detect_sfp(scsi_qla_host_t *vha);
int qla24xx_post_gpdb_work(struct scsi_qla_host *, fc_port_t *, u8);
void qla2x00_async_prlo_done(struct scsi_qla_host *, fc_port_t *,
    uint16_t *);
extern int qla2x00_post_async_prlo_work(struct scsi_qla_host *, fc_port_t *,
    uint16_t *);
extern int qla2x00_post_async_prlo_done_work(struct scsi_qla_host *,
    fc_port_t *, uint16_t *);

/*
 * Global Data in qla_os.c source file.
 */
extern char qla2x00_version_str[];

extern struct kmem_cache *srb_cachep;
extern struct kmem_cache *qla_tgt_plogi_cachep;

extern int ql2xlogintimeout;
extern int qlport_down_retry;
extern int ql2xplogiabsentdevice;
extern int ql2xloginretrycount;
extern int ql2xfdmienable;
extern int ql2xallocfwdump;
extern int ql2xextended_error_logging;
extern int ql2xiidmaenable;
extern int ql2xmqsupport;
extern int ql2xfwloadbin;
extern int ql2xetsenable;
extern int ql2xshiftctondsd;
extern int ql2xdbwr;
extern int ql2xasynctmfenable;
extern int ql2xgffidenable;
extern int ql2xenabledif;
extern int ql2xenablehba_err_chk;
extern int ql2xtargetreset;
extern int ql2xdontresethba;
extern uint64_t ql2xmaxlun;
extern int ql2xmdcapmask;
extern int ql2xmdenable;
extern int ql2xexlogins;
extern int ql2xexchoffld;
extern int ql2xiniexchg;
extern int ql2xfwholdabts;
extern int ql2xmvasynctoatio;
extern int ql2xuctrlirq;
extern int ql2xnvmeenable;
extern int ql2xautodetectsfp;
extern int ql2xenablemsix;
extern int qla2xuseresexchforels;
extern int ql2xdifbundlinginternalbuffers;

extern int qla2x00_loop_reset(scsi_qla_host_t *);
extern void qla2x00_abort_all_cmds(scsi_qla_host_t *, int);
extern int qla2x00_post_aen_work(struct scsi_qla_host *, enum
    fc_host_event_code, u32);
extern int qla2x00_post_idc_ack_work(struct scsi_qla_host *, uint16_t *);
extern int qla2x00_post_async_login_work(struct scsi_qla_host *, fc_port_t *,
    uint16_t *);
extern int qla2x00_post_async_logout_work(struct scsi_qla_host *, fc_port_t *,
    uint16_t *);
extern int qla2x00_post_async_logout_done_work(struct scsi_qla_host *,
    fc_port_t *, uint16_t *);
extern int qla2x00_post_async_adisc_work(struct scsi_qla_host *, fc_port_t *,
    uint16_t *);
extern int qla2x00_post_async_adisc_done_work(struct scsi_qla_host *,
    fc_port_t *, uint16_t *);
extern int qla2x00_set_exlogins_buffer(struct scsi_qla_host *);
extern void qla2x00_free_exlogin_buffer(struct qla_hw_data *);
extern int qla2x00_set_exchoffld_buffer(struct scsi_qla_host *);
extern void qla2x00_free_exchoffld_buffer(struct qla_hw_data *);

extern int qla81xx_restart_mpi_firmware(scsi_qla_host_t *);

extern struct scsi_qla_host *qla2x00_create_host(struct scsi_host_template *,
	struct qla_hw_data *);
extern void qla2x00_free_host(struct scsi_qla_host *);
extern void qla2x00_relogin(struct scsi_qla_host *);
extern void qla2x00_do_work(struct scsi_qla_host *);
extern void qla2x00_free_fcports(struct scsi_qla_host *);

extern void qla83xx_schedule_work(scsi_qla_host_t *, int);
extern void qla83xx_service_idc_aen(struct work_struct *);
extern void qla83xx_nic_core_unrecoverable_work(struct work_struct *);
extern void qla83xx_idc_state_handler_work(struct work_struct *);
extern void qla83xx_nic_core_reset_work(struct work_struct *);

extern void qla83xx_idc_lock(scsi_qla_host_t *, uint16_t);
extern void qla83xx_idc_unlock(scsi_qla_host_t *, uint16_t);
extern int qla83xx_idc_state_handler(scsi_qla_host_t *);
extern int qla83xx_set_drv_presence(scsi_qla_host_t *vha);
extern int __qla83xx_set_drv_presence(scsi_qla_host_t *vha);
extern int qla83xx_clear_drv_presence(scsi_qla_host_t *vha);
extern int __qla83xx_clear_drv_presence(scsi_qla_host_t *vha);
extern int qla2x00_post_uevent_work(struct scsi_qla_host *, u32);

extern int qla2x00_post_uevent_work(struct scsi_qla_host *, u32);
extern void qla2x00_disable_board_on_pci_error(struct work_struct *);
extern void qla2x00_sp_compl(void *, int);
extern void qla2xxx_qpair_sp_free_dma(void *);
extern void qla2xxx_qpair_sp_compl(void *, int);
extern int qla24xx_post_upd_fcport_work(struct scsi_qla_host *, fc_port_t *);
void qla2x00_handle_login_done_event(struct scsi_qla_host *, fc_port_t *,
	uint16_t *);
int qla24xx_post_gnl_work(struct scsi_qla_host *, fc_port_t *);
int qla24xx_async_abort_cmd(srb_t *);
<<<<<<< HEAD
int qla24xx_post_relogin_work(struct scsi_qla_host *vha);
=======
void qla2x00_wait_for_sess_deletion(scsi_qla_host_t *);
>>>>>>> 1aa1166e

/*
 * Global Functions in qla_mid.c source file.
 */
extern struct scsi_host_template qla2xxx_driver_template;
extern struct scsi_transport_template *qla2xxx_transport_vport_template;
extern void qla2x00_timer(struct timer_list *);
extern void qla2x00_start_timer(scsi_qla_host_t *, unsigned long);
extern void qla24xx_deallocate_vp_id(scsi_qla_host_t *);
extern int qla24xx_disable_vp (scsi_qla_host_t *);
extern int qla24xx_enable_vp (scsi_qla_host_t *);
extern int qla24xx_control_vp(scsi_qla_host_t *, int );
extern int qla24xx_modify_vp_config(scsi_qla_host_t *);
extern int qla2x00_send_change_request(scsi_qla_host_t *, uint16_t, uint16_t);
extern void qla2x00_vp_stop_timer(scsi_qla_host_t *);
extern int qla24xx_configure_vhba (scsi_qla_host_t *);
extern void qla24xx_report_id_acquisition(scsi_qla_host_t *,
    struct vp_rpt_id_entry_24xx *);
extern void qla2x00_do_dpc_all_vps(scsi_qla_host_t *);
extern int qla24xx_vport_create_req_sanity_check(struct fc_vport *);
extern scsi_qla_host_t * qla24xx_create_vhost(struct fc_vport *);

extern void qla2x00_sp_free_dma(void *);
extern char *qla2x00_get_fw_version_str(struct scsi_qla_host *, char *);

extern void qla2x00_mark_device_lost(scsi_qla_host_t *, fc_port_t *, int, int);
extern void qla2x00_mark_all_devices_lost(scsi_qla_host_t *, int);

extern struct fw_blob *qla2x00_request_firmware(scsi_qla_host_t *);

extern int qla2x00_wait_for_hba_online(scsi_qla_host_t *);
extern int qla2x00_wait_for_chip_reset(scsi_qla_host_t *);
extern int qla2x00_wait_for_fcoe_ctx_reset(scsi_qla_host_t *);

extern void qla2xxx_wake_dpc(struct scsi_qla_host *);
extern void qla2x00_alert_all_vps(struct rsp_que *, uint16_t *);
extern void qla2x00_async_event(scsi_qla_host_t *, struct rsp_que *,
	uint16_t *);
extern int  qla2x00_vp_abort_isp(scsi_qla_host_t *);

/*
 * Global Function Prototypes in qla_iocb.c source file.
 */

extern uint16_t qla2x00_calc_iocbs_32(uint16_t);
extern uint16_t qla2x00_calc_iocbs_64(uint16_t);
extern void qla2x00_build_scsi_iocbs_32(srb_t *, cmd_entry_t *, uint16_t);
extern void qla2x00_build_scsi_iocbs_64(srb_t *, cmd_entry_t *, uint16_t);
extern void qla24xx_build_scsi_iocbs(srb_t *, struct cmd_type_7 *,
	uint16_t, struct req_que *);
extern int qla2x00_start_scsi(srb_t *sp);
extern int qla24xx_start_scsi(srb_t *sp);
int qla2x00_marker(struct scsi_qla_host *, struct req_que *, struct rsp_que *,
						uint16_t, uint64_t, uint8_t);
extern int qla2x00_start_sp(srb_t *);
extern int qla24xx_dif_start_scsi(srb_t *);
extern int qla2x00_start_bidir(srb_t *, struct scsi_qla_host *, uint32_t);
extern int qla2xxx_dif_start_scsi_mq(srb_t *);
extern unsigned long qla2x00_get_async_timeout(struct scsi_qla_host *);

extern void *qla2x00_alloc_iocbs(struct scsi_qla_host *, srb_t *);
extern void *__qla2x00_alloc_iocbs(struct qla_qpair *, srb_t *);
extern int qla2x00_issue_marker(scsi_qla_host_t *, int);
extern int qla24xx_walk_and_build_sglist_no_difb(struct qla_hw_data *, srb_t *,
	uint32_t *, uint16_t, struct qla_tc_param *);
extern int qla24xx_walk_and_build_sglist(struct qla_hw_data *, srb_t *,
	uint32_t *, uint16_t, struct qla_tc_param *);
extern int qla24xx_walk_and_build_prot_sglist(struct qla_hw_data *, srb_t *,
	uint32_t *, uint16_t, struct qla_tgt_cmd *);
extern int qla24xx_get_one_block_sg(uint32_t, struct qla2_sgx *, uint32_t *);
extern int qla24xx_configure_prot_mode(srb_t *, uint16_t *);
extern int qla24xx_build_scsi_crc_2_iocbs(srb_t *,
	struct cmd_type_crc_2 *, uint16_t, uint16_t, uint16_t);

/*
 * Global Function Prototypes in qla_mbx.c source file.
 */
extern int
qla2x00_load_ram(scsi_qla_host_t *, dma_addr_t, uint32_t, uint32_t);

extern int
qla2x00_dump_ram(scsi_qla_host_t *, dma_addr_t, uint32_t, uint32_t);

extern int
qla2x00_execute_fw(scsi_qla_host_t *, uint32_t);

extern int
qla2x00_get_fw_version(scsi_qla_host_t *);

extern int
qla2x00_get_fw_options(scsi_qla_host_t *, uint16_t *);

extern int
qla2x00_set_fw_options(scsi_qla_host_t *, uint16_t *);

extern int
qla2x00_mbx_reg_test(scsi_qla_host_t *);

extern int
qla2x00_verify_checksum(scsi_qla_host_t *, uint32_t);

extern int
qla2x00_issue_iocb(scsi_qla_host_t *, void *, dma_addr_t, size_t);

extern int
qla2x00_abort_command(srb_t *);

extern int
qla2x00_abort_target(struct fc_port *, uint64_t, int);

extern int
qla2x00_lun_reset(struct fc_port *, uint64_t, int);

extern int
qla2x00_get_adapter_id(scsi_qla_host_t *, uint16_t *, uint8_t *, uint8_t *,
    uint8_t *, uint16_t *, uint16_t *);

extern int
qla2x00_get_retry_cnt(scsi_qla_host_t *, uint8_t *, uint8_t *, uint16_t *);

extern int
qla2x00_init_firmware(scsi_qla_host_t *, uint16_t);

extern int
qla2x00_get_port_database(scsi_qla_host_t *, fc_port_t *, uint8_t);

extern int
qla2x00_get_firmware_state(scsi_qla_host_t *, uint16_t *);

extern int
qla2x00_get_port_name(scsi_qla_host_t *, uint16_t, uint8_t *, uint8_t);

extern int
qla24xx_link_initialize(scsi_qla_host_t *);

extern int
qla2x00_lip_reset(scsi_qla_host_t *);

extern int
qla2x00_send_sns(scsi_qla_host_t *, dma_addr_t, uint16_t, size_t);

extern int
qla2x00_login_fabric(scsi_qla_host_t *, uint16_t, uint8_t, uint8_t, uint8_t,
    uint16_t *, uint8_t);
extern int
qla24xx_login_fabric(scsi_qla_host_t *, uint16_t, uint8_t, uint8_t, uint8_t,
    uint16_t *, uint8_t);

extern int
qla2x00_login_local_device(scsi_qla_host_t *, fc_port_t *, uint16_t *,
    uint8_t);

extern int
qla2x00_fabric_logout(scsi_qla_host_t *, uint16_t, uint8_t, uint8_t, uint8_t);

extern int
qla24xx_fabric_logout(scsi_qla_host_t *, uint16_t, uint8_t, uint8_t, uint8_t);

extern int
qla2x00_full_login_lip(scsi_qla_host_t *ha);

extern int
qla2x00_get_id_list(scsi_qla_host_t *, void *, dma_addr_t, uint16_t *);

extern int
qla2x00_get_resource_cnts(scsi_qla_host_t *);

extern int
qla2x00_get_fcal_position_map(scsi_qla_host_t *ha, char *pos_map);

extern int
qla2x00_get_link_status(scsi_qla_host_t *, uint16_t, struct link_statistics *,
    dma_addr_t);

extern int
qla24xx_get_isp_stats(scsi_qla_host_t *, struct link_statistics *,
    dma_addr_t, uint16_t);

extern int qla24xx_abort_command(srb_t *);
extern int qla24xx_async_abort_command(srb_t *);
extern int
qla24xx_abort_target(struct fc_port *, uint64_t, int);
extern int
qla24xx_lun_reset(struct fc_port *, uint64_t, int);
extern int
qla2x00_eh_wait_for_pending_commands(scsi_qla_host_t *, unsigned int,
	uint64_t, enum nexus_wait_type);
extern int
qla2x00_system_error(scsi_qla_host_t *);

extern int
qla2x00_write_serdes_word(scsi_qla_host_t *, uint16_t, uint16_t);
extern int
qla2x00_read_serdes_word(scsi_qla_host_t *, uint16_t, uint16_t *);

extern int
qla8044_write_serdes_word(scsi_qla_host_t *, uint32_t, uint32_t);
extern int
qla8044_read_serdes_word(scsi_qla_host_t *, uint32_t, uint32_t *);

extern int
qla2x00_set_serdes_params(scsi_qla_host_t *, uint16_t, uint16_t, uint16_t);

extern int
qla2x00_stop_firmware(scsi_qla_host_t *);

extern int
qla2x00_enable_eft_trace(scsi_qla_host_t *, dma_addr_t, uint16_t);
extern int
qla2x00_disable_eft_trace(scsi_qla_host_t *);

extern int
qla2x00_enable_fce_trace(scsi_qla_host_t *, dma_addr_t, uint16_t , uint16_t *,
    uint32_t *);

extern int
qla2x00_disable_fce_trace(scsi_qla_host_t *, uint64_t *, uint64_t *);

extern int
qla82xx_set_driver_version(scsi_qla_host_t *, char *);

extern int
qla25xx_set_driver_version(scsi_qla_host_t *, char *);

extern int
qla2x00_read_sfp(scsi_qla_host_t *, dma_addr_t, uint8_t *,
	uint16_t, uint16_t, uint16_t, uint16_t);

extern int
qla2x00_write_sfp(scsi_qla_host_t *, dma_addr_t, uint8_t *,
	uint16_t, uint16_t, uint16_t, uint16_t);

extern int
qla2x00_set_idma_speed(scsi_qla_host_t *, uint16_t, uint16_t, uint16_t *);

extern int qla84xx_verify_chip(struct scsi_qla_host *, uint16_t *);

extern int qla81xx_idc_ack(scsi_qla_host_t *, uint16_t *);

extern int
qla81xx_fac_get_sector_size(scsi_qla_host_t *, uint32_t *);

extern int
qla81xx_fac_do_write_enable(scsi_qla_host_t *, int);

extern int
qla81xx_fac_erase_sector(scsi_qla_host_t *, uint32_t, uint32_t);

extern int
qla2x00_get_xgmac_stats(scsi_qla_host_t *, dma_addr_t, uint16_t, uint16_t *);

extern int
qla2x00_get_dcbx_params(scsi_qla_host_t *, dma_addr_t, uint16_t);

extern int
qla2x00_read_ram_word(scsi_qla_host_t *, uint32_t, uint32_t *);

extern int
qla2x00_write_ram_word(scsi_qla_host_t *, uint32_t, uint32_t);

extern int
qla81xx_write_mpi_register(scsi_qla_host_t *, uint16_t *);
extern int qla2x00_get_data_rate(scsi_qla_host_t *);
extern int qla24xx_set_fcp_prio(scsi_qla_host_t *, uint16_t, uint16_t,
	uint16_t *);
extern int
qla81xx_get_port_config(scsi_qla_host_t *, uint16_t *);

extern int
qla81xx_set_port_config(scsi_qla_host_t *, uint16_t *);

extern int
qla2x00_port_logout(scsi_qla_host_t *, struct fc_port *);

extern int
qla2x00_dump_mctp_data(scsi_qla_host_t *, dma_addr_t, uint32_t, uint32_t);

extern int
qla26xx_dport_diagnostics(scsi_qla_host_t *, void *, uint, uint);

int qla24xx_send_mb_cmd(struct scsi_qla_host *, mbx_cmd_t *);
int qla24xx_gpdb_wait(struct scsi_qla_host *, fc_port_t *, u8);
int qla24xx_gidlist_wait(struct scsi_qla_host *, void *, dma_addr_t,
    uint16_t *);
int __qla24xx_parse_gpdb(struct scsi_qla_host *, fc_port_t *,
	struct port_database_24xx *);
int qla24xx_get_port_login_templ(scsi_qla_host_t *, dma_addr_t,
				 void *, uint16_t);

extern int qla27xx_get_zio_threshold(scsi_qla_host_t *, uint16_t *);
extern int qla27xx_set_zio_threshold(scsi_qla_host_t *, uint16_t);
int qla24xx_res_count_wait(struct scsi_qla_host *, uint16_t *, int);

/*
 * Global Function Prototypes in qla_isr.c source file.
 */
extern irqreturn_t qla2100_intr_handler(int, void *);
extern irqreturn_t qla2300_intr_handler(int, void *);
extern irqreturn_t qla24xx_intr_handler(int, void *);
extern void qla2x00_process_response_queue(struct rsp_que *);
extern void
qla24xx_process_response_queue(struct scsi_qla_host *, struct rsp_que *);
extern int qla2x00_request_irqs(struct qla_hw_data *, struct rsp_que *);
extern void qla2x00_free_irqs(scsi_qla_host_t *);

extern int qla2x00_get_data_rate(scsi_qla_host_t *);
extern const char *qla2x00_get_link_speed_str(struct qla_hw_data *, uint16_t);
extern srb_t *
qla2x00_get_sp_from_handle(scsi_qla_host_t *, const char *, struct req_que *,
	void *);
extern void
qla2x00_process_completed_request(struct scsi_qla_host *, struct req_que *,
	uint32_t);
extern irqreturn_t
qla2xxx_msix_rsp_q(int irq, void *dev_id);
fc_port_t *qla2x00_find_fcport_by_loopid(scsi_qla_host_t *, uint16_t);
fc_port_t *qla2x00_find_fcport_by_wwpn(scsi_qla_host_t *, u8 *, u8);
fc_port_t *qla2x00_find_fcport_by_nportid(scsi_qla_host_t *, port_id_t *, u8);

/*
 * Global Function Prototypes in qla_sup.c source file.
 */
extern void qla2x00_release_nvram_protection(scsi_qla_host_t *);
extern uint32_t *qla24xx_read_flash_data(scsi_qla_host_t *, uint32_t *,
					 uint32_t, uint32_t);
extern uint8_t *qla2x00_read_nvram_data(scsi_qla_host_t *, uint8_t *, uint32_t,
					uint32_t);
extern uint8_t *qla24xx_read_nvram_data(scsi_qla_host_t *, uint8_t *, uint32_t,
					uint32_t);
extern int qla2x00_write_nvram_data(scsi_qla_host_t *, uint8_t *, uint32_t,
				    uint32_t);
extern int qla24xx_write_nvram_data(scsi_qla_host_t *, uint8_t *, uint32_t,
				    uint32_t);
extern uint8_t *qla25xx_read_nvram_data(scsi_qla_host_t *, uint8_t *, uint32_t,
					uint32_t);
extern int qla25xx_write_nvram_data(scsi_qla_host_t *, uint8_t *, uint32_t,
				    uint32_t);
extern int qla2x00_is_a_vp_did(scsi_qla_host_t *, uint32_t);
bool qla2x00_check_reg32_for_disconnect(scsi_qla_host_t *, uint32_t);
bool qla2x00_check_reg16_for_disconnect(scsi_qla_host_t *, uint16_t);

extern int qla2x00_beacon_on(struct scsi_qla_host *);
extern int qla2x00_beacon_off(struct scsi_qla_host *);
extern void qla2x00_beacon_blink(struct scsi_qla_host *);
extern int qla24xx_beacon_on(struct scsi_qla_host *);
extern int qla24xx_beacon_off(struct scsi_qla_host *);
extern void qla24xx_beacon_blink(struct scsi_qla_host *);
extern void qla83xx_beacon_blink(struct scsi_qla_host *);
extern int qla82xx_beacon_on(struct scsi_qla_host *);
extern int qla82xx_beacon_off(struct scsi_qla_host *);
extern int qla83xx_wr_reg(scsi_qla_host_t *, uint32_t, uint32_t);
extern int qla83xx_rd_reg(scsi_qla_host_t *, uint32_t, uint32_t *);
extern int qla83xx_restart_nic_firmware(scsi_qla_host_t *);
extern int qla83xx_access_control(scsi_qla_host_t *, uint16_t, uint32_t,
				  uint32_t, uint16_t *);

extern uint8_t *qla2x00_read_optrom_data(struct scsi_qla_host *, uint8_t *,
					 uint32_t, uint32_t);
extern int qla2x00_write_optrom_data(struct scsi_qla_host *, uint8_t *,
				     uint32_t, uint32_t);
extern uint8_t *qla24xx_read_optrom_data(struct scsi_qla_host *, uint8_t *,
					 uint32_t, uint32_t);
extern int qla24xx_write_optrom_data(struct scsi_qla_host *, uint8_t *,
				     uint32_t, uint32_t);
extern uint8_t *qla25xx_read_optrom_data(struct scsi_qla_host *, uint8_t *,
					 uint32_t, uint32_t);
extern uint8_t *qla8044_read_optrom_data(struct scsi_qla_host *,
					 uint8_t *, uint32_t, uint32_t);
extern void qla8044_watchdog(struct scsi_qla_host *vha);

extern int qla2x00_get_flash_version(scsi_qla_host_t *, void *);
extern int qla24xx_get_flash_version(scsi_qla_host_t *, void *);
extern int qla82xx_get_flash_version(scsi_qla_host_t *, void *);

extern int qla2xxx_get_flash_info(scsi_qla_host_t *);
extern int qla2xxx_get_vpd_field(scsi_qla_host_t *, char *, char *, size_t);

extern void qla2xxx_flash_npiv_conf(scsi_qla_host_t *);
extern int qla24xx_read_fcp_prio_cfg(scsi_qla_host_t *);

/*
 * Global Function Prototypes in qla_dbg.c source file.
 */
extern void qla2100_fw_dump(scsi_qla_host_t *, int);
extern void qla2300_fw_dump(scsi_qla_host_t *, int);
extern void qla24xx_fw_dump(scsi_qla_host_t *, int);
extern void qla25xx_fw_dump(scsi_qla_host_t *, int);
extern void qla81xx_fw_dump(scsi_qla_host_t *, int);
extern void qla82xx_fw_dump(scsi_qla_host_t *, int);
extern void qla8044_fw_dump(scsi_qla_host_t *, int);

extern void qla27xx_fwdump(scsi_qla_host_t *, int);
extern ulong qla27xx_fwdt_calculate_dump_size(struct scsi_qla_host *);
extern int qla27xx_fwdt_template_valid(void *);
extern ulong qla27xx_fwdt_template_size(void *);
extern const void *qla27xx_fwdt_template_default(void);
extern ulong qla27xx_fwdt_template_default_size(void);

extern void qla2x00_dump_regs(scsi_qla_host_t *);
extern void qla2x00_dump_buffer(uint8_t *, uint32_t);
extern void qla2x00_dump_buffer_zipped(uint8_t *, uint32_t);
extern void ql_dump_regs(uint32_t, scsi_qla_host_t *, int32_t);
extern void ql_dump_buffer(uint32_t, scsi_qla_host_t *, int32_t,
			   uint8_t *, uint32_t);
extern void qla2xxx_dump_post_process(scsi_qla_host_t *, int);

/*
 * Global Function Prototypes in qla_gs.c source file.
 */
extern void *qla2x00_prep_ms_iocb(scsi_qla_host_t *, struct ct_arg *);
extern void *qla24xx_prep_ms_iocb(scsi_qla_host_t *, struct ct_arg *);
extern int qla2x00_ga_nxt(scsi_qla_host_t *, fc_port_t *);
extern int qla2x00_gid_pt(scsi_qla_host_t *, sw_info_t *);
extern int qla2x00_gpn_id(scsi_qla_host_t *, sw_info_t *);
extern int qla2x00_gnn_id(scsi_qla_host_t *, sw_info_t *);
extern void qla2x00_gff_id(scsi_qla_host_t *, sw_info_t *);
extern int qla2x00_rft_id(scsi_qla_host_t *);
extern int qla2x00_rff_id(scsi_qla_host_t *, u8);
extern int qla2x00_rnn_id(scsi_qla_host_t *);
extern int qla2x00_rsnn_nn(scsi_qla_host_t *);
extern void *qla2x00_prep_ms_fdmi_iocb(scsi_qla_host_t *, uint32_t, uint32_t);
extern void *qla24xx_prep_ms_fdmi_iocb(scsi_qla_host_t *, uint32_t, uint32_t);
extern int qla2x00_fdmi_register(scsi_qla_host_t *);
extern int qla2x00_gfpn_id(scsi_qla_host_t *, sw_info_t *);
extern int qla2x00_gpsc(scsi_qla_host_t *, sw_info_t *);
extern void qla2x00_get_sym_node_name(scsi_qla_host_t *, uint8_t *, size_t);
extern int qla2x00_chk_ms_status(scsi_qla_host_t *, ms_iocb_entry_t *,
	struct ct_sns_rsp *, const char *);
extern void qla2x00_async_iocb_timeout(void *data);
extern int qla24xx_async_gidpn(scsi_qla_host_t *, fc_port_t *);
int qla24xx_post_gidpn_work(struct scsi_qla_host *, fc_port_t *);
void qla24xx_handle_gidpn_event(scsi_qla_host_t *, struct event_arg *);

extern void qla2x00_free_fcport(fc_port_t *);

extern int qla24xx_post_gpnid_work(struct scsi_qla_host *, port_id_t *);
extern int qla24xx_async_gpnid(scsi_qla_host_t *, port_id_t *);
void qla24xx_handle_gpnid_event(scsi_qla_host_t *, struct event_arg *);

int qla24xx_post_gpsc_work(struct scsi_qla_host *, fc_port_t *);
int qla24xx_async_gpsc(scsi_qla_host_t *, fc_port_t *);
void qla24xx_handle_gpsc_event(scsi_qla_host_t *, struct event_arg *);
int qla2x00_mgmt_svr_login(scsi_qla_host_t *);
void qla24xx_handle_gffid_event(scsi_qla_host_t *vha, struct event_arg *ea);
int qla24xx_async_gffid(scsi_qla_host_t *vha, fc_port_t *fcport);
int qla24xx_async_gpnft(scsi_qla_host_t *, u8, srb_t *);
void qla24xx_async_gpnft_done(scsi_qla_host_t *, srb_t *);
void qla24xx_async_gnnft_done(scsi_qla_host_t *, srb_t *);
int qla24xx_async_gnnid(scsi_qla_host_t *, fc_port_t *);
void qla24xx_handle_gnnid_event(scsi_qla_host_t *, struct event_arg *);
int qla24xx_post_gnnid_work(struct scsi_qla_host *, fc_port_t *);
int qla24xx_post_gfpnid_work(struct scsi_qla_host *, fc_port_t *);
int qla24xx_async_gfpnid(scsi_qla_host_t *, fc_port_t *);
void qla24xx_handle_gfpnid_event(scsi_qla_host_t *, struct event_arg *);
void qla24xx_sp_unmap(scsi_qla_host_t *, srb_t *);
void qla_scan_work_fn(struct work_struct *);

/*
 * Global Function Prototypes in qla_attr.c source file.
 */
struct device_attribute;
extern struct device_attribute *qla2x00_host_attrs[];
struct fc_function_template;
extern struct fc_function_template qla2xxx_transport_functions;
extern struct fc_function_template qla2xxx_transport_vport_functions;
extern void qla2x00_alloc_sysfs_attr(scsi_qla_host_t *);
extern void qla2x00_free_sysfs_attr(scsi_qla_host_t *, bool);
extern void qla2x00_init_host_attr(scsi_qla_host_t *);
extern void qla2x00_alloc_sysfs_attr(scsi_qla_host_t *);
extern int qla2x00_loopback_test(scsi_qla_host_t *, struct msg_echo_lb *, uint16_t *);
extern int qla2x00_echo_test(scsi_qla_host_t *,
	struct msg_echo_lb *, uint16_t *);
extern int qla24xx_update_all_fcp_prio(scsi_qla_host_t *);
extern int qla24xx_fcp_prio_cfg_valid(scsi_qla_host_t *,
	struct qla_fcp_prio_cfg *, uint8_t);

/*
 * Global Function Prototypes in qla_dfs.c source file.
 */
extern int qla2x00_dfs_setup(scsi_qla_host_t *);
extern int qla2x00_dfs_remove(scsi_qla_host_t *);

/* Globa function prototypes for multi-q */
extern int qla25xx_request_irq(struct qla_hw_data *, struct qla_qpair *,
	struct qla_msix_entry *, int);
extern int qla25xx_init_req_que(struct scsi_qla_host *, struct req_que *);
extern int qla25xx_init_rsp_que(struct scsi_qla_host *, struct rsp_que *);
extern int qla25xx_create_req_que(struct qla_hw_data *, uint16_t, uint8_t,
	uint16_t, int, uint8_t, bool);
extern int qla25xx_create_rsp_que(struct qla_hw_data *, uint16_t, uint8_t,
	uint16_t, struct qla_qpair *, bool);

extern void qla2x00_init_response_q_entries(struct rsp_que *);
extern int qla25xx_delete_req_que(struct scsi_qla_host *, struct req_que *);
extern int qla25xx_delete_rsp_que(struct scsi_qla_host *, struct rsp_que *);
extern int qla25xx_delete_queues(struct scsi_qla_host *);
extern uint16_t qla24xx_rd_req_reg(struct qla_hw_data *, uint16_t);
extern uint16_t qla25xx_rd_req_reg(struct qla_hw_data *, uint16_t);
extern void qla24xx_wrt_req_reg(struct qla_hw_data *, uint16_t, uint16_t);
extern void qla25xx_wrt_req_reg(struct qla_hw_data *, uint16_t, uint16_t);
extern void qla25xx_wrt_rsp_reg(struct qla_hw_data *, uint16_t, uint16_t);
extern void qla24xx_wrt_rsp_reg(struct qla_hw_data *, uint16_t, uint16_t);

/* qlafx00 related functions */
extern int qlafx00_pci_config(struct scsi_qla_host *);
extern int qlafx00_initialize_adapter(struct scsi_qla_host *);
extern void qlafx00_soft_reset(scsi_qla_host_t *);
extern int qlafx00_chip_diag(scsi_qla_host_t *);
extern void qlafx00_config_rings(struct scsi_qla_host *);
extern char *qlafx00_pci_info_str(struct scsi_qla_host *, char *);
extern char *qlafx00_fw_version_str(struct scsi_qla_host *, char *, size_t);
extern irqreturn_t qlafx00_intr_handler(int, void *);
extern void qlafx00_enable_intrs(struct qla_hw_data *);
extern void qlafx00_disable_intrs(struct qla_hw_data *);
extern int qlafx00_abort_target(fc_port_t *, uint64_t, int);
extern int qlafx00_lun_reset(fc_port_t *, uint64_t, int);
extern int qlafx00_start_scsi(srb_t *);
extern int qlafx00_abort_isp(scsi_qla_host_t *);
extern int qlafx00_iospace_config(struct qla_hw_data *);
extern int qlafx00_init_firmware(scsi_qla_host_t *, uint16_t);
extern int qlafx00_driver_shutdown(scsi_qla_host_t *, int);
extern int qlafx00_fw_ready(scsi_qla_host_t *);
extern int qlafx00_configure_devices(scsi_qla_host_t *);
extern int qlafx00_reset_initialize(scsi_qla_host_t *);
extern int qlafx00_fx_disc(scsi_qla_host_t *, fc_port_t *, uint16_t);
extern int qlafx00_process_aen(struct scsi_qla_host *, struct qla_work_evt *);
extern int qlafx00_post_aenfx_work(struct scsi_qla_host *,  uint32_t,
				   uint32_t *, int);
extern uint32_t qlafx00_fw_state_show(struct device *,
				      struct device_attribute *, char *);
extern void qlafx00_get_host_speed(struct Scsi_Host *);
extern void qlafx00_init_response_q_entries(struct rsp_que *);

extern void qlafx00_tm_iocb(srb_t *, struct tsk_mgmt_entry_fx00 *);
extern void qlafx00_abort_iocb(srb_t *, struct abort_iocb_entry_fx00 *);
extern void qlafx00_fxdisc_iocb(srb_t *, struct fxdisc_entry_fx00 *);
extern void qlafx00_timer_routine(scsi_qla_host_t *);
extern int qlafx00_rescan_isp(scsi_qla_host_t *);
extern int qlafx00_loop_reset(scsi_qla_host_t *vha);

/* qla82xx related functions */

/* PCI related functions */
extern int qla82xx_pci_config(struct scsi_qla_host *);
extern int qla82xx_pci_mem_read_2M(struct qla_hw_data *, u64, void *, int);
extern int qla82xx_pci_region_offset(struct pci_dev *, int);
extern int qla82xx_iospace_config(struct qla_hw_data *);

/* Initialization related functions */
extern void qla82xx_reset_chip(struct scsi_qla_host *);
extern void qla82xx_config_rings(struct scsi_qla_host *);
extern void qla82xx_watchdog(scsi_qla_host_t *);
extern int qla82xx_start_firmware(scsi_qla_host_t *);

/* Firmware and flash related functions */
extern int qla82xx_load_risc(scsi_qla_host_t *, uint32_t *);
extern uint8_t *qla82xx_read_optrom_data(struct scsi_qla_host *, uint8_t *,
					 uint32_t, uint32_t);
extern int qla82xx_write_optrom_data(struct scsi_qla_host *, uint8_t *,
				     uint32_t, uint32_t);

/* Mailbox related functions */
extern int qla82xx_abort_isp(scsi_qla_host_t *);
extern int qla82xx_restart_isp(scsi_qla_host_t *);

/* IOCB related functions */
extern int qla82xx_start_scsi(srb_t *);
extern void qla2x00_sp_free(void *);
extern void qla2x00_sp_timeout(struct timer_list *);
extern void qla2x00_bsg_job_done(void *, int);
extern void qla2x00_bsg_sp_free(void *);
extern void qla2x00_start_iocbs(struct scsi_qla_host *, struct req_que *);

/* Interrupt related */
extern irqreturn_t qla82xx_intr_handler(int, void *);
extern irqreturn_t qla82xx_msi_handler(int, void *);
extern irqreturn_t qla82xx_msix_default(int, void *);
extern irqreturn_t qla82xx_msix_rsp_q(int, void *);
extern void qla82xx_enable_intrs(struct qla_hw_data *);
extern void qla82xx_disable_intrs(struct qla_hw_data *);
extern void qla82xx_poll(int, void *);
extern void qla82xx_init_flags(struct qla_hw_data *);

/* ISP 8021 hardware related */
extern void qla82xx_set_drv_active(scsi_qla_host_t *);
extern int qla82xx_wr_32(struct qla_hw_data *, ulong, u32);
extern int qla82xx_rd_32(struct qla_hw_data *, ulong);
extern int qla82xx_rdmem(struct qla_hw_data *, u64, void *, int);
extern int qla82xx_wrmem(struct qla_hw_data *, u64, void *, int);

/* ISP 8021 IDC */
extern void qla82xx_clear_drv_active(struct qla_hw_data *);
extern uint32_t  qla82xx_wait_for_state_change(scsi_qla_host_t *, uint32_t);
extern int qla82xx_idc_lock(struct qla_hw_data *);
extern void qla82xx_idc_unlock(struct qla_hw_data *);
extern int qla82xx_device_state_handler(scsi_qla_host_t *);
extern void qla8xxx_dev_failed_handler(scsi_qla_host_t *);
extern void qla82xx_clear_qsnt_ready(scsi_qla_host_t *);

extern void qla2x00_set_model_info(scsi_qla_host_t *, uint8_t *,
				   size_t, char *);
extern int qla82xx_mbx_intr_enable(scsi_qla_host_t *);
extern int qla82xx_mbx_intr_disable(scsi_qla_host_t *);
extern void qla82xx_start_iocbs(scsi_qla_host_t *);
extern int qla82xx_fcoe_ctx_reset(scsi_qla_host_t *);
extern int qla82xx_check_md_needed(scsi_qla_host_t *);
extern void qla82xx_chip_reset_cleanup(scsi_qla_host_t *);
extern int qla81xx_set_led_config(scsi_qla_host_t *, uint16_t *);
extern int qla81xx_get_led_config(scsi_qla_host_t *, uint16_t *);
extern int qla82xx_mbx_beacon_ctl(scsi_qla_host_t *, int);
extern char *qdev_state(uint32_t);
extern void qla82xx_clear_pending_mbx(scsi_qla_host_t *);
extern int qla82xx_read_temperature(scsi_qla_host_t *);
extern int qla8044_read_temperature(scsi_qla_host_t *);
extern int qla2x00_read_sfp_dev(struct scsi_qla_host *, char *, int);

/* BSG related functions */
extern int qla24xx_bsg_request(struct bsg_job *);
extern int qla24xx_bsg_timeout(struct bsg_job *);
extern int qla84xx_reset_chip(scsi_qla_host_t *, uint16_t);
extern int qla2x00_issue_iocb_timeout(scsi_qla_host_t *, void *,
	dma_addr_t, size_t, uint32_t);
extern int qla2x00_get_idma_speed(scsi_qla_host_t *, uint16_t,
	uint16_t *, uint16_t *);

/* 83xx related functions */
extern void qla83xx_fw_dump(scsi_qla_host_t *, int);

/* Minidump related functions */
extern int qla82xx_md_get_template_size(scsi_qla_host_t *);
extern int qla82xx_md_get_template(scsi_qla_host_t *);
extern int qla82xx_md_alloc(scsi_qla_host_t *);
extern void qla82xx_md_free(scsi_qla_host_t *);
extern int qla82xx_md_collect(scsi_qla_host_t *);
extern void qla82xx_md_prep(scsi_qla_host_t *);
extern void qla82xx_set_reset_owner(scsi_qla_host_t *);
extern int qla82xx_validate_template_chksum(scsi_qla_host_t *vha);

/* Function declarations for ISP8044 */
extern int qla8044_idc_lock(struct qla_hw_data *ha);
extern void qla8044_idc_unlock(struct qla_hw_data *ha);
extern uint32_t qla8044_rd_reg(struct qla_hw_data *ha, ulong addr);
extern void qla8044_wr_reg(struct qla_hw_data *ha, ulong addr, uint32_t val);
extern void qla8044_read_reset_template(struct scsi_qla_host *ha);
extern void qla8044_set_idc_dontreset(struct scsi_qla_host *ha);
extern int qla8044_rd_direct(struct scsi_qla_host *vha, const uint32_t crb_reg);
extern void qla8044_wr_direct(struct scsi_qla_host *vha,
			      const uint32_t crb_reg, const uint32_t value);
extern int qla8044_device_state_handler(struct scsi_qla_host *vha);
extern void qla8044_clear_qsnt_ready(struct scsi_qla_host *vha);
extern void qla8044_clear_drv_active(struct qla_hw_data *);
void qla8044_get_minidump(struct scsi_qla_host *vha);
int qla8044_collect_md_data(struct scsi_qla_host *vha);
extern int qla8044_md_get_template(scsi_qla_host_t *);
extern int qla8044_write_optrom_data(struct scsi_qla_host *, uint8_t *,
				     uint32_t, uint32_t);
extern irqreturn_t qla8044_intr_handler(int, void *);
extern void qla82xx_mbx_completion(scsi_qla_host_t *, uint16_t);
extern int qla8044_abort_isp(scsi_qla_host_t *);
extern int qla8044_check_fw_alive(struct scsi_qla_host *);
extern int qla_get_exlogin_status(scsi_qla_host_t *, uint16_t *,
	uint16_t *);
extern int qla_set_exlogin_mem_cfg(scsi_qla_host_t *vha, dma_addr_t phys_addr);
extern int qla_get_exchoffld_status(scsi_qla_host_t *, uint16_t *, uint16_t *);
extern int qla_set_exchoffld_mem_cfg(scsi_qla_host_t *);
extern void qlt_handle_abts_recv(struct scsi_qla_host *, struct rsp_que *,
	response_t *);

int qla24xx_async_notify_ack(scsi_qla_host_t *, fc_port_t *,
	struct imm_ntfy_from_isp *, int);
void qla24xx_do_nack_work(struct scsi_qla_host *, struct qla_work_evt *);
void qlt_plogi_ack_link(struct scsi_qla_host *, struct qlt_plogi_ack_t *,
	struct fc_port *, enum qlt_plogi_link_t);
void qlt_plogi_ack_unref(struct scsi_qla_host *, struct qlt_plogi_ack_t *);
extern void qlt_schedule_sess_for_deletion(struct fc_port *);
extern struct fc_port *qlt_find_sess_invalidate_other(scsi_qla_host_t *,
	uint64_t wwn, port_id_t port_id, uint16_t loop_id, struct fc_port **);
void qla24xx_delete_sess_fn(struct work_struct *);
void qlt_unknown_atio_work_fn(struct work_struct *);
void qlt_update_host_map(struct scsi_qla_host *, port_id_t);
void qlt_remove_target_resources(struct qla_hw_data *);
void qlt_clr_qp_table(struct scsi_qla_host *vha);

#endif /* _QLA_GBL_H */<|MERGE_RESOLUTION|>--- conflicted
+++ resolved
@@ -213,11 +213,8 @@
 	uint16_t *);
 int qla24xx_post_gnl_work(struct scsi_qla_host *, fc_port_t *);
 int qla24xx_async_abort_cmd(srb_t *);
-<<<<<<< HEAD
 int qla24xx_post_relogin_work(struct scsi_qla_host *vha);
-=======
 void qla2x00_wait_for_sess_deletion(scsi_qla_host_t *);
->>>>>>> 1aa1166e
 
 /*
  * Global Functions in qla_mid.c source file.
