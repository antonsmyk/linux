/* bnx2x_stats.h: Broadcom Everest network driver.
 *
 * Copyright (c) 2007-2012 Broadcom Corporation
 *
 * This program is free software; you can redistribute it and/or modify
 * it under the terms of the GNU General Public License as published by
 * the Free Software Foundation.
 *
 * Maintained by: Eilon Greenstein <eilong@broadcom.com>
 * Written by: Eliezer Tamir
 * Based on code from Michael Chan's bnx2 driver
 * UDP CSUM errata workaround by Arik Gendelman
 * Slowpath and fastpath rework by Vladislav Zolotarov
 * Statistics and Link management by Yitchak Gertner
 *
 */
#ifndef BNX2X_STATS_H
#define BNX2X_STATS_H

#include <linux/types.h>

struct nig_stats {
	u32 brb_discard;
	u32 brb_packet;
	u32 brb_truncate;
	u32 flow_ctrl_discard;
	u32 flow_ctrl_octets;
	u32 flow_ctrl_packet;
	u32 mng_discard;
	u32 mng_octet_inp;
	u32 mng_octet_out;
	u32 mng_packet_inp;
	u32 mng_packet_out;
	u32 pbf_octets;
	u32 pbf_packet;
	u32 safc_inp;
	u32 egress_mac_pkt0_lo;
	u32 egress_mac_pkt0_hi;
	u32 egress_mac_pkt1_lo;
	u32 egress_mac_pkt1_hi;
};


enum bnx2x_stats_event {
	STATS_EVENT_PMF = 0,
	STATS_EVENT_LINK_UP,
	STATS_EVENT_UPDATE,
	STATS_EVENT_STOP,
	STATS_EVENT_MAX
};

enum bnx2x_stats_state {
	STATS_STATE_DISABLED = 0,
	STATS_STATE_ENABLED,
	STATS_STATE_MAX
};

struct bnx2x_eth_stats {
	u32 total_bytes_received_hi;
	u32 total_bytes_received_lo;
	u32 total_bytes_transmitted_hi;
	u32 total_bytes_transmitted_lo;
	u32 total_unicast_packets_received_hi;
	u32 total_unicast_packets_received_lo;
	u32 total_multicast_packets_received_hi;
	u32 total_multicast_packets_received_lo;
	u32 total_broadcast_packets_received_hi;
	u32 total_broadcast_packets_received_lo;
	u32 total_unicast_packets_transmitted_hi;
	u32 total_unicast_packets_transmitted_lo;
	u32 total_multicast_packets_transmitted_hi;
	u32 total_multicast_packets_transmitted_lo;
	u32 total_broadcast_packets_transmitted_hi;
	u32 total_broadcast_packets_transmitted_lo;
	u32 valid_bytes_received_hi;
	u32 valid_bytes_received_lo;

	u32 error_bytes_received_hi;
	u32 error_bytes_received_lo;
	u32 etherstatsoverrsizepkts_hi;
	u32 etherstatsoverrsizepkts_lo;
	u32 no_buff_discard_hi;
	u32 no_buff_discard_lo;

	u32 rx_stat_ifhcinbadoctets_hi;
	u32 rx_stat_ifhcinbadoctets_lo;
	u32 tx_stat_ifhcoutbadoctets_hi;
	u32 tx_stat_ifhcoutbadoctets_lo;
	u32 rx_stat_dot3statsfcserrors_hi;
	u32 rx_stat_dot3statsfcserrors_lo;
	u32 rx_stat_dot3statsalignmenterrors_hi;
	u32 rx_stat_dot3statsalignmenterrors_lo;
	u32 rx_stat_dot3statscarriersenseerrors_hi;
	u32 rx_stat_dot3statscarriersenseerrors_lo;
	u32 rx_stat_falsecarriererrors_hi;
	u32 rx_stat_falsecarriererrors_lo;
	u32 rx_stat_etherstatsundersizepkts_hi;
	u32 rx_stat_etherstatsundersizepkts_lo;
	u32 rx_stat_dot3statsframestoolong_hi;
	u32 rx_stat_dot3statsframestoolong_lo;
	u32 rx_stat_etherstatsfragments_hi;
	u32 rx_stat_etherstatsfragments_lo;
	u32 rx_stat_etherstatsjabbers_hi;
	u32 rx_stat_etherstatsjabbers_lo;
	u32 rx_stat_maccontrolframesreceived_hi;
	u32 rx_stat_maccontrolframesreceived_lo;
	u32 rx_stat_bmac_xpf_hi;
	u32 rx_stat_bmac_xpf_lo;
	u32 rx_stat_bmac_xcf_hi;
	u32 rx_stat_bmac_xcf_lo;
	u32 rx_stat_xoffstateentered_hi;
	u32 rx_stat_xoffstateentered_lo;
	u32 rx_stat_xonpauseframesreceived_hi;
	u32 rx_stat_xonpauseframesreceived_lo;
	u32 rx_stat_xoffpauseframesreceived_hi;
	u32 rx_stat_xoffpauseframesreceived_lo;
	u32 tx_stat_outxonsent_hi;
	u32 tx_stat_outxonsent_lo;
	u32 tx_stat_outxoffsent_hi;
	u32 tx_stat_outxoffsent_lo;
	u32 tx_stat_flowcontroldone_hi;
	u32 tx_stat_flowcontroldone_lo;
	u32 tx_stat_etherstatscollisions_hi;
	u32 tx_stat_etherstatscollisions_lo;
	u32 tx_stat_dot3statssinglecollisionframes_hi;
	u32 tx_stat_dot3statssinglecollisionframes_lo;
	u32 tx_stat_dot3statsmultiplecollisionframes_hi;
	u32 tx_stat_dot3statsmultiplecollisionframes_lo;
	u32 tx_stat_dot3statsdeferredtransmissions_hi;
	u32 tx_stat_dot3statsdeferredtransmissions_lo;
	u32 tx_stat_dot3statsexcessivecollisions_hi;
	u32 tx_stat_dot3statsexcessivecollisions_lo;
	u32 tx_stat_dot3statslatecollisions_hi;
	u32 tx_stat_dot3statslatecollisions_lo;
	u32 tx_stat_etherstatspkts64octets_hi;
	u32 tx_stat_etherstatspkts64octets_lo;
	u32 tx_stat_etherstatspkts65octetsto127octets_hi;
	u32 tx_stat_etherstatspkts65octetsto127octets_lo;
	u32 tx_stat_etherstatspkts128octetsto255octets_hi;
	u32 tx_stat_etherstatspkts128octetsto255octets_lo;
	u32 tx_stat_etherstatspkts256octetsto511octets_hi;
	u32 tx_stat_etherstatspkts256octetsto511octets_lo;
	u32 tx_stat_etherstatspkts512octetsto1023octets_hi;
	u32 tx_stat_etherstatspkts512octetsto1023octets_lo;
	u32 tx_stat_etherstatspkts1024octetsto1522octets_hi;
	u32 tx_stat_etherstatspkts1024octetsto1522octets_lo;
	u32 tx_stat_etherstatspktsover1522octets_hi;
	u32 tx_stat_etherstatspktsover1522octets_lo;
	u32 tx_stat_bmac_2047_hi;
	u32 tx_stat_bmac_2047_lo;
	u32 tx_stat_bmac_4095_hi;
	u32 tx_stat_bmac_4095_lo;
	u32 tx_stat_bmac_9216_hi;
	u32 tx_stat_bmac_9216_lo;
	u32 tx_stat_bmac_16383_hi;
	u32 tx_stat_bmac_16383_lo;
	u32 tx_stat_dot3statsinternalmactransmiterrors_hi;
	u32 tx_stat_dot3statsinternalmactransmiterrors_lo;
	u32 tx_stat_bmac_ufl_hi;
	u32 tx_stat_bmac_ufl_lo;

	u32 pause_frames_received_hi;
	u32 pause_frames_received_lo;
	u32 pause_frames_sent_hi;
	u32 pause_frames_sent_lo;

	u32 etherstatspkts1024octetsto1522octets_hi;
	u32 etherstatspkts1024octetsto1522octets_lo;
	u32 etherstatspktsover1522octets_hi;
	u32 etherstatspktsover1522octets_lo;

	u32 brb_drop_hi;
	u32 brb_drop_lo;
	u32 brb_truncate_hi;
	u32 brb_truncate_lo;

	u32 mac_filter_discard;
	u32 mf_tag_discard;
	u32 brb_truncate_discard;
	u32 mac_discard;

	u32 driver_xoff;
	u32 rx_err_discard_pkt;
	u32 rx_skb_alloc_failed;
	u32 hw_csum_err;

	u32 nig_timer_max;

	/* TPA */
	u32 total_tpa_aggregations_hi;
	u32 total_tpa_aggregations_lo;
	u32 total_tpa_aggregated_frames_hi;
	u32 total_tpa_aggregated_frames_lo;
	u32 total_tpa_bytes_hi;
	u32 total_tpa_bytes_lo;
<<<<<<< HEAD
=======

	/* PFC */
	u32 pfc_frames_received_hi;
	u32 pfc_frames_received_lo;
	u32 pfc_frames_sent_hi;
	u32 pfc_frames_sent_lo;

	/* Recovery */
	u32 recoverable_error;
	u32 unrecoverable_error;
>>>>>>> acd92ae5
};


struct bnx2x_eth_q_stats {
	u32 total_unicast_bytes_received_hi;
	u32 total_unicast_bytes_received_lo;
	u32 total_broadcast_bytes_received_hi;
	u32 total_broadcast_bytes_received_lo;
	u32 total_multicast_bytes_received_hi;
	u32 total_multicast_bytes_received_lo;
	u32 total_bytes_received_hi;
	u32 total_bytes_received_lo;
	u32 total_unicast_bytes_transmitted_hi;
	u32 total_unicast_bytes_transmitted_lo;
	u32 total_broadcast_bytes_transmitted_hi;
	u32 total_broadcast_bytes_transmitted_lo;
	u32 total_multicast_bytes_transmitted_hi;
	u32 total_multicast_bytes_transmitted_lo;
	u32 total_bytes_transmitted_hi;
	u32 total_bytes_transmitted_lo;
	u32 total_unicast_packets_received_hi;
	u32 total_unicast_packets_received_lo;
	u32 total_multicast_packets_received_hi;
	u32 total_multicast_packets_received_lo;
	u32 total_broadcast_packets_received_hi;
	u32 total_broadcast_packets_received_lo;
	u32 total_unicast_packets_transmitted_hi;
	u32 total_unicast_packets_transmitted_lo;
	u32 total_multicast_packets_transmitted_hi;
	u32 total_multicast_packets_transmitted_lo;
	u32 total_broadcast_packets_transmitted_hi;
	u32 total_broadcast_packets_transmitted_lo;
	u32 valid_bytes_received_hi;
	u32 valid_bytes_received_lo;

	u32 etherstatsoverrsizepkts_hi;
	u32 etherstatsoverrsizepkts_lo;
	u32 no_buff_discard_hi;
	u32 no_buff_discard_lo;

	u32 driver_xoff;
	u32 rx_err_discard_pkt;
	u32 rx_skb_alloc_failed;
	u32 hw_csum_err;

	u32 total_packets_received_checksum_discarded_hi;
	u32 total_packets_received_checksum_discarded_lo;
	u32 total_packets_received_ttl0_discarded_hi;
	u32 total_packets_received_ttl0_discarded_lo;
	u32 total_transmitted_dropped_packets_error_hi;
	u32 total_transmitted_dropped_packets_error_lo;

	/* TPA */
	u32 total_tpa_aggregations_hi;
	u32 total_tpa_aggregations_lo;
	u32 total_tpa_aggregated_frames_hi;
	u32 total_tpa_aggregated_frames_lo;
	u32 total_tpa_bytes_hi;
	u32 total_tpa_bytes_lo;
};

/****************************************************************************
* Macros
****************************************************************************/

/* sum[hi:lo] += add[hi:lo] */
#define ADD_64(s_hi, a_hi, s_lo, a_lo) \
	do { \
		s_lo += a_lo; \
		s_hi += a_hi + ((s_lo < a_lo) ? 1 : 0); \
	} while (0)

/* difference = minuend - subtrahend */
#define DIFF_64(d_hi, m_hi, s_hi, d_lo, m_lo, s_lo) \
	do { \
		if (m_lo < s_lo) { \
			/* underflow */ \
			d_hi = m_hi - s_hi; \
			if (d_hi > 0) { \
				/* we can 'loan' 1 */ \
				d_hi--; \
				d_lo = m_lo + (UINT_MAX - s_lo) + 1; \
			} else { \
				/* m_hi <= s_hi */ \
				d_hi = 0; \
				d_lo = 0; \
			} \
		} else { \
			/* m_lo >= s_lo */ \
			if (m_hi < s_hi) { \
				d_hi = 0; \
				d_lo = 0; \
			} else { \
				/* m_hi >= s_hi */ \
				d_hi = m_hi - s_hi; \
				d_lo = m_lo - s_lo; \
			} \
		} \
	} while (0)

#define UPDATE_STAT64(s, t) \
	do { \
		DIFF_64(diff.hi, new->s##_hi, pstats->mac_stx[0].t##_hi, \
			diff.lo, new->s##_lo, pstats->mac_stx[0].t##_lo); \
		pstats->mac_stx[0].t##_hi = new->s##_hi; \
		pstats->mac_stx[0].t##_lo = new->s##_lo; \
		ADD_64(pstats->mac_stx[1].t##_hi, diff.hi, \
		       pstats->mac_stx[1].t##_lo, diff.lo); \
	} while (0)

#define UPDATE_STAT64_NIG(s, t) \
	do { \
		DIFF_64(diff.hi, new->s##_hi, old->s##_hi, \
			diff.lo, new->s##_lo, old->s##_lo); \
		ADD_64(estats->t##_hi, diff.hi, \
		       estats->t##_lo, diff.lo); \
	} while (0)

/* sum[hi:lo] += add */
#define ADD_EXTEND_64(s_hi, s_lo, a) \
	do { \
		s_lo += a; \
		s_hi += (s_lo < a) ? 1 : 0; \
	} while (0)

#define ADD_STAT64(diff, t) \
	do { \
		ADD_64(pstats->mac_stx[1].t##_hi, new->diff##_hi, \
		       pstats->mac_stx[1].t##_lo, new->diff##_lo); \
	} while (0)

#define UPDATE_EXTEND_STAT(s) \
	do { \
		ADD_EXTEND_64(pstats->mac_stx[1].s##_hi, \
			      pstats->mac_stx[1].s##_lo, \
			      new->s); \
	} while (0)

#define UPDATE_EXTEND_TSTAT(s, t) \
	do { \
		diff = le32_to_cpu(tclient->s) - le32_to_cpu(old_tclient->s); \
		old_tclient->s = tclient->s; \
		ADD_EXTEND_64(qstats->t##_hi, qstats->t##_lo, diff); \
	} while (0)

#define UPDATE_EXTEND_USTAT(s, t) \
	do { \
		diff = le32_to_cpu(uclient->s) - le32_to_cpu(old_uclient->s); \
		old_uclient->s = uclient->s; \
		ADD_EXTEND_64(qstats->t##_hi, qstats->t##_lo, diff); \
	} while (0)

#define UPDATE_EXTEND_XSTAT(s, t) \
	do { \
		diff = le32_to_cpu(xclient->s) - le32_to_cpu(old_xclient->s); \
		old_xclient->s = xclient->s; \
		ADD_EXTEND_64(qstats->t##_hi, qstats->t##_lo, diff); \
	} while (0)

/* minuend -= subtrahend */
#define SUB_64(m_hi, s_hi, m_lo, s_lo) \
	do { \
		DIFF_64(m_hi, m_hi, s_hi, m_lo, m_lo, s_lo); \
	} while (0)

/* minuend[hi:lo] -= subtrahend */
#define SUB_EXTEND_64(m_hi, m_lo, s) \
	do { \
		SUB_64(m_hi, 0, m_lo, s); \
	} while (0)

#define SUB_EXTEND_USTAT(s, t) \
	do { \
		diff = le32_to_cpu(uclient->s) - le32_to_cpu(old_uclient->s); \
		SUB_EXTEND_64(qstats->t##_hi, qstats->t##_lo, diff); \
	} while (0)


/* forward */
struct bnx2x;

void bnx2x_stats_init(struct bnx2x *bp);

void bnx2x_stats_handle(struct bnx2x *bp, enum bnx2x_stats_event event);

#endif /* BNX2X_STATS_H */<|MERGE_RESOLUTION|>--- conflicted
+++ resolved
@@ -193,8 +193,6 @@
 	u32 total_tpa_aggregated_frames_lo;
 	u32 total_tpa_bytes_hi;
 	u32 total_tpa_bytes_lo;
-<<<<<<< HEAD
-=======
 
 	/* PFC */
 	u32 pfc_frames_received_hi;
@@ -205,7 +203,6 @@
 	/* Recovery */
 	u32 recoverable_error;
 	u32 unrecoverable_error;
->>>>>>> acd92ae5
 };
 
 
