// SPDX-License-Identifier: GPL-2.0-only
/*
 * Kernel-based Virtual Machine driver for Linux
 *
 * derived from drivers/kvm/kvm_main.c
 *
 * Copyright (C) 2006 Qumranet, Inc.
 * Copyright (C) 2008 Qumranet, Inc.
 * Copyright IBM Corporation, 2008
 * Copyright 2010 Red Hat, Inc. and/or its affiliates.
 *
 * Authors:
 *   Avi Kivity   <avi@qumranet.com>
 *   Yaniv Kamay  <yaniv@qumranet.com>
 *   Amit Shah    <amit.shah@qumranet.com>
 *   Ben-Ami Yassour <benami@il.ibm.com>
 */

#include <linux/nospec.h>
#include <linux/kvm_host.h>
#include "irq.h"
#include "mmu.h"
#include "i8254.h"
#include "tss.h"
#include "kvm_cache_regs.h"
#include "x86.h"
#include "cpuid.h"
#include "pmu.h"
#include "hyperv.h"

#include <linux/clocksource.h>
#include <linux/interrupt.h>
#include <linux/kvm.h>
#include <linux/fs.h>
#include <linux/vmalloc.h>
#include <linux/export.h>
#include <linux/moduleparam.h>
#include <linux/mman.h>
#include <linux/highmem.h>
#include <linux/iommu.h>
#include <linux/intel-iommu.h>
#include <linux/cpufreq.h>
#include <linux/user-return-notifier.h>
#include <linux/srcu.h>
#include <linux/slab.h>
#include <linux/perf_event.h>
#include <linux/uaccess.h>
#include <linux/hash.h>
#include <linux/pci.h>
#include <linux/timekeeper_internal.h>
#include <linux/pvclock_gtod.h>
#include <linux/kvm_irqfd.h>
#include <linux/irqbypass.h>
#include <linux/sched/stat.h>
#include <linux/sched/isolation.h>
#include <linux/mem_encrypt.h>

#include <trace/events/kvm.h>

#include <asm/debugreg.h>
#include <asm/msr.h>
#include <asm/desc.h>
#include <asm/mce.h>
#include <linux/kernel_stat.h>
#include <asm/fpu/internal.h> /* Ugh! */
#include <asm/pvclock.h>
#include <asm/div64.h>
#include <asm/irq_remapping.h>
#include <asm/mshyperv.h>
#include <asm/hypervisor.h>
#include <asm/intel_pt.h>
#include <clocksource/hyperv_timer.h>

#define CREATE_TRACE_POINTS
#include "trace.h"

#define MAX_IO_MSRS 256
#define KVM_MAX_MCE_BANKS 32
u64 __read_mostly kvm_mce_cap_supported = MCG_CTL_P | MCG_SER_P;
EXPORT_SYMBOL_GPL(kvm_mce_cap_supported);

#define emul_to_vcpu(ctxt) \
	container_of(ctxt, struct kvm_vcpu, arch.emulate_ctxt)

/* EFER defaults:
 * - enable syscall per default because its emulated by KVM
 * - enable LME and LMA per default on 64 bit KVM
 */
#ifdef CONFIG_X86_64
static
u64 __read_mostly efer_reserved_bits = ~((u64)(EFER_SCE | EFER_LME | EFER_LMA));
#else
static u64 __read_mostly efer_reserved_bits = ~((u64)EFER_SCE);
#endif

static u64 __read_mostly cr4_reserved_bits = CR4_RESERVED_BITS;

#define VM_STAT(x, ...) offsetof(struct kvm, stat.x), KVM_STAT_VM, ## __VA_ARGS__
#define VCPU_STAT(x, ...) offsetof(struct kvm_vcpu, stat.x), KVM_STAT_VCPU, ## __VA_ARGS__

#define KVM_X2APIC_API_VALID_FLAGS (KVM_X2APIC_API_USE_32BIT_IDS | \
                                    KVM_X2APIC_API_DISABLE_BROADCAST_QUIRK)

static void update_cr8_intercept(struct kvm_vcpu *vcpu);
static void process_nmi(struct kvm_vcpu *vcpu);
static void enter_smm(struct kvm_vcpu *vcpu);
static void __kvm_set_rflags(struct kvm_vcpu *vcpu, unsigned long rflags);
static void store_regs(struct kvm_vcpu *vcpu);
static int sync_regs(struct kvm_vcpu *vcpu);

struct kvm_x86_ops *kvm_x86_ops __read_mostly;
EXPORT_SYMBOL_GPL(kvm_x86_ops);

static bool __read_mostly ignore_msrs = 0;
module_param(ignore_msrs, bool, S_IRUGO | S_IWUSR);

static bool __read_mostly report_ignored_msrs = true;
module_param(report_ignored_msrs, bool, S_IRUGO | S_IWUSR);

unsigned int min_timer_period_us = 200;
module_param(min_timer_period_us, uint, S_IRUGO | S_IWUSR);

static bool __read_mostly kvmclock_periodic_sync = true;
module_param(kvmclock_periodic_sync, bool, S_IRUGO);

bool __read_mostly kvm_has_tsc_control;
EXPORT_SYMBOL_GPL(kvm_has_tsc_control);
u32  __read_mostly kvm_max_guest_tsc_khz;
EXPORT_SYMBOL_GPL(kvm_max_guest_tsc_khz);
u8   __read_mostly kvm_tsc_scaling_ratio_frac_bits;
EXPORT_SYMBOL_GPL(kvm_tsc_scaling_ratio_frac_bits);
u64  __read_mostly kvm_max_tsc_scaling_ratio;
EXPORT_SYMBOL_GPL(kvm_max_tsc_scaling_ratio);
u64 __read_mostly kvm_default_tsc_scaling_ratio;
EXPORT_SYMBOL_GPL(kvm_default_tsc_scaling_ratio);

/* tsc tolerance in parts per million - default to 1/2 of the NTP threshold */
static u32 __read_mostly tsc_tolerance_ppm = 250;
module_param(tsc_tolerance_ppm, uint, S_IRUGO | S_IWUSR);

/*
 * lapic timer advance (tscdeadline mode only) in nanoseconds.  '-1' enables
 * adaptive tuning starting from default advancment of 1000ns.  '0' disables
 * advancement entirely.  Any other value is used as-is and disables adaptive
 * tuning, i.e. allows priveleged userspace to set an exact advancement time.
 */
static int __read_mostly lapic_timer_advance_ns = -1;
module_param(lapic_timer_advance_ns, int, S_IRUGO | S_IWUSR);

static bool __read_mostly vector_hashing = true;
module_param(vector_hashing, bool, S_IRUGO);

bool __read_mostly enable_vmware_backdoor = false;
module_param(enable_vmware_backdoor, bool, S_IRUGO);
EXPORT_SYMBOL_GPL(enable_vmware_backdoor);

static bool __read_mostly force_emulation_prefix = false;
module_param(force_emulation_prefix, bool, S_IRUGO);

int __read_mostly pi_inject_timer = -1;
module_param(pi_inject_timer, bint, S_IRUGO | S_IWUSR);

#define KVM_NR_SHARED_MSRS 16

struct kvm_shared_msrs_global {
	int nr;
	u32 msrs[KVM_NR_SHARED_MSRS];
};

struct kvm_shared_msrs {
	struct user_return_notifier urn;
	bool registered;
	struct kvm_shared_msr_values {
		u64 host;
		u64 curr;
	} values[KVM_NR_SHARED_MSRS];
};

static struct kvm_shared_msrs_global __read_mostly shared_msrs_global;
static struct kvm_shared_msrs __percpu *shared_msrs;

struct kvm_stats_debugfs_item debugfs_entries[] = {
	{ "pf_fixed", VCPU_STAT(pf_fixed) },
	{ "pf_guest", VCPU_STAT(pf_guest) },
	{ "tlb_flush", VCPU_STAT(tlb_flush) },
	{ "invlpg", VCPU_STAT(invlpg) },
	{ "exits", VCPU_STAT(exits) },
	{ "io_exits", VCPU_STAT(io_exits) },
	{ "mmio_exits", VCPU_STAT(mmio_exits) },
	{ "signal_exits", VCPU_STAT(signal_exits) },
	{ "irq_window", VCPU_STAT(irq_window_exits) },
	{ "nmi_window", VCPU_STAT(nmi_window_exits) },
	{ "halt_exits", VCPU_STAT(halt_exits) },
	{ "halt_successful_poll", VCPU_STAT(halt_successful_poll) },
	{ "halt_attempted_poll", VCPU_STAT(halt_attempted_poll) },
	{ "halt_poll_invalid", VCPU_STAT(halt_poll_invalid) },
	{ "halt_wakeup", VCPU_STAT(halt_wakeup) },
	{ "hypercalls", VCPU_STAT(hypercalls) },
	{ "request_irq", VCPU_STAT(request_irq_exits) },
	{ "irq_exits", VCPU_STAT(irq_exits) },
	{ "host_state_reload", VCPU_STAT(host_state_reload) },
	{ "fpu_reload", VCPU_STAT(fpu_reload) },
	{ "insn_emulation", VCPU_STAT(insn_emulation) },
	{ "insn_emulation_fail", VCPU_STAT(insn_emulation_fail) },
	{ "irq_injections", VCPU_STAT(irq_injections) },
	{ "nmi_injections", VCPU_STAT(nmi_injections) },
	{ "req_event", VCPU_STAT(req_event) },
	{ "l1d_flush", VCPU_STAT(l1d_flush) },
	{ "mmu_shadow_zapped", VM_STAT(mmu_shadow_zapped) },
	{ "mmu_pte_write", VM_STAT(mmu_pte_write) },
	{ "mmu_pte_updated", VM_STAT(mmu_pte_updated) },
	{ "mmu_pde_zapped", VM_STAT(mmu_pde_zapped) },
	{ "mmu_flooded", VM_STAT(mmu_flooded) },
	{ "mmu_recycled", VM_STAT(mmu_recycled) },
	{ "mmu_cache_miss", VM_STAT(mmu_cache_miss) },
	{ "mmu_unsync", VM_STAT(mmu_unsync) },
	{ "remote_tlb_flush", VM_STAT(remote_tlb_flush) },
	{ "largepages", VM_STAT(lpages, .mode = 0444) },
	{ "nx_largepages_splitted", VM_STAT(nx_lpage_splits, .mode = 0444) },
	{ "max_mmu_page_hash_collisions",
		VM_STAT(max_mmu_page_hash_collisions) },
	{ NULL }
};

u64 __read_mostly host_xcr0;

struct kmem_cache *x86_fpu_cache;
EXPORT_SYMBOL_GPL(x86_fpu_cache);

static int emulator_fix_hypercall(struct x86_emulate_ctxt *ctxt);

static inline void kvm_async_pf_hash_reset(struct kvm_vcpu *vcpu)
{
	int i;
	for (i = 0; i < roundup_pow_of_two(ASYNC_PF_PER_VCPU); i++)
		vcpu->arch.apf.gfns[i] = ~0;
}

static void kvm_on_user_return(struct user_return_notifier *urn)
{
	unsigned slot;
	struct kvm_shared_msrs *locals
		= container_of(urn, struct kvm_shared_msrs, urn);
	struct kvm_shared_msr_values *values;
	unsigned long flags;

	/*
	 * Disabling irqs at this point since the following code could be
	 * interrupted and executed through kvm_arch_hardware_disable()
	 */
	local_irq_save(flags);
	if (locals->registered) {
		locals->registered = false;
		user_return_notifier_unregister(urn);
	}
	local_irq_restore(flags);
	for (slot = 0; slot < shared_msrs_global.nr; ++slot) {
		values = &locals->values[slot];
		if (values->host != values->curr) {
			wrmsrl(shared_msrs_global.msrs[slot], values->host);
			values->curr = values->host;
		}
	}
}

static void shared_msr_update(unsigned slot, u32 msr)
{
	u64 value;
	unsigned int cpu = smp_processor_id();
	struct kvm_shared_msrs *smsr = per_cpu_ptr(shared_msrs, cpu);

	/* only read, and nobody should modify it at this time,
	 * so don't need lock */
	if (slot >= shared_msrs_global.nr) {
		printk(KERN_ERR "kvm: invalid MSR slot!");
		return;
	}
	rdmsrl_safe(msr, &value);
	smsr->values[slot].host = value;
	smsr->values[slot].curr = value;
}

void kvm_define_shared_msr(unsigned slot, u32 msr)
{
	BUG_ON(slot >= KVM_NR_SHARED_MSRS);
	shared_msrs_global.msrs[slot] = msr;
	if (slot >= shared_msrs_global.nr)
		shared_msrs_global.nr = slot + 1;
}
EXPORT_SYMBOL_GPL(kvm_define_shared_msr);

static void kvm_shared_msr_cpu_online(void)
{
	unsigned i;

	for (i = 0; i < shared_msrs_global.nr; ++i)
		shared_msr_update(i, shared_msrs_global.msrs[i]);
}

int kvm_set_shared_msr(unsigned slot, u64 value, u64 mask)
{
	unsigned int cpu = smp_processor_id();
	struct kvm_shared_msrs *smsr = per_cpu_ptr(shared_msrs, cpu);
	int err;

	value = (value & mask) | (smsr->values[slot].host & ~mask);
	if (value == smsr->values[slot].curr)
		return 0;
	err = wrmsrl_safe(shared_msrs_global.msrs[slot], value);
	if (err)
		return 1;

	smsr->values[slot].curr = value;
	if (!smsr->registered) {
		smsr->urn.on_user_return = kvm_on_user_return;
		user_return_notifier_register(&smsr->urn);
		smsr->registered = true;
	}
	return 0;
}
EXPORT_SYMBOL_GPL(kvm_set_shared_msr);

static void drop_user_return_notifiers(void)
{
	unsigned int cpu = smp_processor_id();
	struct kvm_shared_msrs *smsr = per_cpu_ptr(shared_msrs, cpu);

	if (smsr->registered)
		kvm_on_user_return(&smsr->urn);
}

u64 kvm_get_apic_base(struct kvm_vcpu *vcpu)
{
	return vcpu->arch.apic_base;
}
EXPORT_SYMBOL_GPL(kvm_get_apic_base);

enum lapic_mode kvm_get_apic_mode(struct kvm_vcpu *vcpu)
{
	return kvm_apic_mode(kvm_get_apic_base(vcpu));
}
EXPORT_SYMBOL_GPL(kvm_get_apic_mode);

int kvm_set_apic_base(struct kvm_vcpu *vcpu, struct msr_data *msr_info)
{
	enum lapic_mode old_mode = kvm_get_apic_mode(vcpu);
	enum lapic_mode new_mode = kvm_apic_mode(msr_info->data);
	u64 reserved_bits = ((~0ULL) << cpuid_maxphyaddr(vcpu)) | 0x2ff |
		(guest_cpuid_has(vcpu, X86_FEATURE_X2APIC) ? 0 : X2APIC_ENABLE);

	if ((msr_info->data & reserved_bits) != 0 || new_mode == LAPIC_MODE_INVALID)
		return 1;
	if (!msr_info->host_initiated) {
		if (old_mode == LAPIC_MODE_X2APIC && new_mode == LAPIC_MODE_XAPIC)
			return 1;
		if (old_mode == LAPIC_MODE_DISABLED && new_mode == LAPIC_MODE_X2APIC)
			return 1;
	}

	kvm_lapic_set_base(vcpu, msr_info->data);
	return 0;
}
EXPORT_SYMBOL_GPL(kvm_set_apic_base);

asmlinkage __visible void kvm_spurious_fault(void)
{
	/* Fault while not rebooting.  We want the trace. */
	BUG_ON(!kvm_rebooting);
}
EXPORT_SYMBOL_GPL(kvm_spurious_fault);

#define EXCPT_BENIGN		0
#define EXCPT_CONTRIBUTORY	1
#define EXCPT_PF		2

static int exception_class(int vector)
{
	switch (vector) {
	case PF_VECTOR:
		return EXCPT_PF;
	case DE_VECTOR:
	case TS_VECTOR:
	case NP_VECTOR:
	case SS_VECTOR:
	case GP_VECTOR:
		return EXCPT_CONTRIBUTORY;
	default:
		break;
	}
	return EXCPT_BENIGN;
}

#define EXCPT_FAULT		0
#define EXCPT_TRAP		1
#define EXCPT_ABORT		2
#define EXCPT_INTERRUPT		3

static int exception_type(int vector)
{
	unsigned int mask;

	if (WARN_ON(vector > 31 || vector == NMI_VECTOR))
		return EXCPT_INTERRUPT;

	mask = 1 << vector;

	/* #DB is trap, as instruction watchpoints are handled elsewhere */
	if (mask & ((1 << DB_VECTOR) | (1 << BP_VECTOR) | (1 << OF_VECTOR)))
		return EXCPT_TRAP;

	if (mask & ((1 << DF_VECTOR) | (1 << MC_VECTOR)))
		return EXCPT_ABORT;

	/* Reserved exceptions will result in fault */
	return EXCPT_FAULT;
}

void kvm_deliver_exception_payload(struct kvm_vcpu *vcpu)
{
	unsigned nr = vcpu->arch.exception.nr;
	bool has_payload = vcpu->arch.exception.has_payload;
	unsigned long payload = vcpu->arch.exception.payload;

	if (!has_payload)
		return;

	switch (nr) {
	case DB_VECTOR:
		/*
		 * "Certain debug exceptions may clear bit 0-3.  The
		 * remaining contents of the DR6 register are never
		 * cleared by the processor".
		 */
		vcpu->arch.dr6 &= ~DR_TRAP_BITS;
		/*
		 * DR6.RTM is set by all #DB exceptions that don't clear it.
		 */
		vcpu->arch.dr6 |= DR6_RTM;
		vcpu->arch.dr6 |= payload;
		/*
		 * Bit 16 should be set in the payload whenever the #DB
		 * exception should clear DR6.RTM. This makes the payload
		 * compatible with the pending debug exceptions under VMX.
		 * Though not currently documented in the SDM, this also
		 * makes the payload compatible with the exit qualification
		 * for #DB exceptions under VMX.
		 */
		vcpu->arch.dr6 ^= payload & DR6_RTM;
		break;
	case PF_VECTOR:
		vcpu->arch.cr2 = payload;
		break;
	}

	vcpu->arch.exception.has_payload = false;
	vcpu->arch.exception.payload = 0;
}
EXPORT_SYMBOL_GPL(kvm_deliver_exception_payload);

static void kvm_multiple_exception(struct kvm_vcpu *vcpu,
		unsigned nr, bool has_error, u32 error_code,
	        bool has_payload, unsigned long payload, bool reinject)
{
	u32 prev_nr;
	int class1, class2;

	kvm_make_request(KVM_REQ_EVENT, vcpu);

	if (!vcpu->arch.exception.pending && !vcpu->arch.exception.injected) {
	queue:
		if (has_error && !is_protmode(vcpu))
			has_error = false;
		if (reinject) {
			/*
			 * On vmentry, vcpu->arch.exception.pending is only
			 * true if an event injection was blocked by
			 * nested_run_pending.  In that case, however,
			 * vcpu_enter_guest requests an immediate exit,
			 * and the guest shouldn't proceed far enough to
			 * need reinjection.
			 */
			WARN_ON_ONCE(vcpu->arch.exception.pending);
			vcpu->arch.exception.injected = true;
			if (WARN_ON_ONCE(has_payload)) {
				/*
				 * A reinjected event has already
				 * delivered its payload.
				 */
				has_payload = false;
				payload = 0;
			}
		} else {
			vcpu->arch.exception.pending = true;
			vcpu->arch.exception.injected = false;
		}
		vcpu->arch.exception.has_error_code = has_error;
		vcpu->arch.exception.nr = nr;
		vcpu->arch.exception.error_code = error_code;
		vcpu->arch.exception.has_payload = has_payload;
		vcpu->arch.exception.payload = payload;
		/*
		 * In guest mode, payload delivery should be deferred,
		 * so that the L1 hypervisor can intercept #PF before
		 * CR2 is modified (or intercept #DB before DR6 is
		 * modified under nVMX).  However, for ABI
		 * compatibility with KVM_GET_VCPU_EVENTS and
		 * KVM_SET_VCPU_EVENTS, we can't delay payload
		 * delivery unless userspace has enabled this
		 * functionality via the per-VM capability,
		 * KVM_CAP_EXCEPTION_PAYLOAD.
		 */
		if (!vcpu->kvm->arch.exception_payload_enabled ||
		    !is_guest_mode(vcpu))
			kvm_deliver_exception_payload(vcpu);
		return;
	}

	/* to check exception */
	prev_nr = vcpu->arch.exception.nr;
	if (prev_nr == DF_VECTOR) {
		/* triple fault -> shutdown */
		kvm_make_request(KVM_REQ_TRIPLE_FAULT, vcpu);
		return;
	}
	class1 = exception_class(prev_nr);
	class2 = exception_class(nr);
	if ((class1 == EXCPT_CONTRIBUTORY && class2 == EXCPT_CONTRIBUTORY)
		|| (class1 == EXCPT_PF && class2 != EXCPT_BENIGN)) {
		/*
		 * Generate double fault per SDM Table 5-5.  Set
		 * exception.pending = true so that the double fault
		 * can trigger a nested vmexit.
		 */
		vcpu->arch.exception.pending = true;
		vcpu->arch.exception.injected = false;
		vcpu->arch.exception.has_error_code = true;
		vcpu->arch.exception.nr = DF_VECTOR;
		vcpu->arch.exception.error_code = 0;
		vcpu->arch.exception.has_payload = false;
		vcpu->arch.exception.payload = 0;
	} else
		/* replace previous exception with a new one in a hope
		   that instruction re-execution will regenerate lost
		   exception */
		goto queue;
}

void kvm_queue_exception(struct kvm_vcpu *vcpu, unsigned nr)
{
	kvm_multiple_exception(vcpu, nr, false, 0, false, 0, false);
}
EXPORT_SYMBOL_GPL(kvm_queue_exception);

void kvm_requeue_exception(struct kvm_vcpu *vcpu, unsigned nr)
{
	kvm_multiple_exception(vcpu, nr, false, 0, false, 0, true);
}
EXPORT_SYMBOL_GPL(kvm_requeue_exception);

static void kvm_queue_exception_p(struct kvm_vcpu *vcpu, unsigned nr,
				  unsigned long payload)
{
	kvm_multiple_exception(vcpu, nr, false, 0, true, payload, false);
}

static void kvm_queue_exception_e_p(struct kvm_vcpu *vcpu, unsigned nr,
				    u32 error_code, unsigned long payload)
{
	kvm_multiple_exception(vcpu, nr, true, error_code,
			       true, payload, false);
}

int kvm_complete_insn_gp(struct kvm_vcpu *vcpu, int err)
{
	if (err)
		kvm_inject_gp(vcpu, 0);
	else
		return kvm_skip_emulated_instruction(vcpu);

	return 1;
}
EXPORT_SYMBOL_GPL(kvm_complete_insn_gp);

void kvm_inject_page_fault(struct kvm_vcpu *vcpu, struct x86_exception *fault)
{
	++vcpu->stat.pf_guest;
	vcpu->arch.exception.nested_apf =
		is_guest_mode(vcpu) && fault->async_page_fault;
	if (vcpu->arch.exception.nested_apf) {
		vcpu->arch.apf.nested_apf_token = fault->address;
		kvm_queue_exception_e(vcpu, PF_VECTOR, fault->error_code);
	} else {
		kvm_queue_exception_e_p(vcpu, PF_VECTOR, fault->error_code,
					fault->address);
	}
}
EXPORT_SYMBOL_GPL(kvm_inject_page_fault);

static bool kvm_propagate_fault(struct kvm_vcpu *vcpu, struct x86_exception *fault)
{
	if (mmu_is_nested(vcpu) && !fault->nested_page_fault)
		vcpu->arch.nested_mmu.inject_page_fault(vcpu, fault);
	else
		vcpu->arch.mmu->inject_page_fault(vcpu, fault);

	return fault->nested_page_fault;
}

void kvm_inject_nmi(struct kvm_vcpu *vcpu)
{
	atomic_inc(&vcpu->arch.nmi_queued);
	kvm_make_request(KVM_REQ_NMI, vcpu);
}
EXPORT_SYMBOL_GPL(kvm_inject_nmi);

void kvm_queue_exception_e(struct kvm_vcpu *vcpu, unsigned nr, u32 error_code)
{
	kvm_multiple_exception(vcpu, nr, true, error_code, false, 0, false);
}
EXPORT_SYMBOL_GPL(kvm_queue_exception_e);

void kvm_requeue_exception_e(struct kvm_vcpu *vcpu, unsigned nr, u32 error_code)
{
	kvm_multiple_exception(vcpu, nr, true, error_code, false, 0, true);
}
EXPORT_SYMBOL_GPL(kvm_requeue_exception_e);

/*
 * Checks if cpl <= required_cpl; if true, return true.  Otherwise queue
 * a #GP and return false.
 */
bool kvm_require_cpl(struct kvm_vcpu *vcpu, int required_cpl)
{
	if (kvm_x86_ops->get_cpl(vcpu) <= required_cpl)
		return true;
	kvm_queue_exception_e(vcpu, GP_VECTOR, 0);
	return false;
}
EXPORT_SYMBOL_GPL(kvm_require_cpl);

bool kvm_require_dr(struct kvm_vcpu *vcpu, int dr)
{
	if ((dr != 4 && dr != 5) || !kvm_read_cr4_bits(vcpu, X86_CR4_DE))
		return true;

	kvm_queue_exception(vcpu, UD_VECTOR);
	return false;
}
EXPORT_SYMBOL_GPL(kvm_require_dr);

/*
 * This function will be used to read from the physical memory of the currently
 * running guest. The difference to kvm_vcpu_read_guest_page is that this function
 * can read from guest physical or from the guest's guest physical memory.
 */
int kvm_read_guest_page_mmu(struct kvm_vcpu *vcpu, struct kvm_mmu *mmu,
			    gfn_t ngfn, void *data, int offset, int len,
			    u32 access)
{
	struct x86_exception exception;
	gfn_t real_gfn;
	gpa_t ngpa;

	ngpa     = gfn_to_gpa(ngfn);
	real_gfn = mmu->translate_gpa(vcpu, ngpa, access, &exception);
	if (real_gfn == UNMAPPED_GVA)
		return -EFAULT;

	real_gfn = gpa_to_gfn(real_gfn);

	return kvm_vcpu_read_guest_page(vcpu, real_gfn, data, offset, len);
}
EXPORT_SYMBOL_GPL(kvm_read_guest_page_mmu);

static int kvm_read_nested_guest_page(struct kvm_vcpu *vcpu, gfn_t gfn,
			       void *data, int offset, int len, u32 access)
{
	return kvm_read_guest_page_mmu(vcpu, vcpu->arch.walk_mmu, gfn,
				       data, offset, len, access);
}

static inline u64 pdptr_rsvd_bits(struct kvm_vcpu *vcpu)
{
	return rsvd_bits(cpuid_maxphyaddr(vcpu), 63) | rsvd_bits(5, 8) |
	       rsvd_bits(1, 2);
}

/*
 * Load the pae pdptrs.  Return 1 if they are all valid, 0 otherwise.
 */
int load_pdptrs(struct kvm_vcpu *vcpu, struct kvm_mmu *mmu, unsigned long cr3)
{
	gfn_t pdpt_gfn = cr3 >> PAGE_SHIFT;
	unsigned offset = ((cr3 & (PAGE_SIZE-1)) >> 5) << 2;
	int i;
	int ret;
	u64 pdpte[ARRAY_SIZE(mmu->pdptrs)];

	ret = kvm_read_guest_page_mmu(vcpu, mmu, pdpt_gfn, pdpte,
				      offset * sizeof(u64), sizeof(pdpte),
				      PFERR_USER_MASK|PFERR_WRITE_MASK);
	if (ret < 0) {
		ret = 0;
		goto out;
	}
	for (i = 0; i < ARRAY_SIZE(pdpte); ++i) {
		if ((pdpte[i] & PT_PRESENT_MASK) &&
		    (pdpte[i] & pdptr_rsvd_bits(vcpu))) {
			ret = 0;
			goto out;
		}
	}
	ret = 1;

	memcpy(mmu->pdptrs, pdpte, sizeof(mmu->pdptrs));
	__set_bit(VCPU_EXREG_PDPTR,
		  (unsigned long *)&vcpu->arch.regs_avail);
	__set_bit(VCPU_EXREG_PDPTR,
		  (unsigned long *)&vcpu->arch.regs_dirty);
out:

	return ret;
}
EXPORT_SYMBOL_GPL(load_pdptrs);

bool pdptrs_changed(struct kvm_vcpu *vcpu)
{
	u64 pdpte[ARRAY_SIZE(vcpu->arch.walk_mmu->pdptrs)];
	bool changed = true;
	int offset;
	gfn_t gfn;
	int r;

	if (!is_pae_paging(vcpu))
		return false;

	if (!test_bit(VCPU_EXREG_PDPTR,
		      (unsigned long *)&vcpu->arch.regs_avail))
		return true;

	gfn = (kvm_read_cr3(vcpu) & 0xffffffe0ul) >> PAGE_SHIFT;
	offset = (kvm_read_cr3(vcpu) & 0xffffffe0ul) & (PAGE_SIZE - 1);
	r = kvm_read_nested_guest_page(vcpu, gfn, pdpte, offset, sizeof(pdpte),
				       PFERR_USER_MASK | PFERR_WRITE_MASK);
	if (r < 0)
		goto out;
	changed = memcmp(pdpte, vcpu->arch.walk_mmu->pdptrs, sizeof(pdpte)) != 0;
out:

	return changed;
}
EXPORT_SYMBOL_GPL(pdptrs_changed);

int kvm_set_cr0(struct kvm_vcpu *vcpu, unsigned long cr0)
{
	unsigned long old_cr0 = kvm_read_cr0(vcpu);
	unsigned long update_bits = X86_CR0_PG | X86_CR0_WP;

	cr0 |= X86_CR0_ET;

#ifdef CONFIG_X86_64
	if (cr0 & 0xffffffff00000000UL)
		return 1;
#endif

	cr0 &= ~CR0_RESERVED_BITS;

	if ((cr0 & X86_CR0_NW) && !(cr0 & X86_CR0_CD))
		return 1;

	if ((cr0 & X86_CR0_PG) && !(cr0 & X86_CR0_PE))
		return 1;

	if (!is_paging(vcpu) && (cr0 & X86_CR0_PG)) {
#ifdef CONFIG_X86_64
		if ((vcpu->arch.efer & EFER_LME)) {
			int cs_db, cs_l;

			if (!is_pae(vcpu))
				return 1;
			kvm_x86_ops->get_cs_db_l_bits(vcpu, &cs_db, &cs_l);
			if (cs_l)
				return 1;
		} else
#endif
		if (is_pae(vcpu) && !load_pdptrs(vcpu, vcpu->arch.walk_mmu,
						 kvm_read_cr3(vcpu)))
			return 1;
	}

	if (!(cr0 & X86_CR0_PG) && kvm_read_cr4_bits(vcpu, X86_CR4_PCIDE))
		return 1;

	kvm_x86_ops->set_cr0(vcpu, cr0);

	if ((cr0 ^ old_cr0) & X86_CR0_PG) {
		kvm_clear_async_pf_completion_queue(vcpu);
		kvm_async_pf_hash_reset(vcpu);
	}

	if ((cr0 ^ old_cr0) & update_bits)
		kvm_mmu_reset_context(vcpu);

	if (((cr0 ^ old_cr0) & X86_CR0_CD) &&
	    kvm_arch_has_noncoherent_dma(vcpu->kvm) &&
	    !kvm_check_has_quirk(vcpu->kvm, KVM_X86_QUIRK_CD_NW_CLEARED))
		kvm_zap_gfn_range(vcpu->kvm, 0, ~0ULL);

	return 0;
}
EXPORT_SYMBOL_GPL(kvm_set_cr0);

void kvm_lmsw(struct kvm_vcpu *vcpu, unsigned long msw)
{
	(void)kvm_set_cr0(vcpu, kvm_read_cr0_bits(vcpu, ~0x0eul) | (msw & 0x0f));
}
EXPORT_SYMBOL_GPL(kvm_lmsw);

void kvm_load_guest_xcr0(struct kvm_vcpu *vcpu)
{
	if (kvm_read_cr4_bits(vcpu, X86_CR4_OSXSAVE) &&
			!vcpu->guest_xcr0_loaded) {
		/* kvm_set_xcr() also depends on this */
		if (vcpu->arch.xcr0 != host_xcr0)
			xsetbv(XCR_XFEATURE_ENABLED_MASK, vcpu->arch.xcr0);
		vcpu->guest_xcr0_loaded = 1;
	}
}
EXPORT_SYMBOL_GPL(kvm_load_guest_xcr0);

void kvm_put_guest_xcr0(struct kvm_vcpu *vcpu)
{
	if (vcpu->guest_xcr0_loaded) {
		if (vcpu->arch.xcr0 != host_xcr0)
			xsetbv(XCR_XFEATURE_ENABLED_MASK, host_xcr0);
		vcpu->guest_xcr0_loaded = 0;
	}
}
EXPORT_SYMBOL_GPL(kvm_put_guest_xcr0);

static int __kvm_set_xcr(struct kvm_vcpu *vcpu, u32 index, u64 xcr)
{
	u64 xcr0 = xcr;
	u64 old_xcr0 = vcpu->arch.xcr0;
	u64 valid_bits;

	/* Only support XCR_XFEATURE_ENABLED_MASK(xcr0) now  */
	if (index != XCR_XFEATURE_ENABLED_MASK)
		return 1;
	if (!(xcr0 & XFEATURE_MASK_FP))
		return 1;
	if ((xcr0 & XFEATURE_MASK_YMM) && !(xcr0 & XFEATURE_MASK_SSE))
		return 1;

	/*
	 * Do not allow the guest to set bits that we do not support
	 * saving.  However, xcr0 bit 0 is always set, even if the
	 * emulated CPU does not support XSAVE (see fx_init).
	 */
	valid_bits = vcpu->arch.guest_supported_xcr0 | XFEATURE_MASK_FP;
	if (xcr0 & ~valid_bits)
		return 1;

	if ((!(xcr0 & XFEATURE_MASK_BNDREGS)) !=
	    (!(xcr0 & XFEATURE_MASK_BNDCSR)))
		return 1;

	if (xcr0 & XFEATURE_MASK_AVX512) {
		if (!(xcr0 & XFEATURE_MASK_YMM))
			return 1;
		if ((xcr0 & XFEATURE_MASK_AVX512) != XFEATURE_MASK_AVX512)
			return 1;
	}
	vcpu->arch.xcr0 = xcr0;

	if ((xcr0 ^ old_xcr0) & XFEATURE_MASK_EXTEND)
		kvm_update_cpuid(vcpu);
	return 0;
}

int kvm_set_xcr(struct kvm_vcpu *vcpu, u32 index, u64 xcr)
{
	if (kvm_x86_ops->get_cpl(vcpu) != 0 ||
	    __kvm_set_xcr(vcpu, index, xcr)) {
		kvm_inject_gp(vcpu, 0);
		return 1;
	}
	return 0;
}
EXPORT_SYMBOL_GPL(kvm_set_xcr);

static u64 kvm_host_cr4_reserved_bits(struct cpuinfo_x86 *c)
{
	u64 reserved_bits = CR4_RESERVED_BITS;

	if (!cpu_has(c, X86_FEATURE_XSAVE))
		reserved_bits |= X86_CR4_OSXSAVE;

	if (!cpu_has(c, X86_FEATURE_SMEP))
		reserved_bits |= X86_CR4_SMEP;

	if (!cpu_has(c, X86_FEATURE_SMAP))
		reserved_bits |= X86_CR4_SMAP;

	if (!cpu_has(c, X86_FEATURE_FSGSBASE))
		reserved_bits |= X86_CR4_FSGSBASE;

	if (!cpu_has(c, X86_FEATURE_PKU))
		reserved_bits |= X86_CR4_PKE;

	if (!cpu_has(c, X86_FEATURE_LA57) &&
	    !(cpuid_ecx(0x7) & bit(X86_FEATURE_LA57)))
		reserved_bits |= X86_CR4_LA57;

	if (!cpu_has(c, X86_FEATURE_UMIP) && !kvm_x86_ops->umip_emulated())
		reserved_bits |= X86_CR4_UMIP;

	return reserved_bits;
}

static int kvm_valid_cr4(struct kvm_vcpu *vcpu, unsigned long cr4)
{
	if (cr4 & cr4_reserved_bits)
		return -EINVAL;

	if (!guest_cpuid_has(vcpu, X86_FEATURE_XSAVE) && (cr4 & X86_CR4_OSXSAVE))
		return -EINVAL;

	if (!guest_cpuid_has(vcpu, X86_FEATURE_SMEP) && (cr4 & X86_CR4_SMEP))
		return -EINVAL;

	if (!guest_cpuid_has(vcpu, X86_FEATURE_SMAP) && (cr4 & X86_CR4_SMAP))
		return -EINVAL;

	if (!guest_cpuid_has(vcpu, X86_FEATURE_FSGSBASE) && (cr4 & X86_CR4_FSGSBASE))
		return -EINVAL;

	if (!guest_cpuid_has(vcpu, X86_FEATURE_PKU) && (cr4 & X86_CR4_PKE))
		return -EINVAL;

	if (!guest_cpuid_has(vcpu, X86_FEATURE_LA57) && (cr4 & X86_CR4_LA57))
		return -EINVAL;

	if (!guest_cpuid_has(vcpu, X86_FEATURE_UMIP) && (cr4 & X86_CR4_UMIP))
		return -EINVAL;

	return 0;
}

int kvm_set_cr4(struct kvm_vcpu *vcpu, unsigned long cr4)
{
	unsigned long old_cr4 = kvm_read_cr4(vcpu);
	unsigned long pdptr_bits = X86_CR4_PGE | X86_CR4_PSE | X86_CR4_PAE |
				   X86_CR4_SMEP | X86_CR4_SMAP | X86_CR4_PKE;

	if (kvm_valid_cr4(vcpu, cr4))
		return 1;

	if (is_long_mode(vcpu)) {
		if (!(cr4 & X86_CR4_PAE))
			return 1;
	} else if (is_paging(vcpu) && (cr4 & X86_CR4_PAE)
		   && ((cr4 ^ old_cr4) & pdptr_bits)
		   && !load_pdptrs(vcpu, vcpu->arch.walk_mmu,
				   kvm_read_cr3(vcpu)))
		return 1;

	if ((cr4 & X86_CR4_PCIDE) && !(old_cr4 & X86_CR4_PCIDE)) {
		if (!guest_cpuid_has(vcpu, X86_FEATURE_PCID))
			return 1;

		/* PCID can not be enabled when cr3[11:0]!=000H or EFER.LMA=0 */
		if ((kvm_read_cr3(vcpu) & X86_CR3_PCID_MASK) || !is_long_mode(vcpu))
			return 1;
	}

	if (kvm_x86_ops->set_cr4(vcpu, cr4))
		return 1;

	if (((cr4 ^ old_cr4) & pdptr_bits) ||
	    (!(cr4 & X86_CR4_PCIDE) && (old_cr4 & X86_CR4_PCIDE)))
		kvm_mmu_reset_context(vcpu);

	if ((cr4 ^ old_cr4) & (X86_CR4_OSXSAVE | X86_CR4_PKE))
		kvm_update_cpuid(vcpu);

	return 0;
}
EXPORT_SYMBOL_GPL(kvm_set_cr4);

int kvm_set_cr3(struct kvm_vcpu *vcpu, unsigned long cr3)
{
	bool skip_tlb_flush = false;
#ifdef CONFIG_X86_64
	bool pcid_enabled = kvm_read_cr4_bits(vcpu, X86_CR4_PCIDE);

	if (pcid_enabled) {
		skip_tlb_flush = cr3 & X86_CR3_PCID_NOFLUSH;
		cr3 &= ~X86_CR3_PCID_NOFLUSH;
	}
#endif

	if (cr3 == kvm_read_cr3(vcpu) && !pdptrs_changed(vcpu)) {
		if (!skip_tlb_flush) {
			kvm_mmu_sync_roots(vcpu);
			kvm_make_request(KVM_REQ_TLB_FLUSH, vcpu);
		}
		return 0;
	}

	if (is_long_mode(vcpu) &&
	    (cr3 & rsvd_bits(cpuid_maxphyaddr(vcpu), 63)))
		return 1;
	else if (is_pae_paging(vcpu) &&
		 !load_pdptrs(vcpu, vcpu->arch.walk_mmu, cr3))
		return 1;

	kvm_mmu_new_cr3(vcpu, cr3, skip_tlb_flush);
	vcpu->arch.cr3 = cr3;
	__set_bit(VCPU_EXREG_CR3, (ulong *)&vcpu->arch.regs_avail);

	return 0;
}
EXPORT_SYMBOL_GPL(kvm_set_cr3);

int kvm_set_cr8(struct kvm_vcpu *vcpu, unsigned long cr8)
{
	if (cr8 & CR8_RESERVED_BITS)
		return 1;
	if (lapic_in_kernel(vcpu))
		kvm_lapic_set_tpr(vcpu, cr8);
	else
		vcpu->arch.cr8 = cr8;
	return 0;
}
EXPORT_SYMBOL_GPL(kvm_set_cr8);

unsigned long kvm_get_cr8(struct kvm_vcpu *vcpu)
{
	if (lapic_in_kernel(vcpu))
		return kvm_lapic_get_cr8(vcpu);
	else
		return vcpu->arch.cr8;
}
EXPORT_SYMBOL_GPL(kvm_get_cr8);

static void kvm_update_dr0123(struct kvm_vcpu *vcpu)
{
	int i;

	if (!(vcpu->guest_debug & KVM_GUESTDBG_USE_HW_BP)) {
		for (i = 0; i < KVM_NR_DB_REGS; i++)
			vcpu->arch.eff_db[i] = vcpu->arch.db[i];
		vcpu->arch.switch_db_regs |= KVM_DEBUGREG_RELOAD;
	}
}

static void kvm_update_dr6(struct kvm_vcpu *vcpu)
{
	if (!(vcpu->guest_debug & KVM_GUESTDBG_USE_HW_BP))
		kvm_x86_ops->set_dr6(vcpu, vcpu->arch.dr6);
}

static void kvm_update_dr7(struct kvm_vcpu *vcpu)
{
	unsigned long dr7;

	if (vcpu->guest_debug & KVM_GUESTDBG_USE_HW_BP)
		dr7 = vcpu->arch.guest_debug_dr7;
	else
		dr7 = vcpu->arch.dr7;
	kvm_x86_ops->set_dr7(vcpu, dr7);
	vcpu->arch.switch_db_regs &= ~KVM_DEBUGREG_BP_ENABLED;
	if (dr7 & DR7_BP_EN_MASK)
		vcpu->arch.switch_db_regs |= KVM_DEBUGREG_BP_ENABLED;
}

static u64 kvm_dr6_fixed(struct kvm_vcpu *vcpu)
{
	u64 fixed = DR6_FIXED_1;

	if (!guest_cpuid_has(vcpu, X86_FEATURE_RTM))
		fixed |= DR6_RTM;
	return fixed;
}

static int __kvm_set_dr(struct kvm_vcpu *vcpu, int dr, unsigned long val)
{
	size_t size = ARRAY_SIZE(vcpu->arch.db);

	switch (dr) {
	case 0 ... 3:
		vcpu->arch.db[array_index_nospec(dr, size)] = val;
		if (!(vcpu->guest_debug & KVM_GUESTDBG_USE_HW_BP))
			vcpu->arch.eff_db[dr] = val;
		break;
	case 4:
		/* fall through */
	case 6:
		if (val & 0xffffffff00000000ULL)
			return -1; /* #GP */
		vcpu->arch.dr6 = (val & DR6_VOLATILE) | kvm_dr6_fixed(vcpu);
		kvm_update_dr6(vcpu);
		break;
	case 5:
		/* fall through */
	default: /* 7 */
		if (val & 0xffffffff00000000ULL)
			return -1; /* #GP */
		vcpu->arch.dr7 = (val & DR7_VOLATILE) | DR7_FIXED_1;
		kvm_update_dr7(vcpu);
		break;
	}

	return 0;
}

int kvm_set_dr(struct kvm_vcpu *vcpu, int dr, unsigned long val)
{
	if (__kvm_set_dr(vcpu, dr, val)) {
		kvm_inject_gp(vcpu, 0);
		return 1;
	}
	return 0;
}
EXPORT_SYMBOL_GPL(kvm_set_dr);

int kvm_get_dr(struct kvm_vcpu *vcpu, int dr, unsigned long *val)
{
	size_t size = ARRAY_SIZE(vcpu->arch.db);

	switch (dr) {
	case 0 ... 3:
		*val = vcpu->arch.db[array_index_nospec(dr, size)];
		break;
	case 4:
		/* fall through */
	case 6:
		if (vcpu->guest_debug & KVM_GUESTDBG_USE_HW_BP)
			*val = vcpu->arch.dr6;
		else
			*val = kvm_x86_ops->get_dr6(vcpu);
		break;
	case 5:
		/* fall through */
	default: /* 7 */
		*val = vcpu->arch.dr7;
		break;
	}
	return 0;
}
EXPORT_SYMBOL_GPL(kvm_get_dr);

bool kvm_rdpmc(struct kvm_vcpu *vcpu)
{
	u32 ecx = kvm_rcx_read(vcpu);
	u64 data;
	int err;

	err = kvm_pmu_rdpmc(vcpu, ecx, &data);
	if (err)
		return err;
	kvm_rax_write(vcpu, (u32)data);
	kvm_rdx_write(vcpu, data >> 32);
	return err;
}
EXPORT_SYMBOL_GPL(kvm_rdpmc);

/*
 * List of msr numbers which we expose to userspace through KVM_GET_MSRS
 * and KVM_SET_MSRS, and KVM_GET_MSR_INDEX_LIST.
 *
 * The three MSR lists(msrs_to_save, emulated_msrs, msr_based_features)
 * extract the supported MSRs from the related const lists.
 * msrs_to_save is selected from the msrs_to_save_all to reflect the
 * capabilities of the host cpu. This capabilities test skips MSRs that are
 * kvm-specific. Those are put in emulated_msrs_all; filtering of emulated_msrs
 * may depend on host virtualization features rather than host cpu features.
 */

static const u32 msrs_to_save_all[] = {
	MSR_IA32_SYSENTER_CS, MSR_IA32_SYSENTER_ESP, MSR_IA32_SYSENTER_EIP,
	MSR_STAR,
#ifdef CONFIG_X86_64
	MSR_CSTAR, MSR_KERNEL_GS_BASE, MSR_SYSCALL_MASK, MSR_LSTAR,
#endif
	MSR_IA32_TSC, MSR_IA32_CR_PAT, MSR_VM_HSAVE_PA,
	MSR_IA32_FEATURE_CONTROL, MSR_IA32_BNDCFGS, MSR_TSC_AUX,
	MSR_IA32_SPEC_CTRL,
	MSR_IA32_RTIT_CTL, MSR_IA32_RTIT_STATUS, MSR_IA32_RTIT_CR3_MATCH,
	MSR_IA32_RTIT_OUTPUT_BASE, MSR_IA32_RTIT_OUTPUT_MASK,
	MSR_IA32_RTIT_ADDR0_A, MSR_IA32_RTIT_ADDR0_B,
	MSR_IA32_RTIT_ADDR1_A, MSR_IA32_RTIT_ADDR1_B,
	MSR_IA32_RTIT_ADDR2_A, MSR_IA32_RTIT_ADDR2_B,
	MSR_IA32_RTIT_ADDR3_A, MSR_IA32_RTIT_ADDR3_B,
	MSR_IA32_UMWAIT_CONTROL,

	MSR_ARCH_PERFMON_FIXED_CTR0, MSR_ARCH_PERFMON_FIXED_CTR1,
	MSR_ARCH_PERFMON_FIXED_CTR0 + 2, MSR_ARCH_PERFMON_FIXED_CTR0 + 3,
	MSR_CORE_PERF_FIXED_CTR_CTRL, MSR_CORE_PERF_GLOBAL_STATUS,
	MSR_CORE_PERF_GLOBAL_CTRL, MSR_CORE_PERF_GLOBAL_OVF_CTRL,
	MSR_ARCH_PERFMON_PERFCTR0, MSR_ARCH_PERFMON_PERFCTR1,
	MSR_ARCH_PERFMON_PERFCTR0 + 2, MSR_ARCH_PERFMON_PERFCTR0 + 3,
	MSR_ARCH_PERFMON_PERFCTR0 + 4, MSR_ARCH_PERFMON_PERFCTR0 + 5,
	MSR_ARCH_PERFMON_PERFCTR0 + 6, MSR_ARCH_PERFMON_PERFCTR0 + 7,
	MSR_ARCH_PERFMON_PERFCTR0 + 8, MSR_ARCH_PERFMON_PERFCTR0 + 9,
	MSR_ARCH_PERFMON_PERFCTR0 + 10, MSR_ARCH_PERFMON_PERFCTR0 + 11,
	MSR_ARCH_PERFMON_PERFCTR0 + 12, MSR_ARCH_PERFMON_PERFCTR0 + 13,
	MSR_ARCH_PERFMON_PERFCTR0 + 14, MSR_ARCH_PERFMON_PERFCTR0 + 15,
	MSR_ARCH_PERFMON_PERFCTR0 + 16, MSR_ARCH_PERFMON_PERFCTR0 + 17,
	MSR_ARCH_PERFMON_EVENTSEL0, MSR_ARCH_PERFMON_EVENTSEL1,
	MSR_ARCH_PERFMON_EVENTSEL0 + 2, MSR_ARCH_PERFMON_EVENTSEL0 + 3,
	MSR_ARCH_PERFMON_EVENTSEL0 + 4, MSR_ARCH_PERFMON_EVENTSEL0 + 5,
	MSR_ARCH_PERFMON_EVENTSEL0 + 6, MSR_ARCH_PERFMON_EVENTSEL0 + 7,
	MSR_ARCH_PERFMON_EVENTSEL0 + 8, MSR_ARCH_PERFMON_EVENTSEL0 + 9,
	MSR_ARCH_PERFMON_EVENTSEL0 + 10, MSR_ARCH_PERFMON_EVENTSEL0 + 11,
	MSR_ARCH_PERFMON_EVENTSEL0 + 12, MSR_ARCH_PERFMON_EVENTSEL0 + 13,
	MSR_ARCH_PERFMON_EVENTSEL0 + 14, MSR_ARCH_PERFMON_EVENTSEL0 + 15,
	MSR_ARCH_PERFMON_EVENTSEL0 + 16, MSR_ARCH_PERFMON_EVENTSEL0 + 17,
};

static u32 msrs_to_save[ARRAY_SIZE(msrs_to_save_all)];
static unsigned num_msrs_to_save;

static const u32 emulated_msrs_all[] = {
	MSR_KVM_SYSTEM_TIME, MSR_KVM_WALL_CLOCK,
	MSR_KVM_SYSTEM_TIME_NEW, MSR_KVM_WALL_CLOCK_NEW,
	HV_X64_MSR_GUEST_OS_ID, HV_X64_MSR_HYPERCALL,
	HV_X64_MSR_TIME_REF_COUNT, HV_X64_MSR_REFERENCE_TSC,
	HV_X64_MSR_TSC_FREQUENCY, HV_X64_MSR_APIC_FREQUENCY,
	HV_X64_MSR_CRASH_P0, HV_X64_MSR_CRASH_P1, HV_X64_MSR_CRASH_P2,
	HV_X64_MSR_CRASH_P3, HV_X64_MSR_CRASH_P4, HV_X64_MSR_CRASH_CTL,
	HV_X64_MSR_RESET,
	HV_X64_MSR_VP_INDEX,
	HV_X64_MSR_VP_RUNTIME,
	HV_X64_MSR_SCONTROL,
	HV_X64_MSR_STIMER0_CONFIG,
	HV_X64_MSR_VP_ASSIST_PAGE,
	HV_X64_MSR_REENLIGHTENMENT_CONTROL, HV_X64_MSR_TSC_EMULATION_CONTROL,
	HV_X64_MSR_TSC_EMULATION_STATUS,

	MSR_KVM_ASYNC_PF_EN, MSR_KVM_STEAL_TIME,
	MSR_KVM_PV_EOI_EN,

	MSR_IA32_TSC_ADJUST,
	MSR_IA32_TSCDEADLINE,
	MSR_IA32_ARCH_CAPABILITIES,
	MSR_IA32_MISC_ENABLE,
	MSR_IA32_MCG_STATUS,
	MSR_IA32_MCG_CTL,
	MSR_IA32_MCG_EXT_CTL,
	MSR_IA32_SMBASE,
	MSR_SMI_COUNT,
	MSR_PLATFORM_INFO,
	MSR_MISC_FEATURES_ENABLES,
	MSR_AMD64_VIRT_SPEC_CTRL,
	MSR_IA32_POWER_CTL,

	/*
	 * The following list leaves out MSRs whose values are determined
	 * by arch/x86/kvm/vmx/nested.c based on CPUID or other MSRs.
	 * We always support the "true" VMX control MSRs, even if the host
	 * processor does not, so I am putting these registers here rather
	 * than in msrs_to_save_all.
	 */
	MSR_IA32_VMX_BASIC,
	MSR_IA32_VMX_TRUE_PINBASED_CTLS,
	MSR_IA32_VMX_TRUE_PROCBASED_CTLS,
	MSR_IA32_VMX_TRUE_EXIT_CTLS,
	MSR_IA32_VMX_TRUE_ENTRY_CTLS,
	MSR_IA32_VMX_MISC,
	MSR_IA32_VMX_CR0_FIXED0,
	MSR_IA32_VMX_CR4_FIXED0,
	MSR_IA32_VMX_VMCS_ENUM,
	MSR_IA32_VMX_PROCBASED_CTLS2,
	MSR_IA32_VMX_EPT_VPID_CAP,
	MSR_IA32_VMX_VMFUNC,

	MSR_K7_HWCR,
	MSR_KVM_POLL_CONTROL,
};

static u32 emulated_msrs[ARRAY_SIZE(emulated_msrs_all)];
static unsigned num_emulated_msrs;

/*
 * List of msr numbers which are used to expose MSR-based features that
 * can be used by a hypervisor to validate requested CPU features.
 */
static const u32 msr_based_features_all[] = {
	MSR_IA32_VMX_BASIC,
	MSR_IA32_VMX_TRUE_PINBASED_CTLS,
	MSR_IA32_VMX_PINBASED_CTLS,
	MSR_IA32_VMX_TRUE_PROCBASED_CTLS,
	MSR_IA32_VMX_PROCBASED_CTLS,
	MSR_IA32_VMX_TRUE_EXIT_CTLS,
	MSR_IA32_VMX_EXIT_CTLS,
	MSR_IA32_VMX_TRUE_ENTRY_CTLS,
	MSR_IA32_VMX_ENTRY_CTLS,
	MSR_IA32_VMX_MISC,
	MSR_IA32_VMX_CR0_FIXED0,
	MSR_IA32_VMX_CR0_FIXED1,
	MSR_IA32_VMX_CR4_FIXED0,
	MSR_IA32_VMX_CR4_FIXED1,
	MSR_IA32_VMX_VMCS_ENUM,
	MSR_IA32_VMX_PROCBASED_CTLS2,
	MSR_IA32_VMX_EPT_VPID_CAP,
	MSR_IA32_VMX_VMFUNC,

	MSR_F10H_DECFG,
	MSR_IA32_UCODE_REV,
	MSR_IA32_ARCH_CAPABILITIES,
};

static u32 msr_based_features[ARRAY_SIZE(msr_based_features_all)];
static unsigned int num_msr_based_features;

static u64 kvm_get_arch_capabilities(void)
{
	u64 data = 0;

	if (boot_cpu_has(X86_FEATURE_ARCH_CAPABILITIES))
		rdmsrl(MSR_IA32_ARCH_CAPABILITIES, data);

	/*
	 * If nx_huge_pages is enabled, KVM's shadow paging will ensure that
	 * the nested hypervisor runs with NX huge pages.  If it is not,
	 * L1 is anyway vulnerable to ITLB_MULTIHIT explots from other
	 * L1 guests, so it need not worry about its own (L2) guests.
	 */
	data |= ARCH_CAP_PSCHANGE_MC_NO;

	/*
	 * If we're doing cache flushes (either "always" or "cond")
	 * we will do one whenever the guest does a vmlaunch/vmresume.
	 * If an outer hypervisor is doing the cache flush for us
	 * (VMENTER_L1D_FLUSH_NESTED_VM), we can safely pass that
	 * capability to the guest too, and if EPT is disabled we're not
	 * vulnerable.  Overall, only VMENTER_L1D_FLUSH_NEVER will
	 * require a nested hypervisor to do a flush of its own.
	 */
	if (l1tf_vmx_mitigation != VMENTER_L1D_FLUSH_NEVER)
		data |= ARCH_CAP_SKIP_VMENTRY_L1DFLUSH;

	if (!boot_cpu_has_bug(X86_BUG_CPU_MELTDOWN))
		data |= ARCH_CAP_RDCL_NO;
	if (!boot_cpu_has_bug(X86_BUG_SPEC_STORE_BYPASS))
		data |= ARCH_CAP_SSB_NO;
	if (!boot_cpu_has_bug(X86_BUG_MDS))
		data |= ARCH_CAP_MDS_NO;

	/*
	 * On TAA affected systems:
	 *      - nothing to do if TSX is disabled on the host.
	 *      - we emulate TSX_CTRL if present on the host.
	 *	  This lets the guest use VERW to clear CPU buffers.
	 */
	if (!boot_cpu_has(X86_FEATURE_RTM))
		data &= ~(ARCH_CAP_TAA_NO | ARCH_CAP_TSX_CTRL_MSR);
	else if (!boot_cpu_has_bug(X86_BUG_TAA))
		data |= ARCH_CAP_TAA_NO;

	return data;
}

static int kvm_get_msr_feature(struct kvm_msr_entry *msr)
{
	switch (msr->index) {
	case MSR_IA32_ARCH_CAPABILITIES:
		msr->data = kvm_get_arch_capabilities();
		break;
	case MSR_IA32_UCODE_REV:
		rdmsrl_safe(msr->index, &msr->data);
		break;
	default:
		if (kvm_x86_ops->get_msr_feature(msr))
			return 1;
	}
	return 0;
}

static int do_get_msr_feature(struct kvm_vcpu *vcpu, unsigned index, u64 *data)
{
	struct kvm_msr_entry msr;
	int r;

	msr.index = index;
	r = kvm_get_msr_feature(&msr);
	if (r)
		return r;

	*data = msr.data;

	return 0;
}

static bool __kvm_valid_efer(struct kvm_vcpu *vcpu, u64 efer)
{
	if (efer & EFER_FFXSR && !guest_cpuid_has(vcpu, X86_FEATURE_FXSR_OPT))
		return false;

	if (efer & EFER_SVME && !guest_cpuid_has(vcpu, X86_FEATURE_SVM))
		return false;

	if (efer & (EFER_LME | EFER_LMA) &&
	    !guest_cpuid_has(vcpu, X86_FEATURE_LM))
		return false;

	if (efer & EFER_NX && !guest_cpuid_has(vcpu, X86_FEATURE_NX))
		return false;

	return true;

}
bool kvm_valid_efer(struct kvm_vcpu *vcpu, u64 efer)
{
	if (efer & efer_reserved_bits)
		return false;

	return __kvm_valid_efer(vcpu, efer);
}
EXPORT_SYMBOL_GPL(kvm_valid_efer);

static int set_efer(struct kvm_vcpu *vcpu, struct msr_data *msr_info)
{
	u64 old_efer = vcpu->arch.efer;
	u64 efer = msr_info->data;

	if (efer & efer_reserved_bits)
		return 1;

	if (!msr_info->host_initiated) {
		if (!__kvm_valid_efer(vcpu, efer))
			return 1;

		if (is_paging(vcpu) &&
		    (vcpu->arch.efer & EFER_LME) != (efer & EFER_LME))
			return 1;
	}

	efer &= ~EFER_LMA;
	efer |= vcpu->arch.efer & EFER_LMA;

	kvm_x86_ops->set_efer(vcpu, efer);

	/* Update reserved bits */
	if ((efer ^ old_efer) & EFER_NX)
		kvm_mmu_reset_context(vcpu);

	return 0;
}

void kvm_enable_efer_bits(u64 mask)
{
       efer_reserved_bits &= ~mask;
}
EXPORT_SYMBOL_GPL(kvm_enable_efer_bits);

/*
 * Write @data into the MSR specified by @index.  Select MSR specific fault
 * checks are bypassed if @host_initiated is %true.
 * Returns 0 on success, non-0 otherwise.
 * Assumes vcpu_load() was already called.
 */
static int __kvm_set_msr(struct kvm_vcpu *vcpu, u32 index, u64 data,
			 bool host_initiated)
{
	struct msr_data msr;

	switch (index) {
	case MSR_FS_BASE:
	case MSR_GS_BASE:
	case MSR_KERNEL_GS_BASE:
	case MSR_CSTAR:
	case MSR_LSTAR:
		if (is_noncanonical_address(data, vcpu))
			return 1;
		break;
	case MSR_IA32_SYSENTER_EIP:
	case MSR_IA32_SYSENTER_ESP:
		/*
		 * IA32_SYSENTER_ESP and IA32_SYSENTER_EIP cause #GP if
		 * non-canonical address is written on Intel but not on
		 * AMD (which ignores the top 32-bits, because it does
		 * not implement 64-bit SYSENTER).
		 *
		 * 64-bit code should hence be able to write a non-canonical
		 * value on AMD.  Making the address canonical ensures that
		 * vmentry does not fail on Intel after writing a non-canonical
		 * value, and that something deterministic happens if the guest
		 * invokes 64-bit SYSENTER.
		 */
		data = get_canonical(data, vcpu_virt_addr_bits(vcpu));
	}

	msr.data = data;
	msr.index = index;
	msr.host_initiated = host_initiated;

	return kvm_x86_ops->set_msr(vcpu, &msr);
}

/*
 * Read the MSR specified by @index into @data.  Select MSR specific fault
 * checks are bypassed if @host_initiated is %true.
 * Returns 0 on success, non-0 otherwise.
 * Assumes vcpu_load() was already called.
 */
int __kvm_get_msr(struct kvm_vcpu *vcpu, u32 index, u64 *data,
		  bool host_initiated)
{
	struct msr_data msr;
	int ret;

	msr.index = index;
	msr.host_initiated = host_initiated;

	ret = kvm_x86_ops->get_msr(vcpu, &msr);
	if (!ret)
		*data = msr.data;
	return ret;
}

int kvm_get_msr(struct kvm_vcpu *vcpu, u32 index, u64 *data)
{
	return __kvm_get_msr(vcpu, index, data, false);
}
EXPORT_SYMBOL_GPL(kvm_get_msr);

int kvm_set_msr(struct kvm_vcpu *vcpu, u32 index, u64 data)
{
	return __kvm_set_msr(vcpu, index, data, false);
}
EXPORT_SYMBOL_GPL(kvm_set_msr);

int kvm_emulate_rdmsr(struct kvm_vcpu *vcpu)
{
	u32 ecx = kvm_rcx_read(vcpu);
	u64 data;

	if (kvm_get_msr(vcpu, ecx, &data)) {
		trace_kvm_msr_read_ex(ecx);
		kvm_inject_gp(vcpu, 0);
		return 1;
	}

	trace_kvm_msr_read(ecx, data);

	kvm_rax_write(vcpu, data & -1u);
	kvm_rdx_write(vcpu, (data >> 32) & -1u);
	return kvm_skip_emulated_instruction(vcpu);
}
EXPORT_SYMBOL_GPL(kvm_emulate_rdmsr);

int kvm_emulate_wrmsr(struct kvm_vcpu *vcpu)
{
	u32 ecx = kvm_rcx_read(vcpu);
	u64 data = kvm_read_edx_eax(vcpu);

	if (kvm_set_msr(vcpu, ecx, data)) {
		trace_kvm_msr_write_ex(ecx, data);
		kvm_inject_gp(vcpu, 0);
		return 1;
	}

	trace_kvm_msr_write(ecx, data);
	return kvm_skip_emulated_instruction(vcpu);
}
EXPORT_SYMBOL_GPL(kvm_emulate_wrmsr);

/*
 * Adapt set_msr() to msr_io()'s calling convention
 */
static int do_get_msr(struct kvm_vcpu *vcpu, unsigned index, u64 *data)
{
	return __kvm_get_msr(vcpu, index, data, true);
}

static int do_set_msr(struct kvm_vcpu *vcpu, unsigned index, u64 *data)
{
	return __kvm_set_msr(vcpu, index, *data, true);
}

#ifdef CONFIG_X86_64
struct pvclock_gtod_data {
	seqcount_t	seq;

	struct { /* extract of a clocksource struct */
		int vclock_mode;
		u64	cycle_last;
		u64	mask;
		u32	mult;
		u32	shift;
	} clock;

	u64		boot_ns;
	u64		nsec_base;
	u64		wall_time_sec;
};

static struct pvclock_gtod_data pvclock_gtod_data;

static void update_pvclock_gtod(struct timekeeper *tk)
{
	struct pvclock_gtod_data *vdata = &pvclock_gtod_data;
	u64 boot_ns;

	boot_ns = ktime_to_ns(ktime_add(tk->tkr_mono.base, tk->offs_boot));

	write_seqcount_begin(&vdata->seq);

	/* copy pvclock gtod data */
	vdata->clock.vclock_mode	= tk->tkr_mono.clock->archdata.vclock_mode;
	vdata->clock.cycle_last		= tk->tkr_mono.cycle_last;
	vdata->clock.mask		= tk->tkr_mono.mask;
	vdata->clock.mult		= tk->tkr_mono.mult;
	vdata->clock.shift		= tk->tkr_mono.shift;

	vdata->boot_ns			= boot_ns;
	vdata->nsec_base		= tk->tkr_mono.xtime_nsec;

	vdata->wall_time_sec            = tk->xtime_sec;

	write_seqcount_end(&vdata->seq);
}
#endif

void kvm_set_pending_timer(struct kvm_vcpu *vcpu)
{
	kvm_make_request(KVM_REQ_PENDING_TIMER, vcpu);
	kvm_vcpu_kick(vcpu);
}

static void kvm_write_wall_clock(struct kvm *kvm, gpa_t wall_clock)
{
	int version;
	int r;
	struct pvclock_wall_clock wc;
	struct timespec64 boot;

	if (!wall_clock)
		return;

	r = kvm_read_guest(kvm, wall_clock, &version, sizeof(version));
	if (r)
		return;

	if (version & 1)
		++version;  /* first time write, random junk */

	++version;

	if (kvm_write_guest(kvm, wall_clock, &version, sizeof(version)))
		return;

	/*
	 * The guest calculates current wall clock time by adding
	 * system time (updated by kvm_guest_time_update below) to the
	 * wall clock specified here.  guest system time equals host
	 * system time for us, thus we must fill in host boot time here.
	 */
	getboottime64(&boot);

	if (kvm->arch.kvmclock_offset) {
		struct timespec64 ts = ns_to_timespec64(kvm->arch.kvmclock_offset);
		boot = timespec64_sub(boot, ts);
	}
	wc.sec = (u32)boot.tv_sec; /* overflow in 2106 guest time */
	wc.nsec = boot.tv_nsec;
	wc.version = version;

	kvm_write_guest(kvm, wall_clock, &wc, sizeof(wc));

	version++;
	kvm_write_guest(kvm, wall_clock, &version, sizeof(version));
}

static uint32_t div_frac(uint32_t dividend, uint32_t divisor)
{
	do_shl32_div32(dividend, divisor);
	return dividend;
}

static void kvm_get_time_scale(uint64_t scaled_hz, uint64_t base_hz,
			       s8 *pshift, u32 *pmultiplier)
{
	uint64_t scaled64;
	int32_t  shift = 0;
	uint64_t tps64;
	uint32_t tps32;

	tps64 = base_hz;
	scaled64 = scaled_hz;
	while (tps64 > scaled64*2 || tps64 & 0xffffffff00000000ULL) {
		tps64 >>= 1;
		shift--;
	}

	tps32 = (uint32_t)tps64;
	while (tps32 <= scaled64 || scaled64 & 0xffffffff00000000ULL) {
		if (scaled64 & 0xffffffff00000000ULL || tps32 & 0x80000000)
			scaled64 >>= 1;
		else
			tps32 <<= 1;
		shift++;
	}

	*pshift = shift;
	*pmultiplier = div_frac(scaled64, tps32);
}

#ifdef CONFIG_X86_64
static atomic_t kvm_guest_has_master_clock = ATOMIC_INIT(0);
#endif

static DEFINE_PER_CPU(unsigned long, cpu_tsc_khz);
static unsigned long max_tsc_khz;

static u32 adjust_tsc_khz(u32 khz, s32 ppm)
{
	u64 v = (u64)khz * (1000000 + ppm);
	do_div(v, 1000000);
	return v;
}

static int set_tsc_khz(struct kvm_vcpu *vcpu, u32 user_tsc_khz, bool scale)
{
	u64 ratio;

	/* Guest TSC same frequency as host TSC? */
	if (!scale) {
		vcpu->arch.tsc_scaling_ratio = kvm_default_tsc_scaling_ratio;
		return 0;
	}

	/* TSC scaling supported? */
	if (!kvm_has_tsc_control) {
		if (user_tsc_khz > tsc_khz) {
			vcpu->arch.tsc_catchup = 1;
			vcpu->arch.tsc_always_catchup = 1;
			return 0;
		} else {
			pr_warn_ratelimited("user requested TSC rate below hardware speed\n");
			return -1;
		}
	}

	/* TSC scaling required  - calculate ratio */
	ratio = mul_u64_u32_div(1ULL << kvm_tsc_scaling_ratio_frac_bits,
				user_tsc_khz, tsc_khz);

	if (ratio == 0 || ratio >= kvm_max_tsc_scaling_ratio) {
		pr_warn_ratelimited("Invalid TSC scaling ratio - virtual-tsc-khz=%u\n",
			            user_tsc_khz);
		return -1;
	}

	vcpu->arch.tsc_scaling_ratio = ratio;
	return 0;
}

static int kvm_set_tsc_khz(struct kvm_vcpu *vcpu, u32 user_tsc_khz)
{
	u32 thresh_lo, thresh_hi;
	int use_scaling = 0;

	/* tsc_khz can be zero if TSC calibration fails */
	if (user_tsc_khz == 0) {
		/* set tsc_scaling_ratio to a safe value */
		vcpu->arch.tsc_scaling_ratio = kvm_default_tsc_scaling_ratio;
		return -1;
	}

	/* Compute a scale to convert nanoseconds in TSC cycles */
	kvm_get_time_scale(user_tsc_khz * 1000LL, NSEC_PER_SEC,
			   &vcpu->arch.virtual_tsc_shift,
			   &vcpu->arch.virtual_tsc_mult);
	vcpu->arch.virtual_tsc_khz = user_tsc_khz;

	/*
	 * Compute the variation in TSC rate which is acceptable
	 * within the range of tolerance and decide if the
	 * rate being applied is within that bounds of the hardware
	 * rate.  If so, no scaling or compensation need be done.
	 */
	thresh_lo = adjust_tsc_khz(tsc_khz, -tsc_tolerance_ppm);
	thresh_hi = adjust_tsc_khz(tsc_khz, tsc_tolerance_ppm);
	if (user_tsc_khz < thresh_lo || user_tsc_khz > thresh_hi) {
		pr_debug("kvm: requested TSC rate %u falls outside tolerance [%u,%u]\n", user_tsc_khz, thresh_lo, thresh_hi);
		use_scaling = 1;
	}
	return set_tsc_khz(vcpu, user_tsc_khz, use_scaling);
}

static u64 compute_guest_tsc(struct kvm_vcpu *vcpu, s64 kernel_ns)
{
	u64 tsc = pvclock_scale_delta(kernel_ns-vcpu->arch.this_tsc_nsec,
				      vcpu->arch.virtual_tsc_mult,
				      vcpu->arch.virtual_tsc_shift);
	tsc += vcpu->arch.this_tsc_write;
	return tsc;
}

static inline int gtod_is_based_on_tsc(int mode)
{
	return mode == VCLOCK_TSC || mode == VCLOCK_HVCLOCK;
}

static void kvm_track_tsc_matching(struct kvm_vcpu *vcpu)
{
#ifdef CONFIG_X86_64
	bool vcpus_matched;
	struct kvm_arch *ka = &vcpu->kvm->arch;
	struct pvclock_gtod_data *gtod = &pvclock_gtod_data;

	vcpus_matched = (ka->nr_vcpus_matched_tsc + 1 ==
			 atomic_read(&vcpu->kvm->online_vcpus));

	/*
	 * Once the masterclock is enabled, always perform request in
	 * order to update it.
	 *
	 * In order to enable masterclock, the host clocksource must be TSC
	 * and the vcpus need to have matched TSCs.  When that happens,
	 * perform request to enable masterclock.
	 */
	if (ka->use_master_clock ||
	    (gtod_is_based_on_tsc(gtod->clock.vclock_mode) && vcpus_matched))
		kvm_make_request(KVM_REQ_MASTERCLOCK_UPDATE, vcpu);

	trace_kvm_track_tsc(vcpu->vcpu_id, ka->nr_vcpus_matched_tsc,
			    atomic_read(&vcpu->kvm->online_vcpus),
		            ka->use_master_clock, gtod->clock.vclock_mode);
#endif
}

static void update_ia32_tsc_adjust_msr(struct kvm_vcpu *vcpu, s64 offset)
{
	u64 curr_offset = kvm_x86_ops->read_l1_tsc_offset(vcpu);
	vcpu->arch.ia32_tsc_adjust_msr += offset - curr_offset;
}

/*
 * Multiply tsc by a fixed point number represented by ratio.
 *
 * The most significant 64-N bits (mult) of ratio represent the
 * integral part of the fixed point number; the remaining N bits
 * (frac) represent the fractional part, ie. ratio represents a fixed
 * point number (mult + frac * 2^(-N)).
 *
 * N equals to kvm_tsc_scaling_ratio_frac_bits.
 */
static inline u64 __scale_tsc(u64 ratio, u64 tsc)
{
	return mul_u64_u64_shr(tsc, ratio, kvm_tsc_scaling_ratio_frac_bits);
}

u64 kvm_scale_tsc(struct kvm_vcpu *vcpu, u64 tsc)
{
	u64 _tsc = tsc;
	u64 ratio = vcpu->arch.tsc_scaling_ratio;

	if (ratio != kvm_default_tsc_scaling_ratio)
		_tsc = __scale_tsc(ratio, tsc);

	return _tsc;
}
EXPORT_SYMBOL_GPL(kvm_scale_tsc);

static u64 kvm_compute_tsc_offset(struct kvm_vcpu *vcpu, u64 target_tsc)
{
	u64 tsc;

	tsc = kvm_scale_tsc(vcpu, rdtsc());

	return target_tsc - tsc;
}

u64 kvm_read_l1_tsc(struct kvm_vcpu *vcpu, u64 host_tsc)
{
	u64 tsc_offset = kvm_x86_ops->read_l1_tsc_offset(vcpu);

	return tsc_offset + kvm_scale_tsc(vcpu, host_tsc);
}
EXPORT_SYMBOL_GPL(kvm_read_l1_tsc);

static void kvm_vcpu_write_tsc_offset(struct kvm_vcpu *vcpu, u64 offset)
{
	vcpu->arch.tsc_offset = kvm_x86_ops->write_l1_tsc_offset(vcpu, offset);
}

static inline bool kvm_check_tsc_unstable(void)
{
#ifdef CONFIG_X86_64
	/*
	 * TSC is marked unstable when we're running on Hyper-V,
	 * 'TSC page' clocksource is good.
	 */
	if (pvclock_gtod_data.clock.vclock_mode == VCLOCK_HVCLOCK)
		return false;
#endif
	return check_tsc_unstable();
}

void kvm_write_tsc(struct kvm_vcpu *vcpu, struct msr_data *msr)
{
	struct kvm *kvm = vcpu->kvm;
	u64 offset, ns, elapsed;
	unsigned long flags;
	bool matched;
	bool already_matched;
	u64 data = msr->data;
	bool synchronizing = false;

	raw_spin_lock_irqsave(&kvm->arch.tsc_write_lock, flags);
	offset = kvm_compute_tsc_offset(vcpu, data);
	ns = ktime_get_boottime_ns();
	elapsed = ns - kvm->arch.last_tsc_nsec;

	if (vcpu->arch.virtual_tsc_khz) {
		if (data == 0 && msr->host_initiated) {
			/*
			 * detection of vcpu initialization -- need to sync
			 * with other vCPUs. This particularly helps to keep
			 * kvm_clock stable after CPU hotplug
			 */
			synchronizing = true;
		} else {
			u64 tsc_exp = kvm->arch.last_tsc_write +
						nsec_to_cycles(vcpu, elapsed);
			u64 tsc_hz = vcpu->arch.virtual_tsc_khz * 1000LL;
			/*
			 * Special case: TSC write with a small delta (1 second)
			 * of virtual cycle time against real time is
			 * interpreted as an attempt to synchronize the CPU.
			 */
			synchronizing = data < tsc_exp + tsc_hz &&
					data + tsc_hz > tsc_exp;
		}
	}

	/*
	 * For a reliable TSC, we can match TSC offsets, and for an unstable
	 * TSC, we add elapsed time in this computation.  We could let the
	 * compensation code attempt to catch up if we fall behind, but
	 * it's better to try to match offsets from the beginning.
         */
	if (synchronizing &&
	    vcpu->arch.virtual_tsc_khz == kvm->arch.last_tsc_khz) {
		if (!kvm_check_tsc_unstable()) {
			offset = kvm->arch.cur_tsc_offset;
		} else {
			u64 delta = nsec_to_cycles(vcpu, elapsed);
			data += delta;
			offset = kvm_compute_tsc_offset(vcpu, data);
		}
		matched = true;
		already_matched = (vcpu->arch.this_tsc_generation == kvm->arch.cur_tsc_generation);
	} else {
		/*
		 * We split periods of matched TSC writes into generations.
		 * For each generation, we track the original measured
		 * nanosecond time, offset, and write, so if TSCs are in
		 * sync, we can match exact offset, and if not, we can match
		 * exact software computation in compute_guest_tsc()
		 *
		 * These values are tracked in kvm->arch.cur_xxx variables.
		 */
		kvm->arch.cur_tsc_generation++;
		kvm->arch.cur_tsc_nsec = ns;
		kvm->arch.cur_tsc_write = data;
		kvm->arch.cur_tsc_offset = offset;
		matched = false;
	}

	/*
	 * We also track th most recent recorded KHZ, write and time to
	 * allow the matching interval to be extended at each write.
	 */
	kvm->arch.last_tsc_nsec = ns;
	kvm->arch.last_tsc_write = data;
	kvm->arch.last_tsc_khz = vcpu->arch.virtual_tsc_khz;

	vcpu->arch.last_guest_tsc = data;

	/* Keep track of which generation this VCPU has synchronized to */
	vcpu->arch.this_tsc_generation = kvm->arch.cur_tsc_generation;
	vcpu->arch.this_tsc_nsec = kvm->arch.cur_tsc_nsec;
	vcpu->arch.this_tsc_write = kvm->arch.cur_tsc_write;

	if (!msr->host_initiated && guest_cpuid_has(vcpu, X86_FEATURE_TSC_ADJUST))
		update_ia32_tsc_adjust_msr(vcpu, offset);

	kvm_vcpu_write_tsc_offset(vcpu, offset);
	raw_spin_unlock_irqrestore(&kvm->arch.tsc_write_lock, flags);

	spin_lock(&kvm->arch.pvclock_gtod_sync_lock);
	if (!matched) {
		kvm->arch.nr_vcpus_matched_tsc = 0;
	} else if (!already_matched) {
		kvm->arch.nr_vcpus_matched_tsc++;
	}

	kvm_track_tsc_matching(vcpu);
	spin_unlock(&kvm->arch.pvclock_gtod_sync_lock);
}

EXPORT_SYMBOL_GPL(kvm_write_tsc);

static inline void adjust_tsc_offset_guest(struct kvm_vcpu *vcpu,
					   s64 adjustment)
{
	u64 tsc_offset = kvm_x86_ops->read_l1_tsc_offset(vcpu);
	kvm_vcpu_write_tsc_offset(vcpu, tsc_offset + adjustment);
}

static inline void adjust_tsc_offset_host(struct kvm_vcpu *vcpu, s64 adjustment)
{
	if (vcpu->arch.tsc_scaling_ratio != kvm_default_tsc_scaling_ratio)
		WARN_ON(adjustment < 0);
	adjustment = kvm_scale_tsc(vcpu, (u64) adjustment);
	adjust_tsc_offset_guest(vcpu, adjustment);
}

#ifdef CONFIG_X86_64

static u64 read_tsc(void)
{
	u64 ret = (u64)rdtsc_ordered();
	u64 last = pvclock_gtod_data.clock.cycle_last;

	if (likely(ret >= last))
		return ret;

	/*
	 * GCC likes to generate cmov here, but this branch is extremely
	 * predictable (it's just a function of time and the likely is
	 * very likely) and there's a data dependence, so force GCC
	 * to generate a branch instead.  I don't barrier() because
	 * we don't actually need a barrier, and if this function
	 * ever gets inlined it will generate worse code.
	 */
	asm volatile ("");
	return last;
}

static inline u64 vgettsc(u64 *tsc_timestamp, int *mode)
{
	long v;
	struct pvclock_gtod_data *gtod = &pvclock_gtod_data;
	u64 tsc_pg_val;

	switch (gtod->clock.vclock_mode) {
	case VCLOCK_HVCLOCK:
		tsc_pg_val = hv_read_tsc_page_tsc(hv_get_tsc_page(),
						  tsc_timestamp);
		if (tsc_pg_val != U64_MAX) {
			/* TSC page valid */
			*mode = VCLOCK_HVCLOCK;
			v = (tsc_pg_val - gtod->clock.cycle_last) &
				gtod->clock.mask;
		} else {
			/* TSC page invalid */
			*mode = VCLOCK_NONE;
		}
		break;
	case VCLOCK_TSC:
		*mode = VCLOCK_TSC;
		*tsc_timestamp = read_tsc();
		v = (*tsc_timestamp - gtod->clock.cycle_last) &
			gtod->clock.mask;
		break;
	default:
		*mode = VCLOCK_NONE;
	}

	if (*mode == VCLOCK_NONE)
		*tsc_timestamp = v = 0;

	return v * gtod->clock.mult;
}

static int do_monotonic_boot(s64 *t, u64 *tsc_timestamp)
{
	struct pvclock_gtod_data *gtod = &pvclock_gtod_data;
	unsigned long seq;
	int mode;
	u64 ns;

	do {
		seq = read_seqcount_begin(&gtod->seq);
		ns = gtod->nsec_base;
		ns += vgettsc(tsc_timestamp, &mode);
		ns >>= gtod->clock.shift;
		ns += gtod->boot_ns;
	} while (unlikely(read_seqcount_retry(&gtod->seq, seq)));
	*t = ns;

	return mode;
}

static int do_realtime(struct timespec64 *ts, u64 *tsc_timestamp)
{
	struct pvclock_gtod_data *gtod = &pvclock_gtod_data;
	unsigned long seq;
	int mode;
	u64 ns;

	do {
		seq = read_seqcount_begin(&gtod->seq);
		ts->tv_sec = gtod->wall_time_sec;
		ns = gtod->nsec_base;
		ns += vgettsc(tsc_timestamp, &mode);
		ns >>= gtod->clock.shift;
	} while (unlikely(read_seqcount_retry(&gtod->seq, seq)));

	ts->tv_sec += __iter_div_u64_rem(ns, NSEC_PER_SEC, &ns);
	ts->tv_nsec = ns;

	return mode;
}

/* returns true if host is using TSC based clocksource */
static bool kvm_get_time_and_clockread(s64 *kernel_ns, u64 *tsc_timestamp)
{
	/* checked again under seqlock below */
	if (!gtod_is_based_on_tsc(pvclock_gtod_data.clock.vclock_mode))
		return false;

	return gtod_is_based_on_tsc(do_monotonic_boot(kernel_ns,
						      tsc_timestamp));
}

/* returns true if host is using TSC based clocksource */
static bool kvm_get_walltime_and_clockread(struct timespec64 *ts,
					   u64 *tsc_timestamp)
{
	/* checked again under seqlock below */
	if (!gtod_is_based_on_tsc(pvclock_gtod_data.clock.vclock_mode))
		return false;

	return gtod_is_based_on_tsc(do_realtime(ts, tsc_timestamp));
}
#endif

/*
 *
 * Assuming a stable TSC across physical CPUS, and a stable TSC
 * across virtual CPUs, the following condition is possible.
 * Each numbered line represents an event visible to both
 * CPUs at the next numbered event.
 *
 * "timespecX" represents host monotonic time. "tscX" represents
 * RDTSC value.
 *
 * 		VCPU0 on CPU0		|	VCPU1 on CPU1
 *
 * 1.  read timespec0,tsc0
 * 2.					| timespec1 = timespec0 + N
 * 					| tsc1 = tsc0 + M
 * 3. transition to guest		| transition to guest
 * 4. ret0 = timespec0 + (rdtsc - tsc0) |
 * 5.				        | ret1 = timespec1 + (rdtsc - tsc1)
 * 				        | ret1 = timespec0 + N + (rdtsc - (tsc0 + M))
 *
 * Since ret0 update is visible to VCPU1 at time 5, to obey monotonicity:
 *
 * 	- ret0 < ret1
 *	- timespec0 + (rdtsc - tsc0) < timespec0 + N + (rdtsc - (tsc0 + M))
 *		...
 *	- 0 < N - M => M < N
 *
 * That is, when timespec0 != timespec1, M < N. Unfortunately that is not
 * always the case (the difference between two distinct xtime instances
 * might be smaller then the difference between corresponding TSC reads,
 * when updating guest vcpus pvclock areas).
 *
 * To avoid that problem, do not allow visibility of distinct
 * system_timestamp/tsc_timestamp values simultaneously: use a master
 * copy of host monotonic time values. Update that master copy
 * in lockstep.
 *
 * Rely on synchronization of host TSCs and guest TSCs for monotonicity.
 *
 */

static void pvclock_update_vm_gtod_copy(struct kvm *kvm)
{
#ifdef CONFIG_X86_64
	struct kvm_arch *ka = &kvm->arch;
	int vclock_mode;
	bool host_tsc_clocksource, vcpus_matched;

	vcpus_matched = (ka->nr_vcpus_matched_tsc + 1 ==
			atomic_read(&kvm->online_vcpus));

	/*
	 * If the host uses TSC clock, then passthrough TSC as stable
	 * to the guest.
	 */
	host_tsc_clocksource = kvm_get_time_and_clockread(
					&ka->master_kernel_ns,
					&ka->master_cycle_now);

	ka->use_master_clock = host_tsc_clocksource && vcpus_matched
				&& !ka->backwards_tsc_observed
				&& !ka->boot_vcpu_runs_old_kvmclock;

	if (ka->use_master_clock)
		atomic_set(&kvm_guest_has_master_clock, 1);

	vclock_mode = pvclock_gtod_data.clock.vclock_mode;
	trace_kvm_update_master_clock(ka->use_master_clock, vclock_mode,
					vcpus_matched);
#endif
}

void kvm_make_mclock_inprogress_request(struct kvm *kvm)
{
	kvm_make_all_cpus_request(kvm, KVM_REQ_MCLOCK_INPROGRESS);
}

static void kvm_gen_update_masterclock(struct kvm *kvm)
{
#ifdef CONFIG_X86_64
	int i;
	struct kvm_vcpu *vcpu;
	struct kvm_arch *ka = &kvm->arch;

	spin_lock(&ka->pvclock_gtod_sync_lock);
	kvm_make_mclock_inprogress_request(kvm);
	/* no guest entries from this point */
	pvclock_update_vm_gtod_copy(kvm);

	kvm_for_each_vcpu(i, vcpu, kvm)
		kvm_make_request(KVM_REQ_CLOCK_UPDATE, vcpu);

	/* guest entries allowed */
	kvm_for_each_vcpu(i, vcpu, kvm)
		kvm_clear_request(KVM_REQ_MCLOCK_INPROGRESS, vcpu);

	spin_unlock(&ka->pvclock_gtod_sync_lock);
#endif
}

u64 get_kvmclock_ns(struct kvm *kvm)
{
	struct kvm_arch *ka = &kvm->arch;
	struct pvclock_vcpu_time_info hv_clock;
	u64 ret;

	spin_lock(&ka->pvclock_gtod_sync_lock);
	if (!ka->use_master_clock) {
		spin_unlock(&ka->pvclock_gtod_sync_lock);
		return ktime_get_boottime_ns() + ka->kvmclock_offset;
	}

	hv_clock.tsc_timestamp = ka->master_cycle_now;
	hv_clock.system_time = ka->master_kernel_ns + ka->kvmclock_offset;
	spin_unlock(&ka->pvclock_gtod_sync_lock);

	/* both __this_cpu_read() and rdtsc() should be on the same cpu */
	get_cpu();

	if (__this_cpu_read(cpu_tsc_khz)) {
		kvm_get_time_scale(NSEC_PER_SEC, __this_cpu_read(cpu_tsc_khz) * 1000LL,
				   &hv_clock.tsc_shift,
				   &hv_clock.tsc_to_system_mul);
		ret = __pvclock_read_cycles(&hv_clock, rdtsc());
	} else
		ret = ktime_get_boottime_ns() + ka->kvmclock_offset;

	put_cpu();

	return ret;
}

static void kvm_setup_pvclock_page(struct kvm_vcpu *v)
{
	struct kvm_vcpu_arch *vcpu = &v->arch;
	struct pvclock_vcpu_time_info guest_hv_clock;

	if (unlikely(kvm_read_guest_cached(v->kvm, &vcpu->pv_time,
		&guest_hv_clock, sizeof(guest_hv_clock))))
		return;

	/* This VCPU is paused, but it's legal for a guest to read another
	 * VCPU's kvmclock, so we really have to follow the specification where
	 * it says that version is odd if data is being modified, and even after
	 * it is consistent.
	 *
	 * Version field updates must be kept separate.  This is because
	 * kvm_write_guest_cached might use a "rep movs" instruction, and
	 * writes within a string instruction are weakly ordered.  So there
	 * are three writes overall.
	 *
	 * As a small optimization, only write the version field in the first
	 * and third write.  The vcpu->pv_time cache is still valid, because the
	 * version field is the first in the struct.
	 */
	BUILD_BUG_ON(offsetof(struct pvclock_vcpu_time_info, version) != 0);

	if (guest_hv_clock.version & 1)
		++guest_hv_clock.version;  /* first time write, random junk */

	vcpu->hv_clock.version = guest_hv_clock.version + 1;
	kvm_write_guest_cached(v->kvm, &vcpu->pv_time,
				&vcpu->hv_clock,
				sizeof(vcpu->hv_clock.version));

	smp_wmb();

	/* retain PVCLOCK_GUEST_STOPPED if set in guest copy */
	vcpu->hv_clock.flags |= (guest_hv_clock.flags & PVCLOCK_GUEST_STOPPED);

	if (vcpu->pvclock_set_guest_stopped_request) {
		vcpu->hv_clock.flags |= PVCLOCK_GUEST_STOPPED;
		vcpu->pvclock_set_guest_stopped_request = false;
	}

	trace_kvm_pvclock_update(v->vcpu_id, &vcpu->hv_clock);

	kvm_write_guest_cached(v->kvm, &vcpu->pv_time,
				&vcpu->hv_clock,
				sizeof(vcpu->hv_clock));

	smp_wmb();

	vcpu->hv_clock.version++;
	kvm_write_guest_cached(v->kvm, &vcpu->pv_time,
				&vcpu->hv_clock,
				sizeof(vcpu->hv_clock.version));
}

static int kvm_guest_time_update(struct kvm_vcpu *v)
{
	unsigned long flags, tgt_tsc_khz;
	struct kvm_vcpu_arch *vcpu = &v->arch;
	struct kvm_arch *ka = &v->kvm->arch;
	s64 kernel_ns;
	u64 tsc_timestamp, host_tsc;
	u8 pvclock_flags;
	bool use_master_clock;

	kernel_ns = 0;
	host_tsc = 0;

	/*
	 * If the host uses TSC clock, then passthrough TSC as stable
	 * to the guest.
	 */
	spin_lock(&ka->pvclock_gtod_sync_lock);
	use_master_clock = ka->use_master_clock;
	if (use_master_clock) {
		host_tsc = ka->master_cycle_now;
		kernel_ns = ka->master_kernel_ns;
	}
	spin_unlock(&ka->pvclock_gtod_sync_lock);

	/* Keep irq disabled to prevent changes to the clock */
	local_irq_save(flags);
	tgt_tsc_khz = __this_cpu_read(cpu_tsc_khz);
	if (unlikely(tgt_tsc_khz == 0)) {
		local_irq_restore(flags);
		kvm_make_request(KVM_REQ_CLOCK_UPDATE, v);
		return 1;
	}
	if (!use_master_clock) {
		host_tsc = rdtsc();
		kernel_ns = ktime_get_boottime_ns();
	}

	tsc_timestamp = kvm_read_l1_tsc(v, host_tsc);

	/*
	 * We may have to catch up the TSC to match elapsed wall clock
	 * time for two reasons, even if kvmclock is used.
	 *   1) CPU could have been running below the maximum TSC rate
	 *   2) Broken TSC compensation resets the base at each VCPU
	 *      entry to avoid unknown leaps of TSC even when running
	 *      again on the same CPU.  This may cause apparent elapsed
	 *      time to disappear, and the guest to stand still or run
	 *	very slowly.
	 */
	if (vcpu->tsc_catchup) {
		u64 tsc = compute_guest_tsc(v, kernel_ns);
		if (tsc > tsc_timestamp) {
			adjust_tsc_offset_guest(v, tsc - tsc_timestamp);
			tsc_timestamp = tsc;
		}
	}

	local_irq_restore(flags);

	/* With all the info we got, fill in the values */

	if (kvm_has_tsc_control)
		tgt_tsc_khz = kvm_scale_tsc(v, tgt_tsc_khz);

	if (unlikely(vcpu->hw_tsc_khz != tgt_tsc_khz)) {
		kvm_get_time_scale(NSEC_PER_SEC, tgt_tsc_khz * 1000LL,
				   &vcpu->hv_clock.tsc_shift,
				   &vcpu->hv_clock.tsc_to_system_mul);
		vcpu->hw_tsc_khz = tgt_tsc_khz;
	}

	vcpu->hv_clock.tsc_timestamp = tsc_timestamp;
	vcpu->hv_clock.system_time = kernel_ns + v->kvm->arch.kvmclock_offset;
	vcpu->last_guest_tsc = tsc_timestamp;

	/* If the host uses TSC clocksource, then it is stable */
	pvclock_flags = 0;
	if (use_master_clock)
		pvclock_flags |= PVCLOCK_TSC_STABLE_BIT;

	vcpu->hv_clock.flags = pvclock_flags;

	if (vcpu->pv_time_enabled)
		kvm_setup_pvclock_page(v);
	if (v == kvm_get_vcpu(v->kvm, 0))
		kvm_hv_setup_tsc_page(v->kvm, &vcpu->hv_clock);
	return 0;
}

/*
 * kvmclock updates which are isolated to a given vcpu, such as
 * vcpu->cpu migration, should not allow system_timestamp from
 * the rest of the vcpus to remain static. Otherwise ntp frequency
 * correction applies to one vcpu's system_timestamp but not
 * the others.
 *
 * So in those cases, request a kvmclock update for all vcpus.
 * We need to rate-limit these requests though, as they can
 * considerably slow guests that have a large number of vcpus.
 * The time for a remote vcpu to update its kvmclock is bound
 * by the delay we use to rate-limit the updates.
 */

#define KVMCLOCK_UPDATE_DELAY msecs_to_jiffies(100)

static void kvmclock_update_fn(struct work_struct *work)
{
	int i;
	struct delayed_work *dwork = to_delayed_work(work);
	struct kvm_arch *ka = container_of(dwork, struct kvm_arch,
					   kvmclock_update_work);
	struct kvm *kvm = container_of(ka, struct kvm, arch);
	struct kvm_vcpu *vcpu;

	kvm_for_each_vcpu(i, vcpu, kvm) {
		kvm_make_request(KVM_REQ_CLOCK_UPDATE, vcpu);
		kvm_vcpu_kick(vcpu);
	}
}

static void kvm_gen_kvmclock_update(struct kvm_vcpu *v)
{
	struct kvm *kvm = v->kvm;

	kvm_make_request(KVM_REQ_CLOCK_UPDATE, v);
	schedule_delayed_work(&kvm->arch.kvmclock_update_work,
					KVMCLOCK_UPDATE_DELAY);
}

#define KVMCLOCK_SYNC_PERIOD (300 * HZ)

static void kvmclock_sync_fn(struct work_struct *work)
{
	struct delayed_work *dwork = to_delayed_work(work);
	struct kvm_arch *ka = container_of(dwork, struct kvm_arch,
					   kvmclock_sync_work);
	struct kvm *kvm = container_of(ka, struct kvm, arch);

	if (!kvmclock_periodic_sync)
		return;

	schedule_delayed_work(&kvm->arch.kvmclock_update_work, 0);
	schedule_delayed_work(&kvm->arch.kvmclock_sync_work,
					KVMCLOCK_SYNC_PERIOD);
}

/*
 * On AMD, HWCR[McStatusWrEn] controls whether setting MCi_STATUS results in #GP.
 */
static bool can_set_mci_status(struct kvm_vcpu *vcpu)
{
	/* McStatusWrEn enabled? */
	if (guest_cpuid_is_amd(vcpu))
		return !!(vcpu->arch.msr_hwcr & BIT_ULL(18));

	return false;
}

static int set_msr_mce(struct kvm_vcpu *vcpu, struct msr_data *msr_info)
{
	u64 mcg_cap = vcpu->arch.mcg_cap;
	unsigned bank_num = mcg_cap & 0xff;
	u32 msr = msr_info->index;
	u64 data = msr_info->data;

	switch (msr) {
	case MSR_IA32_MCG_STATUS:
		vcpu->arch.mcg_status = data;
		break;
	case MSR_IA32_MCG_CTL:
		if (!(mcg_cap & MCG_CTL_P) &&
		    (data || !msr_info->host_initiated))
			return 1;
		if (data != 0 && data != ~(u64)0)
			return 1;
		vcpu->arch.mcg_ctl = data;
		break;
	default:
		if (msr >= MSR_IA32_MC0_CTL &&
		    msr < MSR_IA32_MCx_CTL(bank_num)) {
			u32 offset = array_index_nospec(
				msr - MSR_IA32_MC0_CTL,
				MSR_IA32_MCx_CTL(bank_num) - MSR_IA32_MC0_CTL);

			/* only 0 or all 1s can be written to IA32_MCi_CTL
			 * some Linux kernels though clear bit 10 in bank 4 to
			 * workaround a BIOS/GART TBL issue on AMD K8s, ignore
			 * this to avoid an uncatched #GP in the guest
			 */
			if ((offset & 0x3) == 0 &&
			    data != 0 && (data | (1 << 10)) != ~(u64)0)
				return -1;

			/* MCi_STATUS */
			if (!msr_info->host_initiated &&
			    (offset & 0x3) == 1 && data != 0) {
				if (!can_set_mci_status(vcpu))
					return -1;
			}

			vcpu->arch.mce_banks[offset] = data;
			break;
		}
		return 1;
	}
	return 0;
}

static int xen_hvm_config(struct kvm_vcpu *vcpu, u64 data)
{
	struct kvm *kvm = vcpu->kvm;
	int lm = is_long_mode(vcpu);
	u8 *blob_addr = lm ? (u8 *)(long)kvm->arch.xen_hvm_config.blob_addr_64
		: (u8 *)(long)kvm->arch.xen_hvm_config.blob_addr_32;
	u8 blob_size = lm ? kvm->arch.xen_hvm_config.blob_size_64
		: kvm->arch.xen_hvm_config.blob_size_32;
	u32 page_num = data & ~PAGE_MASK;
	u64 page_addr = data & PAGE_MASK;
	u8 *page;
	int r;

	r = -E2BIG;
	if (page_num >= blob_size)
		goto out;
	r = -ENOMEM;
	page = memdup_user(blob_addr + (page_num * PAGE_SIZE), PAGE_SIZE);
	if (IS_ERR(page)) {
		r = PTR_ERR(page);
		goto out;
	}
	if (kvm_vcpu_write_guest(vcpu, page_addr, page, PAGE_SIZE))
		goto out_free;
	r = 0;
out_free:
	kfree(page);
out:
	return r;
}

static int kvm_pv_enable_async_pf(struct kvm_vcpu *vcpu, u64 data)
{
	gpa_t gpa = data & ~0x3f;

	/* Bits 3:5 are reserved, Should be zero */
	if (data & 0x38)
		return 1;

	vcpu->arch.apf.msr_val = data;

	if (!(data & KVM_ASYNC_PF_ENABLED)) {
		kvm_clear_async_pf_completion_queue(vcpu);
		kvm_async_pf_hash_reset(vcpu);
		return 0;
	}

	if (kvm_gfn_to_hva_cache_init(vcpu->kvm, &vcpu->arch.apf.data, gpa,
					sizeof(u32)))
		return 1;

	vcpu->arch.apf.send_user_only = !(data & KVM_ASYNC_PF_SEND_ALWAYS);
	vcpu->arch.apf.delivery_as_pf_vmexit = data & KVM_ASYNC_PF_DELIVERY_AS_PF_VMEXIT;
	kvm_async_pf_wakeup_all(vcpu);
	return 0;
}

static void kvmclock_reset(struct kvm_vcpu *vcpu)
{
	vcpu->arch.pv_time_enabled = false;
	vcpu->arch.time = 0;
}

static void kvm_vcpu_flush_tlb(struct kvm_vcpu *vcpu, bool invalidate_gpa)
{
	++vcpu->stat.tlb_flush;
	kvm_x86_ops->tlb_flush(vcpu, invalidate_gpa);
}

static void record_steal_time(struct kvm_vcpu *vcpu)
{
	struct kvm_host_map map;
	struct kvm_steal_time *st;

	if (!(vcpu->arch.st.msr_val & KVM_MSR_ENABLED))
		return;

	/* -EAGAIN is returned in atomic context so we can just return. */
	if (kvm_map_gfn(vcpu, vcpu->arch.st.msr_val >> PAGE_SHIFT,
			&map, &vcpu->arch.st.cache, false))
		return;

	st = map.hva +
		offset_in_page(vcpu->arch.st.msr_val & KVM_STEAL_VALID_BITS);

	/*
	 * Doing a TLB flush here, on the guest's behalf, can avoid
	 * expensive IPIs.
	 */
	trace_kvm_pv_tlb_flush(vcpu->vcpu_id,
		st->preempted & KVM_VCPU_FLUSH_TLB);
	if (xchg(&st->preempted, 0) & KVM_VCPU_FLUSH_TLB)
		kvm_vcpu_flush_tlb(vcpu, false);

	vcpu->arch.st.preempted = 0;

	if (st->version & 1)
		st->version += 1;  /* first time write, random junk */

	st->version += 1;

	smp_wmb();

	st->steal += current->sched_info.run_delay -
		vcpu->arch.st.last_steal;
	vcpu->arch.st.last_steal = current->sched_info.run_delay;

	smp_wmb();

	st->version += 1;

	kvm_unmap_gfn(vcpu, &map, &vcpu->arch.st.cache, true, false);
}

int kvm_set_msr_common(struct kvm_vcpu *vcpu, struct msr_data *msr_info)
{
	bool pr = false;
	u32 msr = msr_info->index;
	u64 data = msr_info->data;

	switch (msr) {
	case MSR_AMD64_NB_CFG:
	case MSR_IA32_UCODE_WRITE:
	case MSR_VM_HSAVE_PA:
	case MSR_AMD64_PATCH_LOADER:
	case MSR_AMD64_BU_CFG2:
	case MSR_AMD64_DC_CFG:
	case MSR_F15H_EX_CFG:
		break;

	case MSR_IA32_UCODE_REV:
		if (msr_info->host_initiated)
			vcpu->arch.microcode_version = data;
		break;
	case MSR_IA32_ARCH_CAPABILITIES:
		if (!msr_info->host_initiated)
			return 1;
		vcpu->arch.arch_capabilities = data;
		break;
	case MSR_EFER:
		return set_efer(vcpu, msr_info);
	case MSR_K7_HWCR:
		data &= ~(u64)0x40;	/* ignore flush filter disable */
		data &= ~(u64)0x100;	/* ignore ignne emulation enable */
		data &= ~(u64)0x8;	/* ignore TLB cache disable */

		/* Handle McStatusWrEn */
		if (data == BIT_ULL(18)) {
			vcpu->arch.msr_hwcr = data;
		} else if (data != 0) {
			vcpu_unimpl(vcpu, "unimplemented HWCR wrmsr: 0x%llx\n",
				    data);
			return 1;
		}
		break;
	case MSR_FAM10H_MMIO_CONF_BASE:
		if (data != 0) {
			vcpu_unimpl(vcpu, "unimplemented MMIO_CONF_BASE wrmsr: "
				    "0x%llx\n", data);
			return 1;
		}
		break;
	case MSR_IA32_DEBUGCTLMSR:
		if (!data) {
			/* We support the non-activated case already */
			break;
		} else if (data & ~(DEBUGCTLMSR_LBR | DEBUGCTLMSR_BTF)) {
			/* Values other than LBR and BTF are vendor-specific,
			   thus reserved and should throw a #GP */
			return 1;
		}
		vcpu_unimpl(vcpu, "%s: MSR_IA32_DEBUGCTLMSR 0x%llx, nop\n",
			    __func__, data);
		break;
	case 0x200 ... 0x2ff:
		return kvm_mtrr_set_msr(vcpu, msr, data);
	case MSR_IA32_APICBASE:
		return kvm_set_apic_base(vcpu, msr_info);
	case APIC_BASE_MSR ... APIC_BASE_MSR + 0x3ff:
		return kvm_x2apic_msr_write(vcpu, msr, data);
	case MSR_IA32_TSCDEADLINE:
		kvm_set_lapic_tscdeadline_msr(vcpu, data);
		break;
	case MSR_IA32_TSC_ADJUST:
		if (guest_cpuid_has(vcpu, X86_FEATURE_TSC_ADJUST)) {
			if (!msr_info->host_initiated) {
				s64 adj = data - vcpu->arch.ia32_tsc_adjust_msr;
				adjust_tsc_offset_guest(vcpu, adj);
			}
			vcpu->arch.ia32_tsc_adjust_msr = data;
		}
		break;
	case MSR_IA32_MISC_ENABLE:
		if (!kvm_check_has_quirk(vcpu->kvm, KVM_X86_QUIRK_MISC_ENABLE_NO_MWAIT) &&
		    ((vcpu->arch.ia32_misc_enable_msr ^ data) & MSR_IA32_MISC_ENABLE_MWAIT)) {
			if (!guest_cpuid_has(vcpu, X86_FEATURE_XMM3))
				return 1;
			vcpu->arch.ia32_misc_enable_msr = data;
			kvm_update_cpuid(vcpu);
		} else {
			vcpu->arch.ia32_misc_enable_msr = data;
		}
		break;
	case MSR_IA32_SMBASE:
		if (!msr_info->host_initiated)
			return 1;
		vcpu->arch.smbase = data;
		break;
	case MSR_IA32_POWER_CTL:
		vcpu->arch.msr_ia32_power_ctl = data;
		break;
	case MSR_IA32_TSC:
		kvm_write_tsc(vcpu, msr_info);
		break;
	case MSR_SMI_COUNT:
		if (!msr_info->host_initiated)
			return 1;
		vcpu->arch.smi_count = data;
		break;
	case MSR_KVM_WALL_CLOCK_NEW:
	case MSR_KVM_WALL_CLOCK:
		vcpu->kvm->arch.wall_clock = data;
		kvm_write_wall_clock(vcpu->kvm, data);
		break;
	case MSR_KVM_SYSTEM_TIME_NEW:
	case MSR_KVM_SYSTEM_TIME: {
		struct kvm_arch *ka = &vcpu->kvm->arch;

		if (vcpu->vcpu_id == 0 && !msr_info->host_initiated) {
			bool tmp = (msr == MSR_KVM_SYSTEM_TIME);

			if (ka->boot_vcpu_runs_old_kvmclock != tmp)
				kvm_make_request(KVM_REQ_MASTERCLOCK_UPDATE, vcpu);

			ka->boot_vcpu_runs_old_kvmclock = tmp;
		}

		vcpu->arch.time = data;
		kvm_make_request(KVM_REQ_GLOBAL_CLOCK_UPDATE, vcpu);

		/* we verify if the enable bit is set... */
		vcpu->arch.pv_time_enabled = false;
		if (!(data & 1))
			break;

		if (!kvm_gfn_to_hva_cache_init(vcpu->kvm,
		     &vcpu->arch.pv_time, data & ~1ULL,
		     sizeof(struct pvclock_vcpu_time_info)))
			vcpu->arch.pv_time_enabled = true;

		break;
	}
	case MSR_KVM_ASYNC_PF_EN:
		if (kvm_pv_enable_async_pf(vcpu, data))
			return 1;
		break;
	case MSR_KVM_STEAL_TIME:

		if (unlikely(!sched_info_on()))
			return 1;

		if (data & KVM_STEAL_RESERVED_MASK)
			return 1;

		vcpu->arch.st.msr_val = data;

		if (!(data & KVM_MSR_ENABLED))
			break;

		kvm_make_request(KVM_REQ_STEAL_UPDATE, vcpu);

		break;
	case MSR_KVM_PV_EOI_EN:
		if (kvm_lapic_enable_pv_eoi(vcpu, data, sizeof(u8)))
			return 1;
		break;

	case MSR_KVM_POLL_CONTROL:
		/* only enable bit supported */
		if (data & (-1ULL << 1))
			return 1;

		vcpu->arch.msr_kvm_poll_control = data;
		break;

	case MSR_IA32_MCG_CTL:
	case MSR_IA32_MCG_STATUS:
	case MSR_IA32_MC0_CTL ... MSR_IA32_MCx_CTL(KVM_MAX_MCE_BANKS) - 1:
		return set_msr_mce(vcpu, msr_info);

	case MSR_K7_PERFCTR0 ... MSR_K7_PERFCTR3:
	case MSR_P6_PERFCTR0 ... MSR_P6_PERFCTR1:
		pr = true; /* fall through */
	case MSR_K7_EVNTSEL0 ... MSR_K7_EVNTSEL3:
	case MSR_P6_EVNTSEL0 ... MSR_P6_EVNTSEL1:
		if (kvm_pmu_is_valid_msr(vcpu, msr))
			return kvm_pmu_set_msr(vcpu, msr_info);

		if (pr || data != 0)
			vcpu_unimpl(vcpu, "disabled perfctr wrmsr: "
				    "0x%x data 0x%llx\n", msr, data);
		break;
	case MSR_K7_CLK_CTL:
		/*
		 * Ignore all writes to this no longer documented MSR.
		 * Writes are only relevant for old K7 processors,
		 * all pre-dating SVM, but a recommended workaround from
		 * AMD for these chips. It is possible to specify the
		 * affected processor models on the command line, hence
		 * the need to ignore the workaround.
		 */
		break;
	case HV_X64_MSR_GUEST_OS_ID ... HV_X64_MSR_SINT15:
	case HV_X64_MSR_CRASH_P0 ... HV_X64_MSR_CRASH_P4:
	case HV_X64_MSR_CRASH_CTL:
	case HV_X64_MSR_STIMER0_CONFIG ... HV_X64_MSR_STIMER3_COUNT:
	case HV_X64_MSR_REENLIGHTENMENT_CONTROL:
	case HV_X64_MSR_TSC_EMULATION_CONTROL:
	case HV_X64_MSR_TSC_EMULATION_STATUS:
		return kvm_hv_set_msr_common(vcpu, msr, data,
					     msr_info->host_initiated);
	case MSR_IA32_BBL_CR_CTL3:
		/* Drop writes to this legacy MSR -- see rdmsr
		 * counterpart for further detail.
		 */
		if (report_ignored_msrs)
			vcpu_unimpl(vcpu, "ignored wrmsr: 0x%x data 0x%llx\n",
				msr, data);
		break;
	case MSR_AMD64_OSVW_ID_LENGTH:
		if (!guest_cpuid_has(vcpu, X86_FEATURE_OSVW))
			return 1;
		vcpu->arch.osvw.length = data;
		break;
	case MSR_AMD64_OSVW_STATUS:
		if (!guest_cpuid_has(vcpu, X86_FEATURE_OSVW))
			return 1;
		vcpu->arch.osvw.status = data;
		break;
	case MSR_PLATFORM_INFO:
		if (!msr_info->host_initiated ||
		    (!(data & MSR_PLATFORM_INFO_CPUID_FAULT) &&
		     cpuid_fault_enabled(vcpu)))
			return 1;
		vcpu->arch.msr_platform_info = data;
		break;
	case MSR_MISC_FEATURES_ENABLES:
		if (data & ~MSR_MISC_FEATURES_ENABLES_CPUID_FAULT ||
		    (data & MSR_MISC_FEATURES_ENABLES_CPUID_FAULT &&
		     !supports_cpuid_fault(vcpu)))
			return 1;
		vcpu->arch.msr_misc_features_enables = data;
		break;
	default:
		if (msr && (msr == vcpu->kvm->arch.xen_hvm_config.msr))
			return xen_hvm_config(vcpu, data);
		if (kvm_pmu_is_valid_msr(vcpu, msr))
			return kvm_pmu_set_msr(vcpu, msr_info);
		if (!ignore_msrs) {
			vcpu_debug_ratelimited(vcpu, "unhandled wrmsr: 0x%x data 0x%llx\n",
				    msr, data);
			return 1;
		} else {
			if (report_ignored_msrs)
				vcpu_unimpl(vcpu,
					"ignored wrmsr: 0x%x data 0x%llx\n",
					msr, data);
			break;
		}
	}
	return 0;
}
EXPORT_SYMBOL_GPL(kvm_set_msr_common);

static int get_msr_mce(struct kvm_vcpu *vcpu, u32 msr, u64 *pdata, bool host)
{
	u64 data;
	u64 mcg_cap = vcpu->arch.mcg_cap;
	unsigned bank_num = mcg_cap & 0xff;

	switch (msr) {
	case MSR_IA32_P5_MC_ADDR:
	case MSR_IA32_P5_MC_TYPE:
		data = 0;
		break;
	case MSR_IA32_MCG_CAP:
		data = vcpu->arch.mcg_cap;
		break;
	case MSR_IA32_MCG_CTL:
		if (!(mcg_cap & MCG_CTL_P) && !host)
			return 1;
		data = vcpu->arch.mcg_ctl;
		break;
	case MSR_IA32_MCG_STATUS:
		data = vcpu->arch.mcg_status;
		break;
	default:
		if (msr >= MSR_IA32_MC0_CTL &&
		    msr < MSR_IA32_MCx_CTL(bank_num)) {
			u32 offset = array_index_nospec(
				msr - MSR_IA32_MC0_CTL,
				MSR_IA32_MCx_CTL(bank_num) - MSR_IA32_MC0_CTL);

			data = vcpu->arch.mce_banks[offset];
			break;
		}
		return 1;
	}
	*pdata = data;
	return 0;
}

int kvm_get_msr_common(struct kvm_vcpu *vcpu, struct msr_data *msr_info)
{
	switch (msr_info->index) {
	case MSR_IA32_PLATFORM_ID:
	case MSR_IA32_EBL_CR_POWERON:
	case MSR_IA32_DEBUGCTLMSR:
	case MSR_IA32_LASTBRANCHFROMIP:
	case MSR_IA32_LASTBRANCHTOIP:
	case MSR_IA32_LASTINTFROMIP:
	case MSR_IA32_LASTINTTOIP:
	case MSR_K8_SYSCFG:
	case MSR_K8_TSEG_ADDR:
	case MSR_K8_TSEG_MASK:
	case MSR_VM_HSAVE_PA:
	case MSR_K8_INT_PENDING_MSG:
	case MSR_AMD64_NB_CFG:
	case MSR_FAM10H_MMIO_CONF_BASE:
	case MSR_AMD64_BU_CFG2:
	case MSR_IA32_PERF_CTL:
	case MSR_AMD64_DC_CFG:
	case MSR_F15H_EX_CFG:
		msr_info->data = 0;
		break;
	case MSR_F15H_PERF_CTL0 ... MSR_F15H_PERF_CTR5:
	case MSR_K7_EVNTSEL0 ... MSR_K7_EVNTSEL3:
	case MSR_K7_PERFCTR0 ... MSR_K7_PERFCTR3:
	case MSR_P6_PERFCTR0 ... MSR_P6_PERFCTR1:
	case MSR_P6_EVNTSEL0 ... MSR_P6_EVNTSEL1:
		if (kvm_pmu_is_valid_msr(vcpu, msr_info->index))
			return kvm_pmu_get_msr(vcpu, msr_info->index, &msr_info->data);
		msr_info->data = 0;
		break;
	case MSR_IA32_UCODE_REV:
		msr_info->data = vcpu->arch.microcode_version;
		break;
	case MSR_IA32_ARCH_CAPABILITIES:
		if (!msr_info->host_initiated &&
		    !guest_cpuid_has(vcpu, X86_FEATURE_ARCH_CAPABILITIES))
			return 1;
		msr_info->data = vcpu->arch.arch_capabilities;
		break;
	case MSR_IA32_POWER_CTL:
		msr_info->data = vcpu->arch.msr_ia32_power_ctl;
		break;
	case MSR_IA32_TSC:
		msr_info->data = kvm_scale_tsc(vcpu, rdtsc()) + vcpu->arch.tsc_offset;
		break;
	case MSR_MTRRcap:
	case 0x200 ... 0x2ff:
		return kvm_mtrr_get_msr(vcpu, msr_info->index, &msr_info->data);
	case 0xcd: /* fsb frequency */
		msr_info->data = 3;
		break;
		/*
		 * MSR_EBC_FREQUENCY_ID
		 * Conservative value valid for even the basic CPU models.
		 * Models 0,1: 000 in bits 23:21 indicating a bus speed of
		 * 100MHz, model 2 000 in bits 18:16 indicating 100MHz,
		 * and 266MHz for model 3, or 4. Set Core Clock
		 * Frequency to System Bus Frequency Ratio to 1 (bits
		 * 31:24) even though these are only valid for CPU
		 * models > 2, however guests may end up dividing or
		 * multiplying by zero otherwise.
		 */
	case MSR_EBC_FREQUENCY_ID:
		msr_info->data = 1 << 24;
		break;
	case MSR_IA32_APICBASE:
		msr_info->data = kvm_get_apic_base(vcpu);
		break;
	case APIC_BASE_MSR ... APIC_BASE_MSR + 0x3ff:
		return kvm_x2apic_msr_read(vcpu, msr_info->index, &msr_info->data);
		break;
	case MSR_IA32_TSCDEADLINE:
		msr_info->data = kvm_get_lapic_tscdeadline_msr(vcpu);
		break;
	case MSR_IA32_TSC_ADJUST:
		msr_info->data = (u64)vcpu->arch.ia32_tsc_adjust_msr;
		break;
	case MSR_IA32_MISC_ENABLE:
		msr_info->data = vcpu->arch.ia32_misc_enable_msr;
		break;
	case MSR_IA32_SMBASE:
		if (!msr_info->host_initiated)
			return 1;
		msr_info->data = vcpu->arch.smbase;
		break;
	case MSR_SMI_COUNT:
		msr_info->data = vcpu->arch.smi_count;
		break;
	case MSR_IA32_PERF_STATUS:
		/* TSC increment by tick */
		msr_info->data = 1000ULL;
		/* CPU multiplier */
		msr_info->data |= (((uint64_t)4ULL) << 40);
		break;
	case MSR_EFER:
		msr_info->data = vcpu->arch.efer;
		break;
	case MSR_KVM_WALL_CLOCK:
	case MSR_KVM_WALL_CLOCK_NEW:
		msr_info->data = vcpu->kvm->arch.wall_clock;
		break;
	case MSR_KVM_SYSTEM_TIME:
	case MSR_KVM_SYSTEM_TIME_NEW:
		msr_info->data = vcpu->arch.time;
		break;
	case MSR_KVM_ASYNC_PF_EN:
		msr_info->data = vcpu->arch.apf.msr_val;
		break;
	case MSR_KVM_STEAL_TIME:
		msr_info->data = vcpu->arch.st.msr_val;
		break;
	case MSR_KVM_PV_EOI_EN:
		msr_info->data = vcpu->arch.pv_eoi.msr_val;
		break;
	case MSR_KVM_POLL_CONTROL:
		msr_info->data = vcpu->arch.msr_kvm_poll_control;
		break;
	case MSR_IA32_P5_MC_ADDR:
	case MSR_IA32_P5_MC_TYPE:
	case MSR_IA32_MCG_CAP:
	case MSR_IA32_MCG_CTL:
	case MSR_IA32_MCG_STATUS:
	case MSR_IA32_MC0_CTL ... MSR_IA32_MCx_CTL(KVM_MAX_MCE_BANKS) - 1:
		return get_msr_mce(vcpu, msr_info->index, &msr_info->data,
				   msr_info->host_initiated);
	case MSR_K7_CLK_CTL:
		/*
		 * Provide expected ramp-up count for K7. All other
		 * are set to zero, indicating minimum divisors for
		 * every field.
		 *
		 * This prevents guest kernels on AMD host with CPU
		 * type 6, model 8 and higher from exploding due to
		 * the rdmsr failing.
		 */
		msr_info->data = 0x20000000;
		break;
	case HV_X64_MSR_GUEST_OS_ID ... HV_X64_MSR_SINT15:
	case HV_X64_MSR_CRASH_P0 ... HV_X64_MSR_CRASH_P4:
	case HV_X64_MSR_CRASH_CTL:
	case HV_X64_MSR_STIMER0_CONFIG ... HV_X64_MSR_STIMER3_COUNT:
	case HV_X64_MSR_REENLIGHTENMENT_CONTROL:
	case HV_X64_MSR_TSC_EMULATION_CONTROL:
	case HV_X64_MSR_TSC_EMULATION_STATUS:
		return kvm_hv_get_msr_common(vcpu,
					     msr_info->index, &msr_info->data,
					     msr_info->host_initiated);
		break;
	case MSR_IA32_BBL_CR_CTL3:
		/* This legacy MSR exists but isn't fully documented in current
		 * silicon.  It is however accessed by winxp in very narrow
		 * scenarios where it sets bit #19, itself documented as
		 * a "reserved" bit.  Best effort attempt to source coherent
		 * read data here should the balance of the register be
		 * interpreted by the guest:
		 *
		 * L2 cache control register 3: 64GB range, 256KB size,
		 * enabled, latency 0x1, configured
		 */
		msr_info->data = 0xbe702111;
		break;
	case MSR_AMD64_OSVW_ID_LENGTH:
		if (!guest_cpuid_has(vcpu, X86_FEATURE_OSVW))
			return 1;
		msr_info->data = vcpu->arch.osvw.length;
		break;
	case MSR_AMD64_OSVW_STATUS:
		if (!guest_cpuid_has(vcpu, X86_FEATURE_OSVW))
			return 1;
		msr_info->data = vcpu->arch.osvw.status;
		break;
	case MSR_PLATFORM_INFO:
		if (!msr_info->host_initiated &&
		    !vcpu->kvm->arch.guest_can_read_msr_platform_info)
			return 1;
		msr_info->data = vcpu->arch.msr_platform_info;
		break;
	case MSR_MISC_FEATURES_ENABLES:
		msr_info->data = vcpu->arch.msr_misc_features_enables;
		break;
	case MSR_K7_HWCR:
		msr_info->data = vcpu->arch.msr_hwcr;
		break;
	default:
		if (kvm_pmu_is_valid_msr(vcpu, msr_info->index))
			return kvm_pmu_get_msr(vcpu, msr_info->index, &msr_info->data);
		if (!ignore_msrs) {
			vcpu_debug_ratelimited(vcpu, "unhandled rdmsr: 0x%x\n",
					       msr_info->index);
			return 1;
		} else {
			if (report_ignored_msrs)
				vcpu_unimpl(vcpu, "ignored rdmsr: 0x%x\n",
					msr_info->index);
			msr_info->data = 0;
		}
		break;
	}
	return 0;
}
EXPORT_SYMBOL_GPL(kvm_get_msr_common);

/*
 * Read or write a bunch of msrs. All parameters are kernel addresses.
 *
 * @return number of msrs set successfully.
 */
static int __msr_io(struct kvm_vcpu *vcpu, struct kvm_msrs *msrs,
		    struct kvm_msr_entry *entries,
		    int (*do_msr)(struct kvm_vcpu *vcpu,
				  unsigned index, u64 *data))
{
	int i;

	for (i = 0; i < msrs->nmsrs; ++i)
		if (do_msr(vcpu, entries[i].index, &entries[i].data))
			break;

	return i;
}

/*
 * Read or write a bunch of msrs. Parameters are user addresses.
 *
 * @return number of msrs set successfully.
 */
static int msr_io(struct kvm_vcpu *vcpu, struct kvm_msrs __user *user_msrs,
		  int (*do_msr)(struct kvm_vcpu *vcpu,
				unsigned index, u64 *data),
		  int writeback)
{
	struct kvm_msrs msrs;
	struct kvm_msr_entry *entries;
	int r, n;
	unsigned size;

	r = -EFAULT;
	if (copy_from_user(&msrs, user_msrs, sizeof(msrs)))
		goto out;

	r = -E2BIG;
	if (msrs.nmsrs >= MAX_IO_MSRS)
		goto out;

	size = sizeof(struct kvm_msr_entry) * msrs.nmsrs;
	entries = memdup_user(user_msrs->entries, size);
	if (IS_ERR(entries)) {
		r = PTR_ERR(entries);
		goto out;
	}

	r = n = __msr_io(vcpu, &msrs, entries, do_msr);
	if (r < 0)
		goto out_free;

	r = -EFAULT;
	if (writeback && copy_to_user(user_msrs->entries, entries, size))
		goto out_free;

	r = n;

out_free:
	kfree(entries);
out:
	return r;
}

static inline bool kvm_can_mwait_in_guest(void)
{
	return boot_cpu_has(X86_FEATURE_MWAIT) &&
		!boot_cpu_has_bug(X86_BUG_MONITOR) &&
		boot_cpu_has(X86_FEATURE_ARAT);
}

int kvm_vm_ioctl_check_extension(struct kvm *kvm, long ext)
{
	int r = 0;

	switch (ext) {
	case KVM_CAP_IRQCHIP:
	case KVM_CAP_HLT:
	case KVM_CAP_MMU_SHADOW_CACHE_CONTROL:
	case KVM_CAP_SET_TSS_ADDR:
	case KVM_CAP_EXT_CPUID:
	case KVM_CAP_EXT_EMUL_CPUID:
	case KVM_CAP_CLOCKSOURCE:
	case KVM_CAP_PIT:
	case KVM_CAP_NOP_IO_DELAY:
	case KVM_CAP_MP_STATE:
	case KVM_CAP_SYNC_MMU:
	case KVM_CAP_USER_NMI:
	case KVM_CAP_REINJECT_CONTROL:
	case KVM_CAP_IRQ_INJECT_STATUS:
	case KVM_CAP_IOEVENTFD:
	case KVM_CAP_IOEVENTFD_NO_LENGTH:
	case KVM_CAP_PIT2:
	case KVM_CAP_PIT_STATE2:
	case KVM_CAP_SET_IDENTITY_MAP_ADDR:
	case KVM_CAP_XEN_HVM:
	case KVM_CAP_VCPU_EVENTS:
	case KVM_CAP_HYPERV:
	case KVM_CAP_HYPERV_VAPIC:
	case KVM_CAP_HYPERV_SPIN:
	case KVM_CAP_HYPERV_SYNIC:
	case KVM_CAP_HYPERV_SYNIC2:
	case KVM_CAP_HYPERV_VP_INDEX:
	case KVM_CAP_HYPERV_EVENTFD:
	case KVM_CAP_HYPERV_TLBFLUSH:
	case KVM_CAP_HYPERV_SEND_IPI:
	case KVM_CAP_HYPERV_CPUID:
	case KVM_CAP_PCI_SEGMENT:
	case KVM_CAP_DEBUGREGS:
	case KVM_CAP_X86_ROBUST_SINGLESTEP:
	case KVM_CAP_XSAVE:
	case KVM_CAP_ASYNC_PF:
	case KVM_CAP_GET_TSC_KHZ:
	case KVM_CAP_KVMCLOCK_CTRL:
	case KVM_CAP_READONLY_MEM:
	case KVM_CAP_HYPERV_TIME:
	case KVM_CAP_IOAPIC_POLARITY_IGNORED:
	case KVM_CAP_TSC_DEADLINE_TIMER:
	case KVM_CAP_DISABLE_QUIRKS:
	case KVM_CAP_SET_BOOT_CPU_ID:
 	case KVM_CAP_SPLIT_IRQCHIP:
	case KVM_CAP_IMMEDIATE_EXIT:
	case KVM_CAP_PMU_EVENT_FILTER:
	case KVM_CAP_GET_MSR_FEATURES:
	case KVM_CAP_MSR_PLATFORM_INFO:
	case KVM_CAP_EXCEPTION_PAYLOAD:
		r = 1;
		break;
	case KVM_CAP_SYNC_REGS:
		r = KVM_SYNC_X86_VALID_FIELDS;
		break;
	case KVM_CAP_ADJUST_CLOCK:
		r = KVM_CLOCK_TSC_STABLE;
		break;
	case KVM_CAP_X86_DISABLE_EXITS:
		r |=  KVM_X86_DISABLE_EXITS_HLT | KVM_X86_DISABLE_EXITS_PAUSE |
		      KVM_X86_DISABLE_EXITS_CSTATE;
		if(kvm_can_mwait_in_guest())
			r |= KVM_X86_DISABLE_EXITS_MWAIT;
		break;
	case KVM_CAP_X86_SMM:
		/* SMBASE is usually relocated above 1M on modern chipsets,
		 * and SMM handlers might indeed rely on 4G segment limits,
		 * so do not report SMM to be available if real mode is
		 * emulated via vm86 mode.  Still, do not go to great lengths
		 * to avoid userspace's usage of the feature, because it is a
		 * fringe case that is not enabled except via specific settings
		 * of the module parameters.
		 */
		r = kvm_x86_ops->has_emulated_msr(MSR_IA32_SMBASE);
		break;
	case KVM_CAP_VAPIC:
		r = !kvm_x86_ops->cpu_has_accelerated_tpr();
		break;
	case KVM_CAP_NR_VCPUS:
		r = KVM_SOFT_MAX_VCPUS;
		break;
	case KVM_CAP_MAX_VCPUS:
		r = KVM_MAX_VCPUS;
		break;
	case KVM_CAP_MAX_VCPU_ID:
		r = KVM_MAX_VCPU_ID;
		break;
	case KVM_CAP_PV_MMU:	/* obsolete */
		r = 0;
		break;
	case KVM_CAP_MCE:
		r = KVM_MAX_MCE_BANKS;
		break;
	case KVM_CAP_XCRS:
		r = boot_cpu_has(X86_FEATURE_XSAVE);
		break;
	case KVM_CAP_TSC_CONTROL:
		r = kvm_has_tsc_control;
		break;
	case KVM_CAP_X2APIC_API:
		r = KVM_X2APIC_API_VALID_FLAGS;
		break;
	case KVM_CAP_NESTED_STATE:
		r = kvm_x86_ops->get_nested_state ?
			kvm_x86_ops->get_nested_state(NULL, NULL, 0) : 0;
		break;
	case KVM_CAP_HYPERV_DIRECT_TLBFLUSH:
		r = kvm_x86_ops->enable_direct_tlbflush != NULL;
		break;
	case KVM_CAP_HYPERV_ENLIGHTENED_VMCS:
		r = kvm_x86_ops->nested_enable_evmcs != NULL;
		break;
	default:
		break;
	}
	return r;

}

long kvm_arch_dev_ioctl(struct file *filp,
			unsigned int ioctl, unsigned long arg)
{
	void __user *argp = (void __user *)arg;
	long r;

	switch (ioctl) {
	case KVM_GET_MSR_INDEX_LIST: {
		struct kvm_msr_list __user *user_msr_list = argp;
		struct kvm_msr_list msr_list;
		unsigned n;

		r = -EFAULT;
		if (copy_from_user(&msr_list, user_msr_list, sizeof(msr_list)))
			goto out;
		n = msr_list.nmsrs;
		msr_list.nmsrs = num_msrs_to_save + num_emulated_msrs;
		if (copy_to_user(user_msr_list, &msr_list, sizeof(msr_list)))
			goto out;
		r = -E2BIG;
		if (n < msr_list.nmsrs)
			goto out;
		r = -EFAULT;
		if (copy_to_user(user_msr_list->indices, &msrs_to_save,
				 num_msrs_to_save * sizeof(u32)))
			goto out;
		if (copy_to_user(user_msr_list->indices + num_msrs_to_save,
				 &emulated_msrs,
				 num_emulated_msrs * sizeof(u32)))
			goto out;
		r = 0;
		break;
	}
	case KVM_GET_SUPPORTED_CPUID:
	case KVM_GET_EMULATED_CPUID: {
		struct kvm_cpuid2 __user *cpuid_arg = argp;
		struct kvm_cpuid2 cpuid;

		r = -EFAULT;
		if (copy_from_user(&cpuid, cpuid_arg, sizeof(cpuid)))
			goto out;

		r = kvm_dev_ioctl_get_cpuid(&cpuid, cpuid_arg->entries,
					    ioctl);
		if (r)
			goto out;

		r = -EFAULT;
		if (copy_to_user(cpuid_arg, &cpuid, sizeof(cpuid)))
			goto out;
		r = 0;
		break;
	}
	case KVM_X86_GET_MCE_CAP_SUPPORTED: {
		r = -EFAULT;
		if (copy_to_user(argp, &kvm_mce_cap_supported,
				 sizeof(kvm_mce_cap_supported)))
			goto out;
		r = 0;
		break;
	case KVM_GET_MSR_FEATURE_INDEX_LIST: {
		struct kvm_msr_list __user *user_msr_list = argp;
		struct kvm_msr_list msr_list;
		unsigned int n;

		r = -EFAULT;
		if (copy_from_user(&msr_list, user_msr_list, sizeof(msr_list)))
			goto out;
		n = msr_list.nmsrs;
		msr_list.nmsrs = num_msr_based_features;
		if (copy_to_user(user_msr_list, &msr_list, sizeof(msr_list)))
			goto out;
		r = -E2BIG;
		if (n < msr_list.nmsrs)
			goto out;
		r = -EFAULT;
		if (copy_to_user(user_msr_list->indices, &msr_based_features,
				 num_msr_based_features * sizeof(u32)))
			goto out;
		r = 0;
		break;
	}
	case KVM_GET_MSRS:
		r = msr_io(NULL, argp, do_get_msr_feature, 1);
		break;
	}
	default:
		r = -EINVAL;
	}
out:
	return r;
}

static void wbinvd_ipi(void *garbage)
{
	wbinvd();
}

static bool need_emulate_wbinvd(struct kvm_vcpu *vcpu)
{
	return kvm_arch_has_noncoherent_dma(vcpu->kvm);
}

void kvm_arch_vcpu_load(struct kvm_vcpu *vcpu, int cpu)
{
	/* Address WBINVD may be executed by guest */
	if (need_emulate_wbinvd(vcpu)) {
		if (kvm_x86_ops->has_wbinvd_exit())
			cpumask_set_cpu(cpu, vcpu->arch.wbinvd_dirty_mask);
		else if (vcpu->cpu != -1 && vcpu->cpu != cpu)
			smp_call_function_single(vcpu->cpu,
					wbinvd_ipi, NULL, 1);
	}

	kvm_x86_ops->vcpu_load(vcpu, cpu);

	/* Apply any externally detected TSC adjustments (due to suspend) */
	if (unlikely(vcpu->arch.tsc_offset_adjustment)) {
		adjust_tsc_offset_host(vcpu, vcpu->arch.tsc_offset_adjustment);
		vcpu->arch.tsc_offset_adjustment = 0;
		kvm_make_request(KVM_REQ_CLOCK_UPDATE, vcpu);
	}

	if (unlikely(vcpu->cpu != cpu) || kvm_check_tsc_unstable()) {
		s64 tsc_delta = !vcpu->arch.last_host_tsc ? 0 :
				rdtsc() - vcpu->arch.last_host_tsc;
		if (tsc_delta < 0)
			mark_tsc_unstable("KVM discovered backwards TSC");

		if (kvm_check_tsc_unstable()) {
			u64 offset = kvm_compute_tsc_offset(vcpu,
						vcpu->arch.last_guest_tsc);
			kvm_vcpu_write_tsc_offset(vcpu, offset);
			vcpu->arch.tsc_catchup = 1;
		}

		if (kvm_lapic_hv_timer_in_use(vcpu))
			kvm_lapic_restart_hv_timer(vcpu);

		/*
		 * On a host with synchronized TSC, there is no need to update
		 * kvmclock on vcpu->cpu migration
		 */
		if (!vcpu->kvm->arch.use_master_clock || vcpu->cpu == -1)
			kvm_make_request(KVM_REQ_GLOBAL_CLOCK_UPDATE, vcpu);
		if (vcpu->cpu != cpu)
			kvm_make_request(KVM_REQ_MIGRATE_TIMER, vcpu);
		vcpu->cpu = cpu;
	}

	kvm_make_request(KVM_REQ_STEAL_UPDATE, vcpu);
}

static void kvm_steal_time_set_preempted(struct kvm_vcpu *vcpu)
{
	struct kvm_host_map map;
	struct kvm_steal_time *st;

	if (!(vcpu->arch.st.msr_val & KVM_MSR_ENABLED))
		return;

	if (vcpu->arch.st.preempted)
		return;

	if (kvm_map_gfn(vcpu, vcpu->arch.st.msr_val >> PAGE_SHIFT, &map,
			&vcpu->arch.st.cache, true))
		return;
<<<<<<< HEAD

	st = map.hva +
		offset_in_page(vcpu->arch.st.msr_val & KVM_STEAL_VALID_BITS);

	st->preempted = vcpu->arch.st.preempted = KVM_VCPU_PREEMPTED;

=======

	st = map.hva +
		offset_in_page(vcpu->arch.st.msr_val & KVM_STEAL_VALID_BITS);

	st->preempted = vcpu->arch.st.preempted = KVM_VCPU_PREEMPTED;

>>>>>>> d6591ea2
	kvm_unmap_gfn(vcpu, &map, &vcpu->arch.st.cache, true, true);
}

void kvm_arch_vcpu_put(struct kvm_vcpu *vcpu)
{
	int idx;

	if (vcpu->preempted)
		vcpu->arch.preempted_in_kernel = !kvm_x86_ops->get_cpl(vcpu);

	/*
	 * Disable page faults because we're in atomic context here.
	 * kvm_write_guest_offset_cached() would call might_fault()
	 * that relies on pagefault_disable() to tell if there's a
	 * bug. NOTE: the write to guest memory may not go through if
	 * during postcopy live migration or if there's heavy guest
	 * paging.
	 */
	pagefault_disable();
	/*
	 * kvm_memslots() will be called by
	 * kvm_write_guest_offset_cached() so take the srcu lock.
	 */
	idx = srcu_read_lock(&vcpu->kvm->srcu);
	kvm_steal_time_set_preempted(vcpu);
	srcu_read_unlock(&vcpu->kvm->srcu, idx);
	pagefault_enable();
	kvm_x86_ops->vcpu_put(vcpu);
	vcpu->arch.last_host_tsc = rdtsc();
	/*
	 * If userspace has set any breakpoints or watchpoints, dr6 is restored
	 * on every vmexit, but if not, we might have a stale dr6 from the
	 * guest. do_debug expects dr6 to be cleared after it runs, do the same.
	 */
	set_debugreg(0, 6);
}

static int kvm_vcpu_ioctl_get_lapic(struct kvm_vcpu *vcpu,
				    struct kvm_lapic_state *s)
{
	if (vcpu->arch.apicv_active)
		kvm_x86_ops->sync_pir_to_irr(vcpu);

	return kvm_apic_get_state(vcpu, s);
}

static int kvm_vcpu_ioctl_set_lapic(struct kvm_vcpu *vcpu,
				    struct kvm_lapic_state *s)
{
	int r;

	r = kvm_apic_set_state(vcpu, s);
	if (r)
		return r;
	update_cr8_intercept(vcpu);

	return 0;
}

static int kvm_cpu_accept_dm_intr(struct kvm_vcpu *vcpu)
{
	return (!lapic_in_kernel(vcpu) ||
		kvm_apic_accept_pic_intr(vcpu));
}

/*
 * if userspace requested an interrupt window, check that the
 * interrupt window is open.
 *
 * No need to exit to userspace if we already have an interrupt queued.
 */
static int kvm_vcpu_ready_for_interrupt_injection(struct kvm_vcpu *vcpu)
{
	return kvm_arch_interrupt_allowed(vcpu) &&
		!kvm_cpu_has_interrupt(vcpu) &&
		!kvm_event_needs_reinjection(vcpu) &&
		kvm_cpu_accept_dm_intr(vcpu);
}

static int kvm_vcpu_ioctl_interrupt(struct kvm_vcpu *vcpu,
				    struct kvm_interrupt *irq)
{
	if (irq->irq >= KVM_NR_INTERRUPTS)
		return -EINVAL;

	if (!irqchip_in_kernel(vcpu->kvm)) {
		kvm_queue_interrupt(vcpu, irq->irq, false);
		kvm_make_request(KVM_REQ_EVENT, vcpu);
		return 0;
	}

	/*
	 * With in-kernel LAPIC, we only use this to inject EXTINT, so
	 * fail for in-kernel 8259.
	 */
	if (pic_in_kernel(vcpu->kvm))
		return -ENXIO;

	if (vcpu->arch.pending_external_vector != -1)
		return -EEXIST;

	vcpu->arch.pending_external_vector = irq->irq;
	kvm_make_request(KVM_REQ_EVENT, vcpu);
	return 0;
}

static int kvm_vcpu_ioctl_nmi(struct kvm_vcpu *vcpu)
{
	kvm_inject_nmi(vcpu);

	return 0;
}

static int kvm_vcpu_ioctl_smi(struct kvm_vcpu *vcpu)
{
	kvm_make_request(KVM_REQ_SMI, vcpu);

	return 0;
}

static int vcpu_ioctl_tpr_access_reporting(struct kvm_vcpu *vcpu,
					   struct kvm_tpr_access_ctl *tac)
{
	if (tac->flags)
		return -EINVAL;
	vcpu->arch.tpr_access_reporting = !!tac->enabled;
	return 0;
}

static int kvm_vcpu_ioctl_x86_setup_mce(struct kvm_vcpu *vcpu,
					u64 mcg_cap)
{
	int r;
	unsigned bank_num = mcg_cap & 0xff, bank;

	r = -EINVAL;
	if (!bank_num || bank_num >= KVM_MAX_MCE_BANKS)
		goto out;
	if (mcg_cap & ~(kvm_mce_cap_supported | 0xff | 0xff0000))
		goto out;
	r = 0;
	vcpu->arch.mcg_cap = mcg_cap;
	/* Init IA32_MCG_CTL to all 1s */
	if (mcg_cap & MCG_CTL_P)
		vcpu->arch.mcg_ctl = ~(u64)0;
	/* Init IA32_MCi_CTL to all 1s */
	for (bank = 0; bank < bank_num; bank++)
		vcpu->arch.mce_banks[bank*4] = ~(u64)0;

	kvm_x86_ops->setup_mce(vcpu);
out:
	return r;
}

static int kvm_vcpu_ioctl_x86_set_mce(struct kvm_vcpu *vcpu,
				      struct kvm_x86_mce *mce)
{
	u64 mcg_cap = vcpu->arch.mcg_cap;
	unsigned bank_num = mcg_cap & 0xff;
	u64 *banks = vcpu->arch.mce_banks;

	if (mce->bank >= bank_num || !(mce->status & MCI_STATUS_VAL))
		return -EINVAL;
	/*
	 * if IA32_MCG_CTL is not all 1s, the uncorrected error
	 * reporting is disabled
	 */
	if ((mce->status & MCI_STATUS_UC) && (mcg_cap & MCG_CTL_P) &&
	    vcpu->arch.mcg_ctl != ~(u64)0)
		return 0;
	banks += 4 * mce->bank;
	/*
	 * if IA32_MCi_CTL is not all 1s, the uncorrected error
	 * reporting is disabled for the bank
	 */
	if ((mce->status & MCI_STATUS_UC) && banks[0] != ~(u64)0)
		return 0;
	if (mce->status & MCI_STATUS_UC) {
		if ((vcpu->arch.mcg_status & MCG_STATUS_MCIP) ||
		    !kvm_read_cr4_bits(vcpu, X86_CR4_MCE)) {
			kvm_make_request(KVM_REQ_TRIPLE_FAULT, vcpu);
			return 0;
		}
		if (banks[1] & MCI_STATUS_VAL)
			mce->status |= MCI_STATUS_OVER;
		banks[2] = mce->addr;
		banks[3] = mce->misc;
		vcpu->arch.mcg_status = mce->mcg_status;
		banks[1] = mce->status;
		kvm_queue_exception(vcpu, MC_VECTOR);
	} else if (!(banks[1] & MCI_STATUS_VAL)
		   || !(banks[1] & MCI_STATUS_UC)) {
		if (banks[1] & MCI_STATUS_VAL)
			mce->status |= MCI_STATUS_OVER;
		banks[2] = mce->addr;
		banks[3] = mce->misc;
		banks[1] = mce->status;
	} else
		banks[1] |= MCI_STATUS_OVER;
	return 0;
}

static void kvm_vcpu_ioctl_x86_get_vcpu_events(struct kvm_vcpu *vcpu,
					       struct kvm_vcpu_events *events)
{
	process_nmi(vcpu);

	/*
	 * The API doesn't provide the instruction length for software
	 * exceptions, so don't report them. As long as the guest RIP
	 * isn't advanced, we should expect to encounter the exception
	 * again.
	 */
	if (kvm_exception_is_soft(vcpu->arch.exception.nr)) {
		events->exception.injected = 0;
		events->exception.pending = 0;
	} else {
		events->exception.injected = vcpu->arch.exception.injected;
		events->exception.pending = vcpu->arch.exception.pending;
		/*
		 * For ABI compatibility, deliberately conflate
		 * pending and injected exceptions when
		 * KVM_CAP_EXCEPTION_PAYLOAD isn't enabled.
		 */
		if (!vcpu->kvm->arch.exception_payload_enabled)
			events->exception.injected |=
				vcpu->arch.exception.pending;
	}
	events->exception.nr = vcpu->arch.exception.nr;
	events->exception.has_error_code = vcpu->arch.exception.has_error_code;
	events->exception.error_code = vcpu->arch.exception.error_code;
	events->exception_has_payload = vcpu->arch.exception.has_payload;
	events->exception_payload = vcpu->arch.exception.payload;

	events->interrupt.injected =
		vcpu->arch.interrupt.injected && !vcpu->arch.interrupt.soft;
	events->interrupt.nr = vcpu->arch.interrupt.nr;
	events->interrupt.soft = 0;
	events->interrupt.shadow = kvm_x86_ops->get_interrupt_shadow(vcpu);

	events->nmi.injected = vcpu->arch.nmi_injected;
	events->nmi.pending = vcpu->arch.nmi_pending != 0;
	events->nmi.masked = kvm_x86_ops->get_nmi_mask(vcpu);
	events->nmi.pad = 0;

	events->sipi_vector = 0; /* never valid when reporting to user space */

	events->smi.smm = is_smm(vcpu);
	events->smi.pending = vcpu->arch.smi_pending;
	events->smi.smm_inside_nmi =
		!!(vcpu->arch.hflags & HF_SMM_INSIDE_NMI_MASK);
	events->smi.latched_init = kvm_lapic_latched_init(vcpu);

	events->flags = (KVM_VCPUEVENT_VALID_NMI_PENDING
			 | KVM_VCPUEVENT_VALID_SHADOW
			 | KVM_VCPUEVENT_VALID_SMM);
	if (vcpu->kvm->arch.exception_payload_enabled)
		events->flags |= KVM_VCPUEVENT_VALID_PAYLOAD;

	memset(&events->reserved, 0, sizeof(events->reserved));
}

static void kvm_smm_changed(struct kvm_vcpu *vcpu);

static int kvm_vcpu_ioctl_x86_set_vcpu_events(struct kvm_vcpu *vcpu,
					      struct kvm_vcpu_events *events)
{
	if (events->flags & ~(KVM_VCPUEVENT_VALID_NMI_PENDING
			      | KVM_VCPUEVENT_VALID_SIPI_VECTOR
			      | KVM_VCPUEVENT_VALID_SHADOW
			      | KVM_VCPUEVENT_VALID_SMM
			      | KVM_VCPUEVENT_VALID_PAYLOAD))
		return -EINVAL;

	if (events->flags & KVM_VCPUEVENT_VALID_PAYLOAD) {
		if (!vcpu->kvm->arch.exception_payload_enabled)
			return -EINVAL;
		if (events->exception.pending)
			events->exception.injected = 0;
		else
			events->exception_has_payload = 0;
	} else {
		events->exception.pending = 0;
		events->exception_has_payload = 0;
	}

	if ((events->exception.injected || events->exception.pending) &&
	    (events->exception.nr > 31 || events->exception.nr == NMI_VECTOR))
		return -EINVAL;

	/* INITs are latched while in SMM */
	if (events->flags & KVM_VCPUEVENT_VALID_SMM &&
	    (events->smi.smm || events->smi.pending) &&
	    vcpu->arch.mp_state == KVM_MP_STATE_INIT_RECEIVED)
		return -EINVAL;

	process_nmi(vcpu);
	vcpu->arch.exception.injected = events->exception.injected;
	vcpu->arch.exception.pending = events->exception.pending;
	vcpu->arch.exception.nr = events->exception.nr;
	vcpu->arch.exception.has_error_code = events->exception.has_error_code;
	vcpu->arch.exception.error_code = events->exception.error_code;
	vcpu->arch.exception.has_payload = events->exception_has_payload;
	vcpu->arch.exception.payload = events->exception_payload;

	vcpu->arch.interrupt.injected = events->interrupt.injected;
	vcpu->arch.interrupt.nr = events->interrupt.nr;
	vcpu->arch.interrupt.soft = events->interrupt.soft;
	if (events->flags & KVM_VCPUEVENT_VALID_SHADOW)
		kvm_x86_ops->set_interrupt_shadow(vcpu,
						  events->interrupt.shadow);

	vcpu->arch.nmi_injected = events->nmi.injected;
	if (events->flags & KVM_VCPUEVENT_VALID_NMI_PENDING)
		vcpu->arch.nmi_pending = events->nmi.pending;
	kvm_x86_ops->set_nmi_mask(vcpu, events->nmi.masked);

	if (events->flags & KVM_VCPUEVENT_VALID_SIPI_VECTOR &&
	    lapic_in_kernel(vcpu))
		vcpu->arch.apic->sipi_vector = events->sipi_vector;

	if (events->flags & KVM_VCPUEVENT_VALID_SMM) {
		if (!!(vcpu->arch.hflags & HF_SMM_MASK) != events->smi.smm) {
			if (events->smi.smm)
				vcpu->arch.hflags |= HF_SMM_MASK;
			else
				vcpu->arch.hflags &= ~HF_SMM_MASK;
			kvm_smm_changed(vcpu);
		}

		vcpu->arch.smi_pending = events->smi.pending;

		if (events->smi.smm) {
			if (events->smi.smm_inside_nmi)
				vcpu->arch.hflags |= HF_SMM_INSIDE_NMI_MASK;
			else
				vcpu->arch.hflags &= ~HF_SMM_INSIDE_NMI_MASK;
			if (lapic_in_kernel(vcpu)) {
				if (events->smi.latched_init)
					set_bit(KVM_APIC_INIT, &vcpu->arch.apic->pending_events);
				else
					clear_bit(KVM_APIC_INIT, &vcpu->arch.apic->pending_events);
			}
		}
	}

	kvm_make_request(KVM_REQ_EVENT, vcpu);

	return 0;
}

static void kvm_vcpu_ioctl_x86_get_debugregs(struct kvm_vcpu *vcpu,
					     struct kvm_debugregs *dbgregs)
{
	unsigned long val;

	memcpy(dbgregs->db, vcpu->arch.db, sizeof(vcpu->arch.db));
	kvm_get_dr(vcpu, 6, &val);
	dbgregs->dr6 = val;
	dbgregs->dr7 = vcpu->arch.dr7;
	dbgregs->flags = 0;
	memset(&dbgregs->reserved, 0, sizeof(dbgregs->reserved));
}

static int kvm_vcpu_ioctl_x86_set_debugregs(struct kvm_vcpu *vcpu,
					    struct kvm_debugregs *dbgregs)
{
	if (dbgregs->flags)
		return -EINVAL;

	if (dbgregs->dr6 & ~0xffffffffull)
		return -EINVAL;
	if (dbgregs->dr7 & ~0xffffffffull)
		return -EINVAL;

	memcpy(vcpu->arch.db, dbgregs->db, sizeof(vcpu->arch.db));
	kvm_update_dr0123(vcpu);
	vcpu->arch.dr6 = dbgregs->dr6;
	kvm_update_dr6(vcpu);
	vcpu->arch.dr7 = dbgregs->dr7;
	kvm_update_dr7(vcpu);

	return 0;
}

#define XSTATE_COMPACTION_ENABLED (1ULL << 63)

static void fill_xsave(u8 *dest, struct kvm_vcpu *vcpu)
{
	struct xregs_state *xsave = &vcpu->arch.guest_fpu->state.xsave;
	u64 xstate_bv = xsave->header.xfeatures;
	u64 valid;

	/*
	 * Copy legacy XSAVE area, to avoid complications with CPUID
	 * leaves 0 and 1 in the loop below.
	 */
	memcpy(dest, xsave, XSAVE_HDR_OFFSET);

	/* Set XSTATE_BV */
	xstate_bv &= vcpu->arch.guest_supported_xcr0 | XFEATURE_MASK_FPSSE;
	*(u64 *)(dest + XSAVE_HDR_OFFSET) = xstate_bv;

	/*
	 * Copy each region from the possibly compacted offset to the
	 * non-compacted offset.
	 */
	valid = xstate_bv & ~XFEATURE_MASK_FPSSE;
	while (valid) {
		u64 xfeature_mask = valid & -valid;
		int xfeature_nr = fls64(xfeature_mask) - 1;
		void *src = get_xsave_addr(xsave, xfeature_nr);

		if (src) {
			u32 size, offset, ecx, edx;
			cpuid_count(XSTATE_CPUID, xfeature_nr,
				    &size, &offset, &ecx, &edx);
			if (xfeature_nr == XFEATURE_PKRU)
				memcpy(dest + offset, &vcpu->arch.pkru,
				       sizeof(vcpu->arch.pkru));
			else
				memcpy(dest + offset, src, size);

		}

		valid -= xfeature_mask;
	}
}

static void load_xsave(struct kvm_vcpu *vcpu, u8 *src)
{
	struct xregs_state *xsave = &vcpu->arch.guest_fpu->state.xsave;
	u64 xstate_bv = *(u64 *)(src + XSAVE_HDR_OFFSET);
	u64 valid;

	/*
	 * Copy legacy XSAVE area, to avoid complications with CPUID
	 * leaves 0 and 1 in the loop below.
	 */
	memcpy(xsave, src, XSAVE_HDR_OFFSET);

	/* Set XSTATE_BV and possibly XCOMP_BV.  */
	xsave->header.xfeatures = xstate_bv;
	if (boot_cpu_has(X86_FEATURE_XSAVES))
		xsave->header.xcomp_bv = host_xcr0 | XSTATE_COMPACTION_ENABLED;

	/*
	 * Copy each region from the non-compacted offset to the
	 * possibly compacted offset.
	 */
	valid = xstate_bv & ~XFEATURE_MASK_FPSSE;
	while (valid) {
		u64 xfeature_mask = valid & -valid;
		int xfeature_nr = fls64(xfeature_mask) - 1;
		void *dest = get_xsave_addr(xsave, xfeature_nr);

		if (dest) {
			u32 size, offset, ecx, edx;
			cpuid_count(XSTATE_CPUID, xfeature_nr,
				    &size, &offset, &ecx, &edx);
			if (xfeature_nr == XFEATURE_PKRU)
				memcpy(&vcpu->arch.pkru, src + offset,
				       sizeof(vcpu->arch.pkru));
			else
				memcpy(dest, src + offset, size);
		}

		valid -= xfeature_mask;
	}
}

static void kvm_vcpu_ioctl_x86_get_xsave(struct kvm_vcpu *vcpu,
					 struct kvm_xsave *guest_xsave)
{
	if (boot_cpu_has(X86_FEATURE_XSAVE)) {
		memset(guest_xsave, 0, sizeof(struct kvm_xsave));
		fill_xsave((u8 *) guest_xsave->region, vcpu);
	} else {
		memcpy(guest_xsave->region,
			&vcpu->arch.guest_fpu->state.fxsave,
			sizeof(struct fxregs_state));
		*(u64 *)&guest_xsave->region[XSAVE_HDR_OFFSET / sizeof(u32)] =
			XFEATURE_MASK_FPSSE;
	}
}

#define XSAVE_MXCSR_OFFSET 24

static int kvm_vcpu_ioctl_x86_set_xsave(struct kvm_vcpu *vcpu,
					struct kvm_xsave *guest_xsave)
{
	u64 xstate_bv =
		*(u64 *)&guest_xsave->region[XSAVE_HDR_OFFSET / sizeof(u32)];
	u32 mxcsr = *(u32 *)&guest_xsave->region[XSAVE_MXCSR_OFFSET / sizeof(u32)];

	if (boot_cpu_has(X86_FEATURE_XSAVE)) {
		/*
		 * Here we allow setting states that are not present in
		 * CPUID leaf 0xD, index 0, EDX:EAX.  This is for compatibility
		 * with old userspace.
		 */
		if (xstate_bv & ~kvm_supported_xcr0() ||
			mxcsr & ~mxcsr_feature_mask)
			return -EINVAL;
		load_xsave(vcpu, (u8 *)guest_xsave->region);
	} else {
		if (xstate_bv & ~XFEATURE_MASK_FPSSE ||
			mxcsr & ~mxcsr_feature_mask)
			return -EINVAL;
		memcpy(&vcpu->arch.guest_fpu->state.fxsave,
			guest_xsave->region, sizeof(struct fxregs_state));
	}
	return 0;
}

static void kvm_vcpu_ioctl_x86_get_xcrs(struct kvm_vcpu *vcpu,
					struct kvm_xcrs *guest_xcrs)
{
	if (!boot_cpu_has(X86_FEATURE_XSAVE)) {
		guest_xcrs->nr_xcrs = 0;
		return;
	}

	guest_xcrs->nr_xcrs = 1;
	guest_xcrs->flags = 0;
	guest_xcrs->xcrs[0].xcr = XCR_XFEATURE_ENABLED_MASK;
	guest_xcrs->xcrs[0].value = vcpu->arch.xcr0;
}

static int kvm_vcpu_ioctl_x86_set_xcrs(struct kvm_vcpu *vcpu,
				       struct kvm_xcrs *guest_xcrs)
{
	int i, r = 0;

	if (!boot_cpu_has(X86_FEATURE_XSAVE))
		return -EINVAL;

	if (guest_xcrs->nr_xcrs > KVM_MAX_XCRS || guest_xcrs->flags)
		return -EINVAL;

	for (i = 0; i < guest_xcrs->nr_xcrs; i++)
		/* Only support XCR0 currently */
		if (guest_xcrs->xcrs[i].xcr == XCR_XFEATURE_ENABLED_MASK) {
			r = __kvm_set_xcr(vcpu, XCR_XFEATURE_ENABLED_MASK,
				guest_xcrs->xcrs[i].value);
			break;
		}
	if (r)
		r = -EINVAL;
	return r;
}

/*
 * kvm_set_guest_paused() indicates to the guest kernel that it has been
 * stopped by the hypervisor.  This function will be called from the host only.
 * EINVAL is returned when the host attempts to set the flag for a guest that
 * does not support pv clocks.
 */
static int kvm_set_guest_paused(struct kvm_vcpu *vcpu)
{
	if (!vcpu->arch.pv_time_enabled)
		return -EINVAL;
	vcpu->arch.pvclock_set_guest_stopped_request = true;
	kvm_make_request(KVM_REQ_CLOCK_UPDATE, vcpu);
	return 0;
}

static int kvm_vcpu_ioctl_enable_cap(struct kvm_vcpu *vcpu,
				     struct kvm_enable_cap *cap)
{
	int r;
	uint16_t vmcs_version;
	void __user *user_ptr;

	if (cap->flags)
		return -EINVAL;

	switch (cap->cap) {
	case KVM_CAP_HYPERV_SYNIC2:
		if (cap->args[0])
			return -EINVAL;
		/* fall through */

	case KVM_CAP_HYPERV_SYNIC:
		if (!irqchip_in_kernel(vcpu->kvm))
			return -EINVAL;
		return kvm_hv_activate_synic(vcpu, cap->cap ==
					     KVM_CAP_HYPERV_SYNIC2);
	case KVM_CAP_HYPERV_ENLIGHTENED_VMCS:
		if (!kvm_x86_ops->nested_enable_evmcs)
			return -ENOTTY;
		r = kvm_x86_ops->nested_enable_evmcs(vcpu, &vmcs_version);
		if (!r) {
			user_ptr = (void __user *)(uintptr_t)cap->args[0];
			if (copy_to_user(user_ptr, &vmcs_version,
					 sizeof(vmcs_version)))
				r = -EFAULT;
		}
		return r;
	case KVM_CAP_HYPERV_DIRECT_TLBFLUSH:
		if (!kvm_x86_ops->enable_direct_tlbflush)
			return -ENOTTY;

		return kvm_x86_ops->enable_direct_tlbflush(vcpu);

	default:
		return -EINVAL;
	}
}

long kvm_arch_vcpu_ioctl(struct file *filp,
			 unsigned int ioctl, unsigned long arg)
{
	struct kvm_vcpu *vcpu = filp->private_data;
	void __user *argp = (void __user *)arg;
	int r;
	union {
		struct kvm_lapic_state *lapic;
		struct kvm_xsave *xsave;
		struct kvm_xcrs *xcrs;
		void *buffer;
	} u;

	vcpu_load(vcpu);

	u.buffer = NULL;
	switch (ioctl) {
	case KVM_GET_LAPIC: {
		r = -EINVAL;
		if (!lapic_in_kernel(vcpu))
			goto out;
		u.lapic = kzalloc(sizeof(struct kvm_lapic_state),
				GFP_KERNEL_ACCOUNT);

		r = -ENOMEM;
		if (!u.lapic)
			goto out;
		r = kvm_vcpu_ioctl_get_lapic(vcpu, u.lapic);
		if (r)
			goto out;
		r = -EFAULT;
		if (copy_to_user(argp, u.lapic, sizeof(struct kvm_lapic_state)))
			goto out;
		r = 0;
		break;
	}
	case KVM_SET_LAPIC: {
		r = -EINVAL;
		if (!lapic_in_kernel(vcpu))
			goto out;
		u.lapic = memdup_user(argp, sizeof(*u.lapic));
		if (IS_ERR(u.lapic)) {
			r = PTR_ERR(u.lapic);
			goto out_nofree;
		}

		r = kvm_vcpu_ioctl_set_lapic(vcpu, u.lapic);
		break;
	}
	case KVM_INTERRUPT: {
		struct kvm_interrupt irq;

		r = -EFAULT;
		if (copy_from_user(&irq, argp, sizeof(irq)))
			goto out;
		r = kvm_vcpu_ioctl_interrupt(vcpu, &irq);
		break;
	}
	case KVM_NMI: {
		r = kvm_vcpu_ioctl_nmi(vcpu);
		break;
	}
	case KVM_SMI: {
		r = kvm_vcpu_ioctl_smi(vcpu);
		break;
	}
	case KVM_SET_CPUID: {
		struct kvm_cpuid __user *cpuid_arg = argp;
		struct kvm_cpuid cpuid;

		r = -EFAULT;
		if (copy_from_user(&cpuid, cpuid_arg, sizeof(cpuid)))
			goto out;
		r = kvm_vcpu_ioctl_set_cpuid(vcpu, &cpuid, cpuid_arg->entries);
		break;
	}
	case KVM_SET_CPUID2: {
		struct kvm_cpuid2 __user *cpuid_arg = argp;
		struct kvm_cpuid2 cpuid;

		r = -EFAULT;
		if (copy_from_user(&cpuid, cpuid_arg, sizeof(cpuid)))
			goto out;
		r = kvm_vcpu_ioctl_set_cpuid2(vcpu, &cpuid,
					      cpuid_arg->entries);
		break;
	}
	case KVM_GET_CPUID2: {
		struct kvm_cpuid2 __user *cpuid_arg = argp;
		struct kvm_cpuid2 cpuid;

		r = -EFAULT;
		if (copy_from_user(&cpuid, cpuid_arg, sizeof(cpuid)))
			goto out;
		r = kvm_vcpu_ioctl_get_cpuid2(vcpu, &cpuid,
					      cpuid_arg->entries);
		if (r)
			goto out;
		r = -EFAULT;
		if (copy_to_user(cpuid_arg, &cpuid, sizeof(cpuid)))
			goto out;
		r = 0;
		break;
	}
	case KVM_GET_MSRS: {
		int idx = srcu_read_lock(&vcpu->kvm->srcu);
		r = msr_io(vcpu, argp, do_get_msr, 1);
		srcu_read_unlock(&vcpu->kvm->srcu, idx);
		break;
	}
	case KVM_SET_MSRS: {
		int idx = srcu_read_lock(&vcpu->kvm->srcu);
		r = msr_io(vcpu, argp, do_set_msr, 0);
		srcu_read_unlock(&vcpu->kvm->srcu, idx);
		break;
	}
	case KVM_TPR_ACCESS_REPORTING: {
		struct kvm_tpr_access_ctl tac;

		r = -EFAULT;
		if (copy_from_user(&tac, argp, sizeof(tac)))
			goto out;
		r = vcpu_ioctl_tpr_access_reporting(vcpu, &tac);
		if (r)
			goto out;
		r = -EFAULT;
		if (copy_to_user(argp, &tac, sizeof(tac)))
			goto out;
		r = 0;
		break;
	};
	case KVM_SET_VAPIC_ADDR: {
		struct kvm_vapic_addr va;
		int idx;

		r = -EINVAL;
		if (!lapic_in_kernel(vcpu))
			goto out;
		r = -EFAULT;
		if (copy_from_user(&va, argp, sizeof(va)))
			goto out;
		idx = srcu_read_lock(&vcpu->kvm->srcu);
		r = kvm_lapic_set_vapic_addr(vcpu, va.vapic_addr);
		srcu_read_unlock(&vcpu->kvm->srcu, idx);
		break;
	}
	case KVM_X86_SETUP_MCE: {
		u64 mcg_cap;

		r = -EFAULT;
		if (copy_from_user(&mcg_cap, argp, sizeof(mcg_cap)))
			goto out;
		r = kvm_vcpu_ioctl_x86_setup_mce(vcpu, mcg_cap);
		break;
	}
	case KVM_X86_SET_MCE: {
		struct kvm_x86_mce mce;

		r = -EFAULT;
		if (copy_from_user(&mce, argp, sizeof(mce)))
			goto out;
		r = kvm_vcpu_ioctl_x86_set_mce(vcpu, &mce);
		break;
	}
	case KVM_GET_VCPU_EVENTS: {
		struct kvm_vcpu_events events;

		kvm_vcpu_ioctl_x86_get_vcpu_events(vcpu, &events);

		r = -EFAULT;
		if (copy_to_user(argp, &events, sizeof(struct kvm_vcpu_events)))
			break;
		r = 0;
		break;
	}
	case KVM_SET_VCPU_EVENTS: {
		struct kvm_vcpu_events events;

		r = -EFAULT;
		if (copy_from_user(&events, argp, sizeof(struct kvm_vcpu_events)))
			break;

		r = kvm_vcpu_ioctl_x86_set_vcpu_events(vcpu, &events);
		break;
	}
	case KVM_GET_DEBUGREGS: {
		struct kvm_debugregs dbgregs;

		kvm_vcpu_ioctl_x86_get_debugregs(vcpu, &dbgregs);

		r = -EFAULT;
		if (copy_to_user(argp, &dbgregs,
				 sizeof(struct kvm_debugregs)))
			break;
		r = 0;
		break;
	}
	case KVM_SET_DEBUGREGS: {
		struct kvm_debugregs dbgregs;

		r = -EFAULT;
		if (copy_from_user(&dbgregs, argp,
				   sizeof(struct kvm_debugregs)))
			break;

		r = kvm_vcpu_ioctl_x86_set_debugregs(vcpu, &dbgregs);
		break;
	}
	case KVM_GET_XSAVE: {
		u.xsave = kzalloc(sizeof(struct kvm_xsave), GFP_KERNEL_ACCOUNT);
		r = -ENOMEM;
		if (!u.xsave)
			break;

		kvm_vcpu_ioctl_x86_get_xsave(vcpu, u.xsave);

		r = -EFAULT;
		if (copy_to_user(argp, u.xsave, sizeof(struct kvm_xsave)))
			break;
		r = 0;
		break;
	}
	case KVM_SET_XSAVE: {
		u.xsave = memdup_user(argp, sizeof(*u.xsave));
		if (IS_ERR(u.xsave)) {
			r = PTR_ERR(u.xsave);
			goto out_nofree;
		}

		r = kvm_vcpu_ioctl_x86_set_xsave(vcpu, u.xsave);
		break;
	}
	case KVM_GET_XCRS: {
		u.xcrs = kzalloc(sizeof(struct kvm_xcrs), GFP_KERNEL_ACCOUNT);
		r = -ENOMEM;
		if (!u.xcrs)
			break;

		kvm_vcpu_ioctl_x86_get_xcrs(vcpu, u.xcrs);

		r = -EFAULT;
		if (copy_to_user(argp, u.xcrs,
				 sizeof(struct kvm_xcrs)))
			break;
		r = 0;
		break;
	}
	case KVM_SET_XCRS: {
		u.xcrs = memdup_user(argp, sizeof(*u.xcrs));
		if (IS_ERR(u.xcrs)) {
			r = PTR_ERR(u.xcrs);
			goto out_nofree;
		}

		r = kvm_vcpu_ioctl_x86_set_xcrs(vcpu, u.xcrs);
		break;
	}
	case KVM_SET_TSC_KHZ: {
		u32 user_tsc_khz;

		r = -EINVAL;
		user_tsc_khz = (u32)arg;

		if (user_tsc_khz >= kvm_max_guest_tsc_khz)
			goto out;

		if (user_tsc_khz == 0)
			user_tsc_khz = tsc_khz;

		if (!kvm_set_tsc_khz(vcpu, user_tsc_khz))
			r = 0;

		goto out;
	}
	case KVM_GET_TSC_KHZ: {
		r = vcpu->arch.virtual_tsc_khz;
		goto out;
	}
	case KVM_KVMCLOCK_CTRL: {
		r = kvm_set_guest_paused(vcpu);
		goto out;
	}
	case KVM_ENABLE_CAP: {
		struct kvm_enable_cap cap;

		r = -EFAULT;
		if (copy_from_user(&cap, argp, sizeof(cap)))
			goto out;
		r = kvm_vcpu_ioctl_enable_cap(vcpu, &cap);
		break;
	}
	case KVM_GET_NESTED_STATE: {
		struct kvm_nested_state __user *user_kvm_nested_state = argp;
		u32 user_data_size;

		r = -EINVAL;
		if (!kvm_x86_ops->get_nested_state)
			break;

		BUILD_BUG_ON(sizeof(user_data_size) != sizeof(user_kvm_nested_state->size));
		r = -EFAULT;
		if (get_user(user_data_size, &user_kvm_nested_state->size))
			break;

		r = kvm_x86_ops->get_nested_state(vcpu, user_kvm_nested_state,
						  user_data_size);
		if (r < 0)
			break;

		if (r > user_data_size) {
			if (put_user(r, &user_kvm_nested_state->size))
				r = -EFAULT;
			else
				r = -E2BIG;
			break;
		}

		r = 0;
		break;
	}
	case KVM_SET_NESTED_STATE: {
		struct kvm_nested_state __user *user_kvm_nested_state = argp;
		struct kvm_nested_state kvm_state;
		int idx;

		r = -EINVAL;
		if (!kvm_x86_ops->set_nested_state)
			break;

		r = -EFAULT;
		if (copy_from_user(&kvm_state, user_kvm_nested_state, sizeof(kvm_state)))
			break;

		r = -EINVAL;
		if (kvm_state.size < sizeof(kvm_state))
			break;

		if (kvm_state.flags &
		    ~(KVM_STATE_NESTED_RUN_PENDING | KVM_STATE_NESTED_GUEST_MODE
		      | KVM_STATE_NESTED_EVMCS))
			break;

		/* nested_run_pending implies guest_mode.  */
		if ((kvm_state.flags & KVM_STATE_NESTED_RUN_PENDING)
		    && !(kvm_state.flags & KVM_STATE_NESTED_GUEST_MODE))
			break;

		idx = srcu_read_lock(&vcpu->kvm->srcu);
		r = kvm_x86_ops->set_nested_state(vcpu, user_kvm_nested_state, &kvm_state);
		srcu_read_unlock(&vcpu->kvm->srcu, idx);
		break;
	}
	case KVM_GET_SUPPORTED_HV_CPUID: {
		struct kvm_cpuid2 __user *cpuid_arg = argp;
		struct kvm_cpuid2 cpuid;

		r = -EFAULT;
		if (copy_from_user(&cpuid, cpuid_arg, sizeof(cpuid)))
			goto out;

		r = kvm_vcpu_ioctl_get_hv_cpuid(vcpu, &cpuid,
						cpuid_arg->entries);
		if (r)
			goto out;

		r = -EFAULT;
		if (copy_to_user(cpuid_arg, &cpuid, sizeof(cpuid)))
			goto out;
		r = 0;
		break;
	}
	default:
		r = -EINVAL;
	}
out:
	kfree(u.buffer);
out_nofree:
	vcpu_put(vcpu);
	return r;
}

vm_fault_t kvm_arch_vcpu_fault(struct kvm_vcpu *vcpu, struct vm_fault *vmf)
{
	return VM_FAULT_SIGBUS;
}

static int kvm_vm_ioctl_set_tss_addr(struct kvm *kvm, unsigned long addr)
{
	int ret;

	if (addr > (unsigned int)(-3 * PAGE_SIZE))
		return -EINVAL;
	ret = kvm_x86_ops->set_tss_addr(kvm, addr);
	return ret;
}

static int kvm_vm_ioctl_set_identity_map_addr(struct kvm *kvm,
					      u64 ident_addr)
{
	return kvm_x86_ops->set_identity_map_addr(kvm, ident_addr);
}

static int kvm_vm_ioctl_set_nr_mmu_pages(struct kvm *kvm,
					 unsigned long kvm_nr_mmu_pages)
{
	if (kvm_nr_mmu_pages < KVM_MIN_ALLOC_MMU_PAGES)
		return -EINVAL;

	mutex_lock(&kvm->slots_lock);

	kvm_mmu_change_mmu_pages(kvm, kvm_nr_mmu_pages);
	kvm->arch.n_requested_mmu_pages = kvm_nr_mmu_pages;

	mutex_unlock(&kvm->slots_lock);
	return 0;
}

static unsigned long kvm_vm_ioctl_get_nr_mmu_pages(struct kvm *kvm)
{
	return kvm->arch.n_max_mmu_pages;
}

static int kvm_vm_ioctl_get_irqchip(struct kvm *kvm, struct kvm_irqchip *chip)
{
	struct kvm_pic *pic = kvm->arch.vpic;
	int r;

	r = 0;
	switch (chip->chip_id) {
	case KVM_IRQCHIP_PIC_MASTER:
		memcpy(&chip->chip.pic, &pic->pics[0],
			sizeof(struct kvm_pic_state));
		break;
	case KVM_IRQCHIP_PIC_SLAVE:
		memcpy(&chip->chip.pic, &pic->pics[1],
			sizeof(struct kvm_pic_state));
		break;
	case KVM_IRQCHIP_IOAPIC:
		kvm_get_ioapic(kvm, &chip->chip.ioapic);
		break;
	default:
		r = -EINVAL;
		break;
	}
	return r;
}

static int kvm_vm_ioctl_set_irqchip(struct kvm *kvm, struct kvm_irqchip *chip)
{
	struct kvm_pic *pic = kvm->arch.vpic;
	int r;

	r = 0;
	switch (chip->chip_id) {
	case KVM_IRQCHIP_PIC_MASTER:
		spin_lock(&pic->lock);
		memcpy(&pic->pics[0], &chip->chip.pic,
			sizeof(struct kvm_pic_state));
		spin_unlock(&pic->lock);
		break;
	case KVM_IRQCHIP_PIC_SLAVE:
		spin_lock(&pic->lock);
		memcpy(&pic->pics[1], &chip->chip.pic,
			sizeof(struct kvm_pic_state));
		spin_unlock(&pic->lock);
		break;
	case KVM_IRQCHIP_IOAPIC:
		kvm_set_ioapic(kvm, &chip->chip.ioapic);
		break;
	default:
		r = -EINVAL;
		break;
	}
	kvm_pic_update_irq(pic);
	return r;
}

static int kvm_vm_ioctl_get_pit(struct kvm *kvm, struct kvm_pit_state *ps)
{
	struct kvm_kpit_state *kps = &kvm->arch.vpit->pit_state;

	BUILD_BUG_ON(sizeof(*ps) != sizeof(kps->channels));

	mutex_lock(&kps->lock);
	memcpy(ps, &kps->channels, sizeof(*ps));
	mutex_unlock(&kps->lock);
	return 0;
}

static int kvm_vm_ioctl_set_pit(struct kvm *kvm, struct kvm_pit_state *ps)
{
	int i;
	struct kvm_pit *pit = kvm->arch.vpit;

	mutex_lock(&pit->pit_state.lock);
	memcpy(&pit->pit_state.channels, ps, sizeof(*ps));
	for (i = 0; i < 3; i++)
		kvm_pit_load_count(pit, i, ps->channels[i].count, 0);
	mutex_unlock(&pit->pit_state.lock);
	return 0;
}

static int kvm_vm_ioctl_get_pit2(struct kvm *kvm, struct kvm_pit_state2 *ps)
{
	mutex_lock(&kvm->arch.vpit->pit_state.lock);
	memcpy(ps->channels, &kvm->arch.vpit->pit_state.channels,
		sizeof(ps->channels));
	ps->flags = kvm->arch.vpit->pit_state.flags;
	mutex_unlock(&kvm->arch.vpit->pit_state.lock);
	memset(&ps->reserved, 0, sizeof(ps->reserved));
	return 0;
}

static int kvm_vm_ioctl_set_pit2(struct kvm *kvm, struct kvm_pit_state2 *ps)
{
	int start = 0;
	int i;
	u32 prev_legacy, cur_legacy;
	struct kvm_pit *pit = kvm->arch.vpit;

	mutex_lock(&pit->pit_state.lock);
	prev_legacy = pit->pit_state.flags & KVM_PIT_FLAGS_HPET_LEGACY;
	cur_legacy = ps->flags & KVM_PIT_FLAGS_HPET_LEGACY;
	if (!prev_legacy && cur_legacy)
		start = 1;
	memcpy(&pit->pit_state.channels, &ps->channels,
	       sizeof(pit->pit_state.channels));
	pit->pit_state.flags = ps->flags;
	for (i = 0; i < 3; i++)
		kvm_pit_load_count(pit, i, pit->pit_state.channels[i].count,
				   start && i == 0);
	mutex_unlock(&pit->pit_state.lock);
	return 0;
}

static int kvm_vm_ioctl_reinject(struct kvm *kvm,
				 struct kvm_reinject_control *control)
{
	struct kvm_pit *pit = kvm->arch.vpit;

	if (!pit)
		return -ENXIO;

	/* pit->pit_state.lock was overloaded to prevent userspace from getting
	 * an inconsistent state after running multiple KVM_REINJECT_CONTROL
	 * ioctls in parallel.  Use a separate lock if that ioctl isn't rare.
	 */
	mutex_lock(&pit->pit_state.lock);
	kvm_pit_set_reinject(pit, control->pit_reinject);
	mutex_unlock(&pit->pit_state.lock);

	return 0;
}

/**
 * kvm_vm_ioctl_get_dirty_log - get and clear the log of dirty pages in a slot
 * @kvm: kvm instance
 * @log: slot id and address to which we copy the log
 *
 * Steps 1-4 below provide general overview of dirty page logging. See
 * kvm_get_dirty_log_protect() function description for additional details.
 *
 * We call kvm_get_dirty_log_protect() to handle steps 1-3, upon return we
 * always flush the TLB (step 4) even if previous step failed  and the dirty
 * bitmap may be corrupt. Regardless of previous outcome the KVM logging API
 * does not preclude user space subsequent dirty log read. Flushing TLB ensures
 * writes will be marked dirty for next log read.
 *
 *   1. Take a snapshot of the bit and clear it if needed.
 *   2. Write protect the corresponding page.
 *   3. Copy the snapshot to the userspace.
 *   4. Flush TLB's if needed.
 */
int kvm_vm_ioctl_get_dirty_log(struct kvm *kvm, struct kvm_dirty_log *log)
{
	bool flush = false;
	int r;

	mutex_lock(&kvm->slots_lock);

	/*
	 * Flush potentially hardware-cached dirty pages to dirty_bitmap.
	 */
	if (kvm_x86_ops->flush_log_dirty)
		kvm_x86_ops->flush_log_dirty(kvm);

	r = kvm_get_dirty_log_protect(kvm, log, &flush);

	/*
	 * All the TLBs can be flushed out of mmu lock, see the comments in
	 * kvm_mmu_slot_remove_write_access().
	 */
	lockdep_assert_held(&kvm->slots_lock);
	if (flush)
		kvm_flush_remote_tlbs(kvm);

	mutex_unlock(&kvm->slots_lock);
	return r;
}

int kvm_vm_ioctl_clear_dirty_log(struct kvm *kvm, struct kvm_clear_dirty_log *log)
{
	bool flush = false;
	int r;

	mutex_lock(&kvm->slots_lock);

	/*
	 * Flush potentially hardware-cached dirty pages to dirty_bitmap.
	 */
	if (kvm_x86_ops->flush_log_dirty)
		kvm_x86_ops->flush_log_dirty(kvm);

	r = kvm_clear_dirty_log_protect(kvm, log, &flush);

	/*
	 * All the TLBs can be flushed out of mmu lock, see the comments in
	 * kvm_mmu_slot_remove_write_access().
	 */
	lockdep_assert_held(&kvm->slots_lock);
	if (flush)
		kvm_flush_remote_tlbs(kvm);

	mutex_unlock(&kvm->slots_lock);
	return r;
}

int kvm_vm_ioctl_irq_line(struct kvm *kvm, struct kvm_irq_level *irq_event,
			bool line_status)
{
	if (!irqchip_in_kernel(kvm))
		return -ENXIO;

	irq_event->status = kvm_set_irq(kvm, KVM_USERSPACE_IRQ_SOURCE_ID,
					irq_event->irq, irq_event->level,
					line_status);
	return 0;
}

int kvm_vm_ioctl_enable_cap(struct kvm *kvm,
			    struct kvm_enable_cap *cap)
{
	int r;

	if (cap->flags)
		return -EINVAL;

	switch (cap->cap) {
	case KVM_CAP_DISABLE_QUIRKS:
		kvm->arch.disabled_quirks = cap->args[0];
		r = 0;
		break;
	case KVM_CAP_SPLIT_IRQCHIP: {
		mutex_lock(&kvm->lock);
		r = -EINVAL;
		if (cap->args[0] > MAX_NR_RESERVED_IOAPIC_PINS)
			goto split_irqchip_unlock;
		r = -EEXIST;
		if (irqchip_in_kernel(kvm))
			goto split_irqchip_unlock;
		if (kvm->created_vcpus)
			goto split_irqchip_unlock;
		r = kvm_setup_empty_irq_routing(kvm);
		if (r)
			goto split_irqchip_unlock;
		/* Pairs with irqchip_in_kernel. */
		smp_wmb();
		kvm->arch.irqchip_mode = KVM_IRQCHIP_SPLIT;
		kvm->arch.nr_reserved_ioapic_pins = cap->args[0];
		r = 0;
split_irqchip_unlock:
		mutex_unlock(&kvm->lock);
		break;
	}
	case KVM_CAP_X2APIC_API:
		r = -EINVAL;
		if (cap->args[0] & ~KVM_X2APIC_API_VALID_FLAGS)
			break;

		if (cap->args[0] & KVM_X2APIC_API_USE_32BIT_IDS)
			kvm->arch.x2apic_format = true;
		if (cap->args[0] & KVM_X2APIC_API_DISABLE_BROADCAST_QUIRK)
			kvm->arch.x2apic_broadcast_quirk_disabled = true;

		r = 0;
		break;
	case KVM_CAP_X86_DISABLE_EXITS:
		r = -EINVAL;
		if (cap->args[0] & ~KVM_X86_DISABLE_VALID_EXITS)
			break;

		if ((cap->args[0] & KVM_X86_DISABLE_EXITS_MWAIT) &&
			kvm_can_mwait_in_guest())
			kvm->arch.mwait_in_guest = true;
		if (cap->args[0] & KVM_X86_DISABLE_EXITS_HLT)
			kvm->arch.hlt_in_guest = true;
		if (cap->args[0] & KVM_X86_DISABLE_EXITS_PAUSE)
			kvm->arch.pause_in_guest = true;
		if (cap->args[0] & KVM_X86_DISABLE_EXITS_CSTATE)
			kvm->arch.cstate_in_guest = true;
		r = 0;
		break;
	case KVM_CAP_MSR_PLATFORM_INFO:
		kvm->arch.guest_can_read_msr_platform_info = cap->args[0];
		r = 0;
		break;
	case KVM_CAP_EXCEPTION_PAYLOAD:
		kvm->arch.exception_payload_enabled = cap->args[0];
		r = 0;
		break;
	default:
		r = -EINVAL;
		break;
	}
	return r;
}

long kvm_arch_vm_ioctl(struct file *filp,
		       unsigned int ioctl, unsigned long arg)
{
	struct kvm *kvm = filp->private_data;
	void __user *argp = (void __user *)arg;
	int r = -ENOTTY;
	/*
	 * This union makes it completely explicit to gcc-3.x
	 * that these two variables' stack usage should be
	 * combined, not added together.
	 */
	union {
		struct kvm_pit_state ps;
		struct kvm_pit_state2 ps2;
		struct kvm_pit_config pit_config;
	} u;

	switch (ioctl) {
	case KVM_SET_TSS_ADDR:
		r = kvm_vm_ioctl_set_tss_addr(kvm, arg);
		break;
	case KVM_SET_IDENTITY_MAP_ADDR: {
		u64 ident_addr;

		mutex_lock(&kvm->lock);
		r = -EINVAL;
		if (kvm->created_vcpus)
			goto set_identity_unlock;
		r = -EFAULT;
		if (copy_from_user(&ident_addr, argp, sizeof(ident_addr)))
			goto set_identity_unlock;
		r = kvm_vm_ioctl_set_identity_map_addr(kvm, ident_addr);
set_identity_unlock:
		mutex_unlock(&kvm->lock);
		break;
	}
	case KVM_SET_NR_MMU_PAGES:
		r = kvm_vm_ioctl_set_nr_mmu_pages(kvm, arg);
		break;
	case KVM_GET_NR_MMU_PAGES:
		r = kvm_vm_ioctl_get_nr_mmu_pages(kvm);
		break;
	case KVM_CREATE_IRQCHIP: {
		mutex_lock(&kvm->lock);

		r = -EEXIST;
		if (irqchip_in_kernel(kvm))
			goto create_irqchip_unlock;

		r = -EINVAL;
		if (kvm->created_vcpus)
			goto create_irqchip_unlock;

		r = kvm_pic_init(kvm);
		if (r)
			goto create_irqchip_unlock;

		r = kvm_ioapic_init(kvm);
		if (r) {
			kvm_pic_destroy(kvm);
			goto create_irqchip_unlock;
		}

		r = kvm_setup_default_irq_routing(kvm);
		if (r) {
			kvm_ioapic_destroy(kvm);
			kvm_pic_destroy(kvm);
			goto create_irqchip_unlock;
		}
		/* Write kvm->irq_routing before enabling irqchip_in_kernel. */
		smp_wmb();
		kvm->arch.irqchip_mode = KVM_IRQCHIP_KERNEL;
	create_irqchip_unlock:
		mutex_unlock(&kvm->lock);
		break;
	}
	case KVM_CREATE_PIT:
		u.pit_config.flags = KVM_PIT_SPEAKER_DUMMY;
		goto create_pit;
	case KVM_CREATE_PIT2:
		r = -EFAULT;
		if (copy_from_user(&u.pit_config, argp,
				   sizeof(struct kvm_pit_config)))
			goto out;
	create_pit:
		mutex_lock(&kvm->lock);
		r = -EEXIST;
		if (kvm->arch.vpit)
			goto create_pit_unlock;
		r = -ENOMEM;
		kvm->arch.vpit = kvm_create_pit(kvm, u.pit_config.flags);
		if (kvm->arch.vpit)
			r = 0;
	create_pit_unlock:
		mutex_unlock(&kvm->lock);
		break;
	case KVM_GET_IRQCHIP: {
		/* 0: PIC master, 1: PIC slave, 2: IOAPIC */
		struct kvm_irqchip *chip;

		chip = memdup_user(argp, sizeof(*chip));
		if (IS_ERR(chip)) {
			r = PTR_ERR(chip);
			goto out;
		}

		r = -ENXIO;
		if (!irqchip_kernel(kvm))
			goto get_irqchip_out;
		r = kvm_vm_ioctl_get_irqchip(kvm, chip);
		if (r)
			goto get_irqchip_out;
		r = -EFAULT;
		if (copy_to_user(argp, chip, sizeof(*chip)))
			goto get_irqchip_out;
		r = 0;
	get_irqchip_out:
		kfree(chip);
		break;
	}
	case KVM_SET_IRQCHIP: {
		/* 0: PIC master, 1: PIC slave, 2: IOAPIC */
		struct kvm_irqchip *chip;

		chip = memdup_user(argp, sizeof(*chip));
		if (IS_ERR(chip)) {
			r = PTR_ERR(chip);
			goto out;
		}

		r = -ENXIO;
		if (!irqchip_kernel(kvm))
			goto set_irqchip_out;
		r = kvm_vm_ioctl_set_irqchip(kvm, chip);
		if (r)
			goto set_irqchip_out;
		r = 0;
	set_irqchip_out:
		kfree(chip);
		break;
	}
	case KVM_GET_PIT: {
		r = -EFAULT;
		if (copy_from_user(&u.ps, argp, sizeof(struct kvm_pit_state)))
			goto out;
		r = -ENXIO;
		if (!kvm->arch.vpit)
			goto out;
		r = kvm_vm_ioctl_get_pit(kvm, &u.ps);
		if (r)
			goto out;
		r = -EFAULT;
		if (copy_to_user(argp, &u.ps, sizeof(struct kvm_pit_state)))
			goto out;
		r = 0;
		break;
	}
	case KVM_SET_PIT: {
		r = -EFAULT;
		if (copy_from_user(&u.ps, argp, sizeof(u.ps)))
			goto out;
		r = -ENXIO;
		if (!kvm->arch.vpit)
			goto out;
		r = kvm_vm_ioctl_set_pit(kvm, &u.ps);
		break;
	}
	case KVM_GET_PIT2: {
		r = -ENXIO;
		if (!kvm->arch.vpit)
			goto out;
		r = kvm_vm_ioctl_get_pit2(kvm, &u.ps2);
		if (r)
			goto out;
		r = -EFAULT;
		if (copy_to_user(argp, &u.ps2, sizeof(u.ps2)))
			goto out;
		r = 0;
		break;
	}
	case KVM_SET_PIT2: {
		r = -EFAULT;
		if (copy_from_user(&u.ps2, argp, sizeof(u.ps2)))
			goto out;
		r = -ENXIO;
		if (!kvm->arch.vpit)
			goto out;
		r = kvm_vm_ioctl_set_pit2(kvm, &u.ps2);
		break;
	}
	case KVM_REINJECT_CONTROL: {
		struct kvm_reinject_control control;
		r =  -EFAULT;
		if (copy_from_user(&control, argp, sizeof(control)))
			goto out;
		r = kvm_vm_ioctl_reinject(kvm, &control);
		break;
	}
	case KVM_SET_BOOT_CPU_ID:
		r = 0;
		mutex_lock(&kvm->lock);
		if (kvm->created_vcpus)
			r = -EBUSY;
		else
			kvm->arch.bsp_vcpu_id = arg;
		mutex_unlock(&kvm->lock);
		break;
	case KVM_XEN_HVM_CONFIG: {
		struct kvm_xen_hvm_config xhc;
		r = -EFAULT;
		if (copy_from_user(&xhc, argp, sizeof(xhc)))
			goto out;
		r = -EINVAL;
		if (xhc.flags)
			goto out;
		memcpy(&kvm->arch.xen_hvm_config, &xhc, sizeof(xhc));
		r = 0;
		break;
	}
	case KVM_SET_CLOCK: {
		struct kvm_clock_data user_ns;
		u64 now_ns;

		r = -EFAULT;
		if (copy_from_user(&user_ns, argp, sizeof(user_ns)))
			goto out;

		r = -EINVAL;
		if (user_ns.flags)
			goto out;

		r = 0;
		/*
		 * TODO: userspace has to take care of races with VCPU_RUN, so
		 * kvm_gen_update_masterclock() can be cut down to locked
		 * pvclock_update_vm_gtod_copy().
		 */
		kvm_gen_update_masterclock(kvm);
		now_ns = get_kvmclock_ns(kvm);
		kvm->arch.kvmclock_offset += user_ns.clock - now_ns;
		kvm_make_all_cpus_request(kvm, KVM_REQ_CLOCK_UPDATE);
		break;
	}
	case KVM_GET_CLOCK: {
		struct kvm_clock_data user_ns;
		u64 now_ns;

		now_ns = get_kvmclock_ns(kvm);
		user_ns.clock = now_ns;
		user_ns.flags = kvm->arch.use_master_clock ? KVM_CLOCK_TSC_STABLE : 0;
		memset(&user_ns.pad, 0, sizeof(user_ns.pad));

		r = -EFAULT;
		if (copy_to_user(argp, &user_ns, sizeof(user_ns)))
			goto out;
		r = 0;
		break;
	}
	case KVM_MEMORY_ENCRYPT_OP: {
		r = -ENOTTY;
		if (kvm_x86_ops->mem_enc_op)
			r = kvm_x86_ops->mem_enc_op(kvm, argp);
		break;
	}
	case KVM_MEMORY_ENCRYPT_REG_REGION: {
		struct kvm_enc_region region;

		r = -EFAULT;
		if (copy_from_user(&region, argp, sizeof(region)))
			goto out;

		r = -ENOTTY;
		if (kvm_x86_ops->mem_enc_reg_region)
			r = kvm_x86_ops->mem_enc_reg_region(kvm, &region);
		break;
	}
	case KVM_MEMORY_ENCRYPT_UNREG_REGION: {
		struct kvm_enc_region region;

		r = -EFAULT;
		if (copy_from_user(&region, argp, sizeof(region)))
			goto out;

		r = -ENOTTY;
		if (kvm_x86_ops->mem_enc_unreg_region)
			r = kvm_x86_ops->mem_enc_unreg_region(kvm, &region);
		break;
	}
	case KVM_HYPERV_EVENTFD: {
		struct kvm_hyperv_eventfd hvevfd;

		r = -EFAULT;
		if (copy_from_user(&hvevfd, argp, sizeof(hvevfd)))
			goto out;
		r = kvm_vm_ioctl_hv_eventfd(kvm, &hvevfd);
		break;
	}
	case KVM_SET_PMU_EVENT_FILTER:
		r = kvm_vm_ioctl_set_pmu_event_filter(kvm, argp);
		break;
	default:
		r = -ENOTTY;
	}
out:
	return r;
}

static void kvm_init_msr_list(void)
{
	struct x86_pmu_capability x86_pmu;
	u32 dummy[2];
	unsigned i;

	BUILD_BUG_ON_MSG(INTEL_PMC_MAX_FIXED != 4,
			 "Please update the fixed PMCs in msrs_to_saved_all[]");

	perf_get_x86_pmu_capability(&x86_pmu);

	num_msrs_to_save = 0;
	num_emulated_msrs = 0;
	num_msr_based_features = 0;

	for (i = 0; i < ARRAY_SIZE(msrs_to_save_all); i++) {
		if (rdmsr_safe(msrs_to_save_all[i], &dummy[0], &dummy[1]) < 0)
			continue;

		/*
		 * Even MSRs that are valid in the host may not be exposed
		 * to the guests in some cases.
		 */
		switch (msrs_to_save_all[i]) {
		case MSR_IA32_BNDCFGS:
			if (!kvm_mpx_supported())
				continue;
			break;
		case MSR_TSC_AUX:
			if (!kvm_x86_ops->rdtscp_supported())
				continue;
			break;
		case MSR_IA32_RTIT_CTL:
		case MSR_IA32_RTIT_STATUS:
			if (!kvm_x86_ops->pt_supported())
				continue;
			break;
		case MSR_IA32_RTIT_CR3_MATCH:
			if (!kvm_x86_ops->pt_supported() ||
			    !intel_pt_validate_hw_cap(PT_CAP_cr3_filtering))
				continue;
			break;
		case MSR_IA32_RTIT_OUTPUT_BASE:
		case MSR_IA32_RTIT_OUTPUT_MASK:
			if (!kvm_x86_ops->pt_supported() ||
				(!intel_pt_validate_hw_cap(PT_CAP_topa_output) &&
				 !intel_pt_validate_hw_cap(PT_CAP_single_range_output)))
				continue;
			break;
		case MSR_IA32_RTIT_ADDR0_A ... MSR_IA32_RTIT_ADDR3_B: {
			if (!kvm_x86_ops->pt_supported() ||
				msrs_to_save_all[i] - MSR_IA32_RTIT_ADDR0_A >=
				intel_pt_validate_hw_cap(PT_CAP_num_address_ranges) * 2)
				continue;
			break;
		case MSR_ARCH_PERFMON_PERFCTR0 ... MSR_ARCH_PERFMON_PERFCTR0 + 17:
			if (msrs_to_save_all[i] - MSR_ARCH_PERFMON_PERFCTR0 >=
			    min(INTEL_PMC_MAX_GENERIC, x86_pmu.num_counters_gp))
				continue;
			break;
		case MSR_ARCH_PERFMON_EVENTSEL0 ... MSR_ARCH_PERFMON_EVENTSEL0 + 17:
			if (msrs_to_save_all[i] - MSR_ARCH_PERFMON_EVENTSEL0 >=
			    min(INTEL_PMC_MAX_GENERIC, x86_pmu.num_counters_gp))
				continue;
		}
		default:
			break;
		}

		msrs_to_save[num_msrs_to_save++] = msrs_to_save_all[i];
	}

	for (i = 0; i < ARRAY_SIZE(emulated_msrs_all); i++) {
		if (!kvm_x86_ops->has_emulated_msr(emulated_msrs_all[i]))
			continue;

		emulated_msrs[num_emulated_msrs++] = emulated_msrs_all[i];
	}

	for (i = 0; i < ARRAY_SIZE(msr_based_features_all); i++) {
		struct kvm_msr_entry msr;

		msr.index = msr_based_features_all[i];
		if (kvm_get_msr_feature(&msr))
			continue;

		msr_based_features[num_msr_based_features++] = msr_based_features_all[i];
	}
}

static int vcpu_mmio_write(struct kvm_vcpu *vcpu, gpa_t addr, int len,
			   const void *v)
{
	int handled = 0;
	int n;

	do {
		n = min(len, 8);
		if (!(lapic_in_kernel(vcpu) &&
		      !kvm_iodevice_write(vcpu, &vcpu->arch.apic->dev, addr, n, v))
		    && kvm_io_bus_write(vcpu, KVM_MMIO_BUS, addr, n, v))
			break;
		handled += n;
		addr += n;
		len -= n;
		v += n;
	} while (len);

	return handled;
}

static int vcpu_mmio_read(struct kvm_vcpu *vcpu, gpa_t addr, int len, void *v)
{
	int handled = 0;
	int n;

	do {
		n = min(len, 8);
		if (!(lapic_in_kernel(vcpu) &&
		      !kvm_iodevice_read(vcpu, &vcpu->arch.apic->dev,
					 addr, n, v))
		    && kvm_io_bus_read(vcpu, KVM_MMIO_BUS, addr, n, v))
			break;
		trace_kvm_mmio(KVM_TRACE_MMIO_READ, n, addr, v);
		handled += n;
		addr += n;
		len -= n;
		v += n;
	} while (len);

	return handled;
}

static void kvm_set_segment(struct kvm_vcpu *vcpu,
			struct kvm_segment *var, int seg)
{
	kvm_x86_ops->set_segment(vcpu, var, seg);
}

void kvm_get_segment(struct kvm_vcpu *vcpu,
		     struct kvm_segment *var, int seg)
{
	kvm_x86_ops->get_segment(vcpu, var, seg);
}

gpa_t translate_nested_gpa(struct kvm_vcpu *vcpu, gpa_t gpa, u32 access,
			   struct x86_exception *exception)
{
	gpa_t t_gpa;

	BUG_ON(!mmu_is_nested(vcpu));

	/* NPT walks are always user-walks */
	access |= PFERR_USER_MASK;
	t_gpa  = vcpu->arch.mmu->gva_to_gpa(vcpu, gpa, access, exception);

	return t_gpa;
}

gpa_t kvm_mmu_gva_to_gpa_read(struct kvm_vcpu *vcpu, gva_t gva,
			      struct x86_exception *exception)
{
	u32 access = (kvm_x86_ops->get_cpl(vcpu) == 3) ? PFERR_USER_MASK : 0;
	return vcpu->arch.walk_mmu->gva_to_gpa(vcpu, gva, access, exception);
}

 gpa_t kvm_mmu_gva_to_gpa_fetch(struct kvm_vcpu *vcpu, gva_t gva,
				struct x86_exception *exception)
{
	u32 access = (kvm_x86_ops->get_cpl(vcpu) == 3) ? PFERR_USER_MASK : 0;
	access |= PFERR_FETCH_MASK;
	return vcpu->arch.walk_mmu->gva_to_gpa(vcpu, gva, access, exception);
}

gpa_t kvm_mmu_gva_to_gpa_write(struct kvm_vcpu *vcpu, gva_t gva,
			       struct x86_exception *exception)
{
	u32 access = (kvm_x86_ops->get_cpl(vcpu) == 3) ? PFERR_USER_MASK : 0;
	access |= PFERR_WRITE_MASK;
	return vcpu->arch.walk_mmu->gva_to_gpa(vcpu, gva, access, exception);
}

/* uses this to access any guest's mapped memory without checking CPL */
gpa_t kvm_mmu_gva_to_gpa_system(struct kvm_vcpu *vcpu, gva_t gva,
				struct x86_exception *exception)
{
	return vcpu->arch.walk_mmu->gva_to_gpa(vcpu, gva, 0, exception);
}

static int kvm_read_guest_virt_helper(gva_t addr, void *val, unsigned int bytes,
				      struct kvm_vcpu *vcpu, u32 access,
				      struct x86_exception *exception)
{
	void *data = val;
	int r = X86EMUL_CONTINUE;

	while (bytes) {
		gpa_t gpa = vcpu->arch.walk_mmu->gva_to_gpa(vcpu, addr, access,
							    exception);
		unsigned offset = addr & (PAGE_SIZE-1);
		unsigned toread = min(bytes, (unsigned)PAGE_SIZE - offset);
		int ret;

		if (gpa == UNMAPPED_GVA)
			return X86EMUL_PROPAGATE_FAULT;
		ret = kvm_vcpu_read_guest_page(vcpu, gpa >> PAGE_SHIFT, data,
					       offset, toread);
		if (ret < 0) {
			r = X86EMUL_IO_NEEDED;
			goto out;
		}

		bytes -= toread;
		data += toread;
		addr += toread;
	}
out:
	return r;
}

/* used for instruction fetching */
static int kvm_fetch_guest_virt(struct x86_emulate_ctxt *ctxt,
				gva_t addr, void *val, unsigned int bytes,
				struct x86_exception *exception)
{
	struct kvm_vcpu *vcpu = emul_to_vcpu(ctxt);
	u32 access = (kvm_x86_ops->get_cpl(vcpu) == 3) ? PFERR_USER_MASK : 0;
	unsigned offset;
	int ret;

	/* Inline kvm_read_guest_virt_helper for speed.  */
	gpa_t gpa = vcpu->arch.walk_mmu->gva_to_gpa(vcpu, addr, access|PFERR_FETCH_MASK,
						    exception);
	if (unlikely(gpa == UNMAPPED_GVA))
		return X86EMUL_PROPAGATE_FAULT;

	offset = addr & (PAGE_SIZE-1);
	if (WARN_ON(offset + bytes > PAGE_SIZE))
		bytes = (unsigned)PAGE_SIZE - offset;
	ret = kvm_vcpu_read_guest_page(vcpu, gpa >> PAGE_SHIFT, val,
				       offset, bytes);
	if (unlikely(ret < 0))
		return X86EMUL_IO_NEEDED;

	return X86EMUL_CONTINUE;
}

int kvm_read_guest_virt(struct kvm_vcpu *vcpu,
			       gva_t addr, void *val, unsigned int bytes,
			       struct x86_exception *exception)
{
	u32 access = (kvm_x86_ops->get_cpl(vcpu) == 3) ? PFERR_USER_MASK : 0;

	/*
	 * FIXME: this should call handle_emulation_failure if X86EMUL_IO_NEEDED
	 * is returned, but our callers are not ready for that and they blindly
	 * call kvm_inject_page_fault.  Ensure that they at least do not leak
	 * uninitialized kernel stack memory into cr2 and error code.
	 */
	memset(exception, 0, sizeof(*exception));
	return kvm_read_guest_virt_helper(addr, val, bytes, vcpu, access,
					  exception);
}
EXPORT_SYMBOL_GPL(kvm_read_guest_virt);

static int emulator_read_std(struct x86_emulate_ctxt *ctxt,
			     gva_t addr, void *val, unsigned int bytes,
			     struct x86_exception *exception, bool system)
{
	struct kvm_vcpu *vcpu = emul_to_vcpu(ctxt);
	u32 access = 0;

	if (!system && kvm_x86_ops->get_cpl(vcpu) == 3)
		access |= PFERR_USER_MASK;

	return kvm_read_guest_virt_helper(addr, val, bytes, vcpu, access, exception);
}

static int kvm_read_guest_phys_system(struct x86_emulate_ctxt *ctxt,
		unsigned long addr, void *val, unsigned int bytes)
{
	struct kvm_vcpu *vcpu = emul_to_vcpu(ctxt);
	int r = kvm_vcpu_read_guest(vcpu, addr, val, bytes);

	return r < 0 ? X86EMUL_IO_NEEDED : X86EMUL_CONTINUE;
}

static int kvm_write_guest_virt_helper(gva_t addr, void *val, unsigned int bytes,
				      struct kvm_vcpu *vcpu, u32 access,
				      struct x86_exception *exception)
{
	void *data = val;
	int r = X86EMUL_CONTINUE;

	while (bytes) {
		gpa_t gpa =  vcpu->arch.walk_mmu->gva_to_gpa(vcpu, addr,
							     access,
							     exception);
		unsigned offset = addr & (PAGE_SIZE-1);
		unsigned towrite = min(bytes, (unsigned)PAGE_SIZE - offset);
		int ret;

		if (gpa == UNMAPPED_GVA)
			return X86EMUL_PROPAGATE_FAULT;
		ret = kvm_vcpu_write_guest(vcpu, gpa, data, towrite);
		if (ret < 0) {
			r = X86EMUL_IO_NEEDED;
			goto out;
		}

		bytes -= towrite;
		data += towrite;
		addr += towrite;
	}
out:
	return r;
}

static int emulator_write_std(struct x86_emulate_ctxt *ctxt, gva_t addr, void *val,
			      unsigned int bytes, struct x86_exception *exception,
			      bool system)
{
	struct kvm_vcpu *vcpu = emul_to_vcpu(ctxt);
	u32 access = PFERR_WRITE_MASK;

	if (!system && kvm_x86_ops->get_cpl(vcpu) == 3)
		access |= PFERR_USER_MASK;

	return kvm_write_guest_virt_helper(addr, val, bytes, vcpu,
					   access, exception);
}

int kvm_write_guest_virt_system(struct kvm_vcpu *vcpu, gva_t addr, void *val,
				unsigned int bytes, struct x86_exception *exception)
{
	/* kvm_write_guest_virt_system can pull in tons of pages. */
	vcpu->arch.l1tf_flush_l1d = true;

	/*
	 * FIXME: this should call handle_emulation_failure if X86EMUL_IO_NEEDED
	 * is returned, but our callers are not ready for that and they blindly
	 * call kvm_inject_page_fault.  Ensure that they at least do not leak
	 * uninitialized kernel stack memory into cr2 and error code.
	 */
	memset(exception, 0, sizeof(*exception));
	return kvm_write_guest_virt_helper(addr, val, bytes, vcpu,
					   PFERR_WRITE_MASK, exception);
}
EXPORT_SYMBOL_GPL(kvm_write_guest_virt_system);

int handle_ud(struct kvm_vcpu *vcpu)
{
	int emul_type = EMULTYPE_TRAP_UD;
	char sig[5]; /* ud2; .ascii "kvm" */
	struct x86_exception e;

	if (force_emulation_prefix &&
	    kvm_read_guest_virt(vcpu, kvm_get_linear_rip(vcpu),
				sig, sizeof(sig), &e) == 0 &&
	    memcmp(sig, "\xf\xbkvm", sizeof(sig)) == 0) {
		kvm_rip_write(vcpu, kvm_rip_read(vcpu) + sizeof(sig));
		emul_type = EMULTYPE_TRAP_UD_FORCED;
	}

	return kvm_emulate_instruction(vcpu, emul_type);
}
EXPORT_SYMBOL_GPL(handle_ud);

static int vcpu_is_mmio_gpa(struct kvm_vcpu *vcpu, unsigned long gva,
			    gpa_t gpa, bool write)
{
	/* For APIC access vmexit */
	if ((gpa & PAGE_MASK) == APIC_DEFAULT_PHYS_BASE)
		return 1;

	if (vcpu_match_mmio_gpa(vcpu, gpa)) {
		trace_vcpu_match_mmio(gva, gpa, write, true);
		return 1;
	}

	return 0;
}

static int vcpu_mmio_gva_to_gpa(struct kvm_vcpu *vcpu, unsigned long gva,
				gpa_t *gpa, struct x86_exception *exception,
				bool write)
{
	u32 access = ((kvm_x86_ops->get_cpl(vcpu) == 3) ? PFERR_USER_MASK : 0)
		| (write ? PFERR_WRITE_MASK : 0);

	/*
	 * currently PKRU is only applied to ept enabled guest so
	 * there is no pkey in EPT page table for L1 guest or EPT
	 * shadow page table for L2 guest.
	 */
	if (vcpu_match_mmio_gva(vcpu, gva)
	    && !permission_fault(vcpu, vcpu->arch.walk_mmu,
				 vcpu->arch.mmio_access, 0, access)) {
		*gpa = vcpu->arch.mmio_gfn << PAGE_SHIFT |
					(gva & (PAGE_SIZE - 1));
		trace_vcpu_match_mmio(gva, *gpa, write, false);
		return 1;
	}

	*gpa = vcpu->arch.walk_mmu->gva_to_gpa(vcpu, gva, access, exception);

	if (*gpa == UNMAPPED_GVA)
		return -1;

	return vcpu_is_mmio_gpa(vcpu, gva, *gpa, write);
}

int emulator_write_phys(struct kvm_vcpu *vcpu, gpa_t gpa,
			const void *val, int bytes)
{
	int ret;

	ret = kvm_vcpu_write_guest(vcpu, gpa, val, bytes);
	if (ret < 0)
		return 0;
	kvm_page_track_write(vcpu, gpa, val, bytes);
	return 1;
}

struct read_write_emulator_ops {
	int (*read_write_prepare)(struct kvm_vcpu *vcpu, void *val,
				  int bytes);
	int (*read_write_emulate)(struct kvm_vcpu *vcpu, gpa_t gpa,
				  void *val, int bytes);
	int (*read_write_mmio)(struct kvm_vcpu *vcpu, gpa_t gpa,
			       int bytes, void *val);
	int (*read_write_exit_mmio)(struct kvm_vcpu *vcpu, gpa_t gpa,
				    void *val, int bytes);
	bool write;
};

static int read_prepare(struct kvm_vcpu *vcpu, void *val, int bytes)
{
	if (vcpu->mmio_read_completed) {
		trace_kvm_mmio(KVM_TRACE_MMIO_READ, bytes,
			       vcpu->mmio_fragments[0].gpa, val);
		vcpu->mmio_read_completed = 0;
		return 1;
	}

	return 0;
}

static int read_emulate(struct kvm_vcpu *vcpu, gpa_t gpa,
			void *val, int bytes)
{
	return !kvm_vcpu_read_guest(vcpu, gpa, val, bytes);
}

static int write_emulate(struct kvm_vcpu *vcpu, gpa_t gpa,
			 void *val, int bytes)
{
	return emulator_write_phys(vcpu, gpa, val, bytes);
}

static int write_mmio(struct kvm_vcpu *vcpu, gpa_t gpa, int bytes, void *val)
{
	trace_kvm_mmio(KVM_TRACE_MMIO_WRITE, bytes, gpa, val);
	return vcpu_mmio_write(vcpu, gpa, bytes, val);
}

static int read_exit_mmio(struct kvm_vcpu *vcpu, gpa_t gpa,
			  void *val, int bytes)
{
	trace_kvm_mmio(KVM_TRACE_MMIO_READ_UNSATISFIED, bytes, gpa, NULL);
	return X86EMUL_IO_NEEDED;
}

static int write_exit_mmio(struct kvm_vcpu *vcpu, gpa_t gpa,
			   void *val, int bytes)
{
	struct kvm_mmio_fragment *frag = &vcpu->mmio_fragments[0];

	memcpy(vcpu->run->mmio.data, frag->data, min(8u, frag->len));
	return X86EMUL_CONTINUE;
}

static const struct read_write_emulator_ops read_emultor = {
	.read_write_prepare = read_prepare,
	.read_write_emulate = read_emulate,
	.read_write_mmio = vcpu_mmio_read,
	.read_write_exit_mmio = read_exit_mmio,
};

static const struct read_write_emulator_ops write_emultor = {
	.read_write_emulate = write_emulate,
	.read_write_mmio = write_mmio,
	.read_write_exit_mmio = write_exit_mmio,
	.write = true,
};

static int emulator_read_write_onepage(unsigned long addr, void *val,
				       unsigned int bytes,
				       struct x86_exception *exception,
				       struct kvm_vcpu *vcpu,
				       const struct read_write_emulator_ops *ops)
{
	gpa_t gpa;
	int handled, ret;
	bool write = ops->write;
	struct kvm_mmio_fragment *frag;
	struct x86_emulate_ctxt *ctxt = &vcpu->arch.emulate_ctxt;

	/*
	 * If the exit was due to a NPF we may already have a GPA.
	 * If the GPA is present, use it to avoid the GVA to GPA table walk.
	 * Note, this cannot be used on string operations since string
	 * operation using rep will only have the initial GPA from the NPF
	 * occurred.
	 */
	if (vcpu->arch.gpa_available &&
	    emulator_can_use_gpa(ctxt) &&
	    (addr & ~PAGE_MASK) == (vcpu->arch.gpa_val & ~PAGE_MASK)) {
		gpa = vcpu->arch.gpa_val;
		ret = vcpu_is_mmio_gpa(vcpu, addr, gpa, write);
	} else {
		ret = vcpu_mmio_gva_to_gpa(vcpu, addr, &gpa, exception, write);
		if (ret < 0)
			return X86EMUL_PROPAGATE_FAULT;
	}

	if (!ret && ops->read_write_emulate(vcpu, gpa, val, bytes))
		return X86EMUL_CONTINUE;

	/*
	 * Is this MMIO handled locally?
	 */
	handled = ops->read_write_mmio(vcpu, gpa, bytes, val);
	if (handled == bytes)
		return X86EMUL_CONTINUE;

	gpa += handled;
	bytes -= handled;
	val += handled;

	WARN_ON(vcpu->mmio_nr_fragments >= KVM_MAX_MMIO_FRAGMENTS);
	frag = &vcpu->mmio_fragments[vcpu->mmio_nr_fragments++];
	frag->gpa = gpa;
	frag->data = val;
	frag->len = bytes;
	return X86EMUL_CONTINUE;
}

static int emulator_read_write(struct x86_emulate_ctxt *ctxt,
			unsigned long addr,
			void *val, unsigned int bytes,
			struct x86_exception *exception,
			const struct read_write_emulator_ops *ops)
{
	struct kvm_vcpu *vcpu = emul_to_vcpu(ctxt);
	gpa_t gpa;
	int rc;

	if (ops->read_write_prepare &&
		  ops->read_write_prepare(vcpu, val, bytes))
		return X86EMUL_CONTINUE;

	vcpu->mmio_nr_fragments = 0;

	/* Crossing a page boundary? */
	if (((addr + bytes - 1) ^ addr) & PAGE_MASK) {
		int now;

		now = -addr & ~PAGE_MASK;
		rc = emulator_read_write_onepage(addr, val, now, exception,
						 vcpu, ops);

		if (rc != X86EMUL_CONTINUE)
			return rc;
		addr += now;
		if (ctxt->mode != X86EMUL_MODE_PROT64)
			addr = (u32)addr;
		val += now;
		bytes -= now;
	}

	rc = emulator_read_write_onepage(addr, val, bytes, exception,
					 vcpu, ops);
	if (rc != X86EMUL_CONTINUE)
		return rc;

	if (!vcpu->mmio_nr_fragments)
		return rc;

	gpa = vcpu->mmio_fragments[0].gpa;

	vcpu->mmio_needed = 1;
	vcpu->mmio_cur_fragment = 0;

	vcpu->run->mmio.len = min(8u, vcpu->mmio_fragments[0].len);
	vcpu->run->mmio.is_write = vcpu->mmio_is_write = ops->write;
	vcpu->run->exit_reason = KVM_EXIT_MMIO;
	vcpu->run->mmio.phys_addr = gpa;

	return ops->read_write_exit_mmio(vcpu, gpa, val, bytes);
}

static int emulator_read_emulated(struct x86_emulate_ctxt *ctxt,
				  unsigned long addr,
				  void *val,
				  unsigned int bytes,
				  struct x86_exception *exception)
{
	return emulator_read_write(ctxt, addr, val, bytes,
				   exception, &read_emultor);
}

static int emulator_write_emulated(struct x86_emulate_ctxt *ctxt,
			    unsigned long addr,
			    const void *val,
			    unsigned int bytes,
			    struct x86_exception *exception)
{
	return emulator_read_write(ctxt, addr, (void *)val, bytes,
				   exception, &write_emultor);
}

#define CMPXCHG_TYPE(t, ptr, old, new) \
	(cmpxchg((t *)(ptr), *(t *)(old), *(t *)(new)) == *(t *)(old))

#ifdef CONFIG_X86_64
#  define CMPXCHG64(ptr, old, new) CMPXCHG_TYPE(u64, ptr, old, new)
#else
#  define CMPXCHG64(ptr, old, new) \
	(cmpxchg64((u64 *)(ptr), *(u64 *)(old), *(u64 *)(new)) == *(u64 *)(old))
#endif

static int emulator_cmpxchg_emulated(struct x86_emulate_ctxt *ctxt,
				     unsigned long addr,
				     const void *old,
				     const void *new,
				     unsigned int bytes,
				     struct x86_exception *exception)
{
	struct kvm_host_map map;
	struct kvm_vcpu *vcpu = emul_to_vcpu(ctxt);
	gpa_t gpa;
	char *kaddr;
	bool exchanged;

	/* guests cmpxchg8b have to be emulated atomically */
	if (bytes > 8 || (bytes & (bytes - 1)))
		goto emul_write;

	gpa = kvm_mmu_gva_to_gpa_write(vcpu, addr, NULL);

	if (gpa == UNMAPPED_GVA ||
	    (gpa & PAGE_MASK) == APIC_DEFAULT_PHYS_BASE)
		goto emul_write;

	if (((gpa + bytes - 1) & PAGE_MASK) != (gpa & PAGE_MASK))
		goto emul_write;

	if (kvm_vcpu_map(vcpu, gpa_to_gfn(gpa), &map))
		goto emul_write;

	kaddr = map.hva + offset_in_page(gpa);

	switch (bytes) {
	case 1:
		exchanged = CMPXCHG_TYPE(u8, kaddr, old, new);
		break;
	case 2:
		exchanged = CMPXCHG_TYPE(u16, kaddr, old, new);
		break;
	case 4:
		exchanged = CMPXCHG_TYPE(u32, kaddr, old, new);
		break;
	case 8:
		exchanged = CMPXCHG64(kaddr, old, new);
		break;
	default:
		BUG();
	}

	kvm_vcpu_unmap(vcpu, &map, true);

	if (!exchanged)
		return X86EMUL_CMPXCHG_FAILED;

	kvm_page_track_write(vcpu, gpa, new, bytes);

	return X86EMUL_CONTINUE;

emul_write:
	printk_once(KERN_WARNING "kvm: emulating exchange as write\n");

	return emulator_write_emulated(ctxt, addr, new, bytes, exception);
}

static int kernel_pio(struct kvm_vcpu *vcpu, void *pd)
{
	int r = 0, i;

	for (i = 0; i < vcpu->arch.pio.count; i++) {
		if (vcpu->arch.pio.in)
			r = kvm_io_bus_read(vcpu, KVM_PIO_BUS, vcpu->arch.pio.port,
					    vcpu->arch.pio.size, pd);
		else
			r = kvm_io_bus_write(vcpu, KVM_PIO_BUS,
					     vcpu->arch.pio.port, vcpu->arch.pio.size,
					     pd);
		if (r)
			break;
		pd += vcpu->arch.pio.size;
	}
	return r;
}

static int emulator_pio_in_out(struct kvm_vcpu *vcpu, int size,
			       unsigned short port, void *val,
			       unsigned int count, bool in)
{
	vcpu->arch.pio.port = port;
	vcpu->arch.pio.in = in;
	vcpu->arch.pio.count  = count;
	vcpu->arch.pio.size = size;

	if (!kernel_pio(vcpu, vcpu->arch.pio_data)) {
		vcpu->arch.pio.count = 0;
		return 1;
	}

	vcpu->run->exit_reason = KVM_EXIT_IO;
	vcpu->run->io.direction = in ? KVM_EXIT_IO_IN : KVM_EXIT_IO_OUT;
	vcpu->run->io.size = size;
	vcpu->run->io.data_offset = KVM_PIO_PAGE_OFFSET * PAGE_SIZE;
	vcpu->run->io.count = count;
	vcpu->run->io.port = port;

	return 0;
}

static int emulator_pio_in_emulated(struct x86_emulate_ctxt *ctxt,
				    int size, unsigned short port, void *val,
				    unsigned int count)
{
	struct kvm_vcpu *vcpu = emul_to_vcpu(ctxt);
	int ret;

	if (vcpu->arch.pio.count)
		goto data_avail;

	memset(vcpu->arch.pio_data, 0, size * count);

	ret = emulator_pio_in_out(vcpu, size, port, val, count, true);
	if (ret) {
data_avail:
		memcpy(val, vcpu->arch.pio_data, size * count);
		trace_kvm_pio(KVM_PIO_IN, port, size, count, vcpu->arch.pio_data);
		vcpu->arch.pio.count = 0;
		return 1;
	}

	return 0;
}

static int emulator_pio_out_emulated(struct x86_emulate_ctxt *ctxt,
				     int size, unsigned short port,
				     const void *val, unsigned int count)
{
	struct kvm_vcpu *vcpu = emul_to_vcpu(ctxt);

	memcpy(vcpu->arch.pio_data, val, size * count);
	trace_kvm_pio(KVM_PIO_OUT, port, size, count, vcpu->arch.pio_data);
	return emulator_pio_in_out(vcpu, size, port, (void *)val, count, false);
}

static unsigned long get_segment_base(struct kvm_vcpu *vcpu, int seg)
{
	return kvm_x86_ops->get_segment_base(vcpu, seg);
}

static void emulator_invlpg(struct x86_emulate_ctxt *ctxt, ulong address)
{
	kvm_mmu_invlpg(emul_to_vcpu(ctxt), address);
}

static int kvm_emulate_wbinvd_noskip(struct kvm_vcpu *vcpu)
{
	if (!need_emulate_wbinvd(vcpu))
		return X86EMUL_CONTINUE;

	if (kvm_x86_ops->has_wbinvd_exit()) {
		int cpu = get_cpu();

		cpumask_set_cpu(cpu, vcpu->arch.wbinvd_dirty_mask);
		smp_call_function_many(vcpu->arch.wbinvd_dirty_mask,
				wbinvd_ipi, NULL, 1);
		put_cpu();
		cpumask_clear(vcpu->arch.wbinvd_dirty_mask);
	} else
		wbinvd();
	return X86EMUL_CONTINUE;
}

int kvm_emulate_wbinvd(struct kvm_vcpu *vcpu)
{
	kvm_emulate_wbinvd_noskip(vcpu);
	return kvm_skip_emulated_instruction(vcpu);
}
EXPORT_SYMBOL_GPL(kvm_emulate_wbinvd);



static void emulator_wbinvd(struct x86_emulate_ctxt *ctxt)
{
	kvm_emulate_wbinvd_noskip(emul_to_vcpu(ctxt));
}

static int emulator_get_dr(struct x86_emulate_ctxt *ctxt, int dr,
			   unsigned long *dest)
{
	return kvm_get_dr(emul_to_vcpu(ctxt), dr, dest);
}

static int emulator_set_dr(struct x86_emulate_ctxt *ctxt, int dr,
			   unsigned long value)
{

	return __kvm_set_dr(emul_to_vcpu(ctxt), dr, value);
}

static u64 mk_cr_64(u64 curr_cr, u32 new_val)
{
	return (curr_cr & ~((1ULL << 32) - 1)) | new_val;
}

static unsigned long emulator_get_cr(struct x86_emulate_ctxt *ctxt, int cr)
{
	struct kvm_vcpu *vcpu = emul_to_vcpu(ctxt);
	unsigned long value;

	switch (cr) {
	case 0:
		value = kvm_read_cr0(vcpu);
		break;
	case 2:
		value = vcpu->arch.cr2;
		break;
	case 3:
		value = kvm_read_cr3(vcpu);
		break;
	case 4:
		value = kvm_read_cr4(vcpu);
		break;
	case 8:
		value = kvm_get_cr8(vcpu);
		break;
	default:
		kvm_err("%s: unexpected cr %u\n", __func__, cr);
		return 0;
	}

	return value;
}

static int emulator_set_cr(struct x86_emulate_ctxt *ctxt, int cr, ulong val)
{
	struct kvm_vcpu *vcpu = emul_to_vcpu(ctxt);
	int res = 0;

	switch (cr) {
	case 0:
		res = kvm_set_cr0(vcpu, mk_cr_64(kvm_read_cr0(vcpu), val));
		break;
	case 2:
		vcpu->arch.cr2 = val;
		break;
	case 3:
		res = kvm_set_cr3(vcpu, val);
		break;
	case 4:
		res = kvm_set_cr4(vcpu, mk_cr_64(kvm_read_cr4(vcpu), val));
		break;
	case 8:
		res = kvm_set_cr8(vcpu, val);
		break;
	default:
		kvm_err("%s: unexpected cr %u\n", __func__, cr);
		res = -1;
	}

	return res;
}

static int emulator_get_cpl(struct x86_emulate_ctxt *ctxt)
{
	return kvm_x86_ops->get_cpl(emul_to_vcpu(ctxt));
}

static void emulator_get_gdt(struct x86_emulate_ctxt *ctxt, struct desc_ptr *dt)
{
	kvm_x86_ops->get_gdt(emul_to_vcpu(ctxt), dt);
}

static void emulator_get_idt(struct x86_emulate_ctxt *ctxt, struct desc_ptr *dt)
{
	kvm_x86_ops->get_idt(emul_to_vcpu(ctxt), dt);
}

static void emulator_set_gdt(struct x86_emulate_ctxt *ctxt, struct desc_ptr *dt)
{
	kvm_x86_ops->set_gdt(emul_to_vcpu(ctxt), dt);
}

static void emulator_set_idt(struct x86_emulate_ctxt *ctxt, struct desc_ptr *dt)
{
	kvm_x86_ops->set_idt(emul_to_vcpu(ctxt), dt);
}

static unsigned long emulator_get_cached_segment_base(
	struct x86_emulate_ctxt *ctxt, int seg)
{
	return get_segment_base(emul_to_vcpu(ctxt), seg);
}

static bool emulator_get_segment(struct x86_emulate_ctxt *ctxt, u16 *selector,
				 struct desc_struct *desc, u32 *base3,
				 int seg)
{
	struct kvm_segment var;

	kvm_get_segment(emul_to_vcpu(ctxt), &var, seg);
	*selector = var.selector;

	if (var.unusable) {
		memset(desc, 0, sizeof(*desc));
		if (base3)
			*base3 = 0;
		return false;
	}

	if (var.g)
		var.limit >>= 12;
	set_desc_limit(desc, var.limit);
	set_desc_base(desc, (unsigned long)var.base);
#ifdef CONFIG_X86_64
	if (base3)
		*base3 = var.base >> 32;
#endif
	desc->type = var.type;
	desc->s = var.s;
	desc->dpl = var.dpl;
	desc->p = var.present;
	desc->avl = var.avl;
	desc->l = var.l;
	desc->d = var.db;
	desc->g = var.g;

	return true;
}

static void emulator_set_segment(struct x86_emulate_ctxt *ctxt, u16 selector,
				 struct desc_struct *desc, u32 base3,
				 int seg)
{
	struct kvm_vcpu *vcpu = emul_to_vcpu(ctxt);
	struct kvm_segment var;

	var.selector = selector;
	var.base = get_desc_base(desc);
#ifdef CONFIG_X86_64
	var.base |= ((u64)base3) << 32;
#endif
	var.limit = get_desc_limit(desc);
	if (desc->g)
		var.limit = (var.limit << 12) | 0xfff;
	var.type = desc->type;
	var.dpl = desc->dpl;
	var.db = desc->d;
	var.s = desc->s;
	var.l = desc->l;
	var.g = desc->g;
	var.avl = desc->avl;
	var.present = desc->p;
	var.unusable = !var.present;
	var.padding = 0;

	kvm_set_segment(vcpu, &var, seg);
	return;
}

static int emulator_get_msr(struct x86_emulate_ctxt *ctxt,
			    u32 msr_index, u64 *pdata)
{
	return kvm_get_msr(emul_to_vcpu(ctxt), msr_index, pdata);
}

static int emulator_set_msr(struct x86_emulate_ctxt *ctxt,
			    u32 msr_index, u64 data)
{
	return kvm_set_msr(emul_to_vcpu(ctxt), msr_index, data);
}

static u64 emulator_get_smbase(struct x86_emulate_ctxt *ctxt)
{
	struct kvm_vcpu *vcpu = emul_to_vcpu(ctxt);

	return vcpu->arch.smbase;
}

static void emulator_set_smbase(struct x86_emulate_ctxt *ctxt, u64 smbase)
{
	struct kvm_vcpu *vcpu = emul_to_vcpu(ctxt);

	vcpu->arch.smbase = smbase;
}

static int emulator_check_pmc(struct x86_emulate_ctxt *ctxt,
			      u32 pmc)
{
	return kvm_pmu_is_valid_msr_idx(emul_to_vcpu(ctxt), pmc);
}

static int emulator_read_pmc(struct x86_emulate_ctxt *ctxt,
			     u32 pmc, u64 *pdata)
{
	return kvm_pmu_rdpmc(emul_to_vcpu(ctxt), pmc, pdata);
}

static void emulator_halt(struct x86_emulate_ctxt *ctxt)
{
	emul_to_vcpu(ctxt)->arch.halt_request = 1;
}

static int emulator_intercept(struct x86_emulate_ctxt *ctxt,
			      struct x86_instruction_info *info,
			      enum x86_intercept_stage stage)
{
	return kvm_x86_ops->check_intercept(emul_to_vcpu(ctxt), info, stage);
}

static bool emulator_get_cpuid(struct x86_emulate_ctxt *ctxt,
			u32 *eax, u32 *ebx, u32 *ecx, u32 *edx, bool check_limit)
{
	return kvm_cpuid(emul_to_vcpu(ctxt), eax, ebx, ecx, edx, check_limit);
}

static ulong emulator_read_gpr(struct x86_emulate_ctxt *ctxt, unsigned reg)
{
	return kvm_register_read(emul_to_vcpu(ctxt), reg);
}

static void emulator_write_gpr(struct x86_emulate_ctxt *ctxt, unsigned reg, ulong val)
{
	kvm_register_write(emul_to_vcpu(ctxt), reg, val);
}

static void emulator_set_nmi_mask(struct x86_emulate_ctxt *ctxt, bool masked)
{
	kvm_x86_ops->set_nmi_mask(emul_to_vcpu(ctxt), masked);
}

static unsigned emulator_get_hflags(struct x86_emulate_ctxt *ctxt)
{
	return emul_to_vcpu(ctxt)->arch.hflags;
}

static void emulator_set_hflags(struct x86_emulate_ctxt *ctxt, unsigned emul_flags)
{
	emul_to_vcpu(ctxt)->arch.hflags = emul_flags;
}

static int emulator_pre_leave_smm(struct x86_emulate_ctxt *ctxt,
				  const char *smstate)
{
	return kvm_x86_ops->pre_leave_smm(emul_to_vcpu(ctxt), smstate);
}

static void emulator_post_leave_smm(struct x86_emulate_ctxt *ctxt)
{
	kvm_smm_changed(emul_to_vcpu(ctxt));
}

static int emulator_set_xcr(struct x86_emulate_ctxt *ctxt, u32 index, u64 xcr)
{
	return __kvm_set_xcr(emul_to_vcpu(ctxt), index, xcr);
}

static const struct x86_emulate_ops emulate_ops = {
	.read_gpr            = emulator_read_gpr,
	.write_gpr           = emulator_write_gpr,
	.read_std            = emulator_read_std,
	.write_std           = emulator_write_std,
	.read_phys           = kvm_read_guest_phys_system,
	.fetch               = kvm_fetch_guest_virt,
	.read_emulated       = emulator_read_emulated,
	.write_emulated      = emulator_write_emulated,
	.cmpxchg_emulated    = emulator_cmpxchg_emulated,
	.invlpg              = emulator_invlpg,
	.pio_in_emulated     = emulator_pio_in_emulated,
	.pio_out_emulated    = emulator_pio_out_emulated,
	.get_segment         = emulator_get_segment,
	.set_segment         = emulator_set_segment,
	.get_cached_segment_base = emulator_get_cached_segment_base,
	.get_gdt             = emulator_get_gdt,
	.get_idt	     = emulator_get_idt,
	.set_gdt             = emulator_set_gdt,
	.set_idt	     = emulator_set_idt,
	.get_cr              = emulator_get_cr,
	.set_cr              = emulator_set_cr,
	.cpl                 = emulator_get_cpl,
	.get_dr              = emulator_get_dr,
	.set_dr              = emulator_set_dr,
	.get_smbase          = emulator_get_smbase,
	.set_smbase          = emulator_set_smbase,
	.set_msr             = emulator_set_msr,
	.get_msr             = emulator_get_msr,
	.check_pmc	     = emulator_check_pmc,
	.read_pmc            = emulator_read_pmc,
	.halt                = emulator_halt,
	.wbinvd              = emulator_wbinvd,
	.fix_hypercall       = emulator_fix_hypercall,
	.intercept           = emulator_intercept,
	.get_cpuid           = emulator_get_cpuid,
	.set_nmi_mask        = emulator_set_nmi_mask,
	.get_hflags          = emulator_get_hflags,
	.set_hflags          = emulator_set_hflags,
	.pre_leave_smm       = emulator_pre_leave_smm,
	.post_leave_smm      = emulator_post_leave_smm,
	.set_xcr             = emulator_set_xcr,
};

static void toggle_interruptibility(struct kvm_vcpu *vcpu, u32 mask)
{
	u32 int_shadow = kvm_x86_ops->get_interrupt_shadow(vcpu);
	/*
	 * an sti; sti; sequence only disable interrupts for the first
	 * instruction. So, if the last instruction, be it emulated or
	 * not, left the system with the INT_STI flag enabled, it
	 * means that the last instruction is an sti. We should not
	 * leave the flag on in this case. The same goes for mov ss
	 */
	if (int_shadow & mask)
		mask = 0;
	if (unlikely(int_shadow || mask)) {
		kvm_x86_ops->set_interrupt_shadow(vcpu, mask);
		if (!mask)
			kvm_make_request(KVM_REQ_EVENT, vcpu);
	}
}

static bool inject_emulated_exception(struct kvm_vcpu *vcpu)
{
	struct x86_emulate_ctxt *ctxt = &vcpu->arch.emulate_ctxt;
	if (ctxt->exception.vector == PF_VECTOR)
		return kvm_propagate_fault(vcpu, &ctxt->exception);

	if (ctxt->exception.error_code_valid)
		kvm_queue_exception_e(vcpu, ctxt->exception.vector,
				      ctxt->exception.error_code);
	else
		kvm_queue_exception(vcpu, ctxt->exception.vector);
	return false;
}

static void init_emulate_ctxt(struct kvm_vcpu *vcpu)
{
	struct x86_emulate_ctxt *ctxt = &vcpu->arch.emulate_ctxt;
	int cs_db, cs_l;

	kvm_x86_ops->get_cs_db_l_bits(vcpu, &cs_db, &cs_l);

	ctxt->eflags = kvm_get_rflags(vcpu);
	ctxt->tf = (ctxt->eflags & X86_EFLAGS_TF) != 0;

	ctxt->eip = kvm_rip_read(vcpu);
	ctxt->mode = (!is_protmode(vcpu))		? X86EMUL_MODE_REAL :
		     (ctxt->eflags & X86_EFLAGS_VM)	? X86EMUL_MODE_VM86 :
		     (cs_l && is_long_mode(vcpu))	? X86EMUL_MODE_PROT64 :
		     cs_db				? X86EMUL_MODE_PROT32 :
							  X86EMUL_MODE_PROT16;
	BUILD_BUG_ON(HF_GUEST_MASK != X86EMUL_GUEST_MASK);
	BUILD_BUG_ON(HF_SMM_MASK != X86EMUL_SMM_MASK);
	BUILD_BUG_ON(HF_SMM_INSIDE_NMI_MASK != X86EMUL_SMM_INSIDE_NMI_MASK);

	init_decode_cache(ctxt);
	vcpu->arch.emulate_regs_need_sync_from_vcpu = false;
}

void kvm_inject_realmode_interrupt(struct kvm_vcpu *vcpu, int irq, int inc_eip)
{
	struct x86_emulate_ctxt *ctxt = &vcpu->arch.emulate_ctxt;
	int ret;

	init_emulate_ctxt(vcpu);

	ctxt->op_bytes = 2;
	ctxt->ad_bytes = 2;
	ctxt->_eip = ctxt->eip + inc_eip;
	ret = emulate_int_real(ctxt, irq);

	if (ret != X86EMUL_CONTINUE) {
		kvm_make_request(KVM_REQ_TRIPLE_FAULT, vcpu);
	} else {
		ctxt->eip = ctxt->_eip;
		kvm_rip_write(vcpu, ctxt->eip);
		kvm_set_rflags(vcpu, ctxt->eflags);
	}
}
EXPORT_SYMBOL_GPL(kvm_inject_realmode_interrupt);

static int handle_emulation_failure(struct kvm_vcpu *vcpu, int emulation_type)
{
	++vcpu->stat.insn_emulation_fail;
	trace_kvm_emulate_insn_failed(vcpu);

	if (emulation_type & EMULTYPE_VMWARE_GP) {
		kvm_queue_exception_e(vcpu, GP_VECTOR, 0);
		return 1;
	}

	if (emulation_type & EMULTYPE_SKIP) {
		vcpu->run->exit_reason = KVM_EXIT_INTERNAL_ERROR;
		vcpu->run->internal.suberror = KVM_INTERNAL_ERROR_EMULATION;
		vcpu->run->internal.ndata = 0;
		return 0;
	}

	kvm_queue_exception(vcpu, UD_VECTOR);

	if (!is_guest_mode(vcpu) && kvm_x86_ops->get_cpl(vcpu) == 0) {
		vcpu->run->exit_reason = KVM_EXIT_INTERNAL_ERROR;
		vcpu->run->internal.suberror = KVM_INTERNAL_ERROR_EMULATION;
		vcpu->run->internal.ndata = 0;
		return 0;
	}

	return 1;
}

static bool reexecute_instruction(struct kvm_vcpu *vcpu, gpa_t cr2_or_gpa,
				  bool write_fault_to_shadow_pgtable,
				  int emulation_type)
{
	gpa_t gpa = cr2_or_gpa;
	kvm_pfn_t pfn;

	if (!(emulation_type & EMULTYPE_ALLOW_RETRY))
		return false;

	if (WARN_ON_ONCE(is_guest_mode(vcpu)))
		return false;

	if (!vcpu->arch.mmu->direct_map) {
		/*
		 * Write permission should be allowed since only
		 * write access need to be emulated.
		 */
		gpa = kvm_mmu_gva_to_gpa_write(vcpu, cr2_or_gpa, NULL);

		/*
		 * If the mapping is invalid in guest, let cpu retry
		 * it to generate fault.
		 */
		if (gpa == UNMAPPED_GVA)
			return true;
	}

	/*
	 * Do not retry the unhandleable instruction if it faults on the
	 * readonly host memory, otherwise it will goto a infinite loop:
	 * retry instruction -> write #PF -> emulation fail -> retry
	 * instruction -> ...
	 */
	pfn = gfn_to_pfn(vcpu->kvm, gpa_to_gfn(gpa));

	/*
	 * If the instruction failed on the error pfn, it can not be fixed,
	 * report the error to userspace.
	 */
	if (is_error_noslot_pfn(pfn))
		return false;

	kvm_release_pfn_clean(pfn);

	/* The instructions are well-emulated on direct mmu. */
	if (vcpu->arch.mmu->direct_map) {
		unsigned int indirect_shadow_pages;

		spin_lock(&vcpu->kvm->mmu_lock);
		indirect_shadow_pages = vcpu->kvm->arch.indirect_shadow_pages;
		spin_unlock(&vcpu->kvm->mmu_lock);

		if (indirect_shadow_pages)
			kvm_mmu_unprotect_page(vcpu->kvm, gpa_to_gfn(gpa));

		return true;
	}

	/*
	 * if emulation was due to access to shadowed page table
	 * and it failed try to unshadow page and re-enter the
	 * guest to let CPU execute the instruction.
	 */
	kvm_mmu_unprotect_page(vcpu->kvm, gpa_to_gfn(gpa));

	/*
	 * If the access faults on its page table, it can not
	 * be fixed by unprotecting shadow page and it should
	 * be reported to userspace.
	 */
	return !write_fault_to_shadow_pgtable;
}

static bool retry_instruction(struct x86_emulate_ctxt *ctxt,
			      gpa_t cr2_or_gpa,  int emulation_type)
{
	struct kvm_vcpu *vcpu = emul_to_vcpu(ctxt);
	unsigned long last_retry_eip, last_retry_addr, gpa = cr2_or_gpa;

	last_retry_eip = vcpu->arch.last_retry_eip;
	last_retry_addr = vcpu->arch.last_retry_addr;

	/*
	 * If the emulation is caused by #PF and it is non-page_table
	 * writing instruction, it means the VM-EXIT is caused by shadow
	 * page protected, we can zap the shadow page and retry this
	 * instruction directly.
	 *
	 * Note: if the guest uses a non-page-table modifying instruction
	 * on the PDE that points to the instruction, then we will unmap
	 * the instruction and go to an infinite loop. So, we cache the
	 * last retried eip and the last fault address, if we meet the eip
	 * and the address again, we can break out of the potential infinite
	 * loop.
	 */
	vcpu->arch.last_retry_eip = vcpu->arch.last_retry_addr = 0;

	if (!(emulation_type & EMULTYPE_ALLOW_RETRY))
		return false;

	if (WARN_ON_ONCE(is_guest_mode(vcpu)))
		return false;

	if (x86_page_table_writing_insn(ctxt))
		return false;

	if (ctxt->eip == last_retry_eip && last_retry_addr == cr2_or_gpa)
		return false;

	vcpu->arch.last_retry_eip = ctxt->eip;
	vcpu->arch.last_retry_addr = cr2_or_gpa;

	if (!vcpu->arch.mmu->direct_map)
		gpa = kvm_mmu_gva_to_gpa_write(vcpu, cr2_or_gpa, NULL);

	kvm_mmu_unprotect_page(vcpu->kvm, gpa_to_gfn(gpa));

	return true;
}

static int complete_emulated_mmio(struct kvm_vcpu *vcpu);
static int complete_emulated_pio(struct kvm_vcpu *vcpu);

static void kvm_smm_changed(struct kvm_vcpu *vcpu)
{
	if (!(vcpu->arch.hflags & HF_SMM_MASK)) {
		/* This is a good place to trace that we are exiting SMM.  */
		trace_kvm_enter_smm(vcpu->vcpu_id, vcpu->arch.smbase, false);

		/* Process a latched INIT or SMI, if any.  */
		kvm_make_request(KVM_REQ_EVENT, vcpu);
	}

	kvm_mmu_reset_context(vcpu);
}

static int kvm_vcpu_check_hw_bp(unsigned long addr, u32 type, u32 dr7,
				unsigned long *db)
{
	u32 dr6 = 0;
	int i;
	u32 enable, rwlen;

	enable = dr7;
	rwlen = dr7 >> 16;
	for (i = 0; i < 4; i++, enable >>= 2, rwlen >>= 4)
		if ((enable & 3) && (rwlen & 15) == type && db[i] == addr)
			dr6 |= (1 << i);
	return dr6;
}

static int kvm_vcpu_do_singlestep(struct kvm_vcpu *vcpu)
{
	struct kvm_run *kvm_run = vcpu->run;

	if (vcpu->guest_debug & KVM_GUESTDBG_SINGLESTEP) {
		kvm_run->debug.arch.dr6 = DR6_BS | DR6_FIXED_1 | DR6_RTM;
		kvm_run->debug.arch.pc = vcpu->arch.singlestep_rip;
		kvm_run->debug.arch.exception = DB_VECTOR;
		kvm_run->exit_reason = KVM_EXIT_DEBUG;
		return 0;
	}
	kvm_queue_exception_p(vcpu, DB_VECTOR, DR6_BS);
	return 1;
}

int kvm_skip_emulated_instruction(struct kvm_vcpu *vcpu)
{
	unsigned long rflags = kvm_x86_ops->get_rflags(vcpu);
	int r;

	r = kvm_x86_ops->skip_emulated_instruction(vcpu);
	if (unlikely(!r))
		return 0;

	/*
	 * rflags is the old, "raw" value of the flags.  The new value has
	 * not been saved yet.
	 *
	 * This is correct even for TF set by the guest, because "the
	 * processor will not generate this exception after the instruction
	 * that sets the TF flag".
	 */
	if (unlikely(rflags & X86_EFLAGS_TF))
		r = kvm_vcpu_do_singlestep(vcpu);
	return r;
}
EXPORT_SYMBOL_GPL(kvm_skip_emulated_instruction);

static bool kvm_vcpu_check_breakpoint(struct kvm_vcpu *vcpu, int *r)
{
	if (unlikely(vcpu->guest_debug & KVM_GUESTDBG_USE_HW_BP) &&
	    (vcpu->arch.guest_debug_dr7 & DR7_BP_EN_MASK)) {
		struct kvm_run *kvm_run = vcpu->run;
		unsigned long eip = kvm_get_linear_rip(vcpu);
		u32 dr6 = kvm_vcpu_check_hw_bp(eip, 0,
					   vcpu->arch.guest_debug_dr7,
					   vcpu->arch.eff_db);

		if (dr6 != 0) {
			kvm_run->debug.arch.dr6 = dr6 | DR6_FIXED_1 | DR6_RTM;
			kvm_run->debug.arch.pc = eip;
			kvm_run->debug.arch.exception = DB_VECTOR;
			kvm_run->exit_reason = KVM_EXIT_DEBUG;
			*r = 0;
			return true;
		}
	}

	if (unlikely(vcpu->arch.dr7 & DR7_BP_EN_MASK) &&
	    !(kvm_get_rflags(vcpu) & X86_EFLAGS_RF)) {
		unsigned long eip = kvm_get_linear_rip(vcpu);
		u32 dr6 = kvm_vcpu_check_hw_bp(eip, 0,
					   vcpu->arch.dr7,
					   vcpu->arch.db);

		if (dr6 != 0) {
			vcpu->arch.dr6 &= ~DR_TRAP_BITS;
			vcpu->arch.dr6 |= dr6 | DR6_RTM;
			kvm_queue_exception(vcpu, DB_VECTOR);
			*r = 1;
			return true;
		}
	}

	return false;
}

static bool is_vmware_backdoor_opcode(struct x86_emulate_ctxt *ctxt)
{
	switch (ctxt->opcode_len) {
	case 1:
		switch (ctxt->b) {
		case 0xe4:	/* IN */
		case 0xe5:
		case 0xec:
		case 0xed:
		case 0xe6:	/* OUT */
		case 0xe7:
		case 0xee:
		case 0xef:
		case 0x6c:	/* INS */
		case 0x6d:
		case 0x6e:	/* OUTS */
		case 0x6f:
			return true;
		}
		break;
	case 2:
		switch (ctxt->b) {
		case 0x33:	/* RDPMC */
			return true;
		}
		break;
	}

	return false;
}

int x86_emulate_instruction(struct kvm_vcpu *vcpu, gpa_t cr2_or_gpa,
			    int emulation_type, void *insn, int insn_len)
{
	int r;
	struct x86_emulate_ctxt *ctxt = &vcpu->arch.emulate_ctxt;
	bool writeback = true;
	bool write_fault_to_spt = vcpu->arch.write_fault_to_shadow_pgtable;

	vcpu->arch.l1tf_flush_l1d = true;

	/*
	 * Clear write_fault_to_shadow_pgtable here to ensure it is
	 * never reused.
	 */
	vcpu->arch.write_fault_to_shadow_pgtable = false;
	kvm_clear_exception_queue(vcpu);

	if (!(emulation_type & EMULTYPE_NO_DECODE)) {
		init_emulate_ctxt(vcpu);

		/*
		 * We will reenter on the same instruction since
		 * we do not set complete_userspace_io.  This does not
		 * handle watchpoints yet, those would be handled in
		 * the emulate_ops.
		 */
		if (!(emulation_type & EMULTYPE_SKIP) &&
		    kvm_vcpu_check_breakpoint(vcpu, &r))
			return r;

		ctxt->interruptibility = 0;
		ctxt->have_exception = false;
		ctxt->exception.vector = -1;
		ctxt->perm_ok = false;

		ctxt->ud = emulation_type & EMULTYPE_TRAP_UD;

		r = x86_decode_insn(ctxt, insn, insn_len);

		trace_kvm_emulate_insn_start(vcpu);
		++vcpu->stat.insn_emulation;
		if (r != EMULATION_OK)  {
			if ((emulation_type & EMULTYPE_TRAP_UD) ||
			    (emulation_type & EMULTYPE_TRAP_UD_FORCED)) {
				kvm_queue_exception(vcpu, UD_VECTOR);
				return 1;
			}
			if (reexecute_instruction(vcpu, cr2_or_gpa,
						  write_fault_to_spt,
						  emulation_type))
				return 1;
			if (ctxt->have_exception) {
				/*
				 * #UD should result in just EMULATION_FAILED, and trap-like
				 * exception should not be encountered during decode.
				 */
				WARN_ON_ONCE(ctxt->exception.vector == UD_VECTOR ||
					     exception_type(ctxt->exception.vector) == EXCPT_TRAP);
				inject_emulated_exception(vcpu);
				return 1;
			}
			return handle_emulation_failure(vcpu, emulation_type);
		}
	}

	if ((emulation_type & EMULTYPE_VMWARE_GP) &&
	    !is_vmware_backdoor_opcode(ctxt)) {
		kvm_queue_exception_e(vcpu, GP_VECTOR, 0);
		return 1;
	}

	/*
	 * Note, EMULTYPE_SKIP is intended for use *only* by vendor callbacks
	 * for kvm_skip_emulated_instruction().  The caller is responsible for
	 * updating interruptibility state and injecting single-step #DBs.
	 */
	if (emulation_type & EMULTYPE_SKIP) {
		kvm_rip_write(vcpu, ctxt->_eip);
		if (ctxt->eflags & X86_EFLAGS_RF)
			kvm_set_rflags(vcpu, ctxt->eflags & ~X86_EFLAGS_RF);
		return 1;
	}

	if (retry_instruction(ctxt, cr2_or_gpa, emulation_type))
		return 1;

	/* this is needed for vmware backdoor interface to work since it
	   changes registers values  during IO operation */
	if (vcpu->arch.emulate_regs_need_sync_from_vcpu) {
		vcpu->arch.emulate_regs_need_sync_from_vcpu = false;
		emulator_invalidate_register_cache(ctxt);
	}

restart:
	/* Save the faulting GPA (cr2) in the address field */
	ctxt->exception.address = cr2_or_gpa;

	r = x86_emulate_insn(ctxt);

	if (r == EMULATION_INTERCEPTED)
		return 1;

	if (r == EMULATION_FAILED) {
		if (reexecute_instruction(vcpu, cr2_or_gpa, write_fault_to_spt,
					emulation_type))
			return 1;

		return handle_emulation_failure(vcpu, emulation_type);
	}

	if (ctxt->have_exception) {
		r = 1;
		if (inject_emulated_exception(vcpu))
			return r;
	} else if (vcpu->arch.pio.count) {
		if (!vcpu->arch.pio.in) {
			/* FIXME: return into emulator if single-stepping.  */
			vcpu->arch.pio.count = 0;
		} else {
			writeback = false;
			vcpu->arch.complete_userspace_io = complete_emulated_pio;
		}
		r = 0;
	} else if (vcpu->mmio_needed) {
		++vcpu->stat.mmio_exits;

		if (!vcpu->mmio_is_write)
			writeback = false;
		r = 0;
		vcpu->arch.complete_userspace_io = complete_emulated_mmio;
	} else if (r == EMULATION_RESTART)
		goto restart;
	else
		r = 1;

	if (writeback) {
		unsigned long rflags = kvm_x86_ops->get_rflags(vcpu);
		toggle_interruptibility(vcpu, ctxt->interruptibility);
		vcpu->arch.emulate_regs_need_sync_to_vcpu = false;
		if (!ctxt->have_exception ||
		    exception_type(ctxt->exception.vector) == EXCPT_TRAP) {
			kvm_rip_write(vcpu, ctxt->eip);
			if (r && ctxt->tf)
				r = kvm_vcpu_do_singlestep(vcpu);
			__kvm_set_rflags(vcpu, ctxt->eflags);
		}

		/*
		 * For STI, interrupts are shadowed; so KVM_REQ_EVENT will
		 * do nothing, and it will be requested again as soon as
		 * the shadow expires.  But we still need to check here,
		 * because POPF has no interrupt shadow.
		 */
		if (unlikely((ctxt->eflags & ~rflags) & X86_EFLAGS_IF))
			kvm_make_request(KVM_REQ_EVENT, vcpu);
	} else
		vcpu->arch.emulate_regs_need_sync_to_vcpu = true;

	return r;
}

int kvm_emulate_instruction(struct kvm_vcpu *vcpu, int emulation_type)
{
	return x86_emulate_instruction(vcpu, 0, emulation_type, NULL, 0);
}
EXPORT_SYMBOL_GPL(kvm_emulate_instruction);

int kvm_emulate_instruction_from_buffer(struct kvm_vcpu *vcpu,
					void *insn, int insn_len)
{
	return x86_emulate_instruction(vcpu, 0, 0, insn, insn_len);
}
EXPORT_SYMBOL_GPL(kvm_emulate_instruction_from_buffer);

static int complete_fast_pio_out_port_0x7e(struct kvm_vcpu *vcpu)
{
	vcpu->arch.pio.count = 0;
	return 1;
}

static int complete_fast_pio_out(struct kvm_vcpu *vcpu)
{
	vcpu->arch.pio.count = 0;

	if (unlikely(!kvm_is_linear_rip(vcpu, vcpu->arch.pio.linear_rip)))
		return 1;

	return kvm_skip_emulated_instruction(vcpu);
}

static int kvm_fast_pio_out(struct kvm_vcpu *vcpu, int size,
			    unsigned short port)
{
	unsigned long val = kvm_rax_read(vcpu);
	int ret = emulator_pio_out_emulated(&vcpu->arch.emulate_ctxt,
					    size, port, &val, 1);
	if (ret)
		return ret;

	/*
	 * Workaround userspace that relies on old KVM behavior of %rip being
	 * incremented prior to exiting to userspace to handle "OUT 0x7e".
	 */
	if (port == 0x7e &&
	    kvm_check_has_quirk(vcpu->kvm, KVM_X86_QUIRK_OUT_7E_INC_RIP)) {
		vcpu->arch.complete_userspace_io =
			complete_fast_pio_out_port_0x7e;
		kvm_skip_emulated_instruction(vcpu);
	} else {
		vcpu->arch.pio.linear_rip = kvm_get_linear_rip(vcpu);
		vcpu->arch.complete_userspace_io = complete_fast_pio_out;
	}
	return 0;
}

static int complete_fast_pio_in(struct kvm_vcpu *vcpu)
{
	unsigned long val;

	/* We should only ever be called with arch.pio.count equal to 1 */
	BUG_ON(vcpu->arch.pio.count != 1);

	if (unlikely(!kvm_is_linear_rip(vcpu, vcpu->arch.pio.linear_rip))) {
		vcpu->arch.pio.count = 0;
		return 1;
	}

	/* For size less than 4 we merge, else we zero extend */
	val = (vcpu->arch.pio.size < 4) ? kvm_rax_read(vcpu) : 0;

	/*
	 * Since vcpu->arch.pio.count == 1 let emulator_pio_in_emulated perform
	 * the copy and tracing
	 */
	emulator_pio_in_emulated(&vcpu->arch.emulate_ctxt, vcpu->arch.pio.size,
				 vcpu->arch.pio.port, &val, 1);
	kvm_rax_write(vcpu, val);

	return kvm_skip_emulated_instruction(vcpu);
}

static int kvm_fast_pio_in(struct kvm_vcpu *vcpu, int size,
			   unsigned short port)
{
	unsigned long val;
	int ret;

	/* For size less than 4 we merge, else we zero extend */
	val = (size < 4) ? kvm_rax_read(vcpu) : 0;

	ret = emulator_pio_in_emulated(&vcpu->arch.emulate_ctxt, size, port,
				       &val, 1);
	if (ret) {
		kvm_rax_write(vcpu, val);
		return ret;
	}

	vcpu->arch.pio.linear_rip = kvm_get_linear_rip(vcpu);
	vcpu->arch.complete_userspace_io = complete_fast_pio_in;

	return 0;
}

int kvm_fast_pio(struct kvm_vcpu *vcpu, int size, unsigned short port, int in)
{
	int ret;

	if (in)
		ret = kvm_fast_pio_in(vcpu, size, port);
	else
		ret = kvm_fast_pio_out(vcpu, size, port);
	return ret && kvm_skip_emulated_instruction(vcpu);
}
EXPORT_SYMBOL_GPL(kvm_fast_pio);

static int kvmclock_cpu_down_prep(unsigned int cpu)
{
	__this_cpu_write(cpu_tsc_khz, 0);
	return 0;
}

static void tsc_khz_changed(void *data)
{
	struct cpufreq_freqs *freq = data;
	unsigned long khz = 0;

	if (data)
		khz = freq->new;
	else if (!boot_cpu_has(X86_FEATURE_CONSTANT_TSC))
		khz = cpufreq_quick_get(raw_smp_processor_id());
	if (!khz)
		khz = tsc_khz;
	__this_cpu_write(cpu_tsc_khz, khz);
}

#ifdef CONFIG_X86_64
static void kvm_hyperv_tsc_notifier(void)
{
	struct kvm *kvm;
	struct kvm_vcpu *vcpu;
	int cpu;

	mutex_lock(&kvm_lock);
	list_for_each_entry(kvm, &vm_list, vm_list)
		kvm_make_mclock_inprogress_request(kvm);

	hyperv_stop_tsc_emulation();

	/* TSC frequency always matches when on Hyper-V */
	for_each_present_cpu(cpu)
		per_cpu(cpu_tsc_khz, cpu) = tsc_khz;
	kvm_max_guest_tsc_khz = tsc_khz;

	list_for_each_entry(kvm, &vm_list, vm_list) {
		struct kvm_arch *ka = &kvm->arch;

		spin_lock(&ka->pvclock_gtod_sync_lock);

		pvclock_update_vm_gtod_copy(kvm);

		kvm_for_each_vcpu(cpu, vcpu, kvm)
			kvm_make_request(KVM_REQ_CLOCK_UPDATE, vcpu);

		kvm_for_each_vcpu(cpu, vcpu, kvm)
			kvm_clear_request(KVM_REQ_MCLOCK_INPROGRESS, vcpu);

		spin_unlock(&ka->pvclock_gtod_sync_lock);
	}
	mutex_unlock(&kvm_lock);
}
#endif

static void __kvmclock_cpufreq_notifier(struct cpufreq_freqs *freq, int cpu)
{
	struct kvm *kvm;
	struct kvm_vcpu *vcpu;
	int i, send_ipi = 0;

	/*
	 * We allow guests to temporarily run on slowing clocks,
	 * provided we notify them after, or to run on accelerating
	 * clocks, provided we notify them before.  Thus time never
	 * goes backwards.
	 *
	 * However, we have a problem.  We can't atomically update
	 * the frequency of a given CPU from this function; it is
	 * merely a notifier, which can be called from any CPU.
	 * Changing the TSC frequency at arbitrary points in time
	 * requires a recomputation of local variables related to
	 * the TSC for each VCPU.  We must flag these local variables
	 * to be updated and be sure the update takes place with the
	 * new frequency before any guests proceed.
	 *
	 * Unfortunately, the combination of hotplug CPU and frequency
	 * change creates an intractable locking scenario; the order
	 * of when these callouts happen is undefined with respect to
	 * CPU hotplug, and they can race with each other.  As such,
	 * merely setting per_cpu(cpu_tsc_khz) = X during a hotadd is
	 * undefined; you can actually have a CPU frequency change take
	 * place in between the computation of X and the setting of the
	 * variable.  To protect against this problem, all updates of
	 * the per_cpu tsc_khz variable are done in an interrupt
	 * protected IPI, and all callers wishing to update the value
	 * must wait for a synchronous IPI to complete (which is trivial
	 * if the caller is on the CPU already).  This establishes the
	 * necessary total order on variable updates.
	 *
	 * Note that because a guest time update may take place
	 * anytime after the setting of the VCPU's request bit, the
	 * correct TSC value must be set before the request.  However,
	 * to ensure the update actually makes it to any guest which
	 * starts running in hardware virtualization between the set
	 * and the acquisition of the spinlock, we must also ping the
	 * CPU after setting the request bit.
	 *
	 */

	smp_call_function_single(cpu, tsc_khz_changed, freq, 1);

	mutex_lock(&kvm_lock);
	list_for_each_entry(kvm, &vm_list, vm_list) {
		kvm_for_each_vcpu(i, vcpu, kvm) {
			if (vcpu->cpu != cpu)
				continue;
			kvm_make_request(KVM_REQ_CLOCK_UPDATE, vcpu);
			if (vcpu->cpu != raw_smp_processor_id())
				send_ipi = 1;
		}
	}
	mutex_unlock(&kvm_lock);

	if (freq->old < freq->new && send_ipi) {
		/*
		 * We upscale the frequency.  Must make the guest
		 * doesn't see old kvmclock values while running with
		 * the new frequency, otherwise we risk the guest sees
		 * time go backwards.
		 *
		 * In case we update the frequency for another cpu
		 * (which might be in guest context) send an interrupt
		 * to kick the cpu out of guest context.  Next time
		 * guest context is entered kvmclock will be updated,
		 * so the guest will not see stale values.
		 */
		smp_call_function_single(cpu, tsc_khz_changed, freq, 1);
	}
}

static int kvmclock_cpufreq_notifier(struct notifier_block *nb, unsigned long val,
				     void *data)
{
	struct cpufreq_freqs *freq = data;
	int cpu;

	if (val == CPUFREQ_PRECHANGE && freq->old > freq->new)
		return 0;
	if (val == CPUFREQ_POSTCHANGE && freq->old < freq->new)
		return 0;

	for_each_cpu(cpu, freq->policy->cpus)
		__kvmclock_cpufreq_notifier(freq, cpu);

	return 0;
}

static struct notifier_block kvmclock_cpufreq_notifier_block = {
	.notifier_call  = kvmclock_cpufreq_notifier
};

static int kvmclock_cpu_online(unsigned int cpu)
{
	tsc_khz_changed(NULL);
	return 0;
}

static void kvm_timer_init(void)
{
	max_tsc_khz = tsc_khz;

	if (!boot_cpu_has(X86_FEATURE_CONSTANT_TSC)) {
#ifdef CONFIG_CPU_FREQ
		struct cpufreq_policy policy;
		int cpu;

		memset(&policy, 0, sizeof(policy));
		cpu = get_cpu();
		cpufreq_get_policy(&policy, cpu);
		if (policy.cpuinfo.max_freq)
			max_tsc_khz = policy.cpuinfo.max_freq;
		put_cpu();
#endif
		cpufreq_register_notifier(&kvmclock_cpufreq_notifier_block,
					  CPUFREQ_TRANSITION_NOTIFIER);
	}

	cpuhp_setup_state(CPUHP_AP_X86_KVM_CLK_ONLINE, "x86/kvm/clk:online",
			  kvmclock_cpu_online, kvmclock_cpu_down_prep);
}

DEFINE_PER_CPU(struct kvm_vcpu *, current_vcpu);
EXPORT_PER_CPU_SYMBOL_GPL(current_vcpu);

int kvm_is_in_guest(void)
{
	return __this_cpu_read(current_vcpu) != NULL;
}

static int kvm_is_user_mode(void)
{
	int user_mode = 3;

	if (__this_cpu_read(current_vcpu))
		user_mode = kvm_x86_ops->get_cpl(__this_cpu_read(current_vcpu));

	return user_mode != 0;
}

static unsigned long kvm_get_guest_ip(void)
{
	unsigned long ip = 0;

	if (__this_cpu_read(current_vcpu))
		ip = kvm_rip_read(__this_cpu_read(current_vcpu));

	return ip;
}

static void kvm_handle_intel_pt_intr(void)
{
	struct kvm_vcpu *vcpu = __this_cpu_read(current_vcpu);

	kvm_make_request(KVM_REQ_PMI, vcpu);
	__set_bit(MSR_CORE_PERF_GLOBAL_OVF_CTRL_TRACE_TOPA_PMI_BIT,
			(unsigned long *)&vcpu->arch.pmu.global_status);
}

static struct perf_guest_info_callbacks kvm_guest_cbs = {
	.is_in_guest		= kvm_is_in_guest,
	.is_user_mode		= kvm_is_user_mode,
	.get_guest_ip		= kvm_get_guest_ip,
	.handle_intel_pt_intr	= kvm_handle_intel_pt_intr,
};

#ifdef CONFIG_X86_64
static void pvclock_gtod_update_fn(struct work_struct *work)
{
	struct kvm *kvm;

	struct kvm_vcpu *vcpu;
	int i;

	mutex_lock(&kvm_lock);
	list_for_each_entry(kvm, &vm_list, vm_list)
		kvm_for_each_vcpu(i, vcpu, kvm)
			kvm_make_request(KVM_REQ_MASTERCLOCK_UPDATE, vcpu);
	atomic_set(&kvm_guest_has_master_clock, 0);
	mutex_unlock(&kvm_lock);
}

static DECLARE_WORK(pvclock_gtod_work, pvclock_gtod_update_fn);

/*
 * Notification about pvclock gtod data update.
 */
static int pvclock_gtod_notify(struct notifier_block *nb, unsigned long unused,
			       void *priv)
{
	struct pvclock_gtod_data *gtod = &pvclock_gtod_data;
	struct timekeeper *tk = priv;

	update_pvclock_gtod(tk);

	/* disable master clock if host does not trust, or does not
	 * use, TSC based clocksource.
	 */
	if (!gtod_is_based_on_tsc(gtod->clock.vclock_mode) &&
	    atomic_read(&kvm_guest_has_master_clock) != 0)
		queue_work(system_long_wq, &pvclock_gtod_work);

	return 0;
}

static struct notifier_block pvclock_gtod_notifier = {
	.notifier_call = pvclock_gtod_notify,
};
#endif

int kvm_arch_init(void *opaque)
{
	int r;
	struct kvm_x86_ops *ops = opaque;

	if (kvm_x86_ops) {
		printk(KERN_ERR "kvm: already loaded the other module\n");
		r = -EEXIST;
		goto out;
	}

	if (!ops->cpu_has_kvm_support()) {
		printk(KERN_ERR "kvm: no hardware support\n");
		r = -EOPNOTSUPP;
		goto out;
	}
	if (ops->disabled_by_bios()) {
		printk(KERN_ERR "kvm: disabled by bios\n");
		r = -EOPNOTSUPP;
		goto out;
	}

	/*
	 * KVM explicitly assumes that the guest has an FPU and
	 * FXSAVE/FXRSTOR. For example, the KVM_GET_FPU explicitly casts the
	 * vCPU's FPU state as a fxregs_state struct.
	 */
	if (!boot_cpu_has(X86_FEATURE_FPU) || !boot_cpu_has(X86_FEATURE_FXSR)) {
		printk(KERN_ERR "kvm: inadequate fpu\n");
		r = -EOPNOTSUPP;
		goto out;
	}

	r = -ENOMEM;
	x86_fpu_cache = kmem_cache_create("x86_fpu", sizeof(struct fpu),
					  __alignof__(struct fpu), SLAB_ACCOUNT,
					  NULL);
	if (!x86_fpu_cache) {
		printk(KERN_ERR "kvm: failed to allocate cache for x86 fpu\n");
		goto out;
	}

	shared_msrs = alloc_percpu(struct kvm_shared_msrs);
	if (!shared_msrs) {
		printk(KERN_ERR "kvm: failed to allocate percpu kvm_shared_msrs\n");
		goto out_free_x86_fpu_cache;
	}

	r = kvm_mmu_module_init();
	if (r)
		goto out_free_percpu;

	kvm_x86_ops = ops;

	kvm_mmu_set_mask_ptes(PT_USER_MASK, PT_ACCESSED_MASK,
			PT_DIRTY_MASK, PT64_NX_MASK, 0,
			PT_PRESENT_MASK, 0, sme_me_mask);
	kvm_timer_init();

	perf_register_guest_info_callbacks(&kvm_guest_cbs);

	if (boot_cpu_has(X86_FEATURE_XSAVE))
		host_xcr0 = xgetbv(XCR_XFEATURE_ENABLED_MASK);

	kvm_lapic_init();
	if (pi_inject_timer == -1)
		pi_inject_timer = housekeeping_enabled(HK_FLAG_TIMER);
#ifdef CONFIG_X86_64
	pvclock_gtod_register_notifier(&pvclock_gtod_notifier);

	if (hypervisor_is_type(X86_HYPER_MS_HYPERV))
		set_hv_tscchange_cb(kvm_hyperv_tsc_notifier);
#endif

	return 0;

out_free_percpu:
	free_percpu(shared_msrs);
out_free_x86_fpu_cache:
	kmem_cache_destroy(x86_fpu_cache);
out:
	return r;
}

void kvm_arch_exit(void)
{
#ifdef CONFIG_X86_64
	if (hypervisor_is_type(X86_HYPER_MS_HYPERV))
		clear_hv_tscchange_cb();
#endif
	kvm_lapic_exit();
	perf_unregister_guest_info_callbacks(&kvm_guest_cbs);

	if (!boot_cpu_has(X86_FEATURE_CONSTANT_TSC))
		cpufreq_unregister_notifier(&kvmclock_cpufreq_notifier_block,
					    CPUFREQ_TRANSITION_NOTIFIER);
	cpuhp_remove_state_nocalls(CPUHP_AP_X86_KVM_CLK_ONLINE);
#ifdef CONFIG_X86_64
	pvclock_gtod_unregister_notifier(&pvclock_gtod_notifier);
#endif
	kvm_x86_ops = NULL;
	kvm_mmu_module_exit();
	free_percpu(shared_msrs);
	kmem_cache_destroy(x86_fpu_cache);
}

int kvm_vcpu_halt(struct kvm_vcpu *vcpu)
{
	++vcpu->stat.halt_exits;
	if (lapic_in_kernel(vcpu)) {
		vcpu->arch.mp_state = KVM_MP_STATE_HALTED;
		return 1;
	} else {
		vcpu->run->exit_reason = KVM_EXIT_HLT;
		return 0;
	}
}
EXPORT_SYMBOL_GPL(kvm_vcpu_halt);

int kvm_emulate_halt(struct kvm_vcpu *vcpu)
{
	int ret = kvm_skip_emulated_instruction(vcpu);
	/*
	 * TODO: we might be squashing a GUESTDBG_SINGLESTEP-triggered
	 * KVM_EXIT_DEBUG here.
	 */
	return kvm_vcpu_halt(vcpu) && ret;
}
EXPORT_SYMBOL_GPL(kvm_emulate_halt);

#ifdef CONFIG_X86_64
static int kvm_pv_clock_pairing(struct kvm_vcpu *vcpu, gpa_t paddr,
			        unsigned long clock_type)
{
	struct kvm_clock_pairing clock_pairing;
	struct timespec64 ts;
	u64 cycle;
	int ret;

	if (clock_type != KVM_CLOCK_PAIRING_WALLCLOCK)
		return -KVM_EOPNOTSUPP;

	if (kvm_get_walltime_and_clockread(&ts, &cycle) == false)
		return -KVM_EOPNOTSUPP;

	clock_pairing.sec = ts.tv_sec;
	clock_pairing.nsec = ts.tv_nsec;
	clock_pairing.tsc = kvm_read_l1_tsc(vcpu, cycle);
	clock_pairing.flags = 0;
	memset(&clock_pairing.pad, 0, sizeof(clock_pairing.pad));

	ret = 0;
	if (kvm_write_guest(vcpu->kvm, paddr, &clock_pairing,
			    sizeof(struct kvm_clock_pairing)))
		ret = -KVM_EFAULT;

	return ret;
}
#endif

/*
 * kvm_pv_kick_cpu_op:  Kick a vcpu.
 *
 * @apicid - apicid of vcpu to be kicked.
 */
static void kvm_pv_kick_cpu_op(struct kvm *kvm, unsigned long flags, int apicid)
{
	struct kvm_lapic_irq lapic_irq;

	lapic_irq.shorthand = 0;
	lapic_irq.dest_mode = 0;
	lapic_irq.level = 0;
	lapic_irq.dest_id = apicid;
	lapic_irq.msi_redir_hint = false;

	lapic_irq.delivery_mode = APIC_DM_REMRD;
	kvm_irq_delivery_to_apic(kvm, NULL, &lapic_irq, NULL);
}

void kvm_vcpu_deactivate_apicv(struct kvm_vcpu *vcpu)
{
	if (!lapic_in_kernel(vcpu)) {
		WARN_ON_ONCE(vcpu->arch.apicv_active);
		return;
	}
	if (!vcpu->arch.apicv_active)
		return;

	vcpu->arch.apicv_active = false;
	kvm_x86_ops->refresh_apicv_exec_ctrl(vcpu);
}

static void kvm_sched_yield(struct kvm *kvm, unsigned long dest_id)
{
	struct kvm_vcpu *target = NULL;
	struct kvm_apic_map *map;

	rcu_read_lock();
	map = rcu_dereference(kvm->arch.apic_map);

	if (likely(map) && dest_id <= map->max_apic_id && map->phys_map[dest_id])
		target = map->phys_map[dest_id]->vcpu;

	rcu_read_unlock();

	if (target && READ_ONCE(target->ready))
		kvm_vcpu_yield_to(target);
}

int kvm_emulate_hypercall(struct kvm_vcpu *vcpu)
{
	unsigned long nr, a0, a1, a2, a3, ret;
	int op_64_bit;

	if (kvm_hv_hypercall_enabled(vcpu->kvm))
		return kvm_hv_hypercall(vcpu);

	nr = kvm_rax_read(vcpu);
	a0 = kvm_rbx_read(vcpu);
	a1 = kvm_rcx_read(vcpu);
	a2 = kvm_rdx_read(vcpu);
	a3 = kvm_rsi_read(vcpu);

	trace_kvm_hypercall(nr, a0, a1, a2, a3);

	op_64_bit = is_64_bit_mode(vcpu);
	if (!op_64_bit) {
		nr &= 0xFFFFFFFF;
		a0 &= 0xFFFFFFFF;
		a1 &= 0xFFFFFFFF;
		a2 &= 0xFFFFFFFF;
		a3 &= 0xFFFFFFFF;
	}

	if (kvm_x86_ops->get_cpl(vcpu) != 0) {
		ret = -KVM_EPERM;
		goto out;
	}

	switch (nr) {
	case KVM_HC_VAPIC_POLL_IRQ:
		ret = 0;
		break;
	case KVM_HC_KICK_CPU:
		kvm_pv_kick_cpu_op(vcpu->kvm, a0, a1);
		kvm_sched_yield(vcpu->kvm, a1);
		ret = 0;
		break;
#ifdef CONFIG_X86_64
	case KVM_HC_CLOCK_PAIRING:
		ret = kvm_pv_clock_pairing(vcpu, a0, a1);
		break;
#endif
	case KVM_HC_SEND_IPI:
		ret = kvm_pv_send_ipi(vcpu->kvm, a0, a1, a2, a3, op_64_bit);
		break;
	case KVM_HC_SCHED_YIELD:
		kvm_sched_yield(vcpu->kvm, a0);
		ret = 0;
		break;
	default:
		ret = -KVM_ENOSYS;
		break;
	}
out:
	if (!op_64_bit)
		ret = (u32)ret;
	kvm_rax_write(vcpu, ret);

	++vcpu->stat.hypercalls;
	return kvm_skip_emulated_instruction(vcpu);
}
EXPORT_SYMBOL_GPL(kvm_emulate_hypercall);

static int emulator_fix_hypercall(struct x86_emulate_ctxt *ctxt)
{
	struct kvm_vcpu *vcpu = emul_to_vcpu(ctxt);
	char instruction[3];
	unsigned long rip = kvm_rip_read(vcpu);

	kvm_x86_ops->patch_hypercall(vcpu, instruction);

	return emulator_write_emulated(ctxt, rip, instruction, 3,
		&ctxt->exception);
}

static int dm_request_for_irq_injection(struct kvm_vcpu *vcpu)
{
	return vcpu->run->request_interrupt_window &&
		likely(!pic_in_kernel(vcpu->kvm));
}

static void post_kvm_run_save(struct kvm_vcpu *vcpu)
{
	struct kvm_run *kvm_run = vcpu->run;

	kvm_run->if_flag = (kvm_get_rflags(vcpu) & X86_EFLAGS_IF) != 0;
	kvm_run->flags = is_smm(vcpu) ? KVM_RUN_X86_SMM : 0;
	kvm_run->cr8 = kvm_get_cr8(vcpu);
	kvm_run->apic_base = kvm_get_apic_base(vcpu);
	kvm_run->ready_for_interrupt_injection =
		pic_in_kernel(vcpu->kvm) ||
		kvm_vcpu_ready_for_interrupt_injection(vcpu);
}

static void update_cr8_intercept(struct kvm_vcpu *vcpu)
{
	int max_irr, tpr;

	if (!kvm_x86_ops->update_cr8_intercept)
		return;

	if (!lapic_in_kernel(vcpu))
		return;

	if (vcpu->arch.apicv_active)
		return;

	if (!vcpu->arch.apic->vapic_addr)
		max_irr = kvm_lapic_find_highest_irr(vcpu);
	else
		max_irr = -1;

	if (max_irr != -1)
		max_irr >>= 4;

	tpr = kvm_lapic_get_cr8(vcpu);

	kvm_x86_ops->update_cr8_intercept(vcpu, tpr, max_irr);
}

static int inject_pending_event(struct kvm_vcpu *vcpu, bool req_int_win)
{
	int r;

	/* try to reinject previous events if any */

	if (vcpu->arch.exception.injected)
		kvm_x86_ops->queue_exception(vcpu);
	/*
	 * Do not inject an NMI or interrupt if there is a pending
	 * exception.  Exceptions and interrupts are recognized at
	 * instruction boundaries, i.e. the start of an instruction.
	 * Trap-like exceptions, e.g. #DB, have higher priority than
	 * NMIs and interrupts, i.e. traps are recognized before an
	 * NMI/interrupt that's pending on the same instruction.
	 * Fault-like exceptions, e.g. #GP and #PF, are the lowest
	 * priority, but are only generated (pended) during instruction
	 * execution, i.e. a pending fault-like exception means the
	 * fault occurred on the *previous* instruction and must be
	 * serviced prior to recognizing any new events in order to
	 * fully complete the previous instruction.
	 */
	else if (!vcpu->arch.exception.pending) {
		if (vcpu->arch.nmi_injected)
			kvm_x86_ops->set_nmi(vcpu);
		else if (vcpu->arch.interrupt.injected)
			kvm_x86_ops->set_irq(vcpu);
	}

	/*
	 * Call check_nested_events() even if we reinjected a previous event
	 * in order for caller to determine if it should require immediate-exit
	 * from L2 to L1 due to pending L1 events which require exit
	 * from L2 to L1.
	 */
	if (is_guest_mode(vcpu) && kvm_x86_ops->check_nested_events) {
		r = kvm_x86_ops->check_nested_events(vcpu, req_int_win);
		if (r != 0)
			return r;
	}

	/* try to inject new event if pending */
	if (vcpu->arch.exception.pending) {
		trace_kvm_inj_exception(vcpu->arch.exception.nr,
					vcpu->arch.exception.has_error_code,
					vcpu->arch.exception.error_code);

		WARN_ON_ONCE(vcpu->arch.exception.injected);
		vcpu->arch.exception.pending = false;
		vcpu->arch.exception.injected = true;

		if (exception_type(vcpu->arch.exception.nr) == EXCPT_FAULT)
			__kvm_set_rflags(vcpu, kvm_get_rflags(vcpu) |
					     X86_EFLAGS_RF);

		if (vcpu->arch.exception.nr == DB_VECTOR) {
			/*
			 * This code assumes that nSVM doesn't use
			 * check_nested_events(). If it does, the
			 * DR6/DR7 changes should happen before L1
			 * gets a #VMEXIT for an intercepted #DB in
			 * L2.  (Under VMX, on the other hand, the
			 * DR6/DR7 changes should not happen in the
			 * event of a VM-exit to L1 for an intercepted
			 * #DB in L2.)
			 */
			kvm_deliver_exception_payload(vcpu);
			if (vcpu->arch.dr7 & DR7_GD) {
				vcpu->arch.dr7 &= ~DR7_GD;
				kvm_update_dr7(vcpu);
			}
		}

		kvm_x86_ops->queue_exception(vcpu);
	}

	/* Don't consider new event if we re-injected an event */
	if (kvm_event_needs_reinjection(vcpu))
		return 0;

	if (vcpu->arch.smi_pending && !is_smm(vcpu) &&
	    kvm_x86_ops->smi_allowed(vcpu)) {
		vcpu->arch.smi_pending = false;
		++vcpu->arch.smi_count;
		enter_smm(vcpu);
	} else if (vcpu->arch.nmi_pending && kvm_x86_ops->nmi_allowed(vcpu)) {
		--vcpu->arch.nmi_pending;
		vcpu->arch.nmi_injected = true;
		kvm_x86_ops->set_nmi(vcpu);
	} else if (kvm_cpu_has_injectable_intr(vcpu)) {
		/*
		 * Because interrupts can be injected asynchronously, we are
		 * calling check_nested_events again here to avoid a race condition.
		 * See https://lkml.org/lkml/2014/7/2/60 for discussion about this
		 * proposal and current concerns.  Perhaps we should be setting
		 * KVM_REQ_EVENT only on certain events and not unconditionally?
		 */
		if (is_guest_mode(vcpu) && kvm_x86_ops->check_nested_events) {
			r = kvm_x86_ops->check_nested_events(vcpu, req_int_win);
			if (r != 0)
				return r;
		}
		if (kvm_x86_ops->interrupt_allowed(vcpu)) {
			kvm_queue_interrupt(vcpu, kvm_cpu_get_interrupt(vcpu),
					    false);
			kvm_x86_ops->set_irq(vcpu);
		}
	}

	return 0;
}

static void process_nmi(struct kvm_vcpu *vcpu)
{
	unsigned limit = 2;

	/*
	 * x86 is limited to one NMI running, and one NMI pending after it.
	 * If an NMI is already in progress, limit further NMIs to just one.
	 * Otherwise, allow two (and we'll inject the first one immediately).
	 */
	if (kvm_x86_ops->get_nmi_mask(vcpu) || vcpu->arch.nmi_injected)
		limit = 1;

	vcpu->arch.nmi_pending += atomic_xchg(&vcpu->arch.nmi_queued, 0);
	vcpu->arch.nmi_pending = min(vcpu->arch.nmi_pending, limit);
	kvm_make_request(KVM_REQ_EVENT, vcpu);
}

static u32 enter_smm_get_segment_flags(struct kvm_segment *seg)
{
	u32 flags = 0;
	flags |= seg->g       << 23;
	flags |= seg->db      << 22;
	flags |= seg->l       << 21;
	flags |= seg->avl     << 20;
	flags |= seg->present << 15;
	flags |= seg->dpl     << 13;
	flags |= seg->s       << 12;
	flags |= seg->type    << 8;
	return flags;
}

static void enter_smm_save_seg_32(struct kvm_vcpu *vcpu, char *buf, int n)
{
	struct kvm_segment seg;
	int offset;

	kvm_get_segment(vcpu, &seg, n);
	put_smstate(u32, buf, 0x7fa8 + n * 4, seg.selector);

	if (n < 3)
		offset = 0x7f84 + n * 12;
	else
		offset = 0x7f2c + (n - 3) * 12;

	put_smstate(u32, buf, offset + 8, seg.base);
	put_smstate(u32, buf, offset + 4, seg.limit);
	put_smstate(u32, buf, offset, enter_smm_get_segment_flags(&seg));
}

#ifdef CONFIG_X86_64
static void enter_smm_save_seg_64(struct kvm_vcpu *vcpu, char *buf, int n)
{
	struct kvm_segment seg;
	int offset;
	u16 flags;

	kvm_get_segment(vcpu, &seg, n);
	offset = 0x7e00 + n * 16;

	flags = enter_smm_get_segment_flags(&seg) >> 8;
	put_smstate(u16, buf, offset, seg.selector);
	put_smstate(u16, buf, offset + 2, flags);
	put_smstate(u32, buf, offset + 4, seg.limit);
	put_smstate(u64, buf, offset + 8, seg.base);
}
#endif

static void enter_smm_save_state_32(struct kvm_vcpu *vcpu, char *buf)
{
	struct desc_ptr dt;
	struct kvm_segment seg;
	unsigned long val;
	int i;

	put_smstate(u32, buf, 0x7ffc, kvm_read_cr0(vcpu));
	put_smstate(u32, buf, 0x7ff8, kvm_read_cr3(vcpu));
	put_smstate(u32, buf, 0x7ff4, kvm_get_rflags(vcpu));
	put_smstate(u32, buf, 0x7ff0, kvm_rip_read(vcpu));

	for (i = 0; i < 8; i++)
		put_smstate(u32, buf, 0x7fd0 + i * 4, kvm_register_read(vcpu, i));

	kvm_get_dr(vcpu, 6, &val);
	put_smstate(u32, buf, 0x7fcc, (u32)val);
	kvm_get_dr(vcpu, 7, &val);
	put_smstate(u32, buf, 0x7fc8, (u32)val);

	kvm_get_segment(vcpu, &seg, VCPU_SREG_TR);
	put_smstate(u32, buf, 0x7fc4, seg.selector);
	put_smstate(u32, buf, 0x7f64, seg.base);
	put_smstate(u32, buf, 0x7f60, seg.limit);
	put_smstate(u32, buf, 0x7f5c, enter_smm_get_segment_flags(&seg));

	kvm_get_segment(vcpu, &seg, VCPU_SREG_LDTR);
	put_smstate(u32, buf, 0x7fc0, seg.selector);
	put_smstate(u32, buf, 0x7f80, seg.base);
	put_smstate(u32, buf, 0x7f7c, seg.limit);
	put_smstate(u32, buf, 0x7f78, enter_smm_get_segment_flags(&seg));

	kvm_x86_ops->get_gdt(vcpu, &dt);
	put_smstate(u32, buf, 0x7f74, dt.address);
	put_smstate(u32, buf, 0x7f70, dt.size);

	kvm_x86_ops->get_idt(vcpu, &dt);
	put_smstate(u32, buf, 0x7f58, dt.address);
	put_smstate(u32, buf, 0x7f54, dt.size);

	for (i = 0; i < 6; i++)
		enter_smm_save_seg_32(vcpu, buf, i);

	put_smstate(u32, buf, 0x7f14, kvm_read_cr4(vcpu));

	/* revision id */
	put_smstate(u32, buf, 0x7efc, 0x00020000);
	put_smstate(u32, buf, 0x7ef8, vcpu->arch.smbase);
}

#ifdef CONFIG_X86_64
static void enter_smm_save_state_64(struct kvm_vcpu *vcpu, char *buf)
{
	struct desc_ptr dt;
	struct kvm_segment seg;
	unsigned long val;
	int i;

	for (i = 0; i < 16; i++)
		put_smstate(u64, buf, 0x7ff8 - i * 8, kvm_register_read(vcpu, i));

	put_smstate(u64, buf, 0x7f78, kvm_rip_read(vcpu));
	put_smstate(u32, buf, 0x7f70, kvm_get_rflags(vcpu));

	kvm_get_dr(vcpu, 6, &val);
	put_smstate(u64, buf, 0x7f68, val);
	kvm_get_dr(vcpu, 7, &val);
	put_smstate(u64, buf, 0x7f60, val);

	put_smstate(u64, buf, 0x7f58, kvm_read_cr0(vcpu));
	put_smstate(u64, buf, 0x7f50, kvm_read_cr3(vcpu));
	put_smstate(u64, buf, 0x7f48, kvm_read_cr4(vcpu));

	put_smstate(u32, buf, 0x7f00, vcpu->arch.smbase);

	/* revision id */
	put_smstate(u32, buf, 0x7efc, 0x00020064);

	put_smstate(u64, buf, 0x7ed0, vcpu->arch.efer);

	kvm_get_segment(vcpu, &seg, VCPU_SREG_TR);
	put_smstate(u16, buf, 0x7e90, seg.selector);
	put_smstate(u16, buf, 0x7e92, enter_smm_get_segment_flags(&seg) >> 8);
	put_smstate(u32, buf, 0x7e94, seg.limit);
	put_smstate(u64, buf, 0x7e98, seg.base);

	kvm_x86_ops->get_idt(vcpu, &dt);
	put_smstate(u32, buf, 0x7e84, dt.size);
	put_smstate(u64, buf, 0x7e88, dt.address);

	kvm_get_segment(vcpu, &seg, VCPU_SREG_LDTR);
	put_smstate(u16, buf, 0x7e70, seg.selector);
	put_smstate(u16, buf, 0x7e72, enter_smm_get_segment_flags(&seg) >> 8);
	put_smstate(u32, buf, 0x7e74, seg.limit);
	put_smstate(u64, buf, 0x7e78, seg.base);

	kvm_x86_ops->get_gdt(vcpu, &dt);
	put_smstate(u32, buf, 0x7e64, dt.size);
	put_smstate(u64, buf, 0x7e68, dt.address);

	for (i = 0; i < 6; i++)
		enter_smm_save_seg_64(vcpu, buf, i);
}
#endif

static void enter_smm(struct kvm_vcpu *vcpu)
{
	struct kvm_segment cs, ds;
	struct desc_ptr dt;
	char buf[512];
	u32 cr0;

	trace_kvm_enter_smm(vcpu->vcpu_id, vcpu->arch.smbase, true);
	memset(buf, 0, 512);
#ifdef CONFIG_X86_64
	if (guest_cpuid_has(vcpu, X86_FEATURE_LM))
		enter_smm_save_state_64(vcpu, buf);
	else
#endif
		enter_smm_save_state_32(vcpu, buf);

	/*
	 * Give pre_enter_smm() a chance to make ISA-specific changes to the
	 * vCPU state (e.g. leave guest mode) after we've saved the state into
	 * the SMM state-save area.
	 */
	kvm_x86_ops->pre_enter_smm(vcpu, buf);

	vcpu->arch.hflags |= HF_SMM_MASK;
	kvm_vcpu_write_guest(vcpu, vcpu->arch.smbase + 0xfe00, buf, sizeof(buf));

	if (kvm_x86_ops->get_nmi_mask(vcpu))
		vcpu->arch.hflags |= HF_SMM_INSIDE_NMI_MASK;
	else
		kvm_x86_ops->set_nmi_mask(vcpu, true);

	kvm_set_rflags(vcpu, X86_EFLAGS_FIXED);
	kvm_rip_write(vcpu, 0x8000);

	cr0 = vcpu->arch.cr0 & ~(X86_CR0_PE | X86_CR0_EM | X86_CR0_TS | X86_CR0_PG);
	kvm_x86_ops->set_cr0(vcpu, cr0);
	vcpu->arch.cr0 = cr0;

	kvm_x86_ops->set_cr4(vcpu, 0);

	/* Undocumented: IDT limit is set to zero on entry to SMM.  */
	dt.address = dt.size = 0;
	kvm_x86_ops->set_idt(vcpu, &dt);

	__kvm_set_dr(vcpu, 7, DR7_FIXED_1);

	cs.selector = (vcpu->arch.smbase >> 4) & 0xffff;
	cs.base = vcpu->arch.smbase;

	ds.selector = 0;
	ds.base = 0;

	cs.limit    = ds.limit = 0xffffffff;
	cs.type     = ds.type = 0x3;
	cs.dpl      = ds.dpl = 0;
	cs.db       = ds.db = 0;
	cs.s        = ds.s = 1;
	cs.l        = ds.l = 0;
	cs.g        = ds.g = 1;
	cs.avl      = ds.avl = 0;
	cs.present  = ds.present = 1;
	cs.unusable = ds.unusable = 0;
	cs.padding  = ds.padding = 0;

	kvm_set_segment(vcpu, &cs, VCPU_SREG_CS);
	kvm_set_segment(vcpu, &ds, VCPU_SREG_DS);
	kvm_set_segment(vcpu, &ds, VCPU_SREG_ES);
	kvm_set_segment(vcpu, &ds, VCPU_SREG_FS);
	kvm_set_segment(vcpu, &ds, VCPU_SREG_GS);
	kvm_set_segment(vcpu, &ds, VCPU_SREG_SS);

#ifdef CONFIG_X86_64
	if (guest_cpuid_has(vcpu, X86_FEATURE_LM))
		kvm_x86_ops->set_efer(vcpu, 0);
#endif

	kvm_update_cpuid(vcpu);
	kvm_mmu_reset_context(vcpu);
}

static void process_smi(struct kvm_vcpu *vcpu)
{
	vcpu->arch.smi_pending = true;
	kvm_make_request(KVM_REQ_EVENT, vcpu);
}

void kvm_make_scan_ioapic_request(struct kvm *kvm)
{
	kvm_make_all_cpus_request(kvm, KVM_REQ_SCAN_IOAPIC);
}

static void vcpu_scan_ioapic(struct kvm_vcpu *vcpu)
{
	if (!kvm_apic_present(vcpu))
		return;

	bitmap_zero(vcpu->arch.ioapic_handled_vectors, 256);

	if (irqchip_split(vcpu->kvm))
		kvm_scan_ioapic_routes(vcpu, vcpu->arch.ioapic_handled_vectors);
	else {
		if (vcpu->arch.apicv_active)
			kvm_x86_ops->sync_pir_to_irr(vcpu);
		if (ioapic_in_kernel(vcpu->kvm))
			kvm_ioapic_scan_entry(vcpu, vcpu->arch.ioapic_handled_vectors);
	}

	if (is_guest_mode(vcpu))
		vcpu->arch.load_eoi_exitmap_pending = true;
	else
		kvm_make_request(KVM_REQ_LOAD_EOI_EXITMAP, vcpu);
}

static void vcpu_load_eoi_exitmap(struct kvm_vcpu *vcpu)
{
	u64 eoi_exit_bitmap[4];

	if (!kvm_apic_hw_enabled(vcpu->arch.apic))
		return;

	bitmap_or((ulong *)eoi_exit_bitmap, vcpu->arch.ioapic_handled_vectors,
		  vcpu_to_synic(vcpu)->vec_bitmap, 256);
	kvm_x86_ops->load_eoi_exitmap(vcpu, eoi_exit_bitmap);
}

int kvm_arch_mmu_notifier_invalidate_range(struct kvm *kvm,
		unsigned long start, unsigned long end,
		bool blockable)
{
	unsigned long apic_address;

	/*
	 * The physical address of apic access page is stored in the VMCS.
	 * Update it when it becomes invalid.
	 */
	apic_address = gfn_to_hva(kvm, APIC_DEFAULT_PHYS_BASE >> PAGE_SHIFT);
	if (start <= apic_address && apic_address < end)
		kvm_make_all_cpus_request(kvm, KVM_REQ_APIC_PAGE_RELOAD);

	return 0;
}

void kvm_vcpu_reload_apic_access_page(struct kvm_vcpu *vcpu)
{
	struct page *page = NULL;

	if (!lapic_in_kernel(vcpu))
		return;

	if (!kvm_x86_ops->set_apic_access_page_addr)
		return;

	page = gfn_to_page(vcpu->kvm, APIC_DEFAULT_PHYS_BASE >> PAGE_SHIFT);
	if (is_error_page(page))
		return;
	kvm_x86_ops->set_apic_access_page_addr(vcpu, page_to_phys(page));

	/*
	 * Do not pin apic access page in memory, the MMU notifier
	 * will call us again if it is migrated or swapped out.
	 */
	put_page(page);
}
EXPORT_SYMBOL_GPL(kvm_vcpu_reload_apic_access_page);

void __kvm_request_immediate_exit(struct kvm_vcpu *vcpu)
{
	smp_send_reschedule(vcpu->cpu);
}
EXPORT_SYMBOL_GPL(__kvm_request_immediate_exit);

/*
 * Returns 1 to let vcpu_run() continue the guest execution loop without
 * exiting to the userspace.  Otherwise, the value will be returned to the
 * userspace.
 */
static int vcpu_enter_guest(struct kvm_vcpu *vcpu)
{
	int r;
	bool req_int_win =
		dm_request_for_irq_injection(vcpu) &&
		kvm_cpu_accept_dm_intr(vcpu);

	bool req_immediate_exit = false;

	if (kvm_request_pending(vcpu)) {
		if (kvm_check_request(KVM_REQ_GET_VMCS12_PAGES, vcpu)) {
			if (unlikely(!kvm_x86_ops->get_vmcs12_pages(vcpu))) {
				r = 0;
				goto out;
			}
		}
		if (kvm_check_request(KVM_REQ_MMU_RELOAD, vcpu))
			kvm_mmu_unload(vcpu);
		if (kvm_check_request(KVM_REQ_MIGRATE_TIMER, vcpu))
			__kvm_migrate_timers(vcpu);
		if (kvm_check_request(KVM_REQ_MASTERCLOCK_UPDATE, vcpu))
			kvm_gen_update_masterclock(vcpu->kvm);
		if (kvm_check_request(KVM_REQ_GLOBAL_CLOCK_UPDATE, vcpu))
			kvm_gen_kvmclock_update(vcpu);
		if (kvm_check_request(KVM_REQ_CLOCK_UPDATE, vcpu)) {
			r = kvm_guest_time_update(vcpu);
			if (unlikely(r))
				goto out;
		}
		if (kvm_check_request(KVM_REQ_MMU_SYNC, vcpu))
			kvm_mmu_sync_roots(vcpu);
		if (kvm_check_request(KVM_REQ_LOAD_CR3, vcpu))
			kvm_mmu_load_cr3(vcpu);
		if (kvm_check_request(KVM_REQ_TLB_FLUSH, vcpu))
			kvm_vcpu_flush_tlb(vcpu, true);
		if (kvm_check_request(KVM_REQ_REPORT_TPR_ACCESS, vcpu)) {
			vcpu->run->exit_reason = KVM_EXIT_TPR_ACCESS;
			r = 0;
			goto out;
		}
		if (kvm_check_request(KVM_REQ_TRIPLE_FAULT, vcpu)) {
			vcpu->run->exit_reason = KVM_EXIT_SHUTDOWN;
			vcpu->mmio_needed = 0;
			r = 0;
			goto out;
		}
		if (kvm_check_request(KVM_REQ_APF_HALT, vcpu)) {
			/* Page is swapped out. Do synthetic halt */
			vcpu->arch.apf.halted = true;
			r = 1;
			goto out;
		}
		if (kvm_check_request(KVM_REQ_STEAL_UPDATE, vcpu))
			record_steal_time(vcpu);
		if (kvm_check_request(KVM_REQ_SMI, vcpu))
			process_smi(vcpu);
		if (kvm_check_request(KVM_REQ_NMI, vcpu))
			process_nmi(vcpu);
		if (kvm_check_request(KVM_REQ_PMU, vcpu))
			kvm_pmu_handle_event(vcpu);
		if (kvm_check_request(KVM_REQ_PMI, vcpu))
			kvm_pmu_deliver_pmi(vcpu);
		if (kvm_check_request(KVM_REQ_IOAPIC_EOI_EXIT, vcpu)) {
			BUG_ON(vcpu->arch.pending_ioapic_eoi > 255);
			if (test_bit(vcpu->arch.pending_ioapic_eoi,
				     vcpu->arch.ioapic_handled_vectors)) {
				vcpu->run->exit_reason = KVM_EXIT_IOAPIC_EOI;
				vcpu->run->eoi.vector =
						vcpu->arch.pending_ioapic_eoi;
				r = 0;
				goto out;
			}
		}
		if (kvm_check_request(KVM_REQ_SCAN_IOAPIC, vcpu))
			vcpu_scan_ioapic(vcpu);
		if (kvm_check_request(KVM_REQ_LOAD_EOI_EXITMAP, vcpu))
			vcpu_load_eoi_exitmap(vcpu);
		if (kvm_check_request(KVM_REQ_APIC_PAGE_RELOAD, vcpu))
			kvm_vcpu_reload_apic_access_page(vcpu);
		if (kvm_check_request(KVM_REQ_HV_CRASH, vcpu)) {
			vcpu->run->exit_reason = KVM_EXIT_SYSTEM_EVENT;
			vcpu->run->system_event.type = KVM_SYSTEM_EVENT_CRASH;
			r = 0;
			goto out;
		}
		if (kvm_check_request(KVM_REQ_HV_RESET, vcpu)) {
			vcpu->run->exit_reason = KVM_EXIT_SYSTEM_EVENT;
			vcpu->run->system_event.type = KVM_SYSTEM_EVENT_RESET;
			r = 0;
			goto out;
		}
		if (kvm_check_request(KVM_REQ_HV_EXIT, vcpu)) {
			vcpu->run->exit_reason = KVM_EXIT_HYPERV;
			vcpu->run->hyperv = vcpu->arch.hyperv.exit;
			r = 0;
			goto out;
		}

		/*
		 * KVM_REQ_HV_STIMER has to be processed after
		 * KVM_REQ_CLOCK_UPDATE, because Hyper-V SynIC timers
		 * depend on the guest clock being up-to-date
		 */
		if (kvm_check_request(KVM_REQ_HV_STIMER, vcpu))
			kvm_hv_process_stimers(vcpu);
	}

	if (kvm_check_request(KVM_REQ_EVENT, vcpu) || req_int_win) {
		++vcpu->stat.req_event;
		kvm_apic_accept_events(vcpu);
		if (vcpu->arch.mp_state == KVM_MP_STATE_INIT_RECEIVED) {
			r = 1;
			goto out;
		}

		if (inject_pending_event(vcpu, req_int_win) != 0)
			req_immediate_exit = true;
		else {
			/* Enable SMI/NMI/IRQ window open exits if needed.
			 *
			 * SMIs have three cases:
			 * 1) They can be nested, and then there is nothing to
			 *    do here because RSM will cause a vmexit anyway.
			 * 2) There is an ISA-specific reason why SMI cannot be
			 *    injected, and the moment when this changes can be
			 *    intercepted.
			 * 3) Or the SMI can be pending because
			 *    inject_pending_event has completed the injection
			 *    of an IRQ or NMI from the previous vmexit, and
			 *    then we request an immediate exit to inject the
			 *    SMI.
			 */
			if (vcpu->arch.smi_pending && !is_smm(vcpu))
				if (!kvm_x86_ops->enable_smi_window(vcpu))
					req_immediate_exit = true;
			if (vcpu->arch.nmi_pending)
				kvm_x86_ops->enable_nmi_window(vcpu);
			if (kvm_cpu_has_injectable_intr(vcpu) || req_int_win)
				kvm_x86_ops->enable_irq_window(vcpu);
			WARN_ON(vcpu->arch.exception.pending);
		}

		if (kvm_lapic_enabled(vcpu)) {
			update_cr8_intercept(vcpu);
			kvm_lapic_sync_to_vapic(vcpu);
		}
	}

	r = kvm_mmu_reload(vcpu);
	if (unlikely(r)) {
		goto cancel_injection;
	}

	preempt_disable();

	kvm_x86_ops->prepare_guest_switch(vcpu);

	/*
	 * Disable IRQs before setting IN_GUEST_MODE.  Posted interrupt
	 * IPI are then delayed after guest entry, which ensures that they
	 * result in virtual interrupt delivery.
	 */
	local_irq_disable();
	vcpu->mode = IN_GUEST_MODE;

	srcu_read_unlock(&vcpu->kvm->srcu, vcpu->srcu_idx);

	/*
	 * 1) We should set ->mode before checking ->requests.  Please see
	 * the comment in kvm_vcpu_exiting_guest_mode().
	 *
	 * 2) For APICv, we should set ->mode before checking PID.ON. This
	 * pairs with the memory barrier implicit in pi_test_and_set_on
	 * (see vmx_deliver_posted_interrupt).
	 *
	 * 3) This also orders the write to mode from any reads to the page
	 * tables done while the VCPU is running.  Please see the comment
	 * in kvm_flush_remote_tlbs.
	 */
	smp_mb__after_srcu_read_unlock();

	/*
	 * This handles the case where a posted interrupt was
	 * notified with kvm_vcpu_kick.
	 */
	if (kvm_lapic_enabled(vcpu) && vcpu->arch.apicv_active)
		kvm_x86_ops->sync_pir_to_irr(vcpu);

	if (vcpu->mode == EXITING_GUEST_MODE || kvm_request_pending(vcpu)
	    || need_resched() || signal_pending(current)) {
		vcpu->mode = OUTSIDE_GUEST_MODE;
		smp_wmb();
		local_irq_enable();
		preempt_enable();
		vcpu->srcu_idx = srcu_read_lock(&vcpu->kvm->srcu);
		r = 1;
		goto cancel_injection;
	}

	if (req_immediate_exit) {
		kvm_make_request(KVM_REQ_EVENT, vcpu);
		kvm_x86_ops->request_immediate_exit(vcpu);
	}

	trace_kvm_entry(vcpu->vcpu_id);
	guest_enter_irqoff();

	fpregs_assert_state_consistent();
	if (test_thread_flag(TIF_NEED_FPU_LOAD))
		switch_fpu_return();

	if (unlikely(vcpu->arch.switch_db_regs)) {
		set_debugreg(0, 7);
		set_debugreg(vcpu->arch.eff_db[0], 0);
		set_debugreg(vcpu->arch.eff_db[1], 1);
		set_debugreg(vcpu->arch.eff_db[2], 2);
		set_debugreg(vcpu->arch.eff_db[3], 3);
		set_debugreg(vcpu->arch.dr6, 6);
		vcpu->arch.switch_db_regs &= ~KVM_DEBUGREG_RELOAD;
	}

	kvm_x86_ops->run(vcpu);

	/*
	 * Do this here before restoring debug registers on the host.  And
	 * since we do this before handling the vmexit, a DR access vmexit
	 * can (a) read the correct value of the debug registers, (b) set
	 * KVM_DEBUGREG_WONT_EXIT again.
	 */
	if (unlikely(vcpu->arch.switch_db_regs & KVM_DEBUGREG_WONT_EXIT)) {
		WARN_ON(vcpu->guest_debug & KVM_GUESTDBG_USE_HW_BP);
		kvm_x86_ops->sync_dirty_debug_regs(vcpu);
		kvm_update_dr0123(vcpu);
		kvm_update_dr6(vcpu);
		kvm_update_dr7(vcpu);
		vcpu->arch.switch_db_regs &= ~KVM_DEBUGREG_RELOAD;
	}

	/*
	 * If the guest has used debug registers, at least dr7
	 * will be disabled while returning to the host.
	 * If we don't have active breakpoints in the host, we don't
	 * care about the messed up debug address registers. But if
	 * we have some of them active, restore the old state.
	 */
	if (hw_breakpoint_active())
		hw_breakpoint_restore();

	vcpu->arch.last_guest_tsc = kvm_read_l1_tsc(vcpu, rdtsc());

	vcpu->mode = OUTSIDE_GUEST_MODE;
	smp_wmb();

	kvm_x86_ops->handle_exit_irqoff(vcpu);

	/*
	 * Consume any pending interrupts, including the possible source of
	 * VM-Exit on SVM and any ticks that occur between VM-Exit and now.
	 * An instruction is required after local_irq_enable() to fully unblock
	 * interrupts on processors that implement an interrupt shadow, the
	 * stat.exits increment will do nicely.
	 */
	kvm_before_interrupt(vcpu);
	local_irq_enable();
	++vcpu->stat.exits;
	local_irq_disable();
	kvm_after_interrupt(vcpu);

	guest_exit_irqoff();
	if (lapic_in_kernel(vcpu)) {
		s64 delta = vcpu->arch.apic->lapic_timer.advance_expire_delta;
		if (delta != S64_MIN) {
			trace_kvm_wait_lapic_expire(vcpu->vcpu_id, delta);
			vcpu->arch.apic->lapic_timer.advance_expire_delta = S64_MIN;
		}
	}

	local_irq_enable();
	preempt_enable();

	vcpu->srcu_idx = srcu_read_lock(&vcpu->kvm->srcu);

	/*
	 * Profile KVM exit RIPs:
	 */
	if (unlikely(prof_on == KVM_PROFILING)) {
		unsigned long rip = kvm_rip_read(vcpu);
		profile_hit(KVM_PROFILING, (void *)rip);
	}

	if (unlikely(vcpu->arch.tsc_always_catchup))
		kvm_make_request(KVM_REQ_CLOCK_UPDATE, vcpu);

	if (vcpu->arch.apic_attention)
		kvm_lapic_sync_from_vapic(vcpu);

	vcpu->arch.gpa_available = false;
	r = kvm_x86_ops->handle_exit(vcpu);
	return r;

cancel_injection:
	kvm_x86_ops->cancel_injection(vcpu);
	if (unlikely(vcpu->arch.apic_attention))
		kvm_lapic_sync_from_vapic(vcpu);
out:
	return r;
}

static inline int vcpu_block(struct kvm *kvm, struct kvm_vcpu *vcpu)
{
	if (!kvm_arch_vcpu_runnable(vcpu) &&
	    (!kvm_x86_ops->pre_block || kvm_x86_ops->pre_block(vcpu) == 0)) {
		srcu_read_unlock(&kvm->srcu, vcpu->srcu_idx);
		kvm_vcpu_block(vcpu);
		vcpu->srcu_idx = srcu_read_lock(&kvm->srcu);

		if (kvm_x86_ops->post_block)
			kvm_x86_ops->post_block(vcpu);

		if (!kvm_check_request(KVM_REQ_UNHALT, vcpu))
			return 1;
	}

	kvm_apic_accept_events(vcpu);
	switch(vcpu->arch.mp_state) {
	case KVM_MP_STATE_HALTED:
		vcpu->arch.pv.pv_unhalted = false;
		vcpu->arch.mp_state =
			KVM_MP_STATE_RUNNABLE;
		/* fall through */
	case KVM_MP_STATE_RUNNABLE:
		vcpu->arch.apf.halted = false;
		break;
	case KVM_MP_STATE_INIT_RECEIVED:
		break;
	default:
		return -EINTR;
		break;
	}
	return 1;
}

static inline bool kvm_vcpu_running(struct kvm_vcpu *vcpu)
{
	if (is_guest_mode(vcpu) && kvm_x86_ops->check_nested_events)
		kvm_x86_ops->check_nested_events(vcpu, false);

	return (vcpu->arch.mp_state == KVM_MP_STATE_RUNNABLE &&
		!vcpu->arch.apf.halted);
}

static int vcpu_run(struct kvm_vcpu *vcpu)
{
	int r;
	struct kvm *kvm = vcpu->kvm;

	vcpu->srcu_idx = srcu_read_lock(&kvm->srcu);
	vcpu->arch.l1tf_flush_l1d = true;

	for (;;) {
		if (kvm_vcpu_running(vcpu)) {
			r = vcpu_enter_guest(vcpu);
		} else {
			r = vcpu_block(kvm, vcpu);
		}

		if (r <= 0)
			break;

		kvm_clear_request(KVM_REQ_PENDING_TIMER, vcpu);
		if (kvm_cpu_has_pending_timer(vcpu))
			kvm_inject_pending_timer_irqs(vcpu);

		if (dm_request_for_irq_injection(vcpu) &&
			kvm_vcpu_ready_for_interrupt_injection(vcpu)) {
			r = 0;
			vcpu->run->exit_reason = KVM_EXIT_IRQ_WINDOW_OPEN;
			++vcpu->stat.request_irq_exits;
			break;
		}

		kvm_check_async_pf_completion(vcpu);

		if (signal_pending(current)) {
			r = -EINTR;
			vcpu->run->exit_reason = KVM_EXIT_INTR;
			++vcpu->stat.signal_exits;
			break;
		}
		if (need_resched()) {
			srcu_read_unlock(&kvm->srcu, vcpu->srcu_idx);
			cond_resched();
			vcpu->srcu_idx = srcu_read_lock(&kvm->srcu);
		}
	}

	srcu_read_unlock(&kvm->srcu, vcpu->srcu_idx);

	return r;
}

static inline int complete_emulated_io(struct kvm_vcpu *vcpu)
{
	int r;

	vcpu->srcu_idx = srcu_read_lock(&vcpu->kvm->srcu);
	r = kvm_emulate_instruction(vcpu, EMULTYPE_NO_DECODE);
	srcu_read_unlock(&vcpu->kvm->srcu, vcpu->srcu_idx);
	return r;
}

static int complete_emulated_pio(struct kvm_vcpu *vcpu)
{
	BUG_ON(!vcpu->arch.pio.count);

	return complete_emulated_io(vcpu);
}

/*
 * Implements the following, as a state machine:
 *
 * read:
 *   for each fragment
 *     for each mmio piece in the fragment
 *       write gpa, len
 *       exit
 *       copy data
 *   execute insn
 *
 * write:
 *   for each fragment
 *     for each mmio piece in the fragment
 *       write gpa, len
 *       copy data
 *       exit
 */
static int complete_emulated_mmio(struct kvm_vcpu *vcpu)
{
	struct kvm_run *run = vcpu->run;
	struct kvm_mmio_fragment *frag;
	unsigned len;

	BUG_ON(!vcpu->mmio_needed);

	/* Complete previous fragment */
	frag = &vcpu->mmio_fragments[vcpu->mmio_cur_fragment];
	len = min(8u, frag->len);
	if (!vcpu->mmio_is_write)
		memcpy(frag->data, run->mmio.data, len);

	if (frag->len <= 8) {
		/* Switch to the next fragment. */
		frag++;
		vcpu->mmio_cur_fragment++;
	} else {
		/* Go forward to the next mmio piece. */
		frag->data += len;
		frag->gpa += len;
		frag->len -= len;
	}

	if (vcpu->mmio_cur_fragment >= vcpu->mmio_nr_fragments) {
		vcpu->mmio_needed = 0;

		/* FIXME: return into emulator if single-stepping.  */
		if (vcpu->mmio_is_write)
			return 1;
		vcpu->mmio_read_completed = 1;
		return complete_emulated_io(vcpu);
	}

	run->exit_reason = KVM_EXIT_MMIO;
	run->mmio.phys_addr = frag->gpa;
	if (vcpu->mmio_is_write)
		memcpy(run->mmio.data, frag->data, min(8u, frag->len));
	run->mmio.len = min(8u, frag->len);
	run->mmio.is_write = vcpu->mmio_is_write;
	vcpu->arch.complete_userspace_io = complete_emulated_mmio;
	return 0;
}

static void kvm_save_current_fpu(struct fpu *fpu)
{
	/*
	 * If the target FPU state is not resident in the CPU registers, just
	 * memcpy() from current, else save CPU state directly to the target.
	 */
	if (test_thread_flag(TIF_NEED_FPU_LOAD))
		memcpy(&fpu->state, &current->thread.fpu.state,
		       fpu_kernel_xstate_size);
	else
		copy_fpregs_to_fpstate(fpu);
}

/* Swap (qemu) user FPU context for the guest FPU context. */
static void kvm_load_guest_fpu(struct kvm_vcpu *vcpu)
{
	fpregs_lock();

	kvm_save_current_fpu(vcpu->arch.user_fpu);

	/* PKRU is separately restored in kvm_x86_ops->run.  */
	__copy_kernel_to_fpregs(&vcpu->arch.guest_fpu->state,
				~XFEATURE_MASK_PKRU);

	fpregs_mark_activate();
	fpregs_unlock();

	trace_kvm_fpu(1);
}

/* When vcpu_run ends, restore user space FPU context. */
static void kvm_put_guest_fpu(struct kvm_vcpu *vcpu)
{
	fpregs_lock();

	kvm_save_current_fpu(vcpu->arch.guest_fpu);

	copy_kernel_to_fpregs(&vcpu->arch.user_fpu->state);

	fpregs_mark_activate();
	fpregs_unlock();

	++vcpu->stat.fpu_reload;
	trace_kvm_fpu(0);
}

int kvm_arch_vcpu_ioctl_run(struct kvm_vcpu *vcpu, struct kvm_run *kvm_run)
{
	int r;

	vcpu_load(vcpu);
	kvm_sigset_activate(vcpu);
	kvm_load_guest_fpu(vcpu);

	if (unlikely(vcpu->arch.mp_state == KVM_MP_STATE_UNINITIALIZED)) {
		if (kvm_run->immediate_exit) {
			r = -EINTR;
			goto out;
		}
		kvm_vcpu_block(vcpu);
		kvm_apic_accept_events(vcpu);
		kvm_clear_request(KVM_REQ_UNHALT, vcpu);
		r = -EAGAIN;
		if (signal_pending(current)) {
			r = -EINTR;
			vcpu->run->exit_reason = KVM_EXIT_INTR;
			++vcpu->stat.signal_exits;
		}
		goto out;
	}

	if (vcpu->run->kvm_valid_regs & ~KVM_SYNC_X86_VALID_FIELDS) {
		r = -EINVAL;
		goto out;
	}

	if (vcpu->run->kvm_dirty_regs) {
		r = sync_regs(vcpu);
		if (r != 0)
			goto out;
	}

	/* re-sync apic's tpr */
	if (!lapic_in_kernel(vcpu)) {
		if (kvm_set_cr8(vcpu, kvm_run->cr8) != 0) {
			r = -EINVAL;
			goto out;
		}
	}

	if (unlikely(vcpu->arch.complete_userspace_io)) {
		int (*cui)(struct kvm_vcpu *) = vcpu->arch.complete_userspace_io;
		vcpu->arch.complete_userspace_io = NULL;
		r = cui(vcpu);
		if (r <= 0)
			goto out;
	} else
		WARN_ON(vcpu->arch.pio.count || vcpu->mmio_needed);

	if (kvm_run->immediate_exit)
		r = -EINTR;
	else
		r = vcpu_run(vcpu);

out:
	kvm_put_guest_fpu(vcpu);
	if (vcpu->run->kvm_valid_regs)
		store_regs(vcpu);
	post_kvm_run_save(vcpu);
	kvm_sigset_deactivate(vcpu);

	vcpu_put(vcpu);
	return r;
}

static void __get_regs(struct kvm_vcpu *vcpu, struct kvm_regs *regs)
{
	if (vcpu->arch.emulate_regs_need_sync_to_vcpu) {
		/*
		 * We are here if userspace calls get_regs() in the middle of
		 * instruction emulation. Registers state needs to be copied
		 * back from emulation context to vcpu. Userspace shouldn't do
		 * that usually, but some bad designed PV devices (vmware
		 * backdoor interface) need this to work
		 */
		emulator_writeback_register_cache(&vcpu->arch.emulate_ctxt);
		vcpu->arch.emulate_regs_need_sync_to_vcpu = false;
	}
	regs->rax = kvm_rax_read(vcpu);
	regs->rbx = kvm_rbx_read(vcpu);
	regs->rcx = kvm_rcx_read(vcpu);
	regs->rdx = kvm_rdx_read(vcpu);
	regs->rsi = kvm_rsi_read(vcpu);
	regs->rdi = kvm_rdi_read(vcpu);
	regs->rsp = kvm_rsp_read(vcpu);
	regs->rbp = kvm_rbp_read(vcpu);
#ifdef CONFIG_X86_64
	regs->r8 = kvm_r8_read(vcpu);
	regs->r9 = kvm_r9_read(vcpu);
	regs->r10 = kvm_r10_read(vcpu);
	regs->r11 = kvm_r11_read(vcpu);
	regs->r12 = kvm_r12_read(vcpu);
	regs->r13 = kvm_r13_read(vcpu);
	regs->r14 = kvm_r14_read(vcpu);
	regs->r15 = kvm_r15_read(vcpu);
#endif

	regs->rip = kvm_rip_read(vcpu);
	regs->rflags = kvm_get_rflags(vcpu);
}

int kvm_arch_vcpu_ioctl_get_regs(struct kvm_vcpu *vcpu, struct kvm_regs *regs)
{
	vcpu_load(vcpu);
	__get_regs(vcpu, regs);
	vcpu_put(vcpu);
	return 0;
}

static void __set_regs(struct kvm_vcpu *vcpu, struct kvm_regs *regs)
{
	vcpu->arch.emulate_regs_need_sync_from_vcpu = true;
	vcpu->arch.emulate_regs_need_sync_to_vcpu = false;

	kvm_rax_write(vcpu, regs->rax);
	kvm_rbx_write(vcpu, regs->rbx);
	kvm_rcx_write(vcpu, regs->rcx);
	kvm_rdx_write(vcpu, regs->rdx);
	kvm_rsi_write(vcpu, regs->rsi);
	kvm_rdi_write(vcpu, regs->rdi);
	kvm_rsp_write(vcpu, regs->rsp);
	kvm_rbp_write(vcpu, regs->rbp);
#ifdef CONFIG_X86_64
	kvm_r8_write(vcpu, regs->r8);
	kvm_r9_write(vcpu, regs->r9);
	kvm_r10_write(vcpu, regs->r10);
	kvm_r11_write(vcpu, regs->r11);
	kvm_r12_write(vcpu, regs->r12);
	kvm_r13_write(vcpu, regs->r13);
	kvm_r14_write(vcpu, regs->r14);
	kvm_r15_write(vcpu, regs->r15);
#endif

	kvm_rip_write(vcpu, regs->rip);
	kvm_set_rflags(vcpu, regs->rflags | X86_EFLAGS_FIXED);

	vcpu->arch.exception.pending = false;

	kvm_make_request(KVM_REQ_EVENT, vcpu);
}

int kvm_arch_vcpu_ioctl_set_regs(struct kvm_vcpu *vcpu, struct kvm_regs *regs)
{
	vcpu_load(vcpu);
	__set_regs(vcpu, regs);
	vcpu_put(vcpu);
	return 0;
}

void kvm_get_cs_db_l_bits(struct kvm_vcpu *vcpu, int *db, int *l)
{
	struct kvm_segment cs;

	kvm_get_segment(vcpu, &cs, VCPU_SREG_CS);
	*db = cs.db;
	*l = cs.l;
}
EXPORT_SYMBOL_GPL(kvm_get_cs_db_l_bits);

static void __get_sregs(struct kvm_vcpu *vcpu, struct kvm_sregs *sregs)
{
	struct desc_ptr dt;

	kvm_get_segment(vcpu, &sregs->cs, VCPU_SREG_CS);
	kvm_get_segment(vcpu, &sregs->ds, VCPU_SREG_DS);
	kvm_get_segment(vcpu, &sregs->es, VCPU_SREG_ES);
	kvm_get_segment(vcpu, &sregs->fs, VCPU_SREG_FS);
	kvm_get_segment(vcpu, &sregs->gs, VCPU_SREG_GS);
	kvm_get_segment(vcpu, &sregs->ss, VCPU_SREG_SS);

	kvm_get_segment(vcpu, &sregs->tr, VCPU_SREG_TR);
	kvm_get_segment(vcpu, &sregs->ldt, VCPU_SREG_LDTR);

	kvm_x86_ops->get_idt(vcpu, &dt);
	sregs->idt.limit = dt.size;
	sregs->idt.base = dt.address;
	kvm_x86_ops->get_gdt(vcpu, &dt);
	sregs->gdt.limit = dt.size;
	sregs->gdt.base = dt.address;

	sregs->cr0 = kvm_read_cr0(vcpu);
	sregs->cr2 = vcpu->arch.cr2;
	sregs->cr3 = kvm_read_cr3(vcpu);
	sregs->cr4 = kvm_read_cr4(vcpu);
	sregs->cr8 = kvm_get_cr8(vcpu);
	sregs->efer = vcpu->arch.efer;
	sregs->apic_base = kvm_get_apic_base(vcpu);

	memset(sregs->interrupt_bitmap, 0, sizeof(sregs->interrupt_bitmap));

	if (vcpu->arch.interrupt.injected && !vcpu->arch.interrupt.soft)
		set_bit(vcpu->arch.interrupt.nr,
			(unsigned long *)sregs->interrupt_bitmap);
}

int kvm_arch_vcpu_ioctl_get_sregs(struct kvm_vcpu *vcpu,
				  struct kvm_sregs *sregs)
{
	vcpu_load(vcpu);
	__get_sregs(vcpu, sregs);
	vcpu_put(vcpu);
	return 0;
}

int kvm_arch_vcpu_ioctl_get_mpstate(struct kvm_vcpu *vcpu,
				    struct kvm_mp_state *mp_state)
{
	vcpu_load(vcpu);
	if (kvm_mpx_supported())
		kvm_load_guest_fpu(vcpu);

	kvm_apic_accept_events(vcpu);
	if (vcpu->arch.mp_state == KVM_MP_STATE_HALTED &&
					vcpu->arch.pv.pv_unhalted)
		mp_state->mp_state = KVM_MP_STATE_RUNNABLE;
	else
		mp_state->mp_state = vcpu->arch.mp_state;

	if (kvm_mpx_supported())
		kvm_put_guest_fpu(vcpu);
	vcpu_put(vcpu);
	return 0;
}

int kvm_arch_vcpu_ioctl_set_mpstate(struct kvm_vcpu *vcpu,
				    struct kvm_mp_state *mp_state)
{
	int ret = -EINVAL;

	vcpu_load(vcpu);

	if (!lapic_in_kernel(vcpu) &&
	    mp_state->mp_state != KVM_MP_STATE_RUNNABLE)
		goto out;

	/* INITs are latched while in SMM */
	if ((is_smm(vcpu) || vcpu->arch.smi_pending) &&
	    (mp_state->mp_state == KVM_MP_STATE_SIPI_RECEIVED ||
	     mp_state->mp_state == KVM_MP_STATE_INIT_RECEIVED))
		goto out;

	if (mp_state->mp_state == KVM_MP_STATE_SIPI_RECEIVED) {
		vcpu->arch.mp_state = KVM_MP_STATE_INIT_RECEIVED;
		set_bit(KVM_APIC_SIPI, &vcpu->arch.apic->pending_events);
	} else
		vcpu->arch.mp_state = mp_state->mp_state;
	kvm_make_request(KVM_REQ_EVENT, vcpu);

	ret = 0;
out:
	vcpu_put(vcpu);
	return ret;
}

int kvm_task_switch(struct kvm_vcpu *vcpu, u16 tss_selector, int idt_index,
		    int reason, bool has_error_code, u32 error_code)
{
	struct x86_emulate_ctxt *ctxt = &vcpu->arch.emulate_ctxt;
	int ret;

	init_emulate_ctxt(vcpu);

	ret = emulator_task_switch(ctxt, tss_selector, idt_index, reason,
				   has_error_code, error_code);
	if (ret) {
		vcpu->run->exit_reason = KVM_EXIT_INTERNAL_ERROR;
		vcpu->run->internal.suberror = KVM_INTERNAL_ERROR_EMULATION;
		vcpu->run->internal.ndata = 0;
		return 0;
	}

	kvm_rip_write(vcpu, ctxt->eip);
	kvm_set_rflags(vcpu, ctxt->eflags);
	kvm_make_request(KVM_REQ_EVENT, vcpu);
	return 1;
}
EXPORT_SYMBOL_GPL(kvm_task_switch);

static int kvm_valid_sregs(struct kvm_vcpu *vcpu, struct kvm_sregs *sregs)
{
	if ((sregs->efer & EFER_LME) && (sregs->cr0 & X86_CR0_PG)) {
		/*
		 * When EFER.LME and CR0.PG are set, the processor is in
		 * 64-bit mode (though maybe in a 32-bit code segment).
		 * CR4.PAE and EFER.LMA must be set.
		 */
		if (!(sregs->cr4 & X86_CR4_PAE)
		    || !(sregs->efer & EFER_LMA))
			return -EINVAL;
	} else {
		/*
		 * Not in 64-bit mode: EFER.LMA is clear and the code
		 * segment cannot be 64-bit.
		 */
		if (sregs->efer & EFER_LMA || sregs->cs.l)
			return -EINVAL;
	}

	return kvm_valid_cr4(vcpu, sregs->cr4);
}

static int __set_sregs(struct kvm_vcpu *vcpu, struct kvm_sregs *sregs)
{
	struct msr_data apic_base_msr;
	int mmu_reset_needed = 0;
	int cpuid_update_needed = 0;
	int pending_vec, max_bits, idx;
	struct desc_ptr dt;
	int ret = -EINVAL;

	if (kvm_valid_sregs(vcpu, sregs))
		goto out;

	apic_base_msr.data = sregs->apic_base;
	apic_base_msr.host_initiated = true;
	if (kvm_set_apic_base(vcpu, &apic_base_msr))
		goto out;

	dt.size = sregs->idt.limit;
	dt.address = sregs->idt.base;
	kvm_x86_ops->set_idt(vcpu, &dt);
	dt.size = sregs->gdt.limit;
	dt.address = sregs->gdt.base;
	kvm_x86_ops->set_gdt(vcpu, &dt);

	vcpu->arch.cr2 = sregs->cr2;
	mmu_reset_needed |= kvm_read_cr3(vcpu) != sregs->cr3;
	vcpu->arch.cr3 = sregs->cr3;
	__set_bit(VCPU_EXREG_CR3, (ulong *)&vcpu->arch.regs_avail);

	kvm_set_cr8(vcpu, sregs->cr8);

	mmu_reset_needed |= vcpu->arch.efer != sregs->efer;
	kvm_x86_ops->set_efer(vcpu, sregs->efer);

	mmu_reset_needed |= kvm_read_cr0(vcpu) != sregs->cr0;
	kvm_x86_ops->set_cr0(vcpu, sregs->cr0);
	vcpu->arch.cr0 = sregs->cr0;

	mmu_reset_needed |= kvm_read_cr4(vcpu) != sregs->cr4;
	cpuid_update_needed |= ((kvm_read_cr4(vcpu) ^ sregs->cr4) &
				(X86_CR4_OSXSAVE | X86_CR4_PKE));
	kvm_x86_ops->set_cr4(vcpu, sregs->cr4);
	if (cpuid_update_needed)
		kvm_update_cpuid(vcpu);

	idx = srcu_read_lock(&vcpu->kvm->srcu);
	if (is_pae_paging(vcpu)) {
		load_pdptrs(vcpu, vcpu->arch.walk_mmu, kvm_read_cr3(vcpu));
		mmu_reset_needed = 1;
	}
	srcu_read_unlock(&vcpu->kvm->srcu, idx);

	if (mmu_reset_needed)
		kvm_mmu_reset_context(vcpu);

	max_bits = KVM_NR_INTERRUPTS;
	pending_vec = find_first_bit(
		(const unsigned long *)sregs->interrupt_bitmap, max_bits);
	if (pending_vec < max_bits) {
		kvm_queue_interrupt(vcpu, pending_vec, false);
		pr_debug("Set back pending irq %d\n", pending_vec);
	}

	kvm_set_segment(vcpu, &sregs->cs, VCPU_SREG_CS);
	kvm_set_segment(vcpu, &sregs->ds, VCPU_SREG_DS);
	kvm_set_segment(vcpu, &sregs->es, VCPU_SREG_ES);
	kvm_set_segment(vcpu, &sregs->fs, VCPU_SREG_FS);
	kvm_set_segment(vcpu, &sregs->gs, VCPU_SREG_GS);
	kvm_set_segment(vcpu, &sregs->ss, VCPU_SREG_SS);

	kvm_set_segment(vcpu, &sregs->tr, VCPU_SREG_TR);
	kvm_set_segment(vcpu, &sregs->ldt, VCPU_SREG_LDTR);

	update_cr8_intercept(vcpu);

	/* Older userspace won't unhalt the vcpu on reset. */
	if (kvm_vcpu_is_bsp(vcpu) && kvm_rip_read(vcpu) == 0xfff0 &&
	    sregs->cs.selector == 0xf000 && sregs->cs.base == 0xffff0000 &&
	    !is_protmode(vcpu))
		vcpu->arch.mp_state = KVM_MP_STATE_RUNNABLE;

	kvm_make_request(KVM_REQ_EVENT, vcpu);

	ret = 0;
out:
	return ret;
}

int kvm_arch_vcpu_ioctl_set_sregs(struct kvm_vcpu *vcpu,
				  struct kvm_sregs *sregs)
{
	int ret;

	vcpu_load(vcpu);
	ret = __set_sregs(vcpu, sregs);
	vcpu_put(vcpu);
	return ret;
}

int kvm_arch_vcpu_ioctl_set_guest_debug(struct kvm_vcpu *vcpu,
					struct kvm_guest_debug *dbg)
{
	unsigned long rflags;
	int i, r;

	vcpu_load(vcpu);

	if (dbg->control & (KVM_GUESTDBG_INJECT_DB | KVM_GUESTDBG_INJECT_BP)) {
		r = -EBUSY;
		if (vcpu->arch.exception.pending)
			goto out;
		if (dbg->control & KVM_GUESTDBG_INJECT_DB)
			kvm_queue_exception(vcpu, DB_VECTOR);
		else
			kvm_queue_exception(vcpu, BP_VECTOR);
	}

	/*
	 * Read rflags as long as potentially injected trace flags are still
	 * filtered out.
	 */
	rflags = kvm_get_rflags(vcpu);

	vcpu->guest_debug = dbg->control;
	if (!(vcpu->guest_debug & KVM_GUESTDBG_ENABLE))
		vcpu->guest_debug = 0;

	if (vcpu->guest_debug & KVM_GUESTDBG_USE_HW_BP) {
		for (i = 0; i < KVM_NR_DB_REGS; ++i)
			vcpu->arch.eff_db[i] = dbg->arch.debugreg[i];
		vcpu->arch.guest_debug_dr7 = dbg->arch.debugreg[7];
	} else {
		for (i = 0; i < KVM_NR_DB_REGS; i++)
			vcpu->arch.eff_db[i] = vcpu->arch.db[i];
	}
	kvm_update_dr7(vcpu);

	if (vcpu->guest_debug & KVM_GUESTDBG_SINGLESTEP)
		vcpu->arch.singlestep_rip = kvm_rip_read(vcpu) +
			get_segment_base(vcpu, VCPU_SREG_CS);

	/*
	 * Trigger an rflags update that will inject or remove the trace
	 * flags.
	 */
	kvm_set_rflags(vcpu, rflags);

	kvm_x86_ops->update_bp_intercept(vcpu);

	r = 0;

out:
	vcpu_put(vcpu);
	return r;
}

/*
 * Translate a guest virtual address to a guest physical address.
 */
int kvm_arch_vcpu_ioctl_translate(struct kvm_vcpu *vcpu,
				    struct kvm_translation *tr)
{
	unsigned long vaddr = tr->linear_address;
	gpa_t gpa;
	int idx;

	vcpu_load(vcpu);

	idx = srcu_read_lock(&vcpu->kvm->srcu);
	gpa = kvm_mmu_gva_to_gpa_system(vcpu, vaddr, NULL);
	srcu_read_unlock(&vcpu->kvm->srcu, idx);
	tr->physical_address = gpa;
	tr->valid = gpa != UNMAPPED_GVA;
	tr->writeable = 1;
	tr->usermode = 0;

	vcpu_put(vcpu);
	return 0;
}

int kvm_arch_vcpu_ioctl_get_fpu(struct kvm_vcpu *vcpu, struct kvm_fpu *fpu)
{
	struct fxregs_state *fxsave;

	vcpu_load(vcpu);

	fxsave = &vcpu->arch.guest_fpu->state.fxsave;
	memcpy(fpu->fpr, fxsave->st_space, 128);
	fpu->fcw = fxsave->cwd;
	fpu->fsw = fxsave->swd;
	fpu->ftwx = fxsave->twd;
	fpu->last_opcode = fxsave->fop;
	fpu->last_ip = fxsave->rip;
	fpu->last_dp = fxsave->rdp;
	memcpy(fpu->xmm, fxsave->xmm_space, sizeof(fxsave->xmm_space));

	vcpu_put(vcpu);
	return 0;
}

int kvm_arch_vcpu_ioctl_set_fpu(struct kvm_vcpu *vcpu, struct kvm_fpu *fpu)
{
	struct fxregs_state *fxsave;

	vcpu_load(vcpu);

	fxsave = &vcpu->arch.guest_fpu->state.fxsave;

	memcpy(fxsave->st_space, fpu->fpr, 128);
	fxsave->cwd = fpu->fcw;
	fxsave->swd = fpu->fsw;
	fxsave->twd = fpu->ftwx;
	fxsave->fop = fpu->last_opcode;
	fxsave->rip = fpu->last_ip;
	fxsave->rdp = fpu->last_dp;
	memcpy(fxsave->xmm_space, fpu->xmm, sizeof(fxsave->xmm_space));

	vcpu_put(vcpu);
	return 0;
}

static void store_regs(struct kvm_vcpu *vcpu)
{
	BUILD_BUG_ON(sizeof(struct kvm_sync_regs) > SYNC_REGS_SIZE_BYTES);

	if (vcpu->run->kvm_valid_regs & KVM_SYNC_X86_REGS)
		__get_regs(vcpu, &vcpu->run->s.regs.regs);

	if (vcpu->run->kvm_valid_regs & KVM_SYNC_X86_SREGS)
		__get_sregs(vcpu, &vcpu->run->s.regs.sregs);

	if (vcpu->run->kvm_valid_regs & KVM_SYNC_X86_EVENTS)
		kvm_vcpu_ioctl_x86_get_vcpu_events(
				vcpu, &vcpu->run->s.regs.events);
}

static int sync_regs(struct kvm_vcpu *vcpu)
{
	if (vcpu->run->kvm_dirty_regs & ~KVM_SYNC_X86_VALID_FIELDS)
		return -EINVAL;

	if (vcpu->run->kvm_dirty_regs & KVM_SYNC_X86_REGS) {
		__set_regs(vcpu, &vcpu->run->s.regs.regs);
		vcpu->run->kvm_dirty_regs &= ~KVM_SYNC_X86_REGS;
	}
	if (vcpu->run->kvm_dirty_regs & KVM_SYNC_X86_SREGS) {
		if (__set_sregs(vcpu, &vcpu->run->s.regs.sregs))
			return -EINVAL;
		vcpu->run->kvm_dirty_regs &= ~KVM_SYNC_X86_SREGS;
	}
	if (vcpu->run->kvm_dirty_regs & KVM_SYNC_X86_EVENTS) {
		if (kvm_vcpu_ioctl_x86_set_vcpu_events(
				vcpu, &vcpu->run->s.regs.events))
			return -EINVAL;
		vcpu->run->kvm_dirty_regs &= ~KVM_SYNC_X86_EVENTS;
	}

	return 0;
}

static void fx_init(struct kvm_vcpu *vcpu)
{
	fpstate_init(&vcpu->arch.guest_fpu->state);
	if (boot_cpu_has(X86_FEATURE_XSAVES))
		vcpu->arch.guest_fpu->state.xsave.header.xcomp_bv =
			host_xcr0 | XSTATE_COMPACTION_ENABLED;

	/*
	 * Ensure guest xcr0 is valid for loading
	 */
	vcpu->arch.xcr0 = XFEATURE_MASK_FP;

	vcpu->arch.cr0 |= X86_CR0_ET;
}

void kvm_arch_vcpu_free(struct kvm_vcpu *vcpu)
{
	void *wbinvd_dirty_mask = vcpu->arch.wbinvd_dirty_mask;
	struct gfn_to_pfn_cache *cache = &vcpu->arch.st.cache;

	kvm_release_pfn(cache->pfn, cache->dirty, cache);

	kvmclock_reset(vcpu);

	kvm_x86_ops->vcpu_free(vcpu);
	free_cpumask_var(wbinvd_dirty_mask);
}

struct kvm_vcpu *kvm_arch_vcpu_create(struct kvm *kvm,
						unsigned int id)
{
	struct kvm_vcpu *vcpu;

	if (kvm_check_tsc_unstable() && atomic_read(&kvm->online_vcpus) != 0)
		printk_once(KERN_WARNING
		"kvm: SMP vm created on host with unstable TSC; "
		"guest TSC will not be reliable\n");

	vcpu = kvm_x86_ops->vcpu_create(kvm, id);

	return vcpu;
}

int kvm_arch_vcpu_setup(struct kvm_vcpu *vcpu)
{
	vcpu->arch.arch_capabilities = kvm_get_arch_capabilities();
	vcpu->arch.msr_platform_info = MSR_PLATFORM_INFO_CPUID_FAULT;
	kvm_vcpu_mtrr_init(vcpu);
	vcpu_load(vcpu);
	kvm_vcpu_reset(vcpu, false);
	kvm_init_mmu(vcpu, false);
	vcpu_put(vcpu);
	return 0;
}

void kvm_arch_vcpu_postcreate(struct kvm_vcpu *vcpu)
{
	struct msr_data msr;
	struct kvm *kvm = vcpu->kvm;

	kvm_hv_vcpu_postcreate(vcpu);

	if (mutex_lock_killable(&vcpu->mutex))
		return;
	vcpu_load(vcpu);
	msr.data = 0x0;
	msr.index = MSR_IA32_TSC;
	msr.host_initiated = true;
	kvm_write_tsc(vcpu, &msr);
	vcpu_put(vcpu);

	/* poll control enabled by default */
	vcpu->arch.msr_kvm_poll_control = 1;

	mutex_unlock(&vcpu->mutex);

	if (!kvmclock_periodic_sync)
		return;

	schedule_delayed_work(&kvm->arch.kvmclock_sync_work,
					KVMCLOCK_SYNC_PERIOD);
}

void kvm_arch_vcpu_destroy(struct kvm_vcpu *vcpu)
{
	vcpu->arch.apf.msr_val = 0;

	vcpu_load(vcpu);
	kvm_mmu_unload(vcpu);
	vcpu_put(vcpu);

	kvm_arch_vcpu_free(vcpu);
}

void kvm_vcpu_reset(struct kvm_vcpu *vcpu, bool init_event)
{
	kvm_lapic_reset(vcpu, init_event);

	vcpu->arch.hflags = 0;

	vcpu->arch.smi_pending = 0;
	vcpu->arch.smi_count = 0;
	atomic_set(&vcpu->arch.nmi_queued, 0);
	vcpu->arch.nmi_pending = 0;
	vcpu->arch.nmi_injected = false;
	kvm_clear_interrupt_queue(vcpu);
	kvm_clear_exception_queue(vcpu);
	vcpu->arch.exception.pending = false;

	memset(vcpu->arch.db, 0, sizeof(vcpu->arch.db));
	kvm_update_dr0123(vcpu);
	vcpu->arch.dr6 = DR6_INIT;
	kvm_update_dr6(vcpu);
	vcpu->arch.dr7 = DR7_FIXED_1;
	kvm_update_dr7(vcpu);

	vcpu->arch.cr2 = 0;

	kvm_make_request(KVM_REQ_EVENT, vcpu);
	vcpu->arch.apf.msr_val = 0;
	vcpu->arch.st.msr_val = 0;

	kvmclock_reset(vcpu);

	kvm_clear_async_pf_completion_queue(vcpu);
	kvm_async_pf_hash_reset(vcpu);
	vcpu->arch.apf.halted = false;

	if (kvm_mpx_supported()) {
		void *mpx_state_buffer;

		/*
		 * To avoid have the INIT path from kvm_apic_has_events() that be
		 * called with loaded FPU and does not let userspace fix the state.
		 */
		if (init_event)
			kvm_put_guest_fpu(vcpu);
		mpx_state_buffer = get_xsave_addr(&vcpu->arch.guest_fpu->state.xsave,
					XFEATURE_BNDREGS);
		if (mpx_state_buffer)
			memset(mpx_state_buffer, 0, sizeof(struct mpx_bndreg_state));
		mpx_state_buffer = get_xsave_addr(&vcpu->arch.guest_fpu->state.xsave,
					XFEATURE_BNDCSR);
		if (mpx_state_buffer)
			memset(mpx_state_buffer, 0, sizeof(struct mpx_bndcsr));
		if (init_event)
			kvm_load_guest_fpu(vcpu);
	}

	if (!init_event) {
		kvm_pmu_reset(vcpu);
		vcpu->arch.smbase = 0x30000;

		vcpu->arch.msr_misc_features_enables = 0;

		vcpu->arch.xcr0 = XFEATURE_MASK_FP;
	}

	memset(vcpu->arch.regs, 0, sizeof(vcpu->arch.regs));
	vcpu->arch.regs_avail = ~0;
	vcpu->arch.regs_dirty = ~0;

	vcpu->arch.ia32_xss = 0;

	kvm_x86_ops->vcpu_reset(vcpu, init_event);
}

void kvm_vcpu_deliver_sipi_vector(struct kvm_vcpu *vcpu, u8 vector)
{
	struct kvm_segment cs;

	kvm_get_segment(vcpu, &cs, VCPU_SREG_CS);
	cs.selector = vector << 8;
	cs.base = vector << 12;
	kvm_set_segment(vcpu, &cs, VCPU_SREG_CS);
	kvm_rip_write(vcpu, 0);
}

int kvm_arch_hardware_enable(void)
{
	struct kvm *kvm;
	struct kvm_vcpu *vcpu;
	int i;
	int ret;
	u64 local_tsc;
	u64 max_tsc = 0;
	bool stable, backwards_tsc = false;

	kvm_shared_msr_cpu_online();
	ret = kvm_x86_ops->hardware_enable();
	if (ret != 0)
		return ret;

	local_tsc = rdtsc();
	stable = !kvm_check_tsc_unstable();
	list_for_each_entry(kvm, &vm_list, vm_list) {
		kvm_for_each_vcpu(i, vcpu, kvm) {
			if (!stable && vcpu->cpu == smp_processor_id())
				kvm_make_request(KVM_REQ_CLOCK_UPDATE, vcpu);
			if (stable && vcpu->arch.last_host_tsc > local_tsc) {
				backwards_tsc = true;
				if (vcpu->arch.last_host_tsc > max_tsc)
					max_tsc = vcpu->arch.last_host_tsc;
			}
		}
	}

	/*
	 * Sometimes, even reliable TSCs go backwards.  This happens on
	 * platforms that reset TSC during suspend or hibernate actions, but
	 * maintain synchronization.  We must compensate.  Fortunately, we can
	 * detect that condition here, which happens early in CPU bringup,
	 * before any KVM threads can be running.  Unfortunately, we can't
	 * bring the TSCs fully up to date with real time, as we aren't yet far
	 * enough into CPU bringup that we know how much real time has actually
	 * elapsed; our helper function, ktime_get_boottime_ns() will be using boot
	 * variables that haven't been updated yet.
	 *
	 * So we simply find the maximum observed TSC above, then record the
	 * adjustment to TSC in each VCPU.  When the VCPU later gets loaded,
	 * the adjustment will be applied.  Note that we accumulate
	 * adjustments, in case multiple suspend cycles happen before some VCPU
	 * gets a chance to run again.  In the event that no KVM threads get a
	 * chance to run, we will miss the entire elapsed period, as we'll have
	 * reset last_host_tsc, so VCPUs will not have the TSC adjusted and may
	 * loose cycle time.  This isn't too big a deal, since the loss will be
	 * uniform across all VCPUs (not to mention the scenario is extremely
	 * unlikely). It is possible that a second hibernate recovery happens
	 * much faster than a first, causing the observed TSC here to be
	 * smaller; this would require additional padding adjustment, which is
	 * why we set last_host_tsc to the local tsc observed here.
	 *
	 * N.B. - this code below runs only on platforms with reliable TSC,
	 * as that is the only way backwards_tsc is set above.  Also note
	 * that this runs for ALL vcpus, which is not a bug; all VCPUs should
	 * have the same delta_cyc adjustment applied if backwards_tsc
	 * is detected.  Note further, this adjustment is only done once,
	 * as we reset last_host_tsc on all VCPUs to stop this from being
	 * called multiple times (one for each physical CPU bringup).
	 *
	 * Platforms with unreliable TSCs don't have to deal with this, they
	 * will be compensated by the logic in vcpu_load, which sets the TSC to
	 * catchup mode.  This will catchup all VCPUs to real time, but cannot
	 * guarantee that they stay in perfect synchronization.
	 */
	if (backwards_tsc) {
		u64 delta_cyc = max_tsc - local_tsc;
		list_for_each_entry(kvm, &vm_list, vm_list) {
			kvm->arch.backwards_tsc_observed = true;
			kvm_for_each_vcpu(i, vcpu, kvm) {
				vcpu->arch.tsc_offset_adjustment += delta_cyc;
				vcpu->arch.last_host_tsc = local_tsc;
				kvm_make_request(KVM_REQ_MASTERCLOCK_UPDATE, vcpu);
			}

			/*
			 * We have to disable TSC offset matching.. if you were
			 * booting a VM while issuing an S4 host suspend....
			 * you may have some problem.  Solving this issue is
			 * left as an exercise to the reader.
			 */
			kvm->arch.last_tsc_nsec = 0;
			kvm->arch.last_tsc_write = 0;
		}

	}
	return 0;
}

void kvm_arch_hardware_disable(void)
{
	kvm_x86_ops->hardware_disable();
	drop_user_return_notifiers();
}

int kvm_arch_hardware_setup(void)
{
	int r;

	r = kvm_x86_ops->hardware_setup();
	if (r != 0)
		return r;

	cr4_reserved_bits = kvm_host_cr4_reserved_bits(&boot_cpu_data);

	if (kvm_has_tsc_control) {
		/*
		 * Make sure the user can only configure tsc_khz values that
		 * fit into a signed integer.
		 * A min value is not calculated because it will always
		 * be 1 on all machines.
		 */
		u64 max = min(0x7fffffffULL,
			      __scale_tsc(kvm_max_tsc_scaling_ratio, tsc_khz));
		kvm_max_guest_tsc_khz = max;

		kvm_default_tsc_scaling_ratio = 1ULL << kvm_tsc_scaling_ratio_frac_bits;
	}

	kvm_init_msr_list();
	return 0;
}

void kvm_arch_hardware_unsetup(void)
{
	kvm_x86_ops->hardware_unsetup();
}

int kvm_arch_check_processor_compat(void)
{
	return kvm_x86_ops->check_processor_compatibility();
}

bool kvm_vcpu_is_reset_bsp(struct kvm_vcpu *vcpu)
{
	return vcpu->kvm->arch.bsp_vcpu_id == vcpu->vcpu_id;
}
EXPORT_SYMBOL_GPL(kvm_vcpu_is_reset_bsp);

bool kvm_vcpu_is_bsp(struct kvm_vcpu *vcpu)
{
	return (vcpu->arch.apic_base & MSR_IA32_APICBASE_BSP) != 0;
}

struct static_key kvm_no_apic_vcpu __read_mostly;
EXPORT_SYMBOL_GPL(kvm_no_apic_vcpu);

int kvm_arch_vcpu_init(struct kvm_vcpu *vcpu)
{
	struct page *page;
	int r;

	vcpu->arch.emulate_ctxt.ops = &emulate_ops;
	if (!irqchip_in_kernel(vcpu->kvm) || kvm_vcpu_is_reset_bsp(vcpu))
		vcpu->arch.mp_state = KVM_MP_STATE_RUNNABLE;
	else
		vcpu->arch.mp_state = KVM_MP_STATE_UNINITIALIZED;

	page = alloc_page(GFP_KERNEL | __GFP_ZERO);
	if (!page) {
		r = -ENOMEM;
		goto fail;
	}
	vcpu->arch.pio_data = page_address(page);

	kvm_set_tsc_khz(vcpu, max_tsc_khz);

	r = kvm_mmu_create(vcpu);
	if (r < 0)
		goto fail_free_pio_data;

	if (irqchip_in_kernel(vcpu->kvm)) {
		vcpu->arch.apicv_active = kvm_x86_ops->get_enable_apicv(vcpu);
		r = kvm_create_lapic(vcpu, lapic_timer_advance_ns);
		if (r < 0)
			goto fail_mmu_destroy;
	} else
		static_key_slow_inc(&kvm_no_apic_vcpu);

	vcpu->arch.mce_banks = kzalloc(KVM_MAX_MCE_BANKS * sizeof(u64) * 4,
				       GFP_KERNEL_ACCOUNT);
	if (!vcpu->arch.mce_banks) {
		r = -ENOMEM;
		goto fail_free_lapic;
	}
	vcpu->arch.mcg_cap = KVM_MAX_MCE_BANKS;

	if (!zalloc_cpumask_var(&vcpu->arch.wbinvd_dirty_mask,
				GFP_KERNEL_ACCOUNT)) {
		r = -ENOMEM;
		goto fail_free_mce_banks;
	}

	fx_init(vcpu);

	vcpu->arch.guest_xstate_size = XSAVE_HDR_SIZE + XSAVE_HDR_OFFSET;

	vcpu->arch.maxphyaddr = cpuid_query_maxphyaddr(vcpu);

	vcpu->arch.pat = MSR_IA32_CR_PAT_DEFAULT;

	kvm_async_pf_hash_reset(vcpu);
	kvm_pmu_init(vcpu);

	vcpu->arch.pending_external_vector = -1;
	vcpu->arch.preempted_in_kernel = false;

	kvm_hv_vcpu_init(vcpu);

	return 0;

fail_free_mce_banks:
	kfree(vcpu->arch.mce_banks);
fail_free_lapic:
	kvm_free_lapic(vcpu);
fail_mmu_destroy:
	kvm_mmu_destroy(vcpu);
fail_free_pio_data:
	free_page((unsigned long)vcpu->arch.pio_data);
fail:
	return r;
}

void kvm_arch_vcpu_uninit(struct kvm_vcpu *vcpu)
{
	int idx;

	kvm_hv_vcpu_uninit(vcpu);
	kvm_pmu_destroy(vcpu);
	kfree(vcpu->arch.mce_banks);
	kvm_free_lapic(vcpu);
	idx = srcu_read_lock(&vcpu->kvm->srcu);
	kvm_mmu_destroy(vcpu);
	srcu_read_unlock(&vcpu->kvm->srcu, idx);
	free_page((unsigned long)vcpu->arch.pio_data);
	if (!lapic_in_kernel(vcpu))
		static_key_slow_dec(&kvm_no_apic_vcpu);
}

void kvm_arch_sched_in(struct kvm_vcpu *vcpu, int cpu)
{
	vcpu->arch.l1tf_flush_l1d = true;
	kvm_x86_ops->sched_in(vcpu, cpu);
}

int kvm_arch_init_vm(struct kvm *kvm, unsigned long type)
{
	if (type)
		return -EINVAL;

	INIT_HLIST_HEAD(&kvm->arch.mask_notifier_list);
	INIT_LIST_HEAD(&kvm->arch.active_mmu_pages);
	INIT_LIST_HEAD(&kvm->arch.zapped_obsolete_pages);
	INIT_LIST_HEAD(&kvm->arch.lpage_disallowed_mmu_pages);
	INIT_LIST_HEAD(&kvm->arch.assigned_dev_head);
	atomic_set(&kvm->arch.noncoherent_dma_count, 0);

	/* Reserve bit 0 of irq_sources_bitmap for userspace irq source */
	set_bit(KVM_USERSPACE_IRQ_SOURCE_ID, &kvm->arch.irq_sources_bitmap);
	/* Reserve bit 1 of irq_sources_bitmap for irqfd-resampler */
	set_bit(KVM_IRQFD_RESAMPLE_IRQ_SOURCE_ID,
		&kvm->arch.irq_sources_bitmap);

	raw_spin_lock_init(&kvm->arch.tsc_write_lock);
	mutex_init(&kvm->arch.apic_map_lock);
	spin_lock_init(&kvm->arch.pvclock_gtod_sync_lock);

	kvm->arch.kvmclock_offset = -ktime_get_boottime_ns();
	pvclock_update_vm_gtod_copy(kvm);

	kvm->arch.guest_can_read_msr_platform_info = true;

	INIT_DELAYED_WORK(&kvm->arch.kvmclock_update_work, kvmclock_update_fn);
	INIT_DELAYED_WORK(&kvm->arch.kvmclock_sync_work, kvmclock_sync_fn);

	kvm_hv_init_vm(kvm);
	kvm_page_track_init(kvm);
	kvm_mmu_init_vm(kvm);

	return kvm_x86_ops->vm_init(kvm);
}

int kvm_arch_post_init_vm(struct kvm *kvm)
{
	return kvm_mmu_post_init_vm(kvm);
}

static void kvm_unload_vcpu_mmu(struct kvm_vcpu *vcpu)
{
	vcpu_load(vcpu);
	kvm_mmu_unload(vcpu);
	vcpu_put(vcpu);
}

static void kvm_free_vcpus(struct kvm *kvm)
{
	unsigned int i;
	struct kvm_vcpu *vcpu;

	/*
	 * Unpin any mmu pages first.
	 */
	kvm_for_each_vcpu(i, vcpu, kvm) {
		kvm_clear_async_pf_completion_queue(vcpu);
		kvm_unload_vcpu_mmu(vcpu);
	}
	kvm_for_each_vcpu(i, vcpu, kvm)
		kvm_arch_vcpu_free(vcpu);

	mutex_lock(&kvm->lock);
	for (i = 0; i < atomic_read(&kvm->online_vcpus); i++)
		kvm->vcpus[i] = NULL;

	atomic_set(&kvm->online_vcpus, 0);
	mutex_unlock(&kvm->lock);
}

void kvm_arch_sync_events(struct kvm *kvm)
{
	cancel_delayed_work_sync(&kvm->arch.kvmclock_sync_work);
	cancel_delayed_work_sync(&kvm->arch.kvmclock_update_work);
	kvm_free_pit(kvm);
}

int __x86_set_memory_region(struct kvm *kvm, int id, gpa_t gpa, u32 size)
{
	int i, r;
	unsigned long hva;
	struct kvm_memslots *slots = kvm_memslots(kvm);
	struct kvm_memory_slot *slot, old;

	/* Called with kvm->slots_lock held.  */
	if (WARN_ON(id >= KVM_MEM_SLOTS_NUM))
		return -EINVAL;

	slot = id_to_memslot(slots, id);
	if (size) {
		if (slot->npages)
			return -EEXIST;

		/*
		 * MAP_SHARED to prevent internal slot pages from being moved
		 * by fork()/COW.
		 */
		hva = vm_mmap(NULL, 0, size, PROT_READ | PROT_WRITE,
			      MAP_SHARED | MAP_ANONYMOUS, 0);
		if (IS_ERR((void *)hva))
			return PTR_ERR((void *)hva);
	} else {
		if (!slot->npages)
			return 0;

		hva = 0;
	}

	old = *slot;
	for (i = 0; i < KVM_ADDRESS_SPACE_NUM; i++) {
		struct kvm_userspace_memory_region m;

		m.slot = id | (i << 16);
		m.flags = 0;
		m.guest_phys_addr = gpa;
		m.userspace_addr = hva;
		m.memory_size = size;
		r = __kvm_set_memory_region(kvm, &m);
		if (r < 0)
			return r;
	}

	if (!size)
		vm_munmap(old.userspace_addr, old.npages * PAGE_SIZE);

	return 0;
}
EXPORT_SYMBOL_GPL(__x86_set_memory_region);

int x86_set_memory_region(struct kvm *kvm, int id, gpa_t gpa, u32 size)
{
	int r;

	mutex_lock(&kvm->slots_lock);
	r = __x86_set_memory_region(kvm, id, gpa, size);
	mutex_unlock(&kvm->slots_lock);

	return r;
}
EXPORT_SYMBOL_GPL(x86_set_memory_region);

void kvm_arch_pre_destroy_vm(struct kvm *kvm)
{
	kvm_mmu_pre_destroy_vm(kvm);
}

void kvm_arch_destroy_vm(struct kvm *kvm)
{
	if (current->mm == kvm->mm) {
		/*
		 * Free memory regions allocated on behalf of userspace,
		 * unless the the memory map has changed due to process exit
		 * or fd copying.
		 */
		x86_set_memory_region(kvm, APIC_ACCESS_PAGE_PRIVATE_MEMSLOT, 0, 0);
		x86_set_memory_region(kvm, IDENTITY_PAGETABLE_PRIVATE_MEMSLOT, 0, 0);
		x86_set_memory_region(kvm, TSS_PRIVATE_MEMSLOT, 0, 0);
	}
	if (kvm_x86_ops->vm_destroy)
		kvm_x86_ops->vm_destroy(kvm);
	kvm_pic_destroy(kvm);
	kvm_ioapic_destroy(kvm);
	kvm_free_vcpus(kvm);
	kvfree(rcu_dereference_check(kvm->arch.apic_map, 1));
	kfree(srcu_dereference_check(kvm->arch.pmu_event_filter, &kvm->srcu, 1));
	kvm_mmu_uninit_vm(kvm);
	kvm_page_track_cleanup(kvm);
	kvm_hv_destroy_vm(kvm);
}

void kvm_arch_free_memslot(struct kvm *kvm, struct kvm_memory_slot *free,
			   struct kvm_memory_slot *dont)
{
	int i;

	for (i = 0; i < KVM_NR_PAGE_SIZES; ++i) {
		if (!dont || free->arch.rmap[i] != dont->arch.rmap[i]) {
			kvfree(free->arch.rmap[i]);
			free->arch.rmap[i] = NULL;
		}
		if (i == 0)
			continue;

		if (!dont || free->arch.lpage_info[i - 1] !=
			     dont->arch.lpage_info[i - 1]) {
			kvfree(free->arch.lpage_info[i - 1]);
			free->arch.lpage_info[i - 1] = NULL;
		}
	}

	kvm_page_track_free_memslot(free, dont);
}

int kvm_arch_create_memslot(struct kvm *kvm, struct kvm_memory_slot *slot,
			    unsigned long npages)
{
	int i;

	for (i = 0; i < KVM_NR_PAGE_SIZES; ++i) {
		struct kvm_lpage_info *linfo;
		unsigned long ugfn;
		int lpages;
		int level = i + 1;

		lpages = gfn_to_index(slot->base_gfn + npages - 1,
				      slot->base_gfn, level) + 1;

		slot->arch.rmap[i] =
			kvcalloc(lpages, sizeof(*slot->arch.rmap[i]),
				 GFP_KERNEL_ACCOUNT);
		if (!slot->arch.rmap[i])
			goto out_free;
		if (i == 0)
			continue;

		linfo = kvcalloc(lpages, sizeof(*linfo), GFP_KERNEL_ACCOUNT);
		if (!linfo)
			goto out_free;

		slot->arch.lpage_info[i - 1] = linfo;

		if (slot->base_gfn & (KVM_PAGES_PER_HPAGE(level) - 1))
			linfo[0].disallow_lpage = 1;
		if ((slot->base_gfn + npages) & (KVM_PAGES_PER_HPAGE(level) - 1))
			linfo[lpages - 1].disallow_lpage = 1;
		ugfn = slot->userspace_addr >> PAGE_SHIFT;
		/*
		 * If the gfn and userspace address are not aligned wrt each
		 * other, or if explicitly asked to, disable large page
		 * support for this slot
		 */
		if ((slot->base_gfn ^ ugfn) & (KVM_PAGES_PER_HPAGE(level) - 1) ||
		    !kvm_largepages_enabled()) {
			unsigned long j;

			for (j = 0; j < lpages; ++j)
				linfo[j].disallow_lpage = 1;
		}
	}

	if (kvm_page_track_create_memslot(slot, npages))
		goto out_free;

	return 0;

out_free:
	for (i = 0; i < KVM_NR_PAGE_SIZES; ++i) {
		kvfree(slot->arch.rmap[i]);
		slot->arch.rmap[i] = NULL;
		if (i == 0)
			continue;

		kvfree(slot->arch.lpage_info[i - 1]);
		slot->arch.lpage_info[i - 1] = NULL;
	}
	return -ENOMEM;
}

void kvm_arch_memslots_updated(struct kvm *kvm, u64 gen)
{
	struct kvm_vcpu *vcpu;
	int i;

	/*
	 * memslots->generation has been incremented.
	 * mmio generation may have reached its maximum value.
	 */
	kvm_mmu_invalidate_mmio_sptes(kvm, gen);

	/* Force re-initialization of steal_time cache */
	kvm_for_each_vcpu(i, vcpu, kvm)
		kvm_vcpu_kick(vcpu);
}

int kvm_arch_prepare_memory_region(struct kvm *kvm,
				struct kvm_memory_slot *memslot,
				const struct kvm_userspace_memory_region *mem,
				enum kvm_mr_change change)
{
	return 0;
}

static void kvm_mmu_slot_apply_flags(struct kvm *kvm,
				     struct kvm_memory_slot *new)
{
	/* Still write protect RO slot */
	if (new->flags & KVM_MEM_READONLY) {
		kvm_mmu_slot_remove_write_access(kvm, new);
		return;
	}

	/*
	 * Call kvm_x86_ops dirty logging hooks when they are valid.
	 *
	 * kvm_x86_ops->slot_disable_log_dirty is called when:
	 *
	 *  - KVM_MR_CREATE with dirty logging is disabled
	 *  - KVM_MR_FLAGS_ONLY with dirty logging is disabled in new flag
	 *
	 * The reason is, in case of PML, we need to set D-bit for any slots
	 * with dirty logging disabled in order to eliminate unnecessary GPA
	 * logging in PML buffer (and potential PML buffer full VMEXT). This
	 * guarantees leaving PML enabled during guest's lifetime won't have
	 * any additional overhead from PML when guest is running with dirty
	 * logging disabled for memory slots.
	 *
	 * kvm_x86_ops->slot_enable_log_dirty is called when switching new slot
	 * to dirty logging mode.
	 *
	 * If kvm_x86_ops dirty logging hooks are invalid, use write protect.
	 *
	 * In case of write protect:
	 *
	 * Write protect all pages for dirty logging.
	 *
	 * All the sptes including the large sptes which point to this
	 * slot are set to readonly. We can not create any new large
	 * spte on this slot until the end of the logging.
	 *
	 * See the comments in fast_page_fault().
	 */
	if (new->flags & KVM_MEM_LOG_DIRTY_PAGES) {
		if (kvm_x86_ops->slot_enable_log_dirty)
			kvm_x86_ops->slot_enable_log_dirty(kvm, new);
		else
			kvm_mmu_slot_remove_write_access(kvm, new);
	} else {
		if (kvm_x86_ops->slot_disable_log_dirty)
			kvm_x86_ops->slot_disable_log_dirty(kvm, new);
	}
}

void kvm_arch_commit_memory_region(struct kvm *kvm,
				const struct kvm_userspace_memory_region *mem,
				const struct kvm_memory_slot *old,
				const struct kvm_memory_slot *new,
				enum kvm_mr_change change)
{
	if (!kvm->arch.n_requested_mmu_pages)
		kvm_mmu_change_mmu_pages(kvm,
				kvm_mmu_calculate_default_mmu_pages(kvm));

	/*
	 * Dirty logging tracks sptes in 4k granularity, meaning that large
	 * sptes have to be split.  If live migration is successful, the guest
	 * in the source machine will be destroyed and large sptes will be
	 * created in the destination. However, if the guest continues to run
	 * in the source machine (for example if live migration fails), small
	 * sptes will remain around and cause bad performance.
	 *
	 * Scan sptes if dirty logging has been stopped, dropping those
	 * which can be collapsed into a single large-page spte.  Later
	 * page faults will create the large-page sptes.
	 *
	 * There is no need to do this in any of the following cases:
	 * CREATE:	No dirty mappings will already exist.
	 * MOVE/DELETE:	The old mappings will already have been cleaned up by
	 *		kvm_arch_flush_shadow_memslot()
	 */
	if (change == KVM_MR_FLAGS_ONLY &&
		(old->flags & KVM_MEM_LOG_DIRTY_PAGES) &&
		!(new->flags & KVM_MEM_LOG_DIRTY_PAGES))
		kvm_mmu_zap_collapsible_sptes(kvm, new);

	/*
	 * Set up write protection and/or dirty logging for the new slot.
	 *
	 * For KVM_MR_DELETE and KVM_MR_MOVE, the shadow pages of old slot have
	 * been zapped so no dirty logging staff is needed for old slot. For
	 * KVM_MR_FLAGS_ONLY, the old slot is essentially the same one as the
	 * new and it's also covered when dealing with the new slot.
	 *
	 * FIXME: const-ify all uses of struct kvm_memory_slot.
	 */
	if (change != KVM_MR_DELETE)
		kvm_mmu_slot_apply_flags(kvm, (struct kvm_memory_slot *) new);
}

void kvm_arch_flush_shadow_all(struct kvm *kvm)
{
	kvm_mmu_zap_all(kvm);
}

void kvm_arch_flush_shadow_memslot(struct kvm *kvm,
				   struct kvm_memory_slot *slot)
{
	kvm_page_track_flush_slot(kvm, slot);
}

static inline bool kvm_guest_apic_has_interrupt(struct kvm_vcpu *vcpu)
{
	return (is_guest_mode(vcpu) &&
			kvm_x86_ops->guest_apic_has_interrupt &&
			kvm_x86_ops->guest_apic_has_interrupt(vcpu));
}

static inline bool kvm_vcpu_has_events(struct kvm_vcpu *vcpu)
{
	if (!list_empty_careful(&vcpu->async_pf.done))
		return true;

	if (kvm_apic_has_events(vcpu))
		return true;

	if (vcpu->arch.pv.pv_unhalted)
		return true;

	if (vcpu->arch.exception.pending)
		return true;

	if (kvm_test_request(KVM_REQ_NMI, vcpu) ||
	    (vcpu->arch.nmi_pending &&
	     kvm_x86_ops->nmi_allowed(vcpu)))
		return true;

	if (kvm_test_request(KVM_REQ_SMI, vcpu) ||
	    (vcpu->arch.smi_pending && !is_smm(vcpu)))
		return true;

	if (kvm_arch_interrupt_allowed(vcpu) &&
	    (kvm_cpu_has_interrupt(vcpu) ||
	    kvm_guest_apic_has_interrupt(vcpu)))
		return true;

	if (kvm_hv_has_stimer_pending(vcpu))
		return true;

	return false;
}

int kvm_arch_vcpu_runnable(struct kvm_vcpu *vcpu)
{
	return kvm_vcpu_running(vcpu) || kvm_vcpu_has_events(vcpu);
}

bool kvm_arch_dy_runnable(struct kvm_vcpu *vcpu)
{
	if (READ_ONCE(vcpu->arch.pv.pv_unhalted))
		return true;

	if (kvm_test_request(KVM_REQ_NMI, vcpu) ||
		kvm_test_request(KVM_REQ_SMI, vcpu) ||
		 kvm_test_request(KVM_REQ_EVENT, vcpu))
		return true;

	if (vcpu->arch.apicv_active && kvm_x86_ops->dy_apicv_has_pending_interrupt(vcpu))
		return true;

	return false;
}

bool kvm_arch_vcpu_in_kernel(struct kvm_vcpu *vcpu)
{
	return vcpu->arch.preempted_in_kernel;
}

int kvm_arch_vcpu_should_kick(struct kvm_vcpu *vcpu)
{
	return kvm_vcpu_exiting_guest_mode(vcpu) == IN_GUEST_MODE;
}

int kvm_arch_interrupt_allowed(struct kvm_vcpu *vcpu)
{
	return kvm_x86_ops->interrupt_allowed(vcpu);
}

unsigned long kvm_get_linear_rip(struct kvm_vcpu *vcpu)
{
	if (is_64_bit_mode(vcpu))
		return kvm_rip_read(vcpu);
	return (u32)(get_segment_base(vcpu, VCPU_SREG_CS) +
		     kvm_rip_read(vcpu));
}
EXPORT_SYMBOL_GPL(kvm_get_linear_rip);

bool kvm_is_linear_rip(struct kvm_vcpu *vcpu, unsigned long linear_rip)
{
	return kvm_get_linear_rip(vcpu) == linear_rip;
}
EXPORT_SYMBOL_GPL(kvm_is_linear_rip);

unsigned long kvm_get_rflags(struct kvm_vcpu *vcpu)
{
	unsigned long rflags;

	rflags = kvm_x86_ops->get_rflags(vcpu);
	if (vcpu->guest_debug & KVM_GUESTDBG_SINGLESTEP)
		rflags &= ~X86_EFLAGS_TF;
	return rflags;
}
EXPORT_SYMBOL_GPL(kvm_get_rflags);

static void __kvm_set_rflags(struct kvm_vcpu *vcpu, unsigned long rflags)
{
	if (vcpu->guest_debug & KVM_GUESTDBG_SINGLESTEP &&
	    kvm_is_linear_rip(vcpu, vcpu->arch.singlestep_rip))
		rflags |= X86_EFLAGS_TF;
	kvm_x86_ops->set_rflags(vcpu, rflags);
}

void kvm_set_rflags(struct kvm_vcpu *vcpu, unsigned long rflags)
{
	__kvm_set_rflags(vcpu, rflags);
	kvm_make_request(KVM_REQ_EVENT, vcpu);
}
EXPORT_SYMBOL_GPL(kvm_set_rflags);

void kvm_arch_async_page_ready(struct kvm_vcpu *vcpu, struct kvm_async_pf *work)
{
	int r;

	if ((vcpu->arch.mmu->direct_map != work->arch.direct_map) ||
	      work->wakeup_all)
		return;

	r = kvm_mmu_reload(vcpu);
	if (unlikely(r))
		return;

	if (!vcpu->arch.mmu->direct_map &&
	      work->arch.cr3 != vcpu->arch.mmu->get_cr3(vcpu))
		return;

	vcpu->arch.mmu->page_fault(vcpu, work->cr2_or_gpa, 0, true);
}

static inline u32 kvm_async_pf_hash_fn(gfn_t gfn)
{
	return hash_32(gfn & 0xffffffff, order_base_2(ASYNC_PF_PER_VCPU));
}

static inline u32 kvm_async_pf_next_probe(u32 key)
{
	return (key + 1) & (roundup_pow_of_two(ASYNC_PF_PER_VCPU) - 1);
}

static void kvm_add_async_pf_gfn(struct kvm_vcpu *vcpu, gfn_t gfn)
{
	u32 key = kvm_async_pf_hash_fn(gfn);

	while (vcpu->arch.apf.gfns[key] != ~0)
		key = kvm_async_pf_next_probe(key);

	vcpu->arch.apf.gfns[key] = gfn;
}

static u32 kvm_async_pf_gfn_slot(struct kvm_vcpu *vcpu, gfn_t gfn)
{
	int i;
	u32 key = kvm_async_pf_hash_fn(gfn);

	for (i = 0; i < roundup_pow_of_two(ASYNC_PF_PER_VCPU) &&
		     (vcpu->arch.apf.gfns[key] != gfn &&
		      vcpu->arch.apf.gfns[key] != ~0); i++)
		key = kvm_async_pf_next_probe(key);

	return key;
}

bool kvm_find_async_pf_gfn(struct kvm_vcpu *vcpu, gfn_t gfn)
{
	return vcpu->arch.apf.gfns[kvm_async_pf_gfn_slot(vcpu, gfn)] == gfn;
}

static void kvm_del_async_pf_gfn(struct kvm_vcpu *vcpu, gfn_t gfn)
{
	u32 i, j, k;

	i = j = kvm_async_pf_gfn_slot(vcpu, gfn);
	while (true) {
		vcpu->arch.apf.gfns[i] = ~0;
		do {
			j = kvm_async_pf_next_probe(j);
			if (vcpu->arch.apf.gfns[j] == ~0)
				return;
			k = kvm_async_pf_hash_fn(vcpu->arch.apf.gfns[j]);
			/*
			 * k lies cyclically in ]i,j]
			 * |    i.k.j |
			 * |....j i.k.| or  |.k..j i...|
			 */
		} while ((i <= j) ? (i < k && k <= j) : (i < k || k <= j));
		vcpu->arch.apf.gfns[i] = vcpu->arch.apf.gfns[j];
		i = j;
	}
}

static int apf_put_user(struct kvm_vcpu *vcpu, u32 val)
{

	return kvm_write_guest_cached(vcpu->kvm, &vcpu->arch.apf.data, &val,
				      sizeof(val));
}

static int apf_get_user(struct kvm_vcpu *vcpu, u32 *val)
{

	return kvm_read_guest_cached(vcpu->kvm, &vcpu->arch.apf.data, val,
				      sizeof(u32));
}

static bool kvm_can_deliver_async_pf(struct kvm_vcpu *vcpu)
{
	if (!vcpu->arch.apf.delivery_as_pf_vmexit && is_guest_mode(vcpu))
		return false;

	if (!(vcpu->arch.apf.msr_val & KVM_ASYNC_PF_ENABLED) ||
	    (vcpu->arch.apf.send_user_only &&
	     kvm_x86_ops->get_cpl(vcpu) == 0))
		return false;

	return true;
}

bool kvm_can_do_async_pf(struct kvm_vcpu *vcpu)
{
	if (unlikely(!lapic_in_kernel(vcpu) ||
		     kvm_event_needs_reinjection(vcpu) ||
		     vcpu->arch.exception.pending))
		return false;

	if (kvm_hlt_in_guest(vcpu->kvm) && !kvm_can_deliver_async_pf(vcpu))
		return false;

	/*
	 * If interrupts are off we cannot even use an artificial
	 * halt state.
	 */
	return kvm_x86_ops->interrupt_allowed(vcpu);
}

void kvm_arch_async_page_not_present(struct kvm_vcpu *vcpu,
				     struct kvm_async_pf *work)
{
	struct x86_exception fault;

	trace_kvm_async_pf_not_present(work->arch.token, work->cr2_or_gpa);
	kvm_add_async_pf_gfn(vcpu, work->arch.gfn);

	if (kvm_can_deliver_async_pf(vcpu) &&
	    !apf_put_user(vcpu, KVM_PV_REASON_PAGE_NOT_PRESENT)) {
		fault.vector = PF_VECTOR;
		fault.error_code_valid = true;
		fault.error_code = 0;
		fault.nested_page_fault = false;
		fault.address = work->arch.token;
		fault.async_page_fault = true;
		kvm_inject_page_fault(vcpu, &fault);
	} else {
		/*
		 * It is not possible to deliver a paravirtualized asynchronous
		 * page fault, but putting the guest in an artificial halt state
		 * can be beneficial nevertheless: if an interrupt arrives, we
		 * can deliver it timely and perhaps the guest will schedule
		 * another process.  When the instruction that triggered a page
		 * fault is retried, hopefully the page will be ready in the host.
		 */
		kvm_make_request(KVM_REQ_APF_HALT, vcpu);
	}
}

void kvm_arch_async_page_present(struct kvm_vcpu *vcpu,
				 struct kvm_async_pf *work)
{
	struct x86_exception fault;
	u32 val;

	if (work->wakeup_all)
		work->arch.token = ~0; /* broadcast wakeup */
	else
		kvm_del_async_pf_gfn(vcpu, work->arch.gfn);
	trace_kvm_async_pf_ready(work->arch.token, work->cr2_or_gpa);

	if (vcpu->arch.apf.msr_val & KVM_ASYNC_PF_ENABLED &&
	    !apf_get_user(vcpu, &val)) {
		if (val == KVM_PV_REASON_PAGE_NOT_PRESENT &&
		    vcpu->arch.exception.pending &&
		    vcpu->arch.exception.nr == PF_VECTOR &&
		    !apf_put_user(vcpu, 0)) {
			vcpu->arch.exception.injected = false;
			vcpu->arch.exception.pending = false;
			vcpu->arch.exception.nr = 0;
			vcpu->arch.exception.has_error_code = false;
			vcpu->arch.exception.error_code = 0;
			vcpu->arch.exception.has_payload = false;
			vcpu->arch.exception.payload = 0;
		} else if (!apf_put_user(vcpu, KVM_PV_REASON_PAGE_READY)) {
			fault.vector = PF_VECTOR;
			fault.error_code_valid = true;
			fault.error_code = 0;
			fault.nested_page_fault = false;
			fault.address = work->arch.token;
			fault.async_page_fault = true;
			kvm_inject_page_fault(vcpu, &fault);
		}
	}
	vcpu->arch.apf.halted = false;
	vcpu->arch.mp_state = KVM_MP_STATE_RUNNABLE;
}

bool kvm_arch_can_inject_async_page_present(struct kvm_vcpu *vcpu)
{
	if (!(vcpu->arch.apf.msr_val & KVM_ASYNC_PF_ENABLED))
		return true;
	else
		return kvm_can_do_async_pf(vcpu);
}

void kvm_arch_start_assignment(struct kvm *kvm)
{
	atomic_inc(&kvm->arch.assigned_device_count);
}
EXPORT_SYMBOL_GPL(kvm_arch_start_assignment);

void kvm_arch_end_assignment(struct kvm *kvm)
{
	atomic_dec(&kvm->arch.assigned_device_count);
}
EXPORT_SYMBOL_GPL(kvm_arch_end_assignment);

bool kvm_arch_has_assigned_device(struct kvm *kvm)
{
	return atomic_read(&kvm->arch.assigned_device_count);
}
EXPORT_SYMBOL_GPL(kvm_arch_has_assigned_device);

void kvm_arch_register_noncoherent_dma(struct kvm *kvm)
{
	atomic_inc(&kvm->arch.noncoherent_dma_count);
}
EXPORT_SYMBOL_GPL(kvm_arch_register_noncoherent_dma);

void kvm_arch_unregister_noncoherent_dma(struct kvm *kvm)
{
	atomic_dec(&kvm->arch.noncoherent_dma_count);
}
EXPORT_SYMBOL_GPL(kvm_arch_unregister_noncoherent_dma);

bool kvm_arch_has_noncoherent_dma(struct kvm *kvm)
{
	return atomic_read(&kvm->arch.noncoherent_dma_count);
}
EXPORT_SYMBOL_GPL(kvm_arch_has_noncoherent_dma);

bool kvm_arch_has_irq_bypass(void)
{
	return true;
}

int kvm_arch_irq_bypass_add_producer(struct irq_bypass_consumer *cons,
				      struct irq_bypass_producer *prod)
{
	struct kvm_kernel_irqfd *irqfd =
		container_of(cons, struct kvm_kernel_irqfd, consumer);

	irqfd->producer = prod;

	return kvm_x86_ops->update_pi_irte(irqfd->kvm,
					   prod->irq, irqfd->gsi, 1);
}

void kvm_arch_irq_bypass_del_producer(struct irq_bypass_consumer *cons,
				      struct irq_bypass_producer *prod)
{
	int ret;
	struct kvm_kernel_irqfd *irqfd =
		container_of(cons, struct kvm_kernel_irqfd, consumer);

	WARN_ON(irqfd->producer != prod);
	irqfd->producer = NULL;

	/*
	 * When producer of consumer is unregistered, we change back to
	 * remapped mode, so we can re-use the current implementation
	 * when the irq is masked/disabled or the consumer side (KVM
	 * int this case doesn't want to receive the interrupts.
	*/
	ret = kvm_x86_ops->update_pi_irte(irqfd->kvm, prod->irq, irqfd->gsi, 0);
	if (ret)
		printk(KERN_INFO "irq bypass consumer (token %p) unregistration"
		       " fails: %d\n", irqfd->consumer.token, ret);
}

int kvm_arch_update_irqfd_routing(struct kvm *kvm, unsigned int host_irq,
				   uint32_t guest_irq, bool set)
{
	return kvm_x86_ops->update_pi_irte(kvm, host_irq, guest_irq, set);
}

bool kvm_vector_hashing_enabled(void)
{
	return vector_hashing;
}
EXPORT_SYMBOL_GPL(kvm_vector_hashing_enabled);

bool kvm_arch_no_poll(struct kvm_vcpu *vcpu)
{
	return (vcpu->arch.msr_kvm_poll_control & 1) == 0;
}
EXPORT_SYMBOL_GPL(kvm_arch_no_poll);


EXPORT_TRACEPOINT_SYMBOL_GPL(kvm_exit);
EXPORT_TRACEPOINT_SYMBOL_GPL(kvm_fast_mmio);
EXPORT_TRACEPOINT_SYMBOL_GPL(kvm_inj_virq);
EXPORT_TRACEPOINT_SYMBOL_GPL(kvm_page_fault);
EXPORT_TRACEPOINT_SYMBOL_GPL(kvm_msr);
EXPORT_TRACEPOINT_SYMBOL_GPL(kvm_cr);
EXPORT_TRACEPOINT_SYMBOL_GPL(kvm_nested_vmrun);
EXPORT_TRACEPOINT_SYMBOL_GPL(kvm_nested_vmexit);
EXPORT_TRACEPOINT_SYMBOL_GPL(kvm_nested_vmexit_inject);
EXPORT_TRACEPOINT_SYMBOL_GPL(kvm_nested_intr_vmexit);
EXPORT_TRACEPOINT_SYMBOL_GPL(kvm_nested_vmenter_failed);
EXPORT_TRACEPOINT_SYMBOL_GPL(kvm_invlpga);
EXPORT_TRACEPOINT_SYMBOL_GPL(kvm_skinit);
EXPORT_TRACEPOINT_SYMBOL_GPL(kvm_nested_intercepts);
EXPORT_TRACEPOINT_SYMBOL_GPL(kvm_write_tsc_offset);
EXPORT_TRACEPOINT_SYMBOL_GPL(kvm_ple_window_update);
EXPORT_TRACEPOINT_SYMBOL_GPL(kvm_pml_full);
EXPORT_TRACEPOINT_SYMBOL_GPL(kvm_pi_irte_update);
EXPORT_TRACEPOINT_SYMBOL_GPL(kvm_avic_unaccelerated_access);
EXPORT_TRACEPOINT_SYMBOL_GPL(kvm_avic_incomplete_ipi);<|MERGE_RESOLUTION|>--- conflicted
+++ resolved
@@ -3520,21 +3520,12 @@
 	if (kvm_map_gfn(vcpu, vcpu->arch.st.msr_val >> PAGE_SHIFT, &map,
 			&vcpu->arch.st.cache, true))
 		return;
-<<<<<<< HEAD
 
 	st = map.hva +
 		offset_in_page(vcpu->arch.st.msr_val & KVM_STEAL_VALID_BITS);
 
 	st->preempted = vcpu->arch.st.preempted = KVM_VCPU_PREEMPTED;
 
-=======
-
-	st = map.hva +
-		offset_in_page(vcpu->arch.st.msr_val & KVM_STEAL_VALID_BITS);
-
-	st->preempted = vcpu->arch.st.preempted = KVM_VCPU_PREEMPTED;
-
->>>>>>> d6591ea2
 	kvm_unmap_gfn(vcpu, &map, &vcpu->arch.st.cache, true, true);
 }
 
