/*
 * Copyright (C) 2015 - ARM Ltd
 * Author: Marc Zyngier <marc.zyngier@arm.com>
 *
 * This program is free software; you can redistribute it and/or modify
 * it under the terms of the GNU General Public License version 2 as
 * published by the Free Software Foundation.
 *
 * This program is distributed in the hope that it will be useful,
 * but WITHOUT ANY WARRANTY; without even the implied warranty of
 * MERCHANTABILITY or FITNESS FOR A PARTICULAR PURPOSE.  See the
 * GNU General Public License for more details.
 *
 * You should have received a copy of the GNU General Public License
 * along with this program.  If not, see <http://www.gnu.org/licenses/>.
 */

#include <linux/arm-smccc.h>
#include <linux/types.h>
#include <linux/jump_label.h>
#include <uapi/linux/psci.h>

#include <kvm/arm_psci.h>

#include <asm/kvm_asm.h>
#include <asm/kvm_emulate.h>
#include <asm/kvm_hyp.h>
#include <asm/kvm_mmu.h>
#include <asm/fpsimd.h>
#include <asm/debug-monitors.h>

static bool __hyp_text __fpsimd_enabled_nvhe(void)
{
	return !(read_sysreg(cptr_el2) & CPTR_EL2_TFP);
}

static bool __hyp_text __fpsimd_enabled_vhe(void)
{
	return !!(read_sysreg(cpacr_el1) & CPACR_EL1_FPEN);
}

static hyp_alternate_select(__fpsimd_is_enabled,
			    __fpsimd_enabled_nvhe, __fpsimd_enabled_vhe,
			    ARM64_HAS_VIRT_HOST_EXTN);

bool __hyp_text __fpsimd_enabled(void)
{
	return __fpsimd_is_enabled()();
}

static void __hyp_text __activate_traps_vhe(void)
{
	u64 val;

	val = read_sysreg(cpacr_el1);
	val |= CPACR_EL1_TTA;
	val &= ~(CPACR_EL1_FPEN | CPACR_EL1_ZEN);
	write_sysreg(val, cpacr_el1);

	write_sysreg(kvm_get_hyp_vector(), vbar_el1);
}

static void __hyp_text __activate_traps_nvhe(void)
{
	u64 val;

	val = CPTR_EL2_DEFAULT;
	val |= CPTR_EL2_TTA | CPTR_EL2_TFP | CPTR_EL2_TZ;
	write_sysreg(val, cptr_el2);
}

static hyp_alternate_select(__activate_traps_arch,
			    __activate_traps_nvhe, __activate_traps_vhe,
			    ARM64_HAS_VIRT_HOST_EXTN);

static void __hyp_text __activate_traps(struct kvm_vcpu *vcpu)
{
	u64 val;

	/*
	 * We are about to set CPTR_EL2.TFP to trap all floating point
	 * register accesses to EL2, however, the ARM ARM clearly states that
	 * traps are only taken to EL2 if the operation would not otherwise
	 * trap to EL1.  Therefore, always make sure that for 32-bit guests,
	 * we set FPEXC.EN to prevent traps to EL1, when setting the TFP bit.
	 * If FP/ASIMD is not implemented, FPEXC is UNDEFINED and any access to
	 * it will cause an exception.
	 */
	val = vcpu->arch.hcr_el2;

	if (!(val & HCR_RW) && system_supports_fpsimd()) {
		write_sysreg(1 << 30, fpexc32_el2);
		isb();
	}

	if (val & HCR_RW) /* for AArch64 only: */
		val |= HCR_TID3; /* TID3: trap feature register accesses */

	write_sysreg(val, hcr_el2);

	if (cpus_have_const_cap(ARM64_HAS_RAS_EXTN) && (val & HCR_VSE))
		write_sysreg_s(vcpu->arch.vsesr_el2, SYS_VSESR_EL2);

	/* Trap on AArch32 cp15 c15 accesses (EL1 or EL0) */
	write_sysreg(1 << 15, hstr_el2);
	/*
	 * Make sure we trap PMU access from EL0 to EL2. Also sanitize
	 * PMSELR_EL0 to make sure it never contains the cycle
	 * counter, which could make a PMXEVCNTR_EL0 access UNDEF at
	 * EL1 instead of being trapped to EL2.
	 */
	write_sysreg(0, pmselr_el0);
	write_sysreg(ARMV8_PMU_USERENR_MASK, pmuserenr_el0);
	write_sysreg(vcpu->arch.mdcr_el2, mdcr_el2);
	__activate_traps_arch()();
}

static void __hyp_text __deactivate_traps_vhe(void)
{
	extern char vectors[];	/* kernel exception vectors */
	u64 mdcr_el2 = read_sysreg(mdcr_el2);

	mdcr_el2 &= MDCR_EL2_HPMN_MASK |
		    MDCR_EL2_E2PB_MASK << MDCR_EL2_E2PB_SHIFT |
		    MDCR_EL2_TPMS;

	write_sysreg(mdcr_el2, mdcr_el2);
	write_sysreg(HCR_HOST_VHE_FLAGS, hcr_el2);
	write_sysreg(CPACR_EL1_DEFAULT, cpacr_el1);
	write_sysreg(vectors, vbar_el1);
}

static void __hyp_text __deactivate_traps_nvhe(void)
{
	u64 mdcr_el2 = read_sysreg(mdcr_el2);

	mdcr_el2 &= MDCR_EL2_HPMN_MASK;
	mdcr_el2 |= MDCR_EL2_E2PB_MASK << MDCR_EL2_E2PB_SHIFT;

	write_sysreg(mdcr_el2, mdcr_el2);
	write_sysreg(HCR_RW, hcr_el2);
	write_sysreg(CPTR_EL2_DEFAULT, cptr_el2);
}

static hyp_alternate_select(__deactivate_traps_arch,
			    __deactivate_traps_nvhe, __deactivate_traps_vhe,
			    ARM64_HAS_VIRT_HOST_EXTN);

static void __hyp_text __deactivate_traps(struct kvm_vcpu *vcpu)
{
	/*
	 * If we pended a virtual abort, preserve it until it gets
	 * cleared. See D1.14.3 (Virtual Interrupts) for details, but
	 * the crucial bit is "On taking a vSError interrupt,
	 * HCR_EL2.VSE is cleared to 0."
	 */
	if (vcpu->arch.hcr_el2 & HCR_VSE)
		vcpu->arch.hcr_el2 = read_sysreg(hcr_el2);

	__deactivate_traps_arch()();
	write_sysreg(0, hstr_el2);
	write_sysreg(0, pmuserenr_el0);
}

static void __hyp_text __activate_vm(struct kvm *kvm)
{
	write_sysreg(kvm->arch.vttbr, vttbr_el2);
}

static void __hyp_text __deactivate_vm(struct kvm_vcpu *vcpu)
{
	write_sysreg(0, vttbr_el2);
}

static void __hyp_text __vgic_save_state(struct kvm_vcpu *vcpu)
{
	if (static_branch_unlikely(&kvm_vgic_global_state.gicv3_cpuif))
		__vgic_v3_save_state(vcpu);
	else
		__vgic_v2_save_state(vcpu);

	write_sysreg(read_sysreg(hcr_el2) & ~HCR_INT_OVERRIDE, hcr_el2);
}

static void __hyp_text __vgic_restore_state(struct kvm_vcpu *vcpu)
{
	u64 val;

	val = read_sysreg(hcr_el2);
	val |= 	HCR_INT_OVERRIDE;
	val |= vcpu->arch.irq_lines;
	write_sysreg(val, hcr_el2);

	if (static_branch_unlikely(&kvm_vgic_global_state.gicv3_cpuif))
		__vgic_v3_restore_state(vcpu);
	else
		__vgic_v2_restore_state(vcpu);
}

static bool __hyp_text __true_value(void)
{
	return true;
}

static bool __hyp_text __false_value(void)
{
	return false;
}

static hyp_alternate_select(__check_arm_834220,
			    __false_value, __true_value,
			    ARM64_WORKAROUND_834220);

static bool __hyp_text __translate_far_to_hpfar(u64 far, u64 *hpfar)
{
	u64 par, tmp;

	/*
	 * Resolve the IPA the hard way using the guest VA.
	 *
	 * Stage-1 translation already validated the memory access
	 * rights. As such, we can use the EL1 translation regime, and
	 * don't have to distinguish between EL0 and EL1 access.
	 *
	 * We do need to save/restore PAR_EL1 though, as we haven't
	 * saved the guest context yet, and we may return early...
	 */
	par = read_sysreg(par_el1);
	asm volatile("at s1e1r, %0" : : "r" (far));
	isb();

	tmp = read_sysreg(par_el1);
	write_sysreg(par, par_el1);

	if (unlikely(tmp & 1))
		return false; /* Translation failed, back to guest */

	/* Convert PAR to HPFAR format */
	*hpfar = ((tmp >> 12) & ((1UL << 36) - 1)) << 4;
	return true;
}

static bool __hyp_text __populate_fault_info(struct kvm_vcpu *vcpu)
{
	u8 ec;
	u64 esr;
	u64 hpfar, far;

	esr = vcpu->arch.fault.esr_el2;
	ec = ESR_ELx_EC(esr);

	if (ec != ESR_ELx_EC_DABT_LOW && ec != ESR_ELx_EC_IABT_LOW)
		return true;

	far = read_sysreg_el2(far);

	/*
	 * The HPFAR can be invalid if the stage 2 fault did not
	 * happen during a stage 1 page table walk (the ESR_EL2.S1PTW
	 * bit is clear) and one of the two following cases are true:
	 *   1. The fault was due to a permission fault
	 *   2. The processor carries errata 834220
	 *
	 * Therefore, for all non S1PTW faults where we either have a
	 * permission fault or the errata workaround is enabled, we
	 * resolve the IPA using the AT instruction.
	 */
	if (!(esr & ESR_ELx_S1PTW) &&
	    (__check_arm_834220()() || (esr & ESR_ELx_FSC_TYPE) == FSC_PERM)) {
		if (!__translate_far_to_hpfar(far, &hpfar))
			return false;
	} else {
		hpfar = read_sysreg(hpfar_el2);
	}

	vcpu->arch.fault.far_el2 = far;
	vcpu->arch.fault.hpfar_el2 = hpfar;
	return true;
}

/* Skip an instruction which has been emulated. Returns true if
 * execution can continue or false if we need to exit hyp mode because
 * single-step was in effect.
 */
static bool __hyp_text __skip_instr(struct kvm_vcpu *vcpu)
{
	*vcpu_pc(vcpu) = read_sysreg_el2(elr);

	if (vcpu_mode_is_32bit(vcpu)) {
		vcpu->arch.ctxt.gp_regs.regs.pstate = read_sysreg_el2(spsr);
		kvm_skip_instr32(vcpu, kvm_vcpu_trap_il_is32bit(vcpu));
		write_sysreg_el2(vcpu->arch.ctxt.gp_regs.regs.pstate, spsr);
	} else {
		*vcpu_pc(vcpu) += 4;
	}

	write_sysreg_el2(*vcpu_pc(vcpu), elr);

	if (vcpu->guest_debug & KVM_GUESTDBG_SINGLESTEP) {
		vcpu->arch.fault.esr_el2 =
			(ESR_ELx_EC_SOFTSTP_LOW << ESR_ELx_EC_SHIFT) | 0x22;
		return false;
	} else {
		return true;
	}
}

<<<<<<< HEAD
/*
 * Return true when we were able to fixup the guest exit and should return to
 * the guest, false when we should restore the host state and return to the
 * main run loop.
 */
static bool __hyp_text fixup_guest_exit(struct kvm_vcpu *vcpu, u64 *exit_code)
{
	if (ARM_EXCEPTION_CODE(*exit_code) != ARM_EXCEPTION_IRQ)
		vcpu->arch.fault.esr_el2 = read_sysreg_el2(esr);
=======
static inline bool __hyp_text __needs_ssbd_off(struct kvm_vcpu *vcpu)
{
	if (!cpus_have_const_cap(ARM64_SSBD))
		return false;

	return !(vcpu->arch.workaround_flags & VCPU_WORKAROUND_2_FLAG);
}

static void __hyp_text __set_guest_arch_workaround_state(struct kvm_vcpu *vcpu)
{
#ifdef CONFIG_ARM64_SSBD
	/*
	 * The host runs with the workaround always present. If the
	 * guest wants it disabled, so be it...
	 */
	if (__needs_ssbd_off(vcpu) &&
	    __hyp_this_cpu_read(arm64_ssbd_callback_required))
		arm_smccc_1_1_smc(ARM_SMCCC_ARCH_WORKAROUND_2, 0, NULL);
#endif
}

static void __hyp_text __set_host_arch_workaround_state(struct kvm_vcpu *vcpu)
{
#ifdef CONFIG_ARM64_SSBD
	/*
	 * If the guest has disabled the workaround, bring it back on.
	 */
	if (__needs_ssbd_off(vcpu) &&
	    __hyp_this_cpu_read(arm64_ssbd_callback_required))
		arm_smccc_1_1_smc(ARM_SMCCC_ARCH_WORKAROUND_2, 1, NULL);
#endif
}

int __hyp_text __kvm_vcpu_run(struct kvm_vcpu *vcpu)
{
	struct kvm_cpu_context *host_ctxt;
	struct kvm_cpu_context *guest_ctxt;
	bool fp_enabled;
	u64 exit_code;

	vcpu = kern_hyp_va(vcpu);

	host_ctxt = kern_hyp_va(vcpu->arch.host_cpu_context);
	host_ctxt->__hyp_running_vcpu = vcpu;
	guest_ctxt = &vcpu->arch.ctxt;

	__sysreg_save_host_state(host_ctxt);
	__debug_cond_save_host_state(vcpu);

	__activate_traps(vcpu);
	__activate_vm(vcpu);

	__vgic_restore_state(vcpu);
	__timer_restore_state(vcpu);

	/*
	 * We must restore the 32-bit state before the sysregs, thanks
	 * to erratum #852523 (Cortex-A57) or #853709 (Cortex-A72).
	 */
	__sysreg32_restore_state(vcpu);
	__sysreg_restore_guest_state(guest_ctxt);
	__debug_restore_state(vcpu, kern_hyp_va(vcpu->arch.debug_ptr), guest_ctxt);

	__set_guest_arch_workaround_state(vcpu);

	/* Jump in the fire! */
again:
	exit_code = __guest_enter(vcpu, host_ctxt);
	/* And we're baaack! */
>>>>>>> ecc160ec

	/*
	 * We're using the raw exception code in order to only process
	 * the trap if no SError is pending. We will come back to the
	 * same PC once the SError has been injected, and replay the
	 * trapping instruction.
	 */
	if (*exit_code == ARM_EXCEPTION_TRAP && !__populate_fault_info(vcpu))
		return true;

	if (static_branch_unlikely(&vgic_v2_cpuif_trap) &&
	    *exit_code == ARM_EXCEPTION_TRAP) {
		bool valid;

		valid = kvm_vcpu_trap_get_class(vcpu) == ESR_ELx_EC_DABT_LOW &&
			kvm_vcpu_trap_get_fault_type(vcpu) == FSC_FAULT &&
			kvm_vcpu_dabt_isvalid(vcpu) &&
			!kvm_vcpu_dabt_isextabt(vcpu) &&
			!kvm_vcpu_dabt_iss1tw(vcpu);

		if (valid) {
			int ret = __vgic_v2_perform_cpuif_access(vcpu);

			if (ret == 1) {
				if (__skip_instr(vcpu))
					return true;
				else
					*exit_code = ARM_EXCEPTION_TRAP;
			}

			if (ret == -1) {
				/* Promote an illegal access to an
				 * SError. If we would be returning
				 * due to single-step clear the SS
				 * bit so handle_exit knows what to
				 * do after dealing with the error.
				 */
				if (!__skip_instr(vcpu))
					*vcpu_cpsr(vcpu) &= ~DBG_SPSR_SS;
				*exit_code = ARM_EXCEPTION_EL1_SERROR;
			}
		}
	}

	if (static_branch_unlikely(&vgic_v3_cpuif_trap) &&
	    *exit_code == ARM_EXCEPTION_TRAP &&
	    (kvm_vcpu_trap_get_class(vcpu) == ESR_ELx_EC_SYS64 ||
	     kvm_vcpu_trap_get_class(vcpu) == ESR_ELx_EC_CP15_32)) {
		int ret = __vgic_v3_perform_cpuif_access(vcpu);

		if (ret == 1) {
			if (__skip_instr(vcpu))
				return true;
			else
				*exit_code = ARM_EXCEPTION_TRAP;
		}
	}

	/* Return to the host kernel and handle the exit */
	return false;
}

/* Switch to the guest for VHE systems running in EL2 */
int kvm_vcpu_run_vhe(struct kvm_vcpu *vcpu)
{
	struct kvm_cpu_context *host_ctxt;
	struct kvm_cpu_context *guest_ctxt;
	bool fp_enabled;
	u64 exit_code;

	host_ctxt = vcpu->arch.host_cpu_context;
	host_ctxt->__hyp_running_vcpu = vcpu;
	guest_ctxt = &vcpu->arch.ctxt;

	sysreg_save_host_state_vhe(host_ctxt);

	__activate_traps(vcpu);
	__activate_vm(vcpu->kvm);

	__vgic_restore_state(vcpu);

	/*
	 * We must restore the 32-bit state before the sysregs, thanks
	 * to erratum #852523 (Cortex-A57) or #853709 (Cortex-A72).
	 */
	__sysreg32_restore_state(vcpu);
	sysreg_restore_guest_state_vhe(guest_ctxt);
	__debug_switch_to_guest(vcpu);

	do {
		/* Jump in the fire! */
		exit_code = __guest_enter(vcpu, host_ctxt);

		/* And we're baaack! */
	} while (fixup_guest_exit(vcpu, &exit_code));

	fp_enabled = __fpsimd_enabled();

	sysreg_save_guest_state_vhe(guest_ctxt);
	__sysreg32_save_state(vcpu);
	__vgic_save_state(vcpu);

	__deactivate_traps(vcpu);

	sysreg_restore_host_state_vhe(host_ctxt);

	if (fp_enabled) {
		__fpsimd_save_state(&guest_ctxt->gp_regs.fp_regs);
		__fpsimd_restore_state(&host_ctxt->gp_regs.fp_regs);
	}

<<<<<<< HEAD
	__debug_switch_to_host(vcpu);

	return exit_code;
}

/* Switch to the guest for legacy non-VHE systems */
int __hyp_text __kvm_vcpu_run_nvhe(struct kvm_vcpu *vcpu)
{
	struct kvm_cpu_context *host_ctxt;
	struct kvm_cpu_context *guest_ctxt;
	bool fp_enabled;
	u64 exit_code;

	vcpu = kern_hyp_va(vcpu);

	host_ctxt = kern_hyp_va(vcpu->arch.host_cpu_context);
	host_ctxt->__hyp_running_vcpu = vcpu;
	guest_ctxt = &vcpu->arch.ctxt;

	__sysreg_save_state_nvhe(host_ctxt);

	__activate_traps(vcpu);
	__activate_vm(kern_hyp_va(vcpu->kvm));

	__vgic_restore_state(vcpu);
	__timer_enable_traps(vcpu);

	/*
	 * We must restore the 32-bit state before the sysregs, thanks
	 * to erratum #852523 (Cortex-A57) or #853709 (Cortex-A72).
	 */
	__sysreg32_restore_state(vcpu);
	__sysreg_restore_state_nvhe(guest_ctxt);
	__debug_switch_to_guest(vcpu);

	do {
		/* Jump in the fire! */
		exit_code = __guest_enter(vcpu, host_ctxt);

		/* And we're baaack! */
	} while (fixup_guest_exit(vcpu, &exit_code));
=======
	__set_host_arch_workaround_state(vcpu);
>>>>>>> ecc160ec

	if (cpus_have_const_cap(ARM64_HARDEN_BP_POST_GUEST_EXIT)) {
		u32 midr = read_cpuid_id();

		/* Apply BTAC predictors mitigation to all Falkor chips */
		if (((midr & MIDR_CPU_MODEL_MASK) == MIDR_QCOM_FALKOR) ||
		    ((midr & MIDR_CPU_MODEL_MASK) == MIDR_QCOM_FALKOR_V1)) {
			__qcom_hyp_sanitize_btac_predictors();
		}
	}

	fp_enabled = __fpsimd_enabled();

	__sysreg_save_state_nvhe(guest_ctxt);
	__sysreg32_save_state(vcpu);
	__timer_disable_traps(vcpu);
	__vgic_save_state(vcpu);

	__deactivate_traps(vcpu);
	__deactivate_vm(vcpu);

	__sysreg_restore_state_nvhe(host_ctxt);

	if (fp_enabled) {
		__fpsimd_save_state(&guest_ctxt->gp_regs.fp_regs);
		__fpsimd_restore_state(&host_ctxt->gp_regs.fp_regs);
	}

	/*
	 * This must come after restoring the host sysregs, since a non-VHE
	 * system may enable SPE here and make use of the TTBRs.
	 */
	__debug_switch_to_host(vcpu);

	return exit_code;
}

static const char __hyp_panic_string[] = "HYP panic:\nPS:%08llx PC:%016llx ESR:%08llx\nFAR:%016llx HPFAR:%016llx PAR:%016llx\nVCPU:%p\n";

static void __hyp_text __hyp_call_panic_nvhe(u64 spsr, u64 elr, u64 par,
<<<<<<< HEAD
					     struct kvm_cpu_context *__host_ctxt)
=======
					     struct kvm_vcpu *vcpu)
>>>>>>> ecc160ec
{
	struct kvm_vcpu *vcpu;
	unsigned long str_va;

	vcpu = __host_ctxt->__hyp_running_vcpu;

	if (read_sysreg(vttbr_el2)) {
		__timer_disable_traps(vcpu);
		__deactivate_traps(vcpu);
		__deactivate_vm(vcpu);
		__sysreg_restore_state_nvhe(__host_ctxt);
	}

	/*
	 * Force the panic string to be loaded from the literal pool,
	 * making sure it is a kernel address and not a PC-relative
	 * reference.
	 */
	asm volatile("ldr %0, =__hyp_panic_string" : "=r" (str_va));

	__hyp_do_panic(str_va,
		       spsr,  elr,
		       read_sysreg(esr_el2),   read_sysreg_el2(far),
		       read_sysreg(hpfar_el2), par, vcpu);
}

<<<<<<< HEAD
static void __hyp_call_panic_vhe(u64 spsr, u64 elr, u64 par,
				 struct kvm_cpu_context *host_ctxt)
=======
static void __hyp_text __hyp_call_panic_vhe(u64 spsr, u64 elr, u64 par,
					    struct kvm_vcpu *vcpu)
>>>>>>> ecc160ec
{
	struct kvm_vcpu *vcpu;
	vcpu = host_ctxt->__hyp_running_vcpu;

	__deactivate_traps(vcpu);
	sysreg_restore_host_state_vhe(host_ctxt);

	panic(__hyp_panic_string,
	      spsr,  elr,
	      read_sysreg_el2(esr),   read_sysreg_el2(far),
	      read_sysreg(hpfar_el2), par, vcpu);
}

<<<<<<< HEAD
=======
static hyp_alternate_select(__hyp_call_panic,
			    __hyp_call_panic_nvhe, __hyp_call_panic_vhe,
			    ARM64_HAS_VIRT_HOST_EXTN);

>>>>>>> ecc160ec
void __hyp_text __noreturn hyp_panic(struct kvm_cpu_context *host_ctxt)
{
	struct kvm_vcpu *vcpu = NULL;

	u64 spsr = read_sysreg_el2(spsr);
	u64 elr = read_sysreg_el2(elr);
	u64 par = read_sysreg(par_el1);

<<<<<<< HEAD
	if (!has_vhe())
		__hyp_call_panic_nvhe(spsr, elr, par, host_ctxt);
	else
		__hyp_call_panic_vhe(spsr, elr, par, host_ctxt);
=======
	if (read_sysreg(vttbr_el2)) {
		vcpu = host_ctxt->__hyp_running_vcpu;
		__timer_save_state(vcpu);
		__deactivate_traps(vcpu);
		__deactivate_vm(vcpu);
		__sysreg_restore_host_state(host_ctxt);
	}

	/* Call panic for real */
	__hyp_call_panic()(spsr, elr, par, vcpu);
>>>>>>> ecc160ec

	unreachable();
}<|MERGE_RESOLUTION|>--- conflicted
+++ resolved
@@ -305,7 +305,6 @@
 	}
 }
 
-<<<<<<< HEAD
 /*
  * Return true when we were able to fixup the guest exit and should return to
  * the guest, false when we should restore the host state and return to the
@@ -315,77 +314,6 @@
 {
 	if (ARM_EXCEPTION_CODE(*exit_code) != ARM_EXCEPTION_IRQ)
 		vcpu->arch.fault.esr_el2 = read_sysreg_el2(esr);
-=======
-static inline bool __hyp_text __needs_ssbd_off(struct kvm_vcpu *vcpu)
-{
-	if (!cpus_have_const_cap(ARM64_SSBD))
-		return false;
-
-	return !(vcpu->arch.workaround_flags & VCPU_WORKAROUND_2_FLAG);
-}
-
-static void __hyp_text __set_guest_arch_workaround_state(struct kvm_vcpu *vcpu)
-{
-#ifdef CONFIG_ARM64_SSBD
-	/*
-	 * The host runs with the workaround always present. If the
-	 * guest wants it disabled, so be it...
-	 */
-	if (__needs_ssbd_off(vcpu) &&
-	    __hyp_this_cpu_read(arm64_ssbd_callback_required))
-		arm_smccc_1_1_smc(ARM_SMCCC_ARCH_WORKAROUND_2, 0, NULL);
-#endif
-}
-
-static void __hyp_text __set_host_arch_workaround_state(struct kvm_vcpu *vcpu)
-{
-#ifdef CONFIG_ARM64_SSBD
-	/*
-	 * If the guest has disabled the workaround, bring it back on.
-	 */
-	if (__needs_ssbd_off(vcpu) &&
-	    __hyp_this_cpu_read(arm64_ssbd_callback_required))
-		arm_smccc_1_1_smc(ARM_SMCCC_ARCH_WORKAROUND_2, 1, NULL);
-#endif
-}
-
-int __hyp_text __kvm_vcpu_run(struct kvm_vcpu *vcpu)
-{
-	struct kvm_cpu_context *host_ctxt;
-	struct kvm_cpu_context *guest_ctxt;
-	bool fp_enabled;
-	u64 exit_code;
-
-	vcpu = kern_hyp_va(vcpu);
-
-	host_ctxt = kern_hyp_va(vcpu->arch.host_cpu_context);
-	host_ctxt->__hyp_running_vcpu = vcpu;
-	guest_ctxt = &vcpu->arch.ctxt;
-
-	__sysreg_save_host_state(host_ctxt);
-	__debug_cond_save_host_state(vcpu);
-
-	__activate_traps(vcpu);
-	__activate_vm(vcpu);
-
-	__vgic_restore_state(vcpu);
-	__timer_restore_state(vcpu);
-
-	/*
-	 * We must restore the 32-bit state before the sysregs, thanks
-	 * to erratum #852523 (Cortex-A57) or #853709 (Cortex-A72).
-	 */
-	__sysreg32_restore_state(vcpu);
-	__sysreg_restore_guest_state(guest_ctxt);
-	__debug_restore_state(vcpu, kern_hyp_va(vcpu->arch.debug_ptr), guest_ctxt);
-
-	__set_guest_arch_workaround_state(vcpu);
-
-	/* Jump in the fire! */
-again:
-	exit_code = __guest_enter(vcpu, host_ctxt);
-	/* And we're baaack! */
->>>>>>> ecc160ec
 
 	/*
 	 * We're using the raw exception code in order to only process
@@ -448,6 +376,39 @@
 	return false;
 }
 
+static inline bool __hyp_text __needs_ssbd_off(struct kvm_vcpu *vcpu)
+{
+	if (!cpus_have_const_cap(ARM64_SSBD))
+		return false;
+
+	return !(vcpu->arch.workaround_flags & VCPU_WORKAROUND_2_FLAG);
+}
+
+static void __hyp_text __set_guest_arch_workaround_state(struct kvm_vcpu *vcpu)
+{
+#ifdef CONFIG_ARM64_SSBD
+	/*
+	 * The host runs with the workaround always present. If the
+	 * guest wants it disabled, so be it...
+	 */
+	if (__needs_ssbd_off(vcpu) &&
+	    __hyp_this_cpu_read(arm64_ssbd_callback_required))
+		arm_smccc_1_1_smc(ARM_SMCCC_ARCH_WORKAROUND_2, 0, NULL);
+#endif
+}
+
+static void __hyp_text __set_host_arch_workaround_state(struct kvm_vcpu *vcpu)
+{
+#ifdef CONFIG_ARM64_SSBD
+	/*
+	 * If the guest has disabled the workaround, bring it back on.
+	 */
+	if (__needs_ssbd_off(vcpu) &&
+	    __hyp_this_cpu_read(arm64_ssbd_callback_required))
+		arm_smccc_1_1_smc(ARM_SMCCC_ARCH_WORKAROUND_2, 1, NULL);
+#endif
+}
+
 /* Switch to the guest for VHE systems running in EL2 */
 int kvm_vcpu_run_vhe(struct kvm_vcpu *vcpu)
 {
@@ -475,6 +436,8 @@
 	sysreg_restore_guest_state_vhe(guest_ctxt);
 	__debug_switch_to_guest(vcpu);
 
+	__set_guest_arch_workaround_state(vcpu);
+
 	do {
 		/* Jump in the fire! */
 		exit_code = __guest_enter(vcpu, host_ctxt);
@@ -482,6 +445,8 @@
 		/* And we're baaack! */
 	} while (fixup_guest_exit(vcpu, &exit_code));
 
+	__set_host_arch_workaround_state(vcpu);
+
 	fp_enabled = __fpsimd_enabled();
 
 	sysreg_save_guest_state_vhe(guest_ctxt);
@@ -497,7 +462,6 @@
 		__fpsimd_restore_state(&host_ctxt->gp_regs.fp_regs);
 	}
 
-<<<<<<< HEAD
 	__debug_switch_to_host(vcpu);
 
 	return exit_code;
@@ -533,15 +497,16 @@
 	__sysreg_restore_state_nvhe(guest_ctxt);
 	__debug_switch_to_guest(vcpu);
 
+	__set_guest_arch_workaround_state(vcpu);
+
 	do {
 		/* Jump in the fire! */
 		exit_code = __guest_enter(vcpu, host_ctxt);
 
 		/* And we're baaack! */
 	} while (fixup_guest_exit(vcpu, &exit_code));
-=======
+
 	__set_host_arch_workaround_state(vcpu);
->>>>>>> ecc160ec
 
 	if (cpus_have_const_cap(ARM64_HARDEN_BP_POST_GUEST_EXIT)) {
 		u32 midr = read_cpuid_id();
@@ -582,11 +547,7 @@
 static const char __hyp_panic_string[] = "HYP panic:\nPS:%08llx PC:%016llx ESR:%08llx\nFAR:%016llx HPFAR:%016llx PAR:%016llx\nVCPU:%p\n";
 
 static void __hyp_text __hyp_call_panic_nvhe(u64 spsr, u64 elr, u64 par,
-<<<<<<< HEAD
 					     struct kvm_cpu_context *__host_ctxt)
-=======
-					     struct kvm_vcpu *vcpu)
->>>>>>> ecc160ec
 {
 	struct kvm_vcpu *vcpu;
 	unsigned long str_va;
@@ -613,13 +574,8 @@
 		       read_sysreg(hpfar_el2), par, vcpu);
 }
 
-<<<<<<< HEAD
 static void __hyp_call_panic_vhe(u64 spsr, u64 elr, u64 par,
 				 struct kvm_cpu_context *host_ctxt)
-=======
-static void __hyp_text __hyp_call_panic_vhe(u64 spsr, u64 elr, u64 par,
-					    struct kvm_vcpu *vcpu)
->>>>>>> ecc160ec
 {
 	struct kvm_vcpu *vcpu;
 	vcpu = host_ctxt->__hyp_running_vcpu;
@@ -633,38 +589,16 @@
 	      read_sysreg(hpfar_el2), par, vcpu);
 }
 
-<<<<<<< HEAD
-=======
-static hyp_alternate_select(__hyp_call_panic,
-			    __hyp_call_panic_nvhe, __hyp_call_panic_vhe,
-			    ARM64_HAS_VIRT_HOST_EXTN);
-
->>>>>>> ecc160ec
 void __hyp_text __noreturn hyp_panic(struct kvm_cpu_context *host_ctxt)
 {
-	struct kvm_vcpu *vcpu = NULL;
-
 	u64 spsr = read_sysreg_el2(spsr);
 	u64 elr = read_sysreg_el2(elr);
 	u64 par = read_sysreg(par_el1);
 
-<<<<<<< HEAD
 	if (!has_vhe())
 		__hyp_call_panic_nvhe(spsr, elr, par, host_ctxt);
 	else
 		__hyp_call_panic_vhe(spsr, elr, par, host_ctxt);
-=======
-	if (read_sysreg(vttbr_el2)) {
-		vcpu = host_ctxt->__hyp_running_vcpu;
-		__timer_save_state(vcpu);
-		__deactivate_traps(vcpu);
-		__deactivate_vm(vcpu);
-		__sysreg_restore_host_state(host_ctxt);
-	}
-
-	/* Call panic for real */
-	__hyp_call_panic()(spsr, elr, par, vcpu);
->>>>>>> ecc160ec
 
 	unreachable();
 }