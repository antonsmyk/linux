--- conflicted
+++ resolved
@@ -500,13 +500,6 @@
 	 */
 	kmap_flush_unused();
 
-<<<<<<< HEAD
-	/* Update direct mapping, invalidate P2M, and add to balloon. */
-	for (i = 0; i < nr_pages; i++) {
-		pfn = frame_list[i];
-		frame_list[i] = pfn_to_gfn(pfn);
-		page = pfn_to_page(pfn);
-=======
 	/*
 	 * Setup the frame, update direct mapping, invalidate P2M,
 	 * and add to balloon.
@@ -515,7 +508,6 @@
 	list_for_each_entry_safe(page, tmp, &pages, lru) {
 		/* XENMEM_decrease_reservation requires a GFN */
 		frame_list[i++] = xen_page_to_gfn(page);
->>>>>>> fbb11414
 
 #ifdef CONFIG_XEN_HAVE_PVMMU
 		/*
