--- conflicted
+++ resolved
@@ -654,16 +654,11 @@
 
 	inf = esr_to_fault_info(esr);
 
-<<<<<<< HEAD
-	if (apei_claim_sea(regs) == 0) {
-		/* APEI claimed this as a firmware-first notification */
-=======
 	if (user_mode(regs) && apei_claim_sea(regs) == 0) {
 		/*
 		 * APEI claimed this as a firmware-first notification.
 		 * Some processing deferred to task_work before ret_to_user().
 		 */
->>>>>>> a9518c1a
 		return 0;
 	}
 
