--- conflicted
+++ resolved
@@ -1749,8 +1749,6 @@
 	}
 }
 
-<<<<<<< HEAD
-=======
 static int check_peer_redir(struct dst_entry *dst, struct inet_peer *peer)
 {
 	struct rtable *rt = (struct rtable *) dst;
@@ -1778,7 +1776,6 @@
 	return 0;
 }
 
->>>>>>> acd92ae5
 static struct dst_entry *ipv4_dst_check(struct dst_entry *dst, u32 cookie)
 {
 	struct rtable *rt = (struct rtable *) dst;
