/*
 * 2007+ Copyright (c) Evgeniy Polyakov <zbr@ioremap.net>
 * All rights reserved.
 *
 * This program is free software; you can redistribute it and/or modify
 * it under the terms of the GNU General Public License as published by
 * the Free Software Foundation; either version 2 of the License, or
 * (at your option) any later version.
 *
 * This program is distributed in the hope that it will be useful,
 * but WITHOUT ANY WARRANTY; without even the implied warranty of
 * MERCHANTABILITY or FITNESS FOR A PARTICULAR PURPOSE.  See the
 * GNU General Public License for more details.
 */

#include <linux/kernel.h>
#include <linux/connector.h>
#include <linux/crypto.h>
#include <linux/list.h>
#include <linux/mutex.h>
#include <linux/string.h>
#include <linux/in.h>

#include "netfs.h"

/*
 * Global configuration list.
 * Each client can be asked to get one of them.
 *
 * Allows to provide remote server address (ipv4/v6/whatever), port
 * and so on via kernel connector.
 */

static struct cb_id pohmelfs_cn_id = {.idx = POHMELFS_CN_IDX, .val = POHMELFS_CN_VAL};
static LIST_HEAD(pohmelfs_config_list);
static DEFINE_MUTEX(pohmelfs_config_lock);

static inline int pohmelfs_config_eql(struct pohmelfs_ctl *sc, struct pohmelfs_ctl *ctl)
{
	if (sc->idx == ctl->idx && sc->type == ctl->type &&
			sc->proto == ctl->proto &&
			sc->addrlen == ctl->addrlen &&
			!memcmp(&sc->addr, &ctl->addr, ctl->addrlen))
		return 1;

	return 0;
}

static struct pohmelfs_config_group *pohmelfs_find_config_group(unsigned int idx)
{
	struct pohmelfs_config_group *g, *group = NULL;

	list_for_each_entry(g, &pohmelfs_config_list, group_entry) {
		if (g->idx == idx) {
			group = g;
			break;
		}
	}

	return group;
}

static struct pohmelfs_config_group *pohmelfs_find_create_config_group(unsigned int idx)
{
	struct pohmelfs_config_group *g;

	g = pohmelfs_find_config_group(idx);
	if (g)
		return g;

	g = kzalloc(sizeof(struct pohmelfs_config_group), GFP_KERNEL);
	if (!g)
		return NULL;

	INIT_LIST_HEAD(&g->config_list);
	g->idx = idx;
	g->num_entry = 0;

	list_add_tail(&g->group_entry, &pohmelfs_config_list);

	return g;
}

static inline void pohmelfs_insert_config_entry(struct pohmelfs_sb *psb, struct pohmelfs_config *dst)
{
	struct pohmelfs_config *tmp;

	INIT_LIST_HEAD(&dst->config_entry);

	list_for_each_entry(tmp, &psb->state_list, config_entry) {
		if (dst->state.ctl.prio > tmp->state.ctl.prio)
			list_add_tail(&dst->config_entry, &tmp->config_entry);
	}
	if (list_empty(&dst->config_entry))
		list_add_tail(&dst->config_entry, &psb->state_list);
}

static int pohmelfs_move_config_entry(struct pohmelfs_sb *psb,
		struct pohmelfs_config *dst, struct pohmelfs_config *new)
{
	if ((dst->state.ctl.prio == new->state.ctl.prio) &&
		(dst->state.ctl.perm == new->state.ctl.perm))
		return 0;

	dprintk("%s: dst: prio: %d, perm: %x, new: prio: %d, perm: %d.\n",
			__func__, dst->state.ctl.prio, dst->state.ctl.perm,
			new->state.ctl.prio, new->state.ctl.perm);
	dst->state.ctl.prio = new->state.ctl.prio;
	dst->state.ctl.perm = new->state.ctl.perm;

	list_del_init(&dst->config_entry);
	pohmelfs_insert_config_entry(psb, dst);
	return 0;
}

/*
 * pohmelfs_copy_config() is used to copy new state configs from the
 * config group (controlled by the netlink messages) into the superblock.
 * This happens either at startup time where no transactions can access
 * the list of the configs (and thus list of the network states), or at
 * run-time, where it is protected by the psb->state_lock.
 */
int pohmelfs_copy_config(struct pohmelfs_sb *psb)
{
	struct pohmelfs_config_group *g;
	struct pohmelfs_config *c, *dst;
	int err = -ENODEV;

	mutex_lock(&pohmelfs_config_lock);

	g = pohmelfs_find_config_group(psb->idx);
	if (!g)
		goto out_unlock;

	/*
	 * Run over all entries in given config group and try to crate and
	 * initialize those, which do not exist in superblock list.
	 * Skip all existing entries.
	 */

	list_for_each_entry(c, &g->config_list, config_entry) {
		err = 0;
		list_for_each_entry(dst, &psb->state_list, config_entry) {
			if (pohmelfs_config_eql(&dst->state.ctl, &c->state.ctl)) {
				err = pohmelfs_move_config_entry(psb, dst, c);
				if (!err)
					err = -EEXIST;
				break;
			}
		}

		if (err)
			continue;

		dst = kzalloc(sizeof(struct pohmelfs_config), GFP_KERNEL);
		if (!dst) {
			err = -ENOMEM;
			break;
		}

		memcpy(&dst->state.ctl, &c->state.ctl, sizeof(struct pohmelfs_ctl));

		pohmelfs_insert_config_entry(psb, dst);

		err = pohmelfs_state_init_one(psb, dst);
		if (err) {
			list_del(&dst->config_entry);
			kfree(dst);
		}

		err = 0;
	}

out_unlock:
	mutex_unlock(&pohmelfs_config_lock);

	return err;
}

int pohmelfs_copy_crypto(struct pohmelfs_sb *psb)
{
	struct pohmelfs_config_group *g;
	int err = -ENOENT;

	mutex_lock(&pohmelfs_config_lock);
	g = pohmelfs_find_config_group(psb->idx);
	if (!g)
		goto err_out_exit;

	if (g->hash_string) {
		err = -ENOMEM;
		psb->hash_string = kstrdup(g->hash_string, GFP_KERNEL);
		if (!psb->hash_string)
			goto err_out_exit;
		psb->hash_strlen = g->hash_strlen;
	}

	if (g->cipher_string) {
		psb->cipher_string = kstrdup(g->cipher_string, GFP_KERNEL);
		if (!psb->cipher_string)
			goto err_out_free_hash_string;
		psb->cipher_strlen = g->cipher_strlen;
	}

	if (g->hash_keysize) {
		psb->hash_key = kmalloc(g->hash_keysize, GFP_KERNEL);
		if (!psb->hash_key)
			goto err_out_free_cipher_string;
		memcpy(psb->hash_key, g->hash_key, g->hash_keysize);
		psb->hash_keysize = g->hash_keysize;
	}

	if (g->cipher_keysize) {
		psb->cipher_key = kmalloc(g->cipher_keysize, GFP_KERNEL);
		if (!psb->cipher_key)
			goto err_out_free_hash;
		memcpy(psb->cipher_key, g->cipher_key, g->cipher_keysize);
		psb->cipher_keysize = g->cipher_keysize;
	}

	mutex_unlock(&pohmelfs_config_lock);

	return 0;

err_out_free_hash:
	kfree(psb->hash_key);
err_out_free_cipher_string:
	kfree(psb->cipher_string);
err_out_free_hash_string:
	kfree(psb->hash_string);
err_out_exit:
	mutex_unlock(&pohmelfs_config_lock);
	return err;
}

static int pohmelfs_send_reply(int err, int msg_num, int action, struct cn_msg *msg, struct pohmelfs_ctl *ctl)
{
	struct pohmelfs_cn_ack *ack;

	ack = kmalloc(sizeof(struct pohmelfs_cn_ack), GFP_KERNEL);
	if (!ack)
		return -ENOMEM;

	memset(ack, 0, sizeof(struct pohmelfs_cn_ack));
	memcpy(&ack->msg, msg, sizeof(struct cn_msg));

	if (action == POHMELFS_CTLINFO_ACK)
		memcpy(&ack->ctl, ctl, sizeof(struct pohmelfs_ctl));

	ack->msg.len = sizeof(struct pohmelfs_cn_ack) - sizeof(struct cn_msg);
	ack->msg.ack = msg->ack + 1;
	ack->error = err;
	ack->msg_num = msg_num;

	cn_netlink_send(&ack->msg, 0, GFP_KERNEL);
	kfree(ack);
	return 0;
}

static int pohmelfs_cn_disp(struct cn_msg *msg)
{
	struct pohmelfs_config_group *g;
	struct pohmelfs_ctl *ctl = (struct pohmelfs_ctl *)msg->data;
	struct pohmelfs_config *c, *tmp;
	int err = 0, i = 1;

	if (msg->len != sizeof(struct pohmelfs_ctl))
		return -EBADMSG;

	mutex_lock(&pohmelfs_config_lock);

	g = pohmelfs_find_config_group(ctl->idx);
	if (!g) {
		pohmelfs_send_reply(err, 0, POHMELFS_NOINFO_ACK, msg, NULL);
		goto out_unlock;
	}

	list_for_each_entry_safe(c, tmp, &g->config_list, config_entry) {
		struct pohmelfs_ctl *sc = &c->state.ctl;
		if (pohmelfs_send_reply(err, g->num_entry - i, POHMELFS_CTLINFO_ACK, msg, sc)) {
			err = -ENOMEM;
			goto out_unlock;
		}
		i += 1;
	}

 out_unlock:
	mutex_unlock(&pohmelfs_config_lock);
	return err;
}

static int pohmelfs_cn_dump(struct cn_msg *msg)
{
	struct pohmelfs_config_group *g;
	struct pohmelfs_config *c, *tmp;
	int err = 0, i = 1;
	int total_msg = 0;

	if (msg->len != sizeof(struct pohmelfs_ctl))
		return -EBADMSG;

	mutex_lock(&pohmelfs_config_lock);

	list_for_each_entry(g, &pohmelfs_config_list, group_entry) {
		if (g)
			total_msg += g->num_entry;
	}
	if (total_msg == 0) {
		if (pohmelfs_send_reply(err, 0, POHMELFS_NOINFO_ACK, msg, NULL))
			err = -ENOMEM;
		goto out_unlock;
	}

	list_for_each_entry(g, &pohmelfs_config_list, group_entry) {
		if (g) {
			list_for_each_entry_safe(c, tmp, &g->config_list, config_entry) {
				struct pohmelfs_ctl *sc = &c->state.ctl;
				if (pohmelfs_send_reply(err, total_msg - i, POHMELFS_CTLINFO_ACK, msg, sc)) {
					err = -ENOMEM;
					goto out_unlock;
				}
				i += 1;
			}
		}
	}

<<<<<<< HEAD
out_unlock:
	mutex_unlock(&pohmelfs_config_lock);
	return err;
}

static int pohmelfs_cn_flush(struct cn_msg *msg)
{
	struct pohmelfs_config_group *g;
	struct pohmelfs_ctl *ctl = (struct pohmelfs_ctl *)msg->data;
	struct pohmelfs_config *c, *tmp;
	int err = 0;

	if (msg->len != sizeof(struct pohmelfs_ctl))
		return -EBADMSG;

	mutex_lock(&pohmelfs_config_lock);

	if (ctl->idx != POHMELFS_NULL_IDX) {
		g = pohmelfs_find_config_group(ctl->idx);

		if (!g)
			goto out_unlock;

		list_for_each_entry_safe(c, tmp, &g->config_list, config_entry) {
			list_del(&c->config_entry);
			g->num_entry--;
			kfree(c);
		}
	} else {
		list_for_each_entry(g, &pohmelfs_config_list, group_entry) {
			if (g) {
				list_for_each_entry_safe(c, tmp, &g->config_list, config_entry) {
					list_del(&c->config_entry);
					g->num_entry--;
					kfree(c);
				}
			}
		}
	}

out_unlock:
	mutex_unlock(&pohmelfs_config_lock);
=======
out_unlock:
	mutex_unlock(&pohmelfs_config_lock);
	return err;
}

static int pohmelfs_cn_flush(struct cn_msg *msg)
{
	struct pohmelfs_config_group *g;
	struct pohmelfs_ctl *ctl = (struct pohmelfs_ctl *)msg->data;
	struct pohmelfs_config *c, *tmp;
	int err = 0;

	if (msg->len != sizeof(struct pohmelfs_ctl))
		return -EBADMSG;

	mutex_lock(&pohmelfs_config_lock);

	if (ctl->idx != POHMELFS_NULL_IDX) {
		g = pohmelfs_find_config_group(ctl->idx);

		if (!g)
			goto out_unlock;

		list_for_each_entry_safe(c, tmp, &g->config_list, config_entry) {
			list_del(&c->config_entry);
			g->num_entry--;
			kfree(c);
		}
	} else {
		list_for_each_entry(g, &pohmelfs_config_list, group_entry) {
			if (g) {
				list_for_each_entry_safe(c, tmp, &g->config_list, config_entry) {
					list_del(&c->config_entry);
					g->num_entry--;
					kfree(c);
				}
			}
		}
	}

out_unlock:
	mutex_unlock(&pohmelfs_config_lock);
>>>>>>> ad1cd745
	pohmelfs_cn_dump(msg);

	return err;
}

static int pohmelfs_modify_config(struct pohmelfs_ctl *old, struct pohmelfs_ctl *new)
{
	old->perm = new->perm;
	old->prio = new->prio;
	return 0;
}

static int pohmelfs_cn_ctl(struct cn_msg *msg, int action)
{
	struct pohmelfs_config_group *g;
	struct pohmelfs_ctl *ctl = (struct pohmelfs_ctl *)msg->data;
	struct pohmelfs_config *c, *tmp;
	int err = 0;

	if (msg->len != sizeof(struct pohmelfs_ctl))
		return -EBADMSG;

	mutex_lock(&pohmelfs_config_lock);

	g = pohmelfs_find_create_config_group(ctl->idx);
	if (!g) {
		err = -ENOMEM;
		goto out_unlock;
	}

	list_for_each_entry_safe(c, tmp, &g->config_list, config_entry) {
		struct pohmelfs_ctl *sc = &c->state.ctl;

		if (pohmelfs_config_eql(sc, ctl)) {
			if (action == POHMELFS_FLAGS_ADD) {
				err = -EEXIST;
				goto out_unlock;
			} else if (action == POHMELFS_FLAGS_DEL) {
				list_del(&c->config_entry);
				g->num_entry--;
				kfree(c);
				goto out_unlock;
			} else if (action == POHMELFS_FLAGS_MODIFY) {
				err = pohmelfs_modify_config(sc, ctl);
				goto out_unlock;
			} else {
				err = -EEXIST;
				goto out_unlock;
			}
		}
	}
	if (action == POHMELFS_FLAGS_DEL) {
		err = -EBADMSG;
		goto out_unlock;
	}

	c = kzalloc(sizeof(struct pohmelfs_config), GFP_KERNEL);
	if (!c) {
		err = -ENOMEM;
		goto out_unlock;
	}
	memcpy(&c->state.ctl, ctl, sizeof(struct pohmelfs_ctl));
	g->num_entry++;

	list_add_tail(&c->config_entry, &g->config_list);

 out_unlock:
	mutex_unlock(&pohmelfs_config_lock);
	if (pohmelfs_send_reply(err, 0, POHMELFS_NOINFO_ACK, msg, NULL))
		err = -ENOMEM;

	return err;
}

static int pohmelfs_crypto_hash_init(struct pohmelfs_config_group *g, struct pohmelfs_crypto *c)
{
	char *algo = (char *)c->data;
	u8 *key = (u8 *)(algo + c->strlen);

	if (g->hash_string)
		return -EEXIST;

	g->hash_string = kstrdup(algo, GFP_KERNEL);
	if (!g->hash_string)
		return -ENOMEM;
	g->hash_strlen = c->strlen;
	g->hash_keysize = c->keysize;

	g->hash_key = kmalloc(c->keysize, GFP_KERNEL);
	if (!g->hash_key) {
		kfree(g->hash_string);
		return -ENOMEM;
	}

	memcpy(g->hash_key, key, c->keysize);

	return 0;
}

static int pohmelfs_crypto_cipher_init(struct pohmelfs_config_group *g, struct pohmelfs_crypto *c)
{
	char *algo = (char *)c->data;
	u8 *key = (u8 *)(algo + c->strlen);

	if (g->cipher_string)
		return -EEXIST;

	g->cipher_string = kstrdup(algo, GFP_KERNEL);
	if (!g->cipher_string)
		return -ENOMEM;
	g->cipher_strlen = c->strlen;
	g->cipher_keysize = c->keysize;

	g->cipher_key = kmalloc(c->keysize, GFP_KERNEL);
	if (!g->cipher_key) {
		kfree(g->cipher_string);
		return -ENOMEM;
	}

	memcpy(g->cipher_key, key, c->keysize);

	return 0;
}

static int pohmelfs_cn_crypto(struct cn_msg *msg)
{
	struct pohmelfs_crypto *crypto = (struct pohmelfs_crypto *)msg->data;
	struct pohmelfs_config_group *g;
	int err = 0;

	dprintk("%s: idx: %u, strlen: %u, type: %u, keysize: %u, algo: %s.\n",
			__func__, crypto->idx, crypto->strlen, crypto->type,
			crypto->keysize, (char *)crypto->data);

	mutex_lock(&pohmelfs_config_lock);
	g = pohmelfs_find_create_config_group(crypto->idx);
	if (!g) {
		err = -ENOMEM;
		goto out_unlock;
	}

	switch (crypto->type) {
		case POHMELFS_CRYPTO_HASH:
			err = pohmelfs_crypto_hash_init(g, crypto);
			break;
		case POHMELFS_CRYPTO_CIPHER:
			err = pohmelfs_crypto_cipher_init(g, crypto);
			break;
		default:
			err = -ENOTSUPP;
			break;
	}

out_unlock:
	mutex_unlock(&pohmelfs_config_lock);
	if (pohmelfs_send_reply(err, 0, POHMELFS_NOINFO_ACK, msg, NULL))
		err = -ENOMEM;

	return err;
}

<<<<<<< HEAD
static void pohmelfs_cn_callback(struct cn_msg *msg)
=======
static void pohmelfs_cn_callback(struct cn_msg *msg, struct netlink_skb_parms *nsp)
>>>>>>> ad1cd745
{
	int err;

	if (!cap_raised(nsp->eff_cap, CAP_SYS_ADMIN))
		return;

	switch (msg->flags) {
		case POHMELFS_FLAGS_ADD:
		case POHMELFS_FLAGS_DEL:
		case POHMELFS_FLAGS_MODIFY:
			err = pohmelfs_cn_ctl(msg, msg->flags);
			break;
		case POHMELFS_FLAGS_FLUSH:
			err = pohmelfs_cn_flush(msg);
			break;
		case POHMELFS_FLAGS_SHOW:
			err = pohmelfs_cn_disp(msg);
			break;
		case POHMELFS_FLAGS_DUMP:
			err = pohmelfs_cn_dump(msg);
			break;
		case POHMELFS_FLAGS_CRYPTO:
			err = pohmelfs_cn_crypto(msg);
			break;
		default:
			err = -ENOSYS;
			break;
	}
}

int pohmelfs_config_check(struct pohmelfs_config *config, int idx)
{
	struct pohmelfs_ctl *ctl = &config->state.ctl;
	struct pohmelfs_config *tmp;
	int err = -ENOENT;
	struct pohmelfs_ctl *sc;
	struct pohmelfs_config_group *g;

	mutex_lock(&pohmelfs_config_lock);

	g = pohmelfs_find_config_group(ctl->idx);
	if (g) {
		list_for_each_entry(tmp, &g->config_list, config_entry) {
			sc = &tmp->state.ctl;

			if (pohmelfs_config_eql(sc, ctl)) {
				err = 0;
				break;
			}
		}
	}

	mutex_unlock(&pohmelfs_config_lock);

	return err;
}

int __init pohmelfs_config_init(void)
{
	/* XXX remove (void *) cast when vanilla connector got synced */
	return cn_add_callback(&pohmelfs_cn_id, "pohmelfs", (void *)pohmelfs_cn_callback);
}

void pohmelfs_config_exit(void)
{
	struct pohmelfs_config *c, *tmp;
	struct pohmelfs_config_group *g, *gtmp;

	cn_del_callback(&pohmelfs_cn_id);

	mutex_lock(&pohmelfs_config_lock);
	list_for_each_entry_safe(g, gtmp, &pohmelfs_config_list, group_entry) {
		list_for_each_entry_safe(c, tmp, &g->config_list, config_entry) {
			list_del(&c->config_entry);
			kfree(c);
		}

		list_del(&g->group_entry);

		if (g->hash_string)
			kfree(g->hash_string);

		if (g->cipher_string)
			kfree(g->cipher_string);

		kfree(g);
	}
	mutex_unlock(&pohmelfs_config_lock);
}<|MERGE_RESOLUTION|>--- conflicted
+++ resolved
@@ -324,7 +324,6 @@
 		}
 	}
 
-<<<<<<< HEAD
 out_unlock:
 	mutex_unlock(&pohmelfs_config_lock);
 	return err;
@@ -367,50 +366,6 @@
 
 out_unlock:
 	mutex_unlock(&pohmelfs_config_lock);
-=======
-out_unlock:
-	mutex_unlock(&pohmelfs_config_lock);
-	return err;
-}
-
-static int pohmelfs_cn_flush(struct cn_msg *msg)
-{
-	struct pohmelfs_config_group *g;
-	struct pohmelfs_ctl *ctl = (struct pohmelfs_ctl *)msg->data;
-	struct pohmelfs_config *c, *tmp;
-	int err = 0;
-
-	if (msg->len != sizeof(struct pohmelfs_ctl))
-		return -EBADMSG;
-
-	mutex_lock(&pohmelfs_config_lock);
-
-	if (ctl->idx != POHMELFS_NULL_IDX) {
-		g = pohmelfs_find_config_group(ctl->idx);
-
-		if (!g)
-			goto out_unlock;
-
-		list_for_each_entry_safe(c, tmp, &g->config_list, config_entry) {
-			list_del(&c->config_entry);
-			g->num_entry--;
-			kfree(c);
-		}
-	} else {
-		list_for_each_entry(g, &pohmelfs_config_list, group_entry) {
-			if (g) {
-				list_for_each_entry_safe(c, tmp, &g->config_list, config_entry) {
-					list_del(&c->config_entry);
-					g->num_entry--;
-					kfree(c);
-				}
-			}
-		}
-	}
-
-out_unlock:
-	mutex_unlock(&pohmelfs_config_lock);
->>>>>>> ad1cd745
 	pohmelfs_cn_dump(msg);
 
 	return err;
@@ -572,11 +527,7 @@
 	return err;
 }
 
-<<<<<<< HEAD
-static void pohmelfs_cn_callback(struct cn_msg *msg)
-=======
 static void pohmelfs_cn_callback(struct cn_msg *msg, struct netlink_skb_parms *nsp)
->>>>>>> ad1cd745
 {
 	int err;
 
