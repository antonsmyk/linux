/*
 * Copyright (C) 1999 Eric Youngdale
 * Copyright (C) 2014 Christoph Hellwig
 *
 *  SCSI queueing library.
 *      Initial versions: Eric Youngdale (eric@andante.org).
 *                        Based upon conversations with large numbers
 *                        of people at Linux Expo.
 */

#include <linux/bio.h>
#include <linux/bitops.h>
#include <linux/blkdev.h>
#include <linux/completion.h>
#include <linux/kernel.h>
#include <linux/export.h>
#include <linux/init.h>
#include <linux/pci.h>
#include <linux/delay.h>
#include <linux/hardirq.h>
#include <linux/scatterlist.h>
#include <linux/blk-mq.h>
#include <linux/ratelimit.h>
#include <asm/unaligned.h>

#include <scsi/scsi.h>
#include <scsi/scsi_cmnd.h>
#include <scsi/scsi_dbg.h>
#include <scsi/scsi_device.h>
#include <scsi/scsi_driver.h>
#include <scsi/scsi_eh.h>
#include <scsi/scsi_host.h>
#include <scsi/scsi_transport.h> /* __scsi_init_queue() */
#include <scsi/scsi_dh.h>

#include <trace/events/scsi.h>

#include "scsi_debugfs.h"
#include "scsi_priv.h"
#include "scsi_logging.h"

static struct kmem_cache *scsi_sdb_cache;
static struct kmem_cache *scsi_sense_cache;
static struct kmem_cache *scsi_sense_isadma_cache;
static DEFINE_MUTEX(scsi_sense_cache_mutex);

static void scsi_mq_uninit_cmd(struct scsi_cmnd *cmd);

static inline struct kmem_cache *
scsi_select_sense_cache(bool unchecked_isa_dma)
{
	return unchecked_isa_dma ? scsi_sense_isadma_cache : scsi_sense_cache;
}

static void scsi_free_sense_buffer(bool unchecked_isa_dma,
				   unsigned char *sense_buffer)
{
	kmem_cache_free(scsi_select_sense_cache(unchecked_isa_dma),
			sense_buffer);
}

static unsigned char *scsi_alloc_sense_buffer(bool unchecked_isa_dma,
	gfp_t gfp_mask, int numa_node)
{
	return kmem_cache_alloc_node(scsi_select_sense_cache(unchecked_isa_dma),
				     gfp_mask, numa_node);
}

int scsi_init_sense_cache(struct Scsi_Host *shost)
{
	struct kmem_cache *cache;
	int ret = 0;

	cache = scsi_select_sense_cache(shost->unchecked_isa_dma);
	if (cache)
		return 0;

	mutex_lock(&scsi_sense_cache_mutex);
	if (shost->unchecked_isa_dma) {
		scsi_sense_isadma_cache =
			kmem_cache_create("scsi_sense_cache(DMA)",
			SCSI_SENSE_BUFFERSIZE, 0,
			SLAB_HWCACHE_ALIGN | SLAB_CACHE_DMA, NULL);
		if (!scsi_sense_isadma_cache)
			ret = -ENOMEM;
	} else {
		scsi_sense_cache =
			kmem_cache_create("scsi_sense_cache",
			SCSI_SENSE_BUFFERSIZE, 0, SLAB_HWCACHE_ALIGN, NULL);
		if (!scsi_sense_cache)
			ret = -ENOMEM;
	}

	mutex_unlock(&scsi_sense_cache_mutex);
	return ret;
}

/*
 * When to reinvoke queueing after a resource shortage. It's 3 msecs to
 * not change behaviour from the previous unplug mechanism, experimentation
 * may prove this needs changing.
 */
#define SCSI_QUEUE_DELAY	3

static void
scsi_set_blocked(struct scsi_cmnd *cmd, int reason)
{
	struct Scsi_Host *host = cmd->device->host;
	struct scsi_device *device = cmd->device;
	struct scsi_target *starget = scsi_target(device);

	/*
	 * Set the appropriate busy bit for the device/host.
	 *
	 * If the host/device isn't busy, assume that something actually
	 * completed, and that we should be able to queue a command now.
	 *
	 * Note that the prior mid-layer assumption that any host could
	 * always queue at least one command is now broken.  The mid-layer
	 * will implement a user specifiable stall (see
	 * scsi_host.max_host_blocked and scsi_device.max_device_blocked)
	 * if a command is requeued with no other commands outstanding
	 * either for the device or for the host.
	 */
	switch (reason) {
	case SCSI_MLQUEUE_HOST_BUSY:
		atomic_set(&host->host_blocked, host->max_host_blocked);
		break;
	case SCSI_MLQUEUE_DEVICE_BUSY:
	case SCSI_MLQUEUE_EH_RETRY:
		atomic_set(&device->device_blocked,
			   device->max_device_blocked);
		break;
	case SCSI_MLQUEUE_TARGET_BUSY:
		atomic_set(&starget->target_blocked,
			   starget->max_target_blocked);
		break;
	}
}

static void scsi_mq_requeue_cmd(struct scsi_cmnd *cmd)
{
	struct scsi_device *sdev = cmd->device;

	if (cmd->request->rq_flags & RQF_DONTPREP) {
		cmd->request->rq_flags &= ~RQF_DONTPREP;
		scsi_mq_uninit_cmd(cmd);
	} else {
		WARN_ON_ONCE(true);
	}
	blk_mq_requeue_request(cmd->request, true);
	put_device(&sdev->sdev_gendev);
}

/**
 * __scsi_queue_insert - private queue insertion
 * @cmd: The SCSI command being requeued
 * @reason:  The reason for the requeue
 * @unbusy: Whether the queue should be unbusied
 *
 * This is a private queue insertion.  The public interface
 * scsi_queue_insert() always assumes the queue should be unbusied
 * because it's always called before the completion.  This function is
 * for a requeue after completion, which should only occur in this
 * file.
 */
static void __scsi_queue_insert(struct scsi_cmnd *cmd, int reason, int unbusy)
{
	struct scsi_device *device = cmd->device;
	struct request_queue *q = device->request_queue;
	unsigned long flags;

	SCSI_LOG_MLQUEUE(1, scmd_printk(KERN_INFO, cmd,
		"Inserting command %p into mlqueue\n", cmd));

	scsi_set_blocked(cmd, reason);

	/*
	 * Decrement the counters, since these commands are no longer
	 * active on the host/device.
	 */
	if (unbusy)
		scsi_device_unbusy(device);

	/*
	 * Requeue this command.  It will go before all other commands
	 * that are already in the queue. Schedule requeue work under
	 * lock such that the kblockd_schedule_work() call happens
	 * before blk_cleanup_queue() finishes.
	 */
	cmd->result = 0;
	if (q->mq_ops) {
		scsi_mq_requeue_cmd(cmd);
		return;
	}
	spin_lock_irqsave(q->queue_lock, flags);
	blk_requeue_request(q, cmd->request);
	kblockd_schedule_work(&device->requeue_work);
	spin_unlock_irqrestore(q->queue_lock, flags);
}

/*
 * Function:    scsi_queue_insert()
 *
 * Purpose:     Insert a command in the midlevel queue.
 *
 * Arguments:   cmd    - command that we are adding to queue.
 *              reason - why we are inserting command to queue.
 *
 * Lock status: Assumed that lock is not held upon entry.
 *
 * Returns:     Nothing.
 *
 * Notes:       We do this for one of two cases.  Either the host is busy
 *              and it cannot accept any more commands for the time being,
 *              or the device returned QUEUE_FULL and can accept no more
 *              commands.
 * Notes:       This could be called either from an interrupt context or a
 *              normal process context.
 */
void scsi_queue_insert(struct scsi_cmnd *cmd, int reason)
{
	__scsi_queue_insert(cmd, reason, 1);
}


/**
 * scsi_execute - insert request and wait for the result
 * @sdev:	scsi device
 * @cmd:	scsi command
 * @data_direction: data direction
 * @buffer:	data buffer
 * @bufflen:	len of buffer
 * @sense:	optional sense buffer
 * @sshdr:	optional decoded sense header
 * @timeout:	request timeout in seconds
 * @retries:	number of times to retry request
 * @flags:	flags for ->cmd_flags
 * @rq_flags:	flags for ->rq_flags
 * @resid:	optional residual length
 *
 * Returns the scsi_cmnd result field if a command was executed, or a negative
 * Linux error code if we didn't get that far.
 */
int scsi_execute(struct scsi_device *sdev, const unsigned char *cmd,
		 int data_direction, void *buffer, unsigned bufflen,
		 unsigned char *sense, struct scsi_sense_hdr *sshdr,
		 int timeout, int retries, u64 flags, req_flags_t rq_flags,
		 int *resid)
{
	struct request *req;
	struct scsi_request *rq;
	int ret = DRIVER_ERROR << 24;

	req = blk_get_request_flags(sdev->request_queue,
			data_direction == DMA_TO_DEVICE ?
			REQ_OP_SCSI_OUT : REQ_OP_SCSI_IN, BLK_MQ_REQ_PREEMPT);
	if (IS_ERR(req))
		return ret;
	rq = scsi_req(req);

	if (bufflen &&	blk_rq_map_kern(sdev->request_queue, req,
					buffer, bufflen, __GFP_RECLAIM))
		goto out;

	rq->cmd_len = COMMAND_SIZE(cmd[0]);
	memcpy(rq->cmd, cmd, rq->cmd_len);
	rq->retries = retries;
	req->timeout = timeout;
	req->cmd_flags |= flags;
	req->rq_flags |= rq_flags | RQF_QUIET;

	/*
	 * head injection *required* here otherwise quiesce won't work
	 */
	blk_execute_rq(req->q, NULL, req, 1);

	/*
	 * Some devices (USB mass-storage in particular) may transfer
	 * garbage data together with a residue indicating that the data
	 * is invalid.  Prevent the garbage from being misinterpreted
	 * and prevent security leaks by zeroing out the excess data.
	 */
	if (unlikely(rq->resid_len > 0 && rq->resid_len <= bufflen))
		memset(buffer + (bufflen - rq->resid_len), 0, rq->resid_len);

	if (resid)
		*resid = rq->resid_len;
	if (sense && rq->sense_len)
		memcpy(sense, rq->sense, SCSI_SENSE_BUFFERSIZE);
	if (sshdr)
		scsi_normalize_sense(rq->sense, rq->sense_len, sshdr);
	ret = rq->result;
 out:
	blk_put_request(req);

	return ret;
}
EXPORT_SYMBOL(scsi_execute);

/*
 * Function:    scsi_init_cmd_errh()
 *
 * Purpose:     Initialize cmd fields related to error handling.
 *
 * Arguments:   cmd	- command that is ready to be queued.
 *
 * Notes:       This function has the job of initializing a number of
 *              fields related to error handling.   Typically this will
 *              be called once for each command, as required.
 */
static void scsi_init_cmd_errh(struct scsi_cmnd *cmd)
{
	cmd->serial_number = 0;
	scsi_set_resid(cmd, 0);
	memset(cmd->sense_buffer, 0, SCSI_SENSE_BUFFERSIZE);
	if (cmd->cmd_len == 0)
		cmd->cmd_len = scsi_command_size(cmd->cmnd);
}

/*
 * Decrement the host_busy counter and wake up the error handler if necessary.
 * Avoid as follows that the error handler is not woken up if shost->host_busy
 * == shost->host_failed: use call_rcu() in scsi_eh_scmd_add() in combination
 * with an RCU read lock in this function to ensure that this function in its
 * entirety either finishes before scsi_eh_scmd_add() increases the
 * host_failed counter or that it notices the shost state change made by
 * scsi_eh_scmd_add().
 */
static void scsi_dec_host_busy(struct Scsi_Host *shost)
{
	unsigned long flags;

	rcu_read_lock();
	atomic_dec(&shost->host_busy);
	if (unlikely(scsi_host_in_recovery(shost))) {
		spin_lock_irqsave(shost->host_lock, flags);
		if (shost->host_failed || shost->host_eh_scheduled)
			scsi_eh_wakeup(shost);
		spin_unlock_irqrestore(shost->host_lock, flags);
	}
	rcu_read_unlock();
}

void scsi_device_unbusy(struct scsi_device *sdev)
{
	struct Scsi_Host *shost = sdev->host;
	struct scsi_target *starget = scsi_target(sdev);

	scsi_dec_host_busy(shost);

	if (starget->can_queue > 0)
		atomic_dec(&starget->target_busy);

	atomic_dec(&sdev->device_busy);
}

static void scsi_kick_queue(struct request_queue *q)
{
	if (q->mq_ops)
		blk_mq_start_hw_queues(q);
	else
		blk_run_queue(q);
}

/*
 * Called for single_lun devices on IO completion. Clear starget_sdev_user,
 * and call blk_run_queue for all the scsi_devices on the target -
 * including current_sdev first.
 *
 * Called with *no* scsi locks held.
 */
static void scsi_single_lun_run(struct scsi_device *current_sdev)
{
	struct Scsi_Host *shost = current_sdev->host;
	struct scsi_device *sdev, *tmp;
	struct scsi_target *starget = scsi_target(current_sdev);
	unsigned long flags;

	spin_lock_irqsave(shost->host_lock, flags);
	starget->starget_sdev_user = NULL;
	spin_unlock_irqrestore(shost->host_lock, flags);

	/*
	 * Call blk_run_queue for all LUNs on the target, starting with
	 * current_sdev. We race with others (to set starget_sdev_user),
	 * but in most cases, we will be first. Ideally, each LU on the
	 * target would get some limited time or requests on the target.
	 */
	scsi_kick_queue(current_sdev->request_queue);

	spin_lock_irqsave(shost->host_lock, flags);
	if (starget->starget_sdev_user)
		goto out;
	list_for_each_entry_safe(sdev, tmp, &starget->devices,
			same_target_siblings) {
		if (sdev == current_sdev)
			continue;
		if (scsi_device_get(sdev))
			continue;

		spin_unlock_irqrestore(shost->host_lock, flags);
		scsi_kick_queue(sdev->request_queue);
		spin_lock_irqsave(shost->host_lock, flags);
	
		scsi_device_put(sdev);
	}
 out:
	spin_unlock_irqrestore(shost->host_lock, flags);
}

static inline bool scsi_device_is_busy(struct scsi_device *sdev)
{
	if (atomic_read(&sdev->device_busy) >= sdev->queue_depth)
		return true;
	if (atomic_read(&sdev->device_blocked) > 0)
		return true;
	return false;
}

static inline bool scsi_target_is_busy(struct scsi_target *starget)
{
	if (starget->can_queue > 0) {
		if (atomic_read(&starget->target_busy) >= starget->can_queue)
			return true;
		if (atomic_read(&starget->target_blocked) > 0)
			return true;
	}
	return false;
}

static inline bool scsi_host_is_busy(struct Scsi_Host *shost)
{
	if (shost->can_queue > 0 &&
	    atomic_read(&shost->host_busy) >= shost->can_queue)
		return true;
	if (atomic_read(&shost->host_blocked) > 0)
		return true;
	if (shost->host_self_blocked)
		return true;
	return false;
}

static void scsi_starved_list_run(struct Scsi_Host *shost)
{
	LIST_HEAD(starved_list);
	struct scsi_device *sdev;
	unsigned long flags;

	spin_lock_irqsave(shost->host_lock, flags);
	list_splice_init(&shost->starved_list, &starved_list);

	while (!list_empty(&starved_list)) {
		struct request_queue *slq;

		/*
		 * As long as shost is accepting commands and we have
		 * starved queues, call blk_run_queue. scsi_request_fn
		 * drops the queue_lock and can add us back to the
		 * starved_list.
		 *
		 * host_lock protects the starved_list and starved_entry.
		 * scsi_request_fn must get the host_lock before checking
		 * or modifying starved_list or starved_entry.
		 */
		if (scsi_host_is_busy(shost))
			break;

		sdev = list_entry(starved_list.next,
				  struct scsi_device, starved_entry);
		list_del_init(&sdev->starved_entry);
		if (scsi_target_is_busy(scsi_target(sdev))) {
			list_move_tail(&sdev->starved_entry,
				       &shost->starved_list);
			continue;
		}

		/*
		 * Once we drop the host lock, a racing scsi_remove_device()
		 * call may remove the sdev from the starved list and destroy
		 * it and the queue.  Mitigate by taking a reference to the
		 * queue and never touching the sdev again after we drop the
		 * host lock.  Note: if __scsi_remove_device() invokes
		 * blk_cleanup_queue() before the queue is run from this
		 * function then blk_run_queue() will return immediately since
		 * blk_cleanup_queue() marks the queue with QUEUE_FLAG_DYING.
		 */
		slq = sdev->request_queue;
		if (!blk_get_queue(slq))
			continue;
		spin_unlock_irqrestore(shost->host_lock, flags);

		scsi_kick_queue(slq);
		blk_put_queue(slq);

		spin_lock_irqsave(shost->host_lock, flags);
	}
	/* put any unprocessed entries back */
	list_splice(&starved_list, &shost->starved_list);
	spin_unlock_irqrestore(shost->host_lock, flags);
}

/*
 * Function:   scsi_run_queue()
 *
 * Purpose:    Select a proper request queue to serve next
 *
 * Arguments:  q       - last request's queue
 *
 * Returns:     Nothing
 *
 * Notes:      The previous command was completely finished, start
 *             a new one if possible.
 */
static void scsi_run_queue(struct request_queue *q)
{
	struct scsi_device *sdev = q->queuedata;

	if (scsi_target(sdev)->single_lun)
		scsi_single_lun_run(sdev);
	if (!list_empty(&sdev->host->starved_list))
		scsi_starved_list_run(sdev->host);

	if (q->mq_ops)
		blk_mq_run_hw_queues(q, false);
	else
		blk_run_queue(q);
}

void scsi_requeue_run_queue(struct work_struct *work)
{
	struct scsi_device *sdev;
	struct request_queue *q;

	sdev = container_of(work, struct scsi_device, requeue_work);
	q = sdev->request_queue;
	scsi_run_queue(q);
}

/*
 * Function:	scsi_requeue_command()
 *
 * Purpose:	Handle post-processing of completed commands.
 *
 * Arguments:	q	- queue to operate on
 *		cmd	- command that may need to be requeued.
 *
 * Returns:	Nothing
 *
 * Notes:	After command completion, there may be blocks left
 *		over which weren't finished by the previous command
 *		this can be for a number of reasons - the main one is
 *		I/O errors in the middle of the request, in which case
 *		we need to request the blocks that come after the bad
 *		sector.
 * Notes:	Upon return, cmd is a stale pointer.
 */
static void scsi_requeue_command(struct request_queue *q, struct scsi_cmnd *cmd)
{
	struct scsi_device *sdev = cmd->device;
	struct request *req = cmd->request;
	unsigned long flags;

	spin_lock_irqsave(q->queue_lock, flags);
	blk_unprep_request(req);
	req->special = NULL;
	scsi_put_command(cmd);
	blk_requeue_request(q, req);
	spin_unlock_irqrestore(q->queue_lock, flags);

	scsi_run_queue(q);

	put_device(&sdev->sdev_gendev);
}

void scsi_run_host_queues(struct Scsi_Host *shost)
{
	struct scsi_device *sdev;

	shost_for_each_device(sdev, shost)
		scsi_run_queue(sdev->request_queue);
}

static void scsi_uninit_cmd(struct scsi_cmnd *cmd)
{
	if (!blk_rq_is_passthrough(cmd->request)) {
		struct scsi_driver *drv = scsi_cmd_to_driver(cmd);

		if (drv->uninit_command)
			drv->uninit_command(cmd);
	}
}

static void scsi_mq_free_sgtables(struct scsi_cmnd *cmd)
{
	struct scsi_data_buffer *sdb;

	if (cmd->sdb.table.nents)
		sg_free_table_chained(&cmd->sdb.table, true);
	if (cmd->request->next_rq) {
		sdb = cmd->request->next_rq->special;
		if (sdb)
			sg_free_table_chained(&sdb->table, true);
	}
	if (scsi_prot_sg_count(cmd))
		sg_free_table_chained(&cmd->prot_sdb->table, true);
}

static void scsi_mq_uninit_cmd(struct scsi_cmnd *cmd)
{
	scsi_mq_free_sgtables(cmd);
	scsi_uninit_cmd(cmd);
	scsi_del_cmd_from_list(cmd);
}

/*
 * Function:    scsi_release_buffers()
 *
 * Purpose:     Free resources allocate for a scsi_command.
 *
 * Arguments:   cmd	- command that we are bailing.
 *
 * Lock status: Assumed that no lock is held upon entry.
 *
 * Returns:     Nothing
 *
 * Notes:       In the event that an upper level driver rejects a
 *		command, we must release resources allocated during
 *		the __init_io() function.  Primarily this would involve
 *		the scatter-gather table.
 */
static void scsi_release_buffers(struct scsi_cmnd *cmd)
{
	if (cmd->sdb.table.nents)
		sg_free_table_chained(&cmd->sdb.table, false);

	memset(&cmd->sdb, 0, sizeof(cmd->sdb));

	if (scsi_prot_sg_count(cmd))
		sg_free_table_chained(&cmd->prot_sdb->table, false);
}

static void scsi_release_bidi_buffers(struct scsi_cmnd *cmd)
{
	struct scsi_data_buffer *bidi_sdb = cmd->request->next_rq->special;

	sg_free_table_chained(&bidi_sdb->table, false);
	kmem_cache_free(scsi_sdb_cache, bidi_sdb);
	cmd->request->next_rq->special = NULL;
}

static bool scsi_end_request(struct request *req, blk_status_t error,
		unsigned int bytes, unsigned int bidi_bytes)
{
	struct scsi_cmnd *cmd = blk_mq_rq_to_pdu(req);
	struct scsi_device *sdev = cmd->device;
	struct request_queue *q = sdev->request_queue;

	if (blk_update_request(req, error, bytes))
		return true;

	/* Bidi request must be completed as a whole */
	if (unlikely(bidi_bytes) &&
	    blk_update_request(req->next_rq, error, bidi_bytes))
		return true;

	if (blk_queue_add_random(q))
		add_disk_randomness(req->rq_disk);

	if (!blk_rq_is_scsi(req)) {
		WARN_ON_ONCE(!(cmd->flags & SCMD_INITIALIZED));
		cmd->flags &= ~SCMD_INITIALIZED;
	}

	if (req->mq_ctx) {
		/*
		 * In the MQ case the command gets freed by __blk_mq_end_request,
		 * so we have to do all cleanup that depends on it earlier.
		 *
		 * We also can't kick the queues from irq context, so we
		 * will have to defer it to a workqueue.
		 */
		scsi_mq_uninit_cmd(cmd);

		__blk_mq_end_request(req, error);

		if (scsi_target(sdev)->single_lun ||
		    !list_empty(&sdev->host->starved_list))
			kblockd_schedule_work(&sdev->requeue_work);
		else
			blk_mq_run_hw_queues(q, true);
	} else {
		unsigned long flags;

		if (bidi_bytes)
			scsi_release_bidi_buffers(cmd);
		scsi_release_buffers(cmd);
		scsi_put_command(cmd);

		spin_lock_irqsave(q->queue_lock, flags);
		blk_finish_request(req, error);
		spin_unlock_irqrestore(q->queue_lock, flags);

		scsi_run_queue(q);
	}

	put_device(&sdev->sdev_gendev);
	return false;
}

/**
 * __scsi_error_from_host_byte - translate SCSI error code into errno
 * @cmd:	SCSI command (unused)
 * @result:	scsi error code
 *
 * Translate SCSI error code into block errors.
 */
static blk_status_t __scsi_error_from_host_byte(struct scsi_cmnd *cmd,
		int result)
{
	switch (host_byte(result)) {
	case DID_TRANSPORT_FAILFAST:
		return BLK_STS_TRANSPORT;
	case DID_TARGET_FAILURE:
		set_host_byte(cmd, DID_OK);
		return BLK_STS_TARGET;
	case DID_NEXUS_FAILURE:
		return BLK_STS_NEXUS;
	case DID_ALLOC_FAILURE:
		set_host_byte(cmd, DID_OK);
		return BLK_STS_NOSPC;
	case DID_MEDIUM_ERROR:
		set_host_byte(cmd, DID_OK);
		return BLK_STS_MEDIUM;
	default:
		return BLK_STS_IOERR;
	}
}

/*
 * Function:    scsi_io_completion()
 *
 * Purpose:     Completion processing for block device I/O requests.
 *
 * Arguments:   cmd   - command that is finished.
 *
 * Lock status: Assumed that no lock is held upon entry.
 *
 * Returns:     Nothing
 *
 * Notes:       We will finish off the specified number of sectors.  If we
 *		are done, the command block will be released and the queue
 *		function will be goosed.  If we are not done then we have to
 *		figure out what to do next:
 *
 *		a) We can call scsi_requeue_command().  The request
 *		   will be unprepared and put back on the queue.  Then
 *		   a new command will be created for it.  This should
 *		   be used if we made forward progress, or if we want
 *		   to switch from READ(10) to READ(6) for example.
 *
 *		b) We can call __scsi_queue_insert().  The request will
 *		   be put back on the queue and retried using the same
 *		   command as before, possibly after a delay.
 *
 *		c) We can call scsi_end_request() with -EIO to fail
 *		   the remainder of the request.
 */
void scsi_io_completion(struct scsi_cmnd *cmd, unsigned int good_bytes)
{
	int result = cmd->result;
	struct request_queue *q = cmd->device->request_queue;
	struct request *req = cmd->request;
	blk_status_t error = BLK_STS_OK;
	struct scsi_sense_hdr sshdr;
	bool sense_valid = false;
	int sense_deferred = 0, level = 0;
	enum {ACTION_FAIL, ACTION_REPREP, ACTION_RETRY,
	      ACTION_DELAYED_RETRY} action;
	unsigned long wait_for = (cmd->allowed + 1) * req->timeout;

	if (result) {
		sense_valid = scsi_command_normalize_sense(cmd, &sshdr);
		if (sense_valid)
			sense_deferred = scsi_sense_is_deferred(&sshdr);
	}

	if (blk_rq_is_passthrough(req)) {
		if (result) {
			if (sense_valid) {
				/*
				 * SG_IO wants current and deferred errors
				 */
				scsi_req(req)->sense_len =
					min(8 + cmd->sense_buffer[7],
					    SCSI_SENSE_BUFFERSIZE);
			}
			if (!sense_deferred)
				error = __scsi_error_from_host_byte(cmd, result);
		}
		/*
		 * __scsi_error_from_host_byte may have reset the host_byte
		 */
		scsi_req(req)->result = cmd->result;
		scsi_req(req)->resid_len = scsi_get_resid(cmd);

		if (scsi_bidi_cmnd(cmd)) {
			/*
			 * Bidi commands Must be complete as a whole,
			 * both sides at once.
			 */
			scsi_req(req->next_rq)->resid_len = scsi_in(cmd)->resid;
			if (scsi_end_request(req, BLK_STS_OK, blk_rq_bytes(req),
					blk_rq_bytes(req->next_rq)))
				BUG();
			return;
		}
	} else if (blk_rq_bytes(req) == 0 && result && !sense_deferred) {
		/*
		 * Flush commands do not transfers any data, and thus cannot use
		 * good_bytes != blk_rq_bytes(req) as the signal for an error.
		 * This sets the error explicitly for the problem case.
		 */
		error = __scsi_error_from_host_byte(cmd, result);
	}

	/* no bidi support for !blk_rq_is_passthrough yet */
	BUG_ON(blk_bidi_rq(req));

	/*
	 * Next deal with any sectors which we were able to correctly
	 * handle.
	 */
	SCSI_LOG_HLCOMPLETE(1, scmd_printk(KERN_INFO, cmd,
		"%u sectors total, %d bytes done.\n",
		blk_rq_sectors(req), good_bytes));

	/*
	 * Recovered errors need reporting, but they're always treated as
	 * success, so fiddle the result code here.  For passthrough requests
	 * we already took a copy of the original into sreq->result which
	 * is what gets returned to the user
	 */
	if (sense_valid && (sshdr.sense_key == RECOVERED_ERROR)) {
		/* if ATA PASS-THROUGH INFORMATION AVAILABLE skip
		 * print since caller wants ATA registers. Only occurs on
		 * SCSI ATA PASS_THROUGH commands when CK_COND=1
		 */
		if ((sshdr.asc == 0x0) && (sshdr.ascq == 0x1d))
			;
		else if (!(req->rq_flags & RQF_QUIET))
			scsi_print_sense(cmd);
		result = 0;
		/* for passthrough error may be set */
		error = BLK_STS_OK;
	}

	/*
	 * special case: failed zero length commands always need to
	 * drop down into the retry code. Otherwise, if we finished
	 * all bytes in the request we are done now.
	 */
	if (!(blk_rq_bytes(req) == 0 && error) &&
	    !scsi_end_request(req, error, good_bytes, 0))
		return;

	/*
	 * Kill remainder if no retrys.
	 */
	if (error && scsi_noretry_cmd(cmd)) {
		if (scsi_end_request(req, error, blk_rq_bytes(req), 0))
			BUG();
		return;
	}

	/*
	 * If there had been no error, but we have leftover bytes in the
	 * requeues just queue the command up again.
	 */
	if (result == 0)
		goto requeue;

	error = __scsi_error_from_host_byte(cmd, result);

	if (host_byte(result) == DID_RESET) {
		/* Third party bus reset or reset for error recovery
		 * reasons.  Just retry the command and see what
		 * happens.
		 */
		action = ACTION_RETRY;
	} else if (sense_valid && !sense_deferred) {
		switch (sshdr.sense_key) {
		case UNIT_ATTENTION:
			if (cmd->device->removable) {
				/* Detected disc change.  Set a bit
				 * and quietly refuse further access.
				 */
				cmd->device->changed = 1;
				action = ACTION_FAIL;
			} else {
				/* Must have been a power glitch, or a
				 * bus reset.  Could not have been a
				 * media change, so we just retry the
				 * command and see what happens.
				 */
				action = ACTION_RETRY;
			}
			break;
		case ILLEGAL_REQUEST:
			/* If we had an ILLEGAL REQUEST returned, then
			 * we may have performed an unsupported
			 * command.  The only thing this should be
			 * would be a ten byte read where only a six
			 * byte read was supported.  Also, on a system
			 * where READ CAPACITY failed, we may have
			 * read past the end of the disk.
			 */
			if ((cmd->device->use_10_for_rw &&
			    sshdr.asc == 0x20 && sshdr.ascq == 0x00) &&
			    (cmd->cmnd[0] == READ_10 ||
			     cmd->cmnd[0] == WRITE_10)) {
				/* This will issue a new 6-byte command. */
				cmd->device->use_10_for_rw = 0;
				action = ACTION_REPREP;
			} else if (sshdr.asc == 0x10) /* DIX */ {
				action = ACTION_FAIL;
				error = BLK_STS_PROTECTION;
			/* INVALID COMMAND OPCODE or INVALID FIELD IN CDB */
			} else if (sshdr.asc == 0x20 || sshdr.asc == 0x24) {
				action = ACTION_FAIL;
				error = BLK_STS_TARGET;
			} else
				action = ACTION_FAIL;
			break;
		case ABORTED_COMMAND:
			action = ACTION_FAIL;
			if (sshdr.asc == 0x10) /* DIF */
				error = BLK_STS_PROTECTION;
			break;
		case NOT_READY:
			/* If the device is in the process of becoming
			 * ready, or has a temporary blockage, retry.
			 */
			if (sshdr.asc == 0x04) {
				switch (sshdr.ascq) {
				case 0x01: /* becoming ready */
				case 0x04: /* format in progress */
				case 0x05: /* rebuild in progress */
				case 0x06: /* recalculation in progress */
				case 0x07: /* operation in progress */
				case 0x08: /* Long write in progress */
				case 0x09: /* self test in progress */
				case 0x14: /* space allocation in progress */
					action = ACTION_DELAYED_RETRY;
					break;
				default:
					action = ACTION_FAIL;
					break;
				}
			} else
				action = ACTION_FAIL;
			break;
		case VOLUME_OVERFLOW:
			/* See SSC3rXX or current. */
			action = ACTION_FAIL;
			break;
		default:
			action = ACTION_FAIL;
			break;
		}
	} else
		action = ACTION_FAIL;

	if (action != ACTION_FAIL &&
	    time_before(cmd->jiffies_at_alloc + wait_for, jiffies))
		action = ACTION_FAIL;

	switch (action) {
	case ACTION_FAIL:
		/* Give up and fail the remainder of the request */
		if (!(req->rq_flags & RQF_QUIET)) {
			static DEFINE_RATELIMIT_STATE(_rs,
					DEFAULT_RATELIMIT_INTERVAL,
					DEFAULT_RATELIMIT_BURST);

			if (unlikely(scsi_logging_level))
				level = SCSI_LOG_LEVEL(SCSI_LOG_MLCOMPLETE_SHIFT,
						       SCSI_LOG_MLCOMPLETE_BITS);

			/*
			 * if logging is enabled the failure will be printed
			 * in scsi_log_completion(), so avoid duplicate messages
			 */
			if (!level && __ratelimit(&_rs)) {
				scsi_print_result(cmd, NULL, FAILED);
				if (driver_byte(result) & DRIVER_SENSE)
					scsi_print_sense(cmd);
				scsi_print_command(cmd);
			}
		}
		if (!scsi_end_request(req, error, blk_rq_err_bytes(req), 0))
			return;
		/*FALLTHRU*/
	case ACTION_REPREP:
	requeue:
		/* Unprep the request and put it back at the head of the queue.
		 * A new command will be prepared and issued.
		 */
		if (q->mq_ops) {
			scsi_mq_requeue_cmd(cmd);
		} else {
			scsi_release_buffers(cmd);
			scsi_requeue_command(q, cmd);
		}
		break;
	case ACTION_RETRY:
		/* Retry the same command immediately */
		__scsi_queue_insert(cmd, SCSI_MLQUEUE_EH_RETRY, 0);
		break;
	case ACTION_DELAYED_RETRY:
		/* Retry the same command after a delay */
		__scsi_queue_insert(cmd, SCSI_MLQUEUE_DEVICE_BUSY, 0);
		break;
	}
}

static int scsi_init_sgtable(struct request *req, struct scsi_data_buffer *sdb)
{
	int count;

	/*
	 * If sg table allocation fails, requeue request later.
	 */
	if (unlikely(sg_alloc_table_chained(&sdb->table,
			blk_rq_nr_phys_segments(req), sdb->table.sgl)))
		return BLKPREP_DEFER;

	/* 
	 * Next, walk the list, and fill in the addresses and sizes of
	 * each segment.
	 */
	count = blk_rq_map_sg(req->q, req, sdb->table.sgl);
	BUG_ON(count > sdb->table.nents);
	sdb->table.nents = count;
	sdb->length = blk_rq_payload_bytes(req);
	return BLKPREP_OK;
}

/*
 * Function:    scsi_init_io()
 *
 * Purpose:     SCSI I/O initialize function.
 *
 * Arguments:   cmd   - Command descriptor we wish to initialize
 *
 * Returns:     0 on success
 *		BLKPREP_DEFER if the failure is retryable
 *		BLKPREP_KILL if the failure is fatal
 */
int scsi_init_io(struct scsi_cmnd *cmd)
{
	struct scsi_device *sdev = cmd->device;
	struct request *rq = cmd->request;
	bool is_mq = (rq->mq_ctx != NULL);
	int error = BLKPREP_KILL;

	if (WARN_ON_ONCE(!blk_rq_nr_phys_segments(rq)))
		goto err_exit;

	error = scsi_init_sgtable(rq, &cmd->sdb);
	if (error)
		goto err_exit;

	if (blk_bidi_rq(rq)) {
		if (!rq->q->mq_ops) {
			struct scsi_data_buffer *bidi_sdb =
				kmem_cache_zalloc(scsi_sdb_cache, GFP_ATOMIC);
			if (!bidi_sdb) {
				error = BLKPREP_DEFER;
				goto err_exit;
			}

			rq->next_rq->special = bidi_sdb;
		}

		error = scsi_init_sgtable(rq->next_rq, rq->next_rq->special);
		if (error)
			goto err_exit;
	}

	if (blk_integrity_rq(rq)) {
		struct scsi_data_buffer *prot_sdb = cmd->prot_sdb;
		int ivecs, count;

		if (prot_sdb == NULL) {
			/*
			 * This can happen if someone (e.g. multipath)
			 * queues a command to a device on an adapter
			 * that does not support DIX.
			 */
			WARN_ON_ONCE(1);
			error = BLKPREP_KILL;
			goto err_exit;
		}

		ivecs = blk_rq_count_integrity_sg(rq->q, rq->bio);

		if (sg_alloc_table_chained(&prot_sdb->table, ivecs,
				prot_sdb->table.sgl)) {
			error = BLKPREP_DEFER;
			goto err_exit;
		}

		count = blk_rq_map_integrity_sg(rq->q, rq->bio,
						prot_sdb->table.sgl);
		BUG_ON(unlikely(count > ivecs));
		BUG_ON(unlikely(count > queue_max_integrity_segments(rq->q)));

		cmd->prot_sdb = prot_sdb;
		cmd->prot_sdb->table.nents = count;
	}

	return BLKPREP_OK;
err_exit:
	if (is_mq) {
		scsi_mq_free_sgtables(cmd);
	} else {
		scsi_release_buffers(cmd);
		cmd->request->special = NULL;
		scsi_put_command(cmd);
		put_device(&sdev->sdev_gendev);
	}
	return error;
}
EXPORT_SYMBOL(scsi_init_io);

/**
 * scsi_initialize_rq - initialize struct scsi_cmnd partially
 * @rq: Request associated with the SCSI command to be initialized.
 *
 * This function initializes the members of struct scsi_cmnd that must be
 * initialized before request processing starts and that won't be
 * reinitialized if a SCSI command is requeued.
 *
 * Called from inside blk_get_request() for pass-through requests and from
 * inside scsi_init_command() for filesystem requests.
 */
void scsi_initialize_rq(struct request *rq)
{
	struct scsi_cmnd *cmd = blk_mq_rq_to_pdu(rq);

	scsi_req_init(&cmd->req);
	cmd->jiffies_at_alloc = jiffies;
	cmd->retries = 0;
}
EXPORT_SYMBOL(scsi_initialize_rq);

/* Add a command to the list used by the aacraid and dpt_i2o drivers */
void scsi_add_cmd_to_list(struct scsi_cmnd *cmd)
{
	struct scsi_device *sdev = cmd->device;
	struct Scsi_Host *shost = sdev->host;
	unsigned long flags;

	if (shost->use_cmd_list) {
		spin_lock_irqsave(&sdev->list_lock, flags);
		list_add_tail(&cmd->list, &sdev->cmd_list);
		spin_unlock_irqrestore(&sdev->list_lock, flags);
	}
}

/* Remove a command from the list used by the aacraid and dpt_i2o drivers */
void scsi_del_cmd_from_list(struct scsi_cmnd *cmd)
{
	struct scsi_device *sdev = cmd->device;
	struct Scsi_Host *shost = sdev->host;
	unsigned long flags;

	if (shost->use_cmd_list) {
		spin_lock_irqsave(&sdev->list_lock, flags);
		BUG_ON(list_empty(&cmd->list));
		list_del_init(&cmd->list);
		spin_unlock_irqrestore(&sdev->list_lock, flags);
	}
}

/* Called after a request has been started. */
void scsi_init_command(struct scsi_device *dev, struct scsi_cmnd *cmd)
{
	void *buf = cmd->sense_buffer;
	void *prot = cmd->prot_sdb;
	struct request *rq = blk_mq_rq_from_pdu(cmd);
	unsigned int flags = cmd->flags & SCMD_PRESERVED_FLAGS;
	unsigned long jiffies_at_alloc;
	int retries;

	if (!blk_rq_is_scsi(rq) && !(flags & SCMD_INITIALIZED)) {
		flags |= SCMD_INITIALIZED;
		scsi_initialize_rq(rq);
	}

	jiffies_at_alloc = cmd->jiffies_at_alloc;
	retries = cmd->retries;
	/* zero out the cmd, except for the embedded scsi_request */
	memset((char *)cmd + sizeof(cmd->req), 0,
		sizeof(*cmd) - sizeof(cmd->req) + dev->host->hostt->cmd_size);

	cmd->device = dev;
	cmd->sense_buffer = buf;
	cmd->prot_sdb = prot;
	cmd->flags = flags;
	INIT_DELAYED_WORK(&cmd->abort_work, scmd_eh_abort_handler);
	cmd->jiffies_at_alloc = jiffies_at_alloc;
	cmd->retries = retries;

	scsi_add_cmd_to_list(cmd);
}

static int scsi_setup_scsi_cmnd(struct scsi_device *sdev, struct request *req)
{
	struct scsi_cmnd *cmd = blk_mq_rq_to_pdu(req);

	/*
	 * Passthrough requests may transfer data, in which case they must
	 * a bio attached to them.  Or they might contain a SCSI command
	 * that does not transfer data, in which case they may optionally
	 * submit a request without an attached bio.
	 */
	if (req->bio) {
		int ret = scsi_init_io(cmd);
		if (unlikely(ret))
			return ret;
	} else {
		BUG_ON(blk_rq_bytes(req));

		memset(&cmd->sdb, 0, sizeof(cmd->sdb));
	}

	cmd->cmd_len = scsi_req(req)->cmd_len;
	cmd->cmnd = scsi_req(req)->cmd;
	cmd->transfersize = blk_rq_bytes(req);
	cmd->allowed = scsi_req(req)->retries;
	return BLKPREP_OK;
}

/*
 * Setup a normal block command.  These are simple request from filesystems
 * that still need to be translated to SCSI CDBs from the ULD.
 */
static int scsi_setup_fs_cmnd(struct scsi_device *sdev, struct request *req)
{
	struct scsi_cmnd *cmd = blk_mq_rq_to_pdu(req);

	if (unlikely(sdev->handler && sdev->handler->prep_fn)) {
		int ret = sdev->handler->prep_fn(sdev, req);
		if (ret != BLKPREP_OK)
			return ret;
	}

	cmd->cmnd = scsi_req(req)->cmd = scsi_req(req)->__cmd;
	memset(cmd->cmnd, 0, BLK_MAX_CDB);
	return scsi_cmd_to_driver(cmd)->init_command(cmd);
}

static int scsi_setup_cmnd(struct scsi_device *sdev, struct request *req)
{
	struct scsi_cmnd *cmd = blk_mq_rq_to_pdu(req);

	if (!blk_rq_bytes(req))
		cmd->sc_data_direction = DMA_NONE;
	else if (rq_data_dir(req) == WRITE)
		cmd->sc_data_direction = DMA_TO_DEVICE;
	else
		cmd->sc_data_direction = DMA_FROM_DEVICE;

	if (blk_rq_is_scsi(req))
		return scsi_setup_scsi_cmnd(sdev, req);
	else
		return scsi_setup_fs_cmnd(sdev, req);
}

static int
scsi_prep_state_check(struct scsi_device *sdev, struct request *req)
{
	int ret = BLKPREP_OK;

	/*
	 * If the device is not in running state we will reject some
	 * or all commands.
	 */
	if (unlikely(sdev->sdev_state != SDEV_RUNNING)) {
		switch (sdev->sdev_state) {
		case SDEV_OFFLINE:
		case SDEV_TRANSPORT_OFFLINE:
			/*
			 * If the device is offline we refuse to process any
			 * commands.  The device must be brought online
			 * before trying any recovery commands.
			 */
			sdev_printk(KERN_ERR, sdev,
				    "rejecting I/O to offline device\n");
			ret = BLKPREP_KILL;
			break;
		case SDEV_DEL:
			/*
			 * If the device is fully deleted, we refuse to
			 * process any commands as well.
			 */
			sdev_printk(KERN_ERR, sdev,
				    "rejecting I/O to dead device\n");
			ret = BLKPREP_KILL;
			break;
		case SDEV_BLOCK:
		case SDEV_CREATED_BLOCK:
			ret = BLKPREP_DEFER;
			break;
		case SDEV_QUIESCE:
			/*
			 * If the devices is blocked we defer normal commands.
			 */
			if (req && !(req->rq_flags & RQF_PREEMPT))
				ret = BLKPREP_DEFER;
			break;
		default:
			/*
			 * For any other not fully online state we only allow
			 * special commands.  In particular any user initiated
			 * command is not allowed.
			 */
			if (req && !(req->rq_flags & RQF_PREEMPT))
				ret = BLKPREP_KILL;
			break;
		}
	}
	return ret;
}

static int
scsi_prep_return(struct request_queue *q, struct request *req, int ret)
{
	struct scsi_device *sdev = q->queuedata;

	switch (ret) {
	case BLKPREP_KILL:
	case BLKPREP_INVALID:
		scsi_req(req)->result = DID_NO_CONNECT << 16;
		/* release the command and kill it */
		if (req->special) {
			struct scsi_cmnd *cmd = req->special;
			scsi_release_buffers(cmd);
			scsi_put_command(cmd);
			put_device(&sdev->sdev_gendev);
			req->special = NULL;
		}
		break;
	case BLKPREP_DEFER:
		/*
		 * If we defer, the blk_peek_request() returns NULL, but the
		 * queue must be restarted, so we schedule a callback to happen
		 * shortly.
		 */
		if (atomic_read(&sdev->device_busy) == 0)
			blk_delay_queue(q, SCSI_QUEUE_DELAY);
		break;
	default:
		req->rq_flags |= RQF_DONTPREP;
	}

	return ret;
}

static int scsi_prep_fn(struct request_queue *q, struct request *req)
{
	struct scsi_device *sdev = q->queuedata;
	struct scsi_cmnd *cmd = blk_mq_rq_to_pdu(req);
	int ret;

	ret = scsi_prep_state_check(sdev, req);
	if (ret != BLKPREP_OK)
		goto out;

	if (!req->special) {
		/* Bail if we can't get a reference to the device */
		if (unlikely(!get_device(&sdev->sdev_gendev))) {
			ret = BLKPREP_DEFER;
			goto out;
		}

		scsi_init_command(sdev, cmd);
		req->special = cmd;
	}

	cmd->tag = req->tag;
	cmd->request = req;
	cmd->prot_op = SCSI_PROT_NORMAL;

	ret = scsi_setup_cmnd(sdev, req);
out:
	return scsi_prep_return(q, req, ret);
}

static void scsi_unprep_fn(struct request_queue *q, struct request *req)
{
	scsi_uninit_cmd(blk_mq_rq_to_pdu(req));
}

/*
 * scsi_dev_queue_ready: if we can send requests to sdev, return 1 else
 * return 0.
 *
 * Called with the queue_lock held.
 */
static inline int scsi_dev_queue_ready(struct request_queue *q,
				  struct scsi_device *sdev)
{
	unsigned int busy;

	busy = atomic_inc_return(&sdev->device_busy) - 1;
	if (atomic_read(&sdev->device_blocked)) {
		if (busy)
			goto out_dec;

		/*
		 * unblock after device_blocked iterates to zero
		 */
		if (atomic_dec_return(&sdev->device_blocked) > 0) {
			/*
			 * For the MQ case we take care of this in the caller.
			 */
			if (!q->mq_ops)
				blk_delay_queue(q, SCSI_QUEUE_DELAY);
			goto out_dec;
		}
		SCSI_LOG_MLQUEUE(3, sdev_printk(KERN_INFO, sdev,
				   "unblocking device at zero depth\n"));
	}

	if (busy >= sdev->queue_depth)
		goto out_dec;

	return 1;
out_dec:
	atomic_dec(&sdev->device_busy);
	return 0;
}

/*
 * scsi_target_queue_ready: checks if there we can send commands to target
 * @sdev: scsi device on starget to check.
 */
static inline int scsi_target_queue_ready(struct Scsi_Host *shost,
					   struct scsi_device *sdev)
{
	struct scsi_target *starget = scsi_target(sdev);
	unsigned int busy;

	if (starget->single_lun) {
		spin_lock_irq(shost->host_lock);
		if (starget->starget_sdev_user &&
		    starget->starget_sdev_user != sdev) {
			spin_unlock_irq(shost->host_lock);
			return 0;
		}
		starget->starget_sdev_user = sdev;
		spin_unlock_irq(shost->host_lock);
	}

	if (starget->can_queue <= 0)
		return 1;

	busy = atomic_inc_return(&starget->target_busy) - 1;
	if (atomic_read(&starget->target_blocked) > 0) {
		if (busy)
			goto starved;

		/*
		 * unblock after target_blocked iterates to zero
		 */
		if (atomic_dec_return(&starget->target_blocked) > 0)
			goto out_dec;

		SCSI_LOG_MLQUEUE(3, starget_printk(KERN_INFO, starget,
				 "unblocking target at zero depth\n"));
	}

	if (busy >= starget->can_queue)
		goto starved;

	return 1;

starved:
	spin_lock_irq(shost->host_lock);
	list_move_tail(&sdev->starved_entry, &shost->starved_list);
	spin_unlock_irq(shost->host_lock);
out_dec:
	if (starget->can_queue > 0)
		atomic_dec(&starget->target_busy);
	return 0;
}

/*
 * scsi_host_queue_ready: if we can send requests to shost, return 1 else
 * return 0. We must end up running the queue again whenever 0 is
 * returned, else IO can hang.
 */
static inline int scsi_host_queue_ready(struct request_queue *q,
				   struct Scsi_Host *shost,
				   struct scsi_device *sdev)
{
	unsigned int busy;

	if (scsi_host_in_recovery(shost))
		return 0;

	busy = atomic_inc_return(&shost->host_busy) - 1;
	if (atomic_read(&shost->host_blocked) > 0) {
		if (busy)
			goto starved;

		/*
		 * unblock after host_blocked iterates to zero
		 */
		if (atomic_dec_return(&shost->host_blocked) > 0)
			goto out_dec;

		SCSI_LOG_MLQUEUE(3,
			shost_printk(KERN_INFO, shost,
				     "unblocking host at zero depth\n"));
	}

	if (shost->can_queue > 0 && busy >= shost->can_queue)
		goto starved;
	if (shost->host_self_blocked)
		goto starved;

	/* We're OK to process the command, so we can't be starved */
	if (!list_empty(&sdev->starved_entry)) {
		spin_lock_irq(shost->host_lock);
		if (!list_empty(&sdev->starved_entry))
			list_del_init(&sdev->starved_entry);
		spin_unlock_irq(shost->host_lock);
	}

	return 1;

starved:
	spin_lock_irq(shost->host_lock);
	if (list_empty(&sdev->starved_entry))
		list_add_tail(&sdev->starved_entry, &shost->starved_list);
	spin_unlock_irq(shost->host_lock);
out_dec:
	scsi_dec_host_busy(shost);
	return 0;
}

/*
 * Busy state exporting function for request stacking drivers.
 *
 * For efficiency, no lock is taken to check the busy state of
 * shost/starget/sdev, since the returned value is not guaranteed and
 * may be changed after request stacking drivers call the function,
 * regardless of taking lock or not.
 *
 * When scsi can't dispatch I/Os anymore and needs to kill I/Os scsi
 * needs to return 'not busy'. Otherwise, request stacking drivers
 * may hold requests forever.
 */
static int scsi_lld_busy(struct request_queue *q)
{
	struct scsi_device *sdev = q->queuedata;
	struct Scsi_Host *shost;

	if (blk_queue_dying(q))
		return 0;

	shost = sdev->host;

	/*
	 * Ignore host/starget busy state.
	 * Since block layer does not have a concept of fairness across
	 * multiple queues, congestion of host/starget needs to be handled
	 * in SCSI layer.
	 */
	if (scsi_host_in_recovery(shost) || scsi_device_is_busy(sdev))
		return 1;

	return 0;
}

/*
 * Kill a request for a dead device
 */
static void scsi_kill_request(struct request *req, struct request_queue *q)
{
	struct scsi_cmnd *cmd = blk_mq_rq_to_pdu(req);
	struct scsi_device *sdev;
	struct scsi_target *starget;
	struct Scsi_Host *shost;

	blk_start_request(req);

	scmd_printk(KERN_INFO, cmd, "killing request\n");

	sdev = cmd->device;
	starget = scsi_target(sdev);
	shost = sdev->host;
	scsi_init_cmd_errh(cmd);
	cmd->result = DID_NO_CONNECT << 16;
	atomic_inc(&cmd->device->iorequest_cnt);

	/*
	 * SCSI request completion path will do scsi_device_unbusy(),
	 * bump busy counts.  To bump the counters, we need to dance
	 * with the locks as normal issue path does.
	 */
	atomic_inc(&sdev->device_busy);
	atomic_inc(&shost->host_busy);
	if (starget->can_queue > 0)
		atomic_inc(&starget->target_busy);

	blk_complete_request(req);
}

static void scsi_softirq_done(struct request *rq)
{
	struct scsi_cmnd *cmd = blk_mq_rq_to_pdu(rq);
	unsigned long wait_for = (cmd->allowed + 1) * rq->timeout;
	int disposition;

	INIT_LIST_HEAD(&cmd->eh_entry);

	atomic_inc(&cmd->device->iodone_cnt);
	if (cmd->result)
		atomic_inc(&cmd->device->ioerr_cnt);

	disposition = scsi_decide_disposition(cmd);
	if (disposition != SUCCESS &&
	    time_before(cmd->jiffies_at_alloc + wait_for, jiffies)) {
		sdev_printk(KERN_ERR, cmd->device,
			    "timing out command, waited %lus\n",
			    wait_for/HZ);
		disposition = SUCCESS;
	}

	scsi_log_completion(cmd, disposition);

	switch (disposition) {
		case SUCCESS:
			scsi_finish_command(cmd);
			break;
		case NEEDS_RETRY:
			scsi_queue_insert(cmd, SCSI_MLQUEUE_EH_RETRY);
			break;
		case ADD_TO_MLQUEUE:
			scsi_queue_insert(cmd, SCSI_MLQUEUE_DEVICE_BUSY);
			break;
		default:
			scsi_eh_scmd_add(cmd);
			break;
	}
}

/**
 * scsi_dispatch_command - Dispatch a command to the low-level driver.
 * @cmd: command block we are dispatching.
 *
 * Return: nonzero return request was rejected and device's queue needs to be
 * plugged.
 */
static int scsi_dispatch_cmd(struct scsi_cmnd *cmd)
{
	struct Scsi_Host *host = cmd->device->host;
	int rtn = 0;

	atomic_inc(&cmd->device->iorequest_cnt);

	/* check if the device is still usable */
	if (unlikely(cmd->device->sdev_state == SDEV_DEL)) {
		/* in SDEV_DEL we error all commands. DID_NO_CONNECT
		 * returns an immediate error upwards, and signals
		 * that the device is no longer present */
		cmd->result = DID_NO_CONNECT << 16;
		goto done;
	}

	/* Check to see if the scsi lld made this device blocked. */
	if (unlikely(scsi_device_blocked(cmd->device))) {
		/*
		 * in blocked state, the command is just put back on
		 * the device queue.  The suspend state has already
		 * blocked the queue so future requests should not
		 * occur until the device transitions out of the
		 * suspend state.
		 */
		SCSI_LOG_MLQUEUE(3, scmd_printk(KERN_INFO, cmd,
			"queuecommand : device blocked\n"));
		return SCSI_MLQUEUE_DEVICE_BUSY;
	}

	/* Store the LUN value in cmnd, if needed. */
	if (cmd->device->lun_in_cdb)
		cmd->cmnd[1] = (cmd->cmnd[1] & 0x1f) |
			       (cmd->device->lun << 5 & 0xe0);

	scsi_log_send(cmd);

	/*
	 * Before we queue this command, check if the command
	 * length exceeds what the host adapter can handle.
	 */
	if (cmd->cmd_len > cmd->device->host->max_cmd_len) {
		SCSI_LOG_MLQUEUE(3, scmd_printk(KERN_INFO, cmd,
			       "queuecommand : command too long. "
			       "cdb_size=%d host->max_cmd_len=%d\n",
			       cmd->cmd_len, cmd->device->host->max_cmd_len));
		cmd->result = (DID_ABORT << 16);
		goto done;
	}

	if (unlikely(host->shost_state == SHOST_DEL)) {
		cmd->result = (DID_NO_CONNECT << 16);
		goto done;

	}

	trace_scsi_dispatch_cmd_start(cmd);
	rtn = host->hostt->queuecommand(host, cmd);
	if (rtn) {
		trace_scsi_dispatch_cmd_error(cmd, rtn);
		if (rtn != SCSI_MLQUEUE_DEVICE_BUSY &&
		    rtn != SCSI_MLQUEUE_TARGET_BUSY)
			rtn = SCSI_MLQUEUE_HOST_BUSY;

		SCSI_LOG_MLQUEUE(3, scmd_printk(KERN_INFO, cmd,
			"queuecommand : request rejected\n"));
	}

	return rtn;
 done:
	cmd->scsi_done(cmd);
	return 0;
}

/**
 * scsi_done - Invoke completion on finished SCSI command.
 * @cmd: The SCSI Command for which a low-level device driver (LLDD) gives
 * ownership back to SCSI Core -- i.e. the LLDD has finished with it.
 *
 * Description: This function is the mid-level's (SCSI Core) interrupt routine,
 * which regains ownership of the SCSI command (de facto) from a LLDD, and
 * calls blk_complete_request() for further processing.
 *
 * This function is interrupt context safe.
 */
static void scsi_done(struct scsi_cmnd *cmd)
{
	trace_scsi_dispatch_cmd_done(cmd);
	blk_complete_request(cmd->request);
}

/*
 * Function:    scsi_request_fn()
 *
 * Purpose:     Main strategy routine for SCSI.
 *
 * Arguments:   q       - Pointer to actual queue.
 *
 * Returns:     Nothing
 *
 * Lock status: IO request lock assumed to be held when called.
 */
static void scsi_request_fn(struct request_queue *q)
	__releases(q->queue_lock)
	__acquires(q->queue_lock)
{
	struct scsi_device *sdev = q->queuedata;
	struct Scsi_Host *shost;
	struct scsi_cmnd *cmd;
	struct request *req;

	/*
	 * To start with, we keep looping until the queue is empty, or until
	 * the host is no longer able to accept any more requests.
	 */
	shost = sdev->host;
	for (;;) {
		int rtn;
		/*
		 * get next queueable request.  We do this early to make sure
		 * that the request is fully prepared even if we cannot
		 * accept it.
		 */
		req = blk_peek_request(q);
		if (!req)
			break;

		if (unlikely(!scsi_device_online(sdev))) {
			sdev_printk(KERN_ERR, sdev,
				    "rejecting I/O to offline device\n");
			scsi_kill_request(req, q);
			continue;
		}

		if (!scsi_dev_queue_ready(q, sdev))
			break;

		/*
		 * Remove the request from the request list.
		 */
		if (!(blk_queue_tagged(q) && !blk_queue_start_tag(q, req)))
			blk_start_request(req);

		spin_unlock_irq(q->queue_lock);
		cmd = blk_mq_rq_to_pdu(req);
		if (cmd != req->special) {
			printk(KERN_CRIT "impossible request in %s.\n"
					 "please mail a stack trace to "
					 "linux-scsi@vger.kernel.org\n",
					 __func__);
			blk_dump_rq_flags(req, "foo");
			BUG();
		}

		/*
		 * We hit this when the driver is using a host wide
		 * tag map. For device level tag maps the queue_depth check
		 * in the device ready fn would prevent us from trying
		 * to allocate a tag. Since the map is a shared host resource
		 * we add the dev to the starved list so it eventually gets
		 * a run when a tag is freed.
		 */
		if (blk_queue_tagged(q) && !(req->rq_flags & RQF_QUEUED)) {
			spin_lock_irq(shost->host_lock);
			if (list_empty(&sdev->starved_entry))
				list_add_tail(&sdev->starved_entry,
					      &shost->starved_list);
			spin_unlock_irq(shost->host_lock);
			goto not_ready;
		}

		if (!scsi_target_queue_ready(shost, sdev))
			goto not_ready;

		if (!scsi_host_queue_ready(q, shost, sdev))
			goto host_not_ready;
	
		if (sdev->simple_tags)
			cmd->flags |= SCMD_TAGGED;
		else
			cmd->flags &= ~SCMD_TAGGED;

		/*
		 * Finally, initialize any error handling parameters, and set up
		 * the timers for timeouts.
		 */
		scsi_init_cmd_errh(cmd);

		/*
		 * Dispatch the command to the low-level driver.
		 */
		cmd->scsi_done = scsi_done;
		rtn = scsi_dispatch_cmd(cmd);
		if (rtn) {
			scsi_queue_insert(cmd, rtn);
			spin_lock_irq(q->queue_lock);
			goto out_delay;
		}
		spin_lock_irq(q->queue_lock);
	}

	return;

 host_not_ready:
	if (scsi_target(sdev)->can_queue > 0)
		atomic_dec(&scsi_target(sdev)->target_busy);
 not_ready:
	/*
	 * lock q, handle tag, requeue req, and decrement device_busy. We
	 * must return with queue_lock held.
	 *
	 * Decrementing device_busy without checking it is OK, as all such
	 * cases (host limits or settings) should run the queue at some
	 * later time.
	 */
	spin_lock_irq(q->queue_lock);
	blk_requeue_request(q, req);
	atomic_dec(&sdev->device_busy);
out_delay:
	if (!atomic_read(&sdev->device_busy) && !scsi_device_blocked(sdev))
		blk_delay_queue(q, SCSI_QUEUE_DELAY);
}

static inline blk_status_t prep_to_mq(int ret)
{
	switch (ret) {
	case BLKPREP_OK:
		return BLK_STS_OK;
	case BLKPREP_DEFER:
		return BLK_STS_RESOURCE;
	default:
		return BLK_STS_IOERR;
	}
}

/* Size in bytes of the sg-list stored in the scsi-mq command-private data. */
static unsigned int scsi_mq_sgl_size(struct Scsi_Host *shost)
{
	return min_t(unsigned int, shost->sg_tablesize, SG_CHUNK_SIZE) *
		sizeof(struct scatterlist);
}

static int scsi_mq_prep_fn(struct request *req)
{
	struct scsi_cmnd *cmd = blk_mq_rq_to_pdu(req);
	struct scsi_device *sdev = req->q->queuedata;
	struct Scsi_Host *shost = sdev->host;
	struct scatterlist *sg;

	scsi_init_command(sdev, cmd);

	req->special = cmd;

	cmd->request = req;

	cmd->tag = req->tag;
	cmd->prot_op = SCSI_PROT_NORMAL;

	sg = (void *)cmd + sizeof(struct scsi_cmnd) + shost->hostt->cmd_size;
	cmd->sdb.table.sgl = sg;

	if (scsi_host_get_prot(shost)) {
		memset(cmd->prot_sdb, 0, sizeof(struct scsi_data_buffer));

		cmd->prot_sdb->table.sgl =
			(struct scatterlist *)(cmd->prot_sdb + 1);
	}

	if (blk_bidi_rq(req)) {
		struct request *next_rq = req->next_rq;
		struct scsi_data_buffer *bidi_sdb = blk_mq_rq_to_pdu(next_rq);

		memset(bidi_sdb, 0, sizeof(struct scsi_data_buffer));
		bidi_sdb->table.sgl =
			(struct scatterlist *)(bidi_sdb + 1);

		next_rq->special = bidi_sdb;
	}

	blk_mq_start_request(req);

	return scsi_setup_cmnd(sdev, req);
}

static void scsi_mq_done(struct scsi_cmnd *cmd)
{
	trace_scsi_dispatch_cmd_done(cmd);
	blk_mq_complete_request(cmd->request);
}

static void scsi_mq_put_budget(struct blk_mq_hw_ctx *hctx)
{
	struct request_queue *q = hctx->queue;
	struct scsi_device *sdev = q->queuedata;
	struct Scsi_Host *shost = sdev->host;

	atomic_dec(&shost->host_busy);
	if (scsi_target(sdev)->can_queue > 0)
		atomic_dec(&scsi_target(sdev)->target_busy);
	atomic_dec(&sdev->device_busy);
	put_device(&sdev->sdev_gendev);
}

static bool scsi_mq_get_budget(struct blk_mq_hw_ctx *hctx)
{
	struct request_queue *q = hctx->queue;
	struct scsi_device *sdev = q->queuedata;
	struct Scsi_Host *shost = sdev->host;

	if (!get_device(&sdev->sdev_gendev))
		goto out;
	if (!scsi_dev_queue_ready(q, sdev))
		goto out_put_device;
	if (!scsi_target_queue_ready(shost, sdev))
		goto out_dec_device_busy;
	if (!scsi_host_queue_ready(q, shost, sdev))
		goto out_dec_target_busy;

	return true;

out_dec_target_busy:
	if (scsi_target(sdev)->can_queue > 0)
		atomic_dec(&scsi_target(sdev)->target_busy);
out_dec_device_busy:
	atomic_dec(&sdev->device_busy);
out_put_device:
	put_device(&sdev->sdev_gendev);
out:
	return false;
}

static blk_status_t scsi_queue_rq(struct blk_mq_hw_ctx *hctx,
			 const struct blk_mq_queue_data *bd)
{
	struct request *req = bd->rq;
	struct request_queue *q = req->q;
	struct scsi_device *sdev = q->queuedata;
	struct scsi_cmnd *cmd = blk_mq_rq_to_pdu(req);
	blk_status_t ret;
	int reason;

	ret = prep_to_mq(scsi_prep_state_check(sdev, req));
	if (ret != BLK_STS_OK)
		goto out_put_budget;

	ret = BLK_STS_RESOURCE;
	if (!(req->rq_flags & RQF_DONTPREP)) {
		ret = prep_to_mq(scsi_mq_prep_fn(req));
		if (ret != BLK_STS_OK)
			goto out_put_budget;
		req->rq_flags |= RQF_DONTPREP;
	} else {
		blk_mq_start_request(req);
	}

	if (sdev->simple_tags)
		cmd->flags |= SCMD_TAGGED;
	else
		cmd->flags &= ~SCMD_TAGGED;

	scsi_init_cmd_errh(cmd);
	cmd->scsi_done = scsi_mq_done;

	reason = scsi_dispatch_cmd(cmd);
	if (reason) {
		scsi_set_blocked(cmd, reason);
		ret = BLK_STS_RESOURCE;
		goto out_put_budget;
	}

	return BLK_STS_OK;

<<<<<<< HEAD
out_put_budget:
	scsi_mq_put_budget(hctx);
=======
out_dec_host_busy:
	scsi_dec_host_busy(shost);
out_dec_target_busy:
	if (scsi_target(sdev)->can_queue > 0)
		atomic_dec(&scsi_target(sdev)->target_busy);
out_dec_device_busy:
	atomic_dec(&sdev->device_busy);
out_put_device:
	put_device(&sdev->sdev_gendev);
out:
>>>>>>> 7e83b2ff
	switch (ret) {
	case BLK_STS_OK:
		break;
	case BLK_STS_RESOURCE:
		if (atomic_read(&sdev->device_busy) == 0 &&
		    !scsi_device_blocked(sdev))
			blk_mq_delay_run_hw_queue(hctx, SCSI_QUEUE_DELAY);
		break;
	default:
		/*
		 * Make sure to release all allocated ressources when
		 * we hit an error, as we will never see this command
		 * again.
		 */
		if (req->rq_flags & RQF_DONTPREP)
			scsi_mq_uninit_cmd(cmd);
		break;
	}
	return ret;
}

static enum blk_eh_timer_return scsi_timeout(struct request *req,
		bool reserved)
{
	if (reserved)
		return BLK_EH_RESET_TIMER;
	return scsi_times_out(req);
}

static int scsi_mq_init_request(struct blk_mq_tag_set *set, struct request *rq,
				unsigned int hctx_idx, unsigned int numa_node)
{
	struct Scsi_Host *shost = set->driver_data;
	const bool unchecked_isa_dma = shost->unchecked_isa_dma;
	struct scsi_cmnd *cmd = blk_mq_rq_to_pdu(rq);
	struct scatterlist *sg;

	if (unchecked_isa_dma)
		cmd->flags |= SCMD_UNCHECKED_ISA_DMA;
	cmd->sense_buffer = scsi_alloc_sense_buffer(unchecked_isa_dma,
						    GFP_KERNEL, numa_node);
	if (!cmd->sense_buffer)
		return -ENOMEM;
	cmd->req.sense = cmd->sense_buffer;

	if (scsi_host_get_prot(shost)) {
		sg = (void *)cmd + sizeof(struct scsi_cmnd) +
			shost->hostt->cmd_size;
		cmd->prot_sdb = (void *)sg + scsi_mq_sgl_size(shost);
	}

	return 0;
}

static void scsi_mq_exit_request(struct blk_mq_tag_set *set, struct request *rq,
				 unsigned int hctx_idx)
{
	struct scsi_cmnd *cmd = blk_mq_rq_to_pdu(rq);

	scsi_free_sense_buffer(cmd->flags & SCMD_UNCHECKED_ISA_DMA,
			       cmd->sense_buffer);
}

static int scsi_map_queues(struct blk_mq_tag_set *set)
{
	struct Scsi_Host *shost = container_of(set, struct Scsi_Host, tag_set);

	if (shost->hostt->map_queues)
		return shost->hostt->map_queues(shost);
	return blk_mq_map_queues(set);
}

static u64 scsi_calculate_bounce_limit(struct Scsi_Host *shost)
{
	struct device *host_dev;
	u64 bounce_limit = 0xffffffff;

	if (shost->unchecked_isa_dma)
		return BLK_BOUNCE_ISA;
	/*
	 * Platforms with virtual-DMA translation
	 * hardware have no practical limit.
	 */
	if (!PCI_DMA_BUS_IS_PHYS)
		return BLK_BOUNCE_ANY;

	host_dev = scsi_get_device(shost);
	if (host_dev && host_dev->dma_mask)
		bounce_limit = (u64)dma_max_pfn(host_dev) << PAGE_SHIFT;

	return bounce_limit;
}

void __scsi_init_queue(struct Scsi_Host *shost, struct request_queue *q)
{
	struct device *dev = shost->dma_dev;

	queue_flag_set_unlocked(QUEUE_FLAG_SCSI_PASSTHROUGH, q);

	/*
	 * this limit is imposed by hardware restrictions
	 */
	blk_queue_max_segments(q, min_t(unsigned short, shost->sg_tablesize,
					SG_MAX_SEGMENTS));

	if (scsi_host_prot_dma(shost)) {
		shost->sg_prot_tablesize =
			min_not_zero(shost->sg_prot_tablesize,
				     (unsigned short)SCSI_MAX_PROT_SG_SEGMENTS);
		BUG_ON(shost->sg_prot_tablesize < shost->sg_tablesize);
		blk_queue_max_integrity_segments(q, shost->sg_prot_tablesize);
	}

	blk_queue_max_hw_sectors(q, shost->max_sectors);
	blk_queue_bounce_limit(q, scsi_calculate_bounce_limit(shost));
	blk_queue_segment_boundary(q, shost->dma_boundary);
	dma_set_seg_boundary(dev, shost->dma_boundary);

	blk_queue_max_segment_size(q, dma_get_max_seg_size(dev));

	if (!shost->use_clustering)
		q->limits.cluster = 0;

	/*
	 * Set a reasonable default alignment:  The larger of 32-byte (dword),
	 * which is a common minimum for HBAs, and the minimum DMA alignment,
	 * which is set by the platform.
	 *
	 * Devices that require a bigger alignment can increase it later.
	 */
	blk_queue_dma_alignment(q, max(4, dma_get_cache_alignment()) - 1);
}
EXPORT_SYMBOL_GPL(__scsi_init_queue);

static int scsi_old_init_rq(struct request_queue *q, struct request *rq,
			    gfp_t gfp)
{
	struct Scsi_Host *shost = q->rq_alloc_data;
	const bool unchecked_isa_dma = shost->unchecked_isa_dma;
	struct scsi_cmnd *cmd = blk_mq_rq_to_pdu(rq);

	memset(cmd, 0, sizeof(*cmd));

	if (unchecked_isa_dma)
		cmd->flags |= SCMD_UNCHECKED_ISA_DMA;
	cmd->sense_buffer = scsi_alloc_sense_buffer(unchecked_isa_dma, gfp,
						    NUMA_NO_NODE);
	if (!cmd->sense_buffer)
		goto fail;
	cmd->req.sense = cmd->sense_buffer;

	if (scsi_host_get_prot(shost) >= SHOST_DIX_TYPE0_PROTECTION) {
		cmd->prot_sdb = kmem_cache_zalloc(scsi_sdb_cache, gfp);
		if (!cmd->prot_sdb)
			goto fail_free_sense;
	}

	return 0;

fail_free_sense:
	scsi_free_sense_buffer(unchecked_isa_dma, cmd->sense_buffer);
fail:
	return -ENOMEM;
}

static void scsi_old_exit_rq(struct request_queue *q, struct request *rq)
{
	struct scsi_cmnd *cmd = blk_mq_rq_to_pdu(rq);

	if (cmd->prot_sdb)
		kmem_cache_free(scsi_sdb_cache, cmd->prot_sdb);
	scsi_free_sense_buffer(cmd->flags & SCMD_UNCHECKED_ISA_DMA,
			       cmd->sense_buffer);
}

struct request_queue *scsi_old_alloc_queue(struct scsi_device *sdev)
{
	struct Scsi_Host *shost = sdev->host;
	struct request_queue *q;

	q = blk_alloc_queue_node(GFP_KERNEL, NUMA_NO_NODE);
	if (!q)
		return NULL;
	q->cmd_size = sizeof(struct scsi_cmnd) + shost->hostt->cmd_size;
	q->rq_alloc_data = shost;
	q->request_fn = scsi_request_fn;
	q->init_rq_fn = scsi_old_init_rq;
	q->exit_rq_fn = scsi_old_exit_rq;
	q->initialize_rq_fn = scsi_initialize_rq;

	if (blk_init_allocated_queue(q) < 0) {
		blk_cleanup_queue(q);
		return NULL;
	}

	__scsi_init_queue(shost, q);
	blk_queue_prep_rq(q, scsi_prep_fn);
	blk_queue_unprep_rq(q, scsi_unprep_fn);
	blk_queue_softirq_done(q, scsi_softirq_done);
	blk_queue_rq_timed_out(q, scsi_times_out);
	blk_queue_lld_busy(q, scsi_lld_busy);
	return q;
}

static const struct blk_mq_ops scsi_mq_ops = {
	.get_budget	= scsi_mq_get_budget,
	.put_budget	= scsi_mq_put_budget,
	.queue_rq	= scsi_queue_rq,
	.complete	= scsi_softirq_done,
	.timeout	= scsi_timeout,
#ifdef CONFIG_BLK_DEBUG_FS
	.show_rq	= scsi_show_rq,
#endif
	.init_request	= scsi_mq_init_request,
	.exit_request	= scsi_mq_exit_request,
	.initialize_rq_fn = scsi_initialize_rq,
	.map_queues	= scsi_map_queues,
};

struct request_queue *scsi_mq_alloc_queue(struct scsi_device *sdev)
{
	sdev->request_queue = blk_mq_init_queue(&sdev->host->tag_set);
	if (IS_ERR(sdev->request_queue))
		return NULL;

	sdev->request_queue->queuedata = sdev;
	__scsi_init_queue(sdev->host, sdev->request_queue);
	return sdev->request_queue;
}

int scsi_mq_setup_tags(struct Scsi_Host *shost)
{
	unsigned int cmd_size, sgl_size;

	sgl_size = scsi_mq_sgl_size(shost);
	cmd_size = sizeof(struct scsi_cmnd) + shost->hostt->cmd_size + sgl_size;
	if (scsi_host_get_prot(shost))
		cmd_size += sizeof(struct scsi_data_buffer) + sgl_size;

	memset(&shost->tag_set, 0, sizeof(shost->tag_set));
	shost->tag_set.ops = &scsi_mq_ops;
	shost->tag_set.nr_hw_queues = shost->nr_hw_queues ? : 1;
	shost->tag_set.queue_depth = shost->can_queue;
	shost->tag_set.cmd_size = cmd_size;
	shost->tag_set.numa_node = NUMA_NO_NODE;
	shost->tag_set.flags = BLK_MQ_F_SHOULD_MERGE | BLK_MQ_F_SG_MERGE;
	shost->tag_set.flags |=
		BLK_ALLOC_POLICY_TO_MQ_FLAG(shost->hostt->tag_alloc_policy);
	shost->tag_set.driver_data = shost;

	return blk_mq_alloc_tag_set(&shost->tag_set);
}

void scsi_mq_destroy_tags(struct Scsi_Host *shost)
{
	blk_mq_free_tag_set(&shost->tag_set);
}

/**
 * scsi_device_from_queue - return sdev associated with a request_queue
 * @q: The request queue to return the sdev from
 *
 * Return the sdev associated with a request queue or NULL if the
 * request_queue does not reference a SCSI device.
 */
struct scsi_device *scsi_device_from_queue(struct request_queue *q)
{
	struct scsi_device *sdev = NULL;

	if (q->mq_ops) {
		if (q->mq_ops == &scsi_mq_ops)
			sdev = q->queuedata;
	} else if (q->request_fn == scsi_request_fn)
		sdev = q->queuedata;
	if (!sdev || !get_device(&sdev->sdev_gendev))
		sdev = NULL;

	return sdev;
}
EXPORT_SYMBOL_GPL(scsi_device_from_queue);

/*
 * Function:    scsi_block_requests()
 *
 * Purpose:     Utility function used by low-level drivers to prevent further
 *		commands from being queued to the device.
 *
 * Arguments:   shost       - Host in question
 *
 * Returns:     Nothing
 *
 * Lock status: No locks are assumed held.
 *
 * Notes:       There is no timer nor any other means by which the requests
 *		get unblocked other than the low-level driver calling
 *		scsi_unblock_requests().
 */
void scsi_block_requests(struct Scsi_Host *shost)
{
	shost->host_self_blocked = 1;
}
EXPORT_SYMBOL(scsi_block_requests);

/*
 * Function:    scsi_unblock_requests()
 *
 * Purpose:     Utility function used by low-level drivers to allow further
 *		commands from being queued to the device.
 *
 * Arguments:   shost       - Host in question
 *
 * Returns:     Nothing
 *
 * Lock status: No locks are assumed held.
 *
 * Notes:       There is no timer nor any other means by which the requests
 *		get unblocked other than the low-level driver calling
 *		scsi_unblock_requests().
 *
 *		This is done as an API function so that changes to the
 *		internals of the scsi mid-layer won't require wholesale
 *		changes to drivers that use this feature.
 */
void scsi_unblock_requests(struct Scsi_Host *shost)
{
	shost->host_self_blocked = 0;
	scsi_run_host_queues(shost);
}
EXPORT_SYMBOL(scsi_unblock_requests);

int __init scsi_init_queue(void)
{
	scsi_sdb_cache = kmem_cache_create("scsi_data_buffer",
					   sizeof(struct scsi_data_buffer),
					   0, 0, NULL);
	if (!scsi_sdb_cache) {
		printk(KERN_ERR "SCSI: can't init scsi sdb cache\n");
		return -ENOMEM;
	}

	return 0;
}

void scsi_exit_queue(void)
{
	kmem_cache_destroy(scsi_sense_cache);
	kmem_cache_destroy(scsi_sense_isadma_cache);
	kmem_cache_destroy(scsi_sdb_cache);
}

/**
 *	scsi_mode_select - issue a mode select
 *	@sdev:	SCSI device to be queried
 *	@pf:	Page format bit (1 == standard, 0 == vendor specific)
 *	@sp:	Save page bit (0 == don't save, 1 == save)
 *	@modepage: mode page being requested
 *	@buffer: request buffer (may not be smaller than eight bytes)
 *	@len:	length of request buffer.
 *	@timeout: command timeout
 *	@retries: number of retries before failing
 *	@data: returns a structure abstracting the mode header data
 *	@sshdr: place to put sense data (or NULL if no sense to be collected).
 *		must be SCSI_SENSE_BUFFERSIZE big.
 *
 *	Returns zero if successful; negative error number or scsi
 *	status on error
 *
 */
int
scsi_mode_select(struct scsi_device *sdev, int pf, int sp, int modepage,
		 unsigned char *buffer, int len, int timeout, int retries,
		 struct scsi_mode_data *data, struct scsi_sense_hdr *sshdr)
{
	unsigned char cmd[10];
	unsigned char *real_buffer;
	int ret;

	memset(cmd, 0, sizeof(cmd));
	cmd[1] = (pf ? 0x10 : 0) | (sp ? 0x01 : 0);

	if (sdev->use_10_for_ms) {
		if (len > 65535)
			return -EINVAL;
		real_buffer = kmalloc(8 + len, GFP_KERNEL);
		if (!real_buffer)
			return -ENOMEM;
		memcpy(real_buffer + 8, buffer, len);
		len += 8;
		real_buffer[0] = 0;
		real_buffer[1] = 0;
		real_buffer[2] = data->medium_type;
		real_buffer[3] = data->device_specific;
		real_buffer[4] = data->longlba ? 0x01 : 0;
		real_buffer[5] = 0;
		real_buffer[6] = data->block_descriptor_length >> 8;
		real_buffer[7] = data->block_descriptor_length;

		cmd[0] = MODE_SELECT_10;
		cmd[7] = len >> 8;
		cmd[8] = len;
	} else {
		if (len > 255 || data->block_descriptor_length > 255 ||
		    data->longlba)
			return -EINVAL;

		real_buffer = kmalloc(4 + len, GFP_KERNEL);
		if (!real_buffer)
			return -ENOMEM;
		memcpy(real_buffer + 4, buffer, len);
		len += 4;
		real_buffer[0] = 0;
		real_buffer[1] = data->medium_type;
		real_buffer[2] = data->device_specific;
		real_buffer[3] = data->block_descriptor_length;
		

		cmd[0] = MODE_SELECT;
		cmd[4] = len;
	}

	ret = scsi_execute_req(sdev, cmd, DMA_TO_DEVICE, real_buffer, len,
			       sshdr, timeout, retries, NULL);
	kfree(real_buffer);
	return ret;
}
EXPORT_SYMBOL_GPL(scsi_mode_select);

/**
 *	scsi_mode_sense - issue a mode sense, falling back from 10 to six bytes if necessary.
 *	@sdev:	SCSI device to be queried
 *	@dbd:	set if mode sense will allow block descriptors to be returned
 *	@modepage: mode page being requested
 *	@buffer: request buffer (may not be smaller than eight bytes)
 *	@len:	length of request buffer.
 *	@timeout: command timeout
 *	@retries: number of retries before failing
 *	@data: returns a structure abstracting the mode header data
 *	@sshdr: place to put sense data (or NULL if no sense to be collected).
 *		must be SCSI_SENSE_BUFFERSIZE big.
 *
 *	Returns zero if unsuccessful, or the header offset (either 4
 *	or 8 depending on whether a six or ten byte command was
 *	issued) if successful.
 */
int
scsi_mode_sense(struct scsi_device *sdev, int dbd, int modepage,
		  unsigned char *buffer, int len, int timeout, int retries,
		  struct scsi_mode_data *data, struct scsi_sense_hdr *sshdr)
{
	unsigned char cmd[12];
	int use_10_for_ms;
	int header_length;
	int result, retry_count = retries;
	struct scsi_sense_hdr my_sshdr;

	memset(data, 0, sizeof(*data));
	memset(&cmd[0], 0, 12);
	cmd[1] = dbd & 0x18;	/* allows DBD and LLBA bits */
	cmd[2] = modepage;

	/* caller might not be interested in sense, but we need it */
	if (!sshdr)
		sshdr = &my_sshdr;

 retry:
	use_10_for_ms = sdev->use_10_for_ms;

	if (use_10_for_ms) {
		if (len < 8)
			len = 8;

		cmd[0] = MODE_SENSE_10;
		cmd[8] = len;
		header_length = 8;
	} else {
		if (len < 4)
			len = 4;

		cmd[0] = MODE_SENSE;
		cmd[4] = len;
		header_length = 4;
	}

	memset(buffer, 0, len);

	result = scsi_execute_req(sdev, cmd, DMA_FROM_DEVICE, buffer, len,
				  sshdr, timeout, retries, NULL);

	/* This code looks awful: what it's doing is making sure an
	 * ILLEGAL REQUEST sense return identifies the actual command
	 * byte as the problem.  MODE_SENSE commands can return
	 * ILLEGAL REQUEST if the code page isn't supported */

	if (use_10_for_ms && !scsi_status_is_good(result) &&
	    (driver_byte(result) & DRIVER_SENSE)) {
		if (scsi_sense_valid(sshdr)) {
			if ((sshdr->sense_key == ILLEGAL_REQUEST) &&
			    (sshdr->asc == 0x20) && (sshdr->ascq == 0)) {
				/* 
				 * Invalid command operation code
				 */
				sdev->use_10_for_ms = 0;
				goto retry;
			}
		}
	}

	if(scsi_status_is_good(result)) {
		if (unlikely(buffer[0] == 0x86 && buffer[1] == 0x0b &&
			     (modepage == 6 || modepage == 8))) {
			/* Initio breakage? */
			header_length = 0;
			data->length = 13;
			data->medium_type = 0;
			data->device_specific = 0;
			data->longlba = 0;
			data->block_descriptor_length = 0;
		} else if(use_10_for_ms) {
			data->length = buffer[0]*256 + buffer[1] + 2;
			data->medium_type = buffer[2];
			data->device_specific = buffer[3];
			data->longlba = buffer[4] & 0x01;
			data->block_descriptor_length = buffer[6]*256
				+ buffer[7];
		} else {
			data->length = buffer[0] + 1;
			data->medium_type = buffer[1];
			data->device_specific = buffer[2];
			data->block_descriptor_length = buffer[3];
		}
		data->header_length = header_length;
	} else if ((status_byte(result) == CHECK_CONDITION) &&
		   scsi_sense_valid(sshdr) &&
		   sshdr->sense_key == UNIT_ATTENTION && retry_count) {
		retry_count--;
		goto retry;
	}

	return result;
}
EXPORT_SYMBOL(scsi_mode_sense);

/**
 *	scsi_test_unit_ready - test if unit is ready
 *	@sdev:	scsi device to change the state of.
 *	@timeout: command timeout
 *	@retries: number of retries before failing
 *	@sshdr: outpout pointer for decoded sense information.
 *
 *	Returns zero if unsuccessful or an error if TUR failed.  For
 *	removable media, UNIT_ATTENTION sets ->changed flag.
 **/
int
scsi_test_unit_ready(struct scsi_device *sdev, int timeout, int retries,
		     struct scsi_sense_hdr *sshdr)
{
	char cmd[] = {
		TEST_UNIT_READY, 0, 0, 0, 0, 0,
	};
	int result;

	/* try to eat the UNIT_ATTENTION if there are enough retries */
	do {
		result = scsi_execute_req(sdev, cmd, DMA_NONE, NULL, 0, sshdr,
					  timeout, retries, NULL);
		if (sdev->removable && scsi_sense_valid(sshdr) &&
		    sshdr->sense_key == UNIT_ATTENTION)
			sdev->changed = 1;
	} while (scsi_sense_valid(sshdr) &&
		 sshdr->sense_key == UNIT_ATTENTION && --retries);

	return result;
}
EXPORT_SYMBOL(scsi_test_unit_ready);

/**
 *	scsi_device_set_state - Take the given device through the device state model.
 *	@sdev:	scsi device to change the state of.
 *	@state:	state to change to.
 *
 *	Returns zero if successful or an error if the requested
 *	transition is illegal.
 */
int
scsi_device_set_state(struct scsi_device *sdev, enum scsi_device_state state)
{
	enum scsi_device_state oldstate = sdev->sdev_state;

	if (state == oldstate)
		return 0;

	switch (state) {
	case SDEV_CREATED:
		switch (oldstate) {
		case SDEV_CREATED_BLOCK:
			break;
		default:
			goto illegal;
		}
		break;
			
	case SDEV_RUNNING:
		switch (oldstate) {
		case SDEV_CREATED:
		case SDEV_OFFLINE:
		case SDEV_TRANSPORT_OFFLINE:
		case SDEV_QUIESCE:
		case SDEV_BLOCK:
			break;
		default:
			goto illegal;
		}
		break;

	case SDEV_QUIESCE:
		switch (oldstate) {
		case SDEV_RUNNING:
		case SDEV_OFFLINE:
		case SDEV_TRANSPORT_OFFLINE:
			break;
		default:
			goto illegal;
		}
		break;

	case SDEV_OFFLINE:
	case SDEV_TRANSPORT_OFFLINE:
		switch (oldstate) {
		case SDEV_CREATED:
		case SDEV_RUNNING:
		case SDEV_QUIESCE:
		case SDEV_BLOCK:
			break;
		default:
			goto illegal;
		}
		break;

	case SDEV_BLOCK:
		switch (oldstate) {
		case SDEV_RUNNING:
		case SDEV_CREATED_BLOCK:
			break;
		default:
			goto illegal;
		}
		break;

	case SDEV_CREATED_BLOCK:
		switch (oldstate) {
		case SDEV_CREATED:
			break;
		default:
			goto illegal;
		}
		break;

	case SDEV_CANCEL:
		switch (oldstate) {
		case SDEV_CREATED:
		case SDEV_RUNNING:
		case SDEV_QUIESCE:
		case SDEV_OFFLINE:
		case SDEV_TRANSPORT_OFFLINE:
			break;
		default:
			goto illegal;
		}
		break;

	case SDEV_DEL:
		switch (oldstate) {
		case SDEV_CREATED:
		case SDEV_RUNNING:
		case SDEV_OFFLINE:
		case SDEV_TRANSPORT_OFFLINE:
		case SDEV_CANCEL:
		case SDEV_BLOCK:
		case SDEV_CREATED_BLOCK:
			break;
		default:
			goto illegal;
		}
		break;

	}
	sdev->sdev_state = state;
	return 0;

 illegal:
	SCSI_LOG_ERROR_RECOVERY(1,
				sdev_printk(KERN_ERR, sdev,
					    "Illegal state transition %s->%s",
					    scsi_device_state_name(oldstate),
					    scsi_device_state_name(state))
				);
	return -EINVAL;
}
EXPORT_SYMBOL(scsi_device_set_state);

/**
 * 	sdev_evt_emit - emit a single SCSI device uevent
 *	@sdev: associated SCSI device
 *	@evt: event to emit
 *
 *	Send a single uevent (scsi_event) to the associated scsi_device.
 */
static void scsi_evt_emit(struct scsi_device *sdev, struct scsi_event *evt)
{
	int idx = 0;
	char *envp[3];

	switch (evt->evt_type) {
	case SDEV_EVT_MEDIA_CHANGE:
		envp[idx++] = "SDEV_MEDIA_CHANGE=1";
		break;
	case SDEV_EVT_INQUIRY_CHANGE_REPORTED:
		scsi_rescan_device(&sdev->sdev_gendev);
		envp[idx++] = "SDEV_UA=INQUIRY_DATA_HAS_CHANGED";
		break;
	case SDEV_EVT_CAPACITY_CHANGE_REPORTED:
		envp[idx++] = "SDEV_UA=CAPACITY_DATA_HAS_CHANGED";
		break;
	case SDEV_EVT_SOFT_THRESHOLD_REACHED_REPORTED:
	       envp[idx++] = "SDEV_UA=THIN_PROVISIONING_SOFT_THRESHOLD_REACHED";
		break;
	case SDEV_EVT_MODE_PARAMETER_CHANGE_REPORTED:
		envp[idx++] = "SDEV_UA=MODE_PARAMETERS_CHANGED";
		break;
	case SDEV_EVT_LUN_CHANGE_REPORTED:
		envp[idx++] = "SDEV_UA=REPORTED_LUNS_DATA_HAS_CHANGED";
		break;
	case SDEV_EVT_ALUA_STATE_CHANGE_REPORTED:
		envp[idx++] = "SDEV_UA=ASYMMETRIC_ACCESS_STATE_CHANGED";
		break;
	default:
		/* do nothing */
		break;
	}

	envp[idx++] = NULL;

	kobject_uevent_env(&sdev->sdev_gendev.kobj, KOBJ_CHANGE, envp);
}

/**
 * 	sdev_evt_thread - send a uevent for each scsi event
 *	@work: work struct for scsi_device
 *
 *	Dispatch queued events to their associated scsi_device kobjects
 *	as uevents.
 */
void scsi_evt_thread(struct work_struct *work)
{
	struct scsi_device *sdev;
	enum scsi_device_event evt_type;
	LIST_HEAD(event_list);

	sdev = container_of(work, struct scsi_device, event_work);

	for (evt_type = SDEV_EVT_FIRST; evt_type <= SDEV_EVT_LAST; evt_type++)
		if (test_and_clear_bit(evt_type, sdev->pending_events))
			sdev_evt_send_simple(sdev, evt_type, GFP_KERNEL);

	while (1) {
		struct scsi_event *evt;
		struct list_head *this, *tmp;
		unsigned long flags;

		spin_lock_irqsave(&sdev->list_lock, flags);
		list_splice_init(&sdev->event_list, &event_list);
		spin_unlock_irqrestore(&sdev->list_lock, flags);

		if (list_empty(&event_list))
			break;

		list_for_each_safe(this, tmp, &event_list) {
			evt = list_entry(this, struct scsi_event, node);
			list_del(&evt->node);
			scsi_evt_emit(sdev, evt);
			kfree(evt);
		}
	}
}

/**
 * 	sdev_evt_send - send asserted event to uevent thread
 *	@sdev: scsi_device event occurred on
 *	@evt: event to send
 *
 *	Assert scsi device event asynchronously.
 */
void sdev_evt_send(struct scsi_device *sdev, struct scsi_event *evt)
{
	unsigned long flags;

#if 0
	/* FIXME: currently this check eliminates all media change events
	 * for polled devices.  Need to update to discriminate between AN
	 * and polled events */
	if (!test_bit(evt->evt_type, sdev->supported_events)) {
		kfree(evt);
		return;
	}
#endif

	spin_lock_irqsave(&sdev->list_lock, flags);
	list_add_tail(&evt->node, &sdev->event_list);
	schedule_work(&sdev->event_work);
	spin_unlock_irqrestore(&sdev->list_lock, flags);
}
EXPORT_SYMBOL_GPL(sdev_evt_send);

/**
 * 	sdev_evt_alloc - allocate a new scsi event
 *	@evt_type: type of event to allocate
 *	@gfpflags: GFP flags for allocation
 *
 *	Allocates and returns a new scsi_event.
 */
struct scsi_event *sdev_evt_alloc(enum scsi_device_event evt_type,
				  gfp_t gfpflags)
{
	struct scsi_event *evt = kzalloc(sizeof(struct scsi_event), gfpflags);
	if (!evt)
		return NULL;

	evt->evt_type = evt_type;
	INIT_LIST_HEAD(&evt->node);

	/* evt_type-specific initialization, if any */
	switch (evt_type) {
	case SDEV_EVT_MEDIA_CHANGE:
	case SDEV_EVT_INQUIRY_CHANGE_REPORTED:
	case SDEV_EVT_CAPACITY_CHANGE_REPORTED:
	case SDEV_EVT_SOFT_THRESHOLD_REACHED_REPORTED:
	case SDEV_EVT_MODE_PARAMETER_CHANGE_REPORTED:
	case SDEV_EVT_LUN_CHANGE_REPORTED:
	case SDEV_EVT_ALUA_STATE_CHANGE_REPORTED:
	default:
		/* do nothing */
		break;
	}

	return evt;
}
EXPORT_SYMBOL_GPL(sdev_evt_alloc);

/**
 * 	sdev_evt_send_simple - send asserted event to uevent thread
 *	@sdev: scsi_device event occurred on
 *	@evt_type: type of event to send
 *	@gfpflags: GFP flags for allocation
 *
 *	Assert scsi device event asynchronously, given an event type.
 */
void sdev_evt_send_simple(struct scsi_device *sdev,
			  enum scsi_device_event evt_type, gfp_t gfpflags)
{
	struct scsi_event *evt = sdev_evt_alloc(evt_type, gfpflags);
	if (!evt) {
		sdev_printk(KERN_ERR, sdev, "event %d eaten due to OOM\n",
			    evt_type);
		return;
	}

	sdev_evt_send(sdev, evt);
}
EXPORT_SYMBOL_GPL(sdev_evt_send_simple);

/**
 * scsi_request_fn_active() - number of kernel threads inside scsi_request_fn()
 * @sdev: SCSI device to count the number of scsi_request_fn() callers for.
 */
static int scsi_request_fn_active(struct scsi_device *sdev)
{
	struct request_queue *q = sdev->request_queue;
	int request_fn_active;

	WARN_ON_ONCE(sdev->host->use_blk_mq);

	spin_lock_irq(q->queue_lock);
	request_fn_active = q->request_fn_active;
	spin_unlock_irq(q->queue_lock);

	return request_fn_active;
}

/**
 * scsi_wait_for_queuecommand() - wait for ongoing queuecommand() calls
 * @sdev: SCSI device pointer.
 *
 * Wait until the ongoing shost->hostt->queuecommand() calls that are
 * invoked from scsi_request_fn() have finished.
 */
static void scsi_wait_for_queuecommand(struct scsi_device *sdev)
{
	WARN_ON_ONCE(sdev->host->use_blk_mq);

	while (scsi_request_fn_active(sdev))
		msleep(20);
}

/**
 *	scsi_device_quiesce - Block user issued commands.
 *	@sdev:	scsi device to quiesce.
 *
 *	This works by trying to transition to the SDEV_QUIESCE state
 *	(which must be a legal transition).  When the device is in this
 *	state, only special requests will be accepted, all others will
 *	be deferred.  Since special requests may also be requeued requests,
 *	a successful return doesn't guarantee the device will be 
 *	totally quiescent.
 *
 *	Must be called with user context, may sleep.
 *
 *	Returns zero if unsuccessful or an error if not.
 */
int
scsi_device_quiesce(struct scsi_device *sdev)
{
	struct request_queue *q = sdev->request_queue;
	int err;

	/*
	 * It is allowed to call scsi_device_quiesce() multiple times from
	 * the same context but concurrent scsi_device_quiesce() calls are
	 * not allowed.
	 */
	WARN_ON_ONCE(sdev->quiesced_by && sdev->quiesced_by != current);

	blk_set_preempt_only(q);

	blk_mq_freeze_queue(q);
	/*
	 * Ensure that the effect of blk_set_preempt_only() will be visible
	 * for percpu_ref_tryget() callers that occur after the queue
	 * unfreeze even if the queue was already frozen before this function
	 * was called. See also https://lwn.net/Articles/573497/.
	 */
	synchronize_rcu();
	blk_mq_unfreeze_queue(q);

	mutex_lock(&sdev->state_mutex);
	err = scsi_device_set_state(sdev, SDEV_QUIESCE);
	if (err == 0)
		sdev->quiesced_by = current;
	else
		blk_clear_preempt_only(q);
	mutex_unlock(&sdev->state_mutex);

	return err;
}
EXPORT_SYMBOL(scsi_device_quiesce);

/**
 *	scsi_device_resume - Restart user issued commands to a quiesced device.
 *	@sdev:	scsi device to resume.
 *
 *	Moves the device from quiesced back to running and restarts the
 *	queues.
 *
 *	Must be called with user context, may sleep.
 */
void scsi_device_resume(struct scsi_device *sdev)
{
	/* check if the device state was mutated prior to resume, and if
	 * so assume the state is being managed elsewhere (for example
	 * device deleted during suspend)
	 */
	mutex_lock(&sdev->state_mutex);
	WARN_ON_ONCE(!sdev->quiesced_by);
	sdev->quiesced_by = NULL;
	blk_clear_preempt_only(sdev->request_queue);
	if (sdev->sdev_state == SDEV_QUIESCE)
		scsi_device_set_state(sdev, SDEV_RUNNING);
	mutex_unlock(&sdev->state_mutex);
}
EXPORT_SYMBOL(scsi_device_resume);

static void
device_quiesce_fn(struct scsi_device *sdev, void *data)
{
	scsi_device_quiesce(sdev);
}

void
scsi_target_quiesce(struct scsi_target *starget)
{
	starget_for_each_device(starget, NULL, device_quiesce_fn);
}
EXPORT_SYMBOL(scsi_target_quiesce);

static void
device_resume_fn(struct scsi_device *sdev, void *data)
{
	scsi_device_resume(sdev);
}

void
scsi_target_resume(struct scsi_target *starget)
{
	starget_for_each_device(starget, NULL, device_resume_fn);
}
EXPORT_SYMBOL(scsi_target_resume);

/**
 * scsi_internal_device_block_nowait - try to transition to the SDEV_BLOCK state
 * @sdev: device to block
 *
 * Pause SCSI command processing on the specified device. Does not sleep.
 *
 * Returns zero if successful or a negative error code upon failure.
 *
 * Notes:
 * This routine transitions the device to the SDEV_BLOCK state (which must be
 * a legal transition). When the device is in this state, command processing
 * is paused until the device leaves the SDEV_BLOCK state. See also
 * scsi_internal_device_unblock_nowait().
 */
int scsi_internal_device_block_nowait(struct scsi_device *sdev)
{
	struct request_queue *q = sdev->request_queue;
	unsigned long flags;
	int err = 0;

	err = scsi_device_set_state(sdev, SDEV_BLOCK);
	if (err) {
		err = scsi_device_set_state(sdev, SDEV_CREATED_BLOCK);

		if (err)
			return err;
	}

	/* 
	 * The device has transitioned to SDEV_BLOCK.  Stop the
	 * block layer from calling the midlayer with this device's
	 * request queue. 
	 */
	if (q->mq_ops) {
		blk_mq_quiesce_queue_nowait(q);
	} else {
		spin_lock_irqsave(q->queue_lock, flags);
		blk_stop_queue(q);
		spin_unlock_irqrestore(q->queue_lock, flags);
	}

	return 0;
}
EXPORT_SYMBOL_GPL(scsi_internal_device_block_nowait);

/**
 * scsi_internal_device_block - try to transition to the SDEV_BLOCK state
 * @sdev: device to block
 *
 * Pause SCSI command processing on the specified device and wait until all
 * ongoing scsi_request_fn() / scsi_queue_rq() calls have finished. May sleep.
 *
 * Returns zero if successful or a negative error code upon failure.
 *
 * Note:
 * This routine transitions the device to the SDEV_BLOCK state (which must be
 * a legal transition). When the device is in this state, command processing
 * is paused until the device leaves the SDEV_BLOCK state. See also
 * scsi_internal_device_unblock().
 *
 * To do: avoid that scsi_send_eh_cmnd() calls queuecommand() after
 * scsi_internal_device_block() has blocked a SCSI device and also
 * remove the rport mutex lock and unlock calls from srp_queuecommand().
 */
static int scsi_internal_device_block(struct scsi_device *sdev)
{
	struct request_queue *q = sdev->request_queue;
	int err;

	mutex_lock(&sdev->state_mutex);
	err = scsi_internal_device_block_nowait(sdev);
	if (err == 0) {
		if (q->mq_ops)
			blk_mq_quiesce_queue(q);
		else
			scsi_wait_for_queuecommand(sdev);
	}
	mutex_unlock(&sdev->state_mutex);

	return err;
}
 
void scsi_start_queue(struct scsi_device *sdev)
{
	struct request_queue *q = sdev->request_queue;
	unsigned long flags;

	if (q->mq_ops) {
		blk_mq_unquiesce_queue(q);
	} else {
		spin_lock_irqsave(q->queue_lock, flags);
		blk_start_queue(q);
		spin_unlock_irqrestore(q->queue_lock, flags);
	}
}

/**
 * scsi_internal_device_unblock_nowait - resume a device after a block request
 * @sdev:	device to resume
 * @new_state:	state to set the device to after unblocking
 *
 * Restart the device queue for a previously suspended SCSI device. Does not
 * sleep.
 *
 * Returns zero if successful or a negative error code upon failure.
 *
 * Notes:
 * This routine transitions the device to the SDEV_RUNNING state or to one of
 * the offline states (which must be a legal transition) allowing the midlayer
 * to goose the queue for this device.
 */
int scsi_internal_device_unblock_nowait(struct scsi_device *sdev,
					enum scsi_device_state new_state)
{
	/*
	 * Try to transition the scsi device to SDEV_RUNNING or one of the
	 * offlined states and goose the device queue if successful.
	 */
	switch (sdev->sdev_state) {
	case SDEV_BLOCK:
	case SDEV_TRANSPORT_OFFLINE:
		sdev->sdev_state = new_state;
		break;
	case SDEV_CREATED_BLOCK:
		if (new_state == SDEV_TRANSPORT_OFFLINE ||
		    new_state == SDEV_OFFLINE)
			sdev->sdev_state = new_state;
		else
			sdev->sdev_state = SDEV_CREATED;
		break;
	case SDEV_CANCEL:
	case SDEV_OFFLINE:
		break;
	default:
		return -EINVAL;
	}
	scsi_start_queue(sdev);

	return 0;
}
EXPORT_SYMBOL_GPL(scsi_internal_device_unblock_nowait);

/**
 * scsi_internal_device_unblock - resume a device after a block request
 * @sdev:	device to resume
 * @new_state:	state to set the device to after unblocking
 *
 * Restart the device queue for a previously suspended SCSI device. May sleep.
 *
 * Returns zero if successful or a negative error code upon failure.
 *
 * Notes:
 * This routine transitions the device to the SDEV_RUNNING state or to one of
 * the offline states (which must be a legal transition) allowing the midlayer
 * to goose the queue for this device.
 */
static int scsi_internal_device_unblock(struct scsi_device *sdev,
					enum scsi_device_state new_state)
{
	int ret;

	mutex_lock(&sdev->state_mutex);
	ret = scsi_internal_device_unblock_nowait(sdev, new_state);
	mutex_unlock(&sdev->state_mutex);

	return ret;
}

static void
device_block(struct scsi_device *sdev, void *data)
{
	scsi_internal_device_block(sdev);
}

static int
target_block(struct device *dev, void *data)
{
	if (scsi_is_target_device(dev))
		starget_for_each_device(to_scsi_target(dev), NULL,
					device_block);
	return 0;
}

void
scsi_target_block(struct device *dev)
{
	if (scsi_is_target_device(dev))
		starget_for_each_device(to_scsi_target(dev), NULL,
					device_block);
	else
		device_for_each_child(dev, NULL, target_block);
}
EXPORT_SYMBOL_GPL(scsi_target_block);

static void
device_unblock(struct scsi_device *sdev, void *data)
{
	scsi_internal_device_unblock(sdev, *(enum scsi_device_state *)data);
}

static int
target_unblock(struct device *dev, void *data)
{
	if (scsi_is_target_device(dev))
		starget_for_each_device(to_scsi_target(dev), data,
					device_unblock);
	return 0;
}

void
scsi_target_unblock(struct device *dev, enum scsi_device_state new_state)
{
	if (scsi_is_target_device(dev))
		starget_for_each_device(to_scsi_target(dev), &new_state,
					device_unblock);
	else
		device_for_each_child(dev, &new_state, target_unblock);
}
EXPORT_SYMBOL_GPL(scsi_target_unblock);

/**
 * scsi_kmap_atomic_sg - find and atomically map an sg-elemnt
 * @sgl:	scatter-gather list
 * @sg_count:	number of segments in sg
 * @offset:	offset in bytes into sg, on return offset into the mapped area
 * @len:	bytes to map, on return number of bytes mapped
 *
 * Returns virtual address of the start of the mapped page
 */
void *scsi_kmap_atomic_sg(struct scatterlist *sgl, int sg_count,
			  size_t *offset, size_t *len)
{
	int i;
	size_t sg_len = 0, len_complete = 0;
	struct scatterlist *sg;
	struct page *page;

	WARN_ON(!irqs_disabled());

	for_each_sg(sgl, sg, sg_count, i) {
		len_complete = sg_len; /* Complete sg-entries */
		sg_len += sg->length;
		if (sg_len > *offset)
			break;
	}

	if (unlikely(i == sg_count)) {
		printk(KERN_ERR "%s: Bytes in sg: %zu, requested offset %zu, "
			"elements %d\n",
		       __func__, sg_len, *offset, sg_count);
		WARN_ON(1);
		return NULL;
	}

	/* Offset starting from the beginning of first page in this sg-entry */
	*offset = *offset - len_complete + sg->offset;

	/* Assumption: contiguous pages can be accessed as "page + i" */
	page = nth_page(sg_page(sg), (*offset >> PAGE_SHIFT));
	*offset &= ~PAGE_MASK;

	/* Bytes in this sg-entry from *offset to the end of the page */
	sg_len = PAGE_SIZE - *offset;
	if (*len > sg_len)
		*len = sg_len;

	return kmap_atomic(page);
}
EXPORT_SYMBOL(scsi_kmap_atomic_sg);

/**
 * scsi_kunmap_atomic_sg - atomically unmap a virtual address, previously mapped with scsi_kmap_atomic_sg
 * @virt:	virtual address to be unmapped
 */
void scsi_kunmap_atomic_sg(void *virt)
{
	kunmap_atomic(virt);
}
EXPORT_SYMBOL(scsi_kunmap_atomic_sg);

void sdev_disable_disk_events(struct scsi_device *sdev)
{
	atomic_inc(&sdev->disk_events_disable_depth);
}
EXPORT_SYMBOL(sdev_disable_disk_events);

void sdev_enable_disk_events(struct scsi_device *sdev)
{
	if (WARN_ON_ONCE(atomic_read(&sdev->disk_events_disable_depth) <= 0))
		return;
	atomic_dec(&sdev->disk_events_disable_depth);
}
EXPORT_SYMBOL(sdev_enable_disk_events);

/**
 * scsi_vpd_lun_id - return a unique device identification
 * @sdev: SCSI device
 * @id:   buffer for the identification
 * @id_len:  length of the buffer
 *
 * Copies a unique device identification into @id based
 * on the information in the VPD page 0x83 of the device.
 * The string will be formatted as a SCSI name string.
 *
 * Returns the length of the identification or error on failure.
 * If the identifier is longer than the supplied buffer the actual
 * identifier length is returned and the buffer is not zero-padded.
 */
int scsi_vpd_lun_id(struct scsi_device *sdev, char *id, size_t id_len)
{
	u8 cur_id_type = 0xff;
	u8 cur_id_size = 0;
	const unsigned char *d, *cur_id_str;
	const struct scsi_vpd *vpd_pg83;
	int id_size = -EINVAL;

	rcu_read_lock();
	vpd_pg83 = rcu_dereference(sdev->vpd_pg83);
	if (!vpd_pg83) {
		rcu_read_unlock();
		return -ENXIO;
	}

	/*
	 * Look for the correct descriptor.
	 * Order of preference for lun descriptor:
	 * - SCSI name string
	 * - NAA IEEE Registered Extended
	 * - EUI-64 based 16-byte
	 * - EUI-64 based 12-byte
	 * - NAA IEEE Registered
	 * - NAA IEEE Extended
	 * - T10 Vendor ID
	 * as longer descriptors reduce the likelyhood
	 * of identification clashes.
	 */

	/* The id string must be at least 20 bytes + terminating NULL byte */
	if (id_len < 21) {
		rcu_read_unlock();
		return -EINVAL;
	}

	memset(id, 0, id_len);
	d = vpd_pg83->data + 4;
	while (d < vpd_pg83->data + vpd_pg83->len) {
		/* Skip designators not referring to the LUN */
		if ((d[1] & 0x30) != 0x00)
			goto next_desig;

		switch (d[1] & 0xf) {
		case 0x1:
			/* T10 Vendor ID */
			if (cur_id_size > d[3])
				break;
			/* Prefer anything */
			if (cur_id_type > 0x01 && cur_id_type != 0xff)
				break;
			cur_id_size = d[3];
			if (cur_id_size + 4 > id_len)
				cur_id_size = id_len - 4;
			cur_id_str = d + 4;
			cur_id_type = d[1] & 0xf;
			id_size = snprintf(id, id_len, "t10.%*pE",
					   cur_id_size, cur_id_str);
			break;
		case 0x2:
			/* EUI-64 */
			if (cur_id_size > d[3])
				break;
			/* Prefer NAA IEEE Registered Extended */
			if (cur_id_type == 0x3 &&
			    cur_id_size == d[3])
				break;
			cur_id_size = d[3];
			cur_id_str = d + 4;
			cur_id_type = d[1] & 0xf;
			switch (cur_id_size) {
			case 8:
				id_size = snprintf(id, id_len,
						   "eui.%8phN",
						   cur_id_str);
				break;
			case 12:
				id_size = snprintf(id, id_len,
						   "eui.%12phN",
						   cur_id_str);
				break;
			case 16:
				id_size = snprintf(id, id_len,
						   "eui.%16phN",
						   cur_id_str);
				break;
			default:
				cur_id_size = 0;
				break;
			}
			break;
		case 0x3:
			/* NAA */
			if (cur_id_size > d[3])
				break;
			cur_id_size = d[3];
			cur_id_str = d + 4;
			cur_id_type = d[1] & 0xf;
			switch (cur_id_size) {
			case 8:
				id_size = snprintf(id, id_len,
						   "naa.%8phN",
						   cur_id_str);
				break;
			case 16:
				id_size = snprintf(id, id_len,
						   "naa.%16phN",
						   cur_id_str);
				break;
			default:
				cur_id_size = 0;
				break;
			}
			break;
		case 0x8:
			/* SCSI name string */
			if (cur_id_size + 4 > d[3])
				break;
			/* Prefer others for truncated descriptor */
			if (cur_id_size && d[3] > id_len)
				break;
			cur_id_size = id_size = d[3];
			cur_id_str = d + 4;
			cur_id_type = d[1] & 0xf;
			if (cur_id_size >= id_len)
				cur_id_size = id_len - 1;
			memcpy(id, cur_id_str, cur_id_size);
			/* Decrease priority for truncated descriptor */
			if (cur_id_size != id_size)
				cur_id_size = 6;
			break;
		default:
			break;
		}
next_desig:
		d += d[3] + 4;
	}
	rcu_read_unlock();

	return id_size;
}
EXPORT_SYMBOL(scsi_vpd_lun_id);

/*
 * scsi_vpd_tpg_id - return a target port group identifier
 * @sdev: SCSI device
 *
 * Returns the Target Port Group identifier from the information
 * froom VPD page 0x83 of the device.
 *
 * Returns the identifier or error on failure.
 */
int scsi_vpd_tpg_id(struct scsi_device *sdev, int *rel_id)
{
	const unsigned char *d;
	const struct scsi_vpd *vpd_pg83;
	int group_id = -EAGAIN, rel_port = -1;

	rcu_read_lock();
	vpd_pg83 = rcu_dereference(sdev->vpd_pg83);
	if (!vpd_pg83) {
		rcu_read_unlock();
		return -ENXIO;
	}

	d = vpd_pg83->data + 4;
	while (d < vpd_pg83->data + vpd_pg83->len) {
		switch (d[1] & 0xf) {
		case 0x4:
			/* Relative target port */
			rel_port = get_unaligned_be16(&d[6]);
			break;
		case 0x5:
			/* Target port group */
			group_id = get_unaligned_be16(&d[6]);
			break;
		default:
			break;
		}
		d += d[3] + 4;
	}
	rcu_read_unlock();

	if (group_id >= 0 && rel_id && rel_port != -1)
		*rel_id = rel_port;

	return group_id;
}
EXPORT_SYMBOL(scsi_vpd_tpg_id);<|MERGE_RESOLUTION|>--- conflicted
+++ resolved
@@ -2039,21 +2039,8 @@
 
 	return BLK_STS_OK;
 
-<<<<<<< HEAD
 out_put_budget:
 	scsi_mq_put_budget(hctx);
-=======
-out_dec_host_busy:
-	scsi_dec_host_busy(shost);
-out_dec_target_busy:
-	if (scsi_target(sdev)->can_queue > 0)
-		atomic_dec(&scsi_target(sdev)->target_busy);
-out_dec_device_busy:
-	atomic_dec(&sdev->device_busy);
-out_put_device:
-	put_device(&sdev->sdev_gendev);
-out:
->>>>>>> 7e83b2ff
 	switch (ret) {
 	case BLK_STS_OK:
 		break;
