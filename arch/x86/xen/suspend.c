#include <linux/types.h>
#include <linux/tick.h>

#include <xen/xen.h>
#include <xen/interface/xen.h>
#include <xen/grant_table.h>
#include <xen/events.h>

#include <asm/xen/hypercall.h>
#include <asm/xen/page.h>
#include <asm/fixmap.h>

#include "xen-ops.h"
#include "mmu.h"
#include "pmu.h"

static void xen_pv_pre_suspend(void)
{
	xen_mm_pin_all();

	xen_start_info->store_mfn = mfn_to_pfn(xen_start_info->store_mfn);
	xen_start_info->console.domU.mfn =
		mfn_to_pfn(xen_start_info->console.domU.mfn);

	BUG_ON(!irqs_disabled());

	HYPERVISOR_shared_info = &xen_dummy_shared_info;
	if (HYPERVISOR_update_va_mapping(fix_to_virt(FIX_PARAVIRT_BOOTMAP),
					 __pte_ma(0), 0))
		BUG();
}

static void xen_hvm_post_suspend(int suspend_cancelled)
{
#ifdef CONFIG_XEN_PVHVM
	xen_hvm_init_shared_info();
	xen_callback_vector();
	xen_unplug_emulated_devices();
	xen_vcpu_restore();
#endif
}

static void xen_pv_post_suspend(int suspend_cancelled)
{
	xen_build_mfn_list_list();

	xen_setup_shared_info();

	if (suspend_cancelled) {
		xen_start_info->store_mfn =
			pfn_to_mfn(xen_start_info->store_mfn);
		xen_start_info->console.domU.mfn =
			pfn_to_mfn(xen_start_info->console.domU.mfn);
	} else {
#ifdef CONFIG_SMP
		BUG_ON(xen_cpu_initialized_map == NULL);
		cpumask_copy(xen_cpu_initialized_map, cpu_online_mask);
#endif
		xen_vcpu_restore();
	}

	xen_mm_unpin_all();
}

void xen_arch_pre_suspend(void)
{
<<<<<<< HEAD
	int cpu;

	for_each_online_cpu(cpu)
		xen_pmu_finish(cpu);

=======
>>>>>>> fbb11414
	if (xen_pv_domain())
		xen_pv_pre_suspend();
}

void xen_arch_post_suspend(int cancelled)
{
<<<<<<< HEAD
	int cpu;

=======
>>>>>>> fbb11414
	if (xen_pv_domain())
		xen_pv_post_suspend(cancelled);
	else
		xen_hvm_post_suspend(cancelled);
<<<<<<< HEAD

	for_each_online_cpu(cpu)
		xen_pmu_init(cpu);
=======
>>>>>>> fbb11414
}

static void xen_vcpu_notify_restore(void *data)
{
	/* Boot processor notified via generic timekeeping_resume() */
	if (smp_processor_id() == 0)
		return;

	tick_resume_local();
}

static void xen_vcpu_notify_suspend(void *data)
{
	tick_suspend_local();
}

void xen_arch_resume(void)
{
	int cpu;

	on_each_cpu(xen_vcpu_notify_restore, NULL, 1);

	for_each_online_cpu(cpu)
		xen_pmu_init(cpu);
}

void xen_arch_suspend(void)
{
	int cpu;

	for_each_online_cpu(cpu)
		xen_pmu_finish(cpu);

	on_each_cpu(xen_vcpu_notify_suspend, NULL, 1);
}<|MERGE_RESOLUTION|>--- conflicted
+++ resolved
@@ -64,35 +64,26 @@
 
 void xen_arch_pre_suspend(void)
 {
-<<<<<<< HEAD
 	int cpu;
 
 	for_each_online_cpu(cpu)
 		xen_pmu_finish(cpu);
 
-=======
->>>>>>> fbb11414
 	if (xen_pv_domain())
 		xen_pv_pre_suspend();
 }
 
 void xen_arch_post_suspend(int cancelled)
 {
-<<<<<<< HEAD
 	int cpu;
 
-=======
->>>>>>> fbb11414
 	if (xen_pv_domain())
 		xen_pv_post_suspend(cancelled);
 	else
 		xen_hvm_post_suspend(cancelled);
-<<<<<<< HEAD
 
 	for_each_online_cpu(cpu)
 		xen_pmu_init(cpu);
-=======
->>>>>>> fbb11414
 }
 
 static void xen_vcpu_notify_restore(void *data)
