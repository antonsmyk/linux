#!/bin/sh
# SPDX-License-Identifier: (GPL-2.0 OR BSD-3-Clause)

# Kselftest framework requirement - SKIP code is 4.
ksft_skip=4

[ -e /dev/tpm0 ] || exit $ksft_skip

<<<<<<< HEAD
python -m unittest -v tpm2_tests.SmokeTest
python -m unittest -v tpm2_tests.AsyncTest
=======
python3 -m unittest -v tpm2_tests.SmokeTest
python3 -m unittest -v tpm2_tests.AsyncTest
>>>>>>> 935ace2f
<|MERGE_RESOLUTION|>--- conflicted
+++ resolved
@@ -6,10 +6,5 @@
 
 [ -e /dev/tpm0 ] || exit $ksft_skip
 
-<<<<<<< HEAD
-python -m unittest -v tpm2_tests.SmokeTest
-python -m unittest -v tpm2_tests.AsyncTest
-=======
 python3 -m unittest -v tpm2_tests.SmokeTest
-python3 -m unittest -v tpm2_tests.AsyncTest
->>>>>>> 935ace2f
+python3 -m unittest -v tpm2_tests.AsyncTest