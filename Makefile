--- conflicted
+++ resolved
@@ -1,10 +1,6 @@
 VERSION = 3
 PATCHLEVEL = 0
-<<<<<<< HEAD
-SUBLEVEL = 16
-=======
 SUBLEVEL = 24
->>>>>>> 12b4af69
 EXTRAVERSION =
 NAME = Sneaky Weasel
 
