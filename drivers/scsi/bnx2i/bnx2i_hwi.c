--- conflicted
+++ resolved
@@ -1905,28 +1905,16 @@
 	struct iscsi_task *task;
 	struct scsi_cmnd *sc;
 	int rc = 0;
-<<<<<<< HEAD
-=======
 	int cpu;
->>>>>>> acd92ae5
 
 	spin_lock(&session->lock);
 	task = iscsi_itt_to_task(bnx2i_conn->cls_conn->dd_data,
 				 cqe->itt & ISCSI_CMD_RESPONSE_INDEX);
-<<<<<<< HEAD
-	if (!task) {
-=======
 	if (!task || !task->sc) {
->>>>>>> acd92ae5
 		spin_unlock(&session->lock);
 		return -EINVAL;
 	}
 	sc = task->sc;
-<<<<<<< HEAD
-	spin_unlock(&session->lock);
-
-	p = &per_cpu(bnx2i_percpu, sc->request->cpu);
-=======
 
 	if (!blk_rq_cpu_valid(sc->request))
 		cpu = smp_processor_id();
@@ -1936,7 +1924,6 @@
 	spin_unlock(&session->lock);
 
 	p = &per_cpu(bnx2i_percpu, cpu);
->>>>>>> acd92ae5
 	spin_lock(&p->p_work_lock);
 	if (unlikely(!p->iothread)) {
 		rc = -EINVAL;
@@ -1981,15 +1968,9 @@
 
 	if (bnx2i_conn->ep == NULL)
 		return 0;
-<<<<<<< HEAD
 
 	qp = &bnx2i_conn->ep->qp;
 
-=======
-
-	qp = &bnx2i_conn->ep->qp;
-
->>>>>>> acd92ae5
 	if (!qp->cq_virt) {
 		printk(KERN_ALERT "bnx2i (%s): cq resr freed in bh execution!",
 			bnx2i_conn->hba->netdev->name);
