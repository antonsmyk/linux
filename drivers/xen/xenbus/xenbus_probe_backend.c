--- conflicted
+++ resolved
@@ -104,12 +104,9 @@
 
 	xdev = to_xenbus_device(dev);
 	bus = container_of(xdev->dev.bus, struct xen_bus_type, bus);
-<<<<<<< HEAD
 
 	if (add_uevent_var(env, "MODALIAS=xen-backend:%s", xdev->devicetype))
 		return -ENOMEM;
-=======
->>>>>>> 70a3d8d3
 
 	/* stuff we want to pass to /sbin/hotplug */
 	if (add_uevent_var(env, "XENBUS_TYPE=%s", xdev->devicetype))
