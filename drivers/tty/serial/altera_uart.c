--- conflicted
+++ resolved
@@ -589,11 +589,8 @@
 	port->iotype = SERIAL_IO_MEM;
 	port->ops = &altera_uart_ops;
 	port->flags = UPF_BOOT_AUTOCONF;
-<<<<<<< HEAD
-=======
 
 	dev_set_drvdata(&pdev->dev, port);
->>>>>>> d762f438
 
 	uart_add_one_port(&altera_uart_driver, port);
 
@@ -602,17 +599,6 @@
 
 static int __devexit altera_uart_remove(struct platform_device *pdev)
 {
-<<<<<<< HEAD
-	struct uart_port *port;
-	int i = pdev->id;
-
-	if (i == -1)
-		i = 0;
-
-	port = &altera_uart_ports[i].port;
-	uart_remove_one_port(&altera_uart_driver, port);
-
-=======
 	struct uart_port *port = dev_get_drvdata(&pdev->dev);
 
 	if (port) {
@@ -621,7 +607,6 @@
 		port->mapbase = 0;
 	}
 
->>>>>>> d762f438
 	return 0;
 }
 
