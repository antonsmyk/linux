--- conflicted
+++ resolved
@@ -32,15 +32,11 @@
 OBJECT_FILES_NON_STANDARD	:= y
 KCOV_INSTRUMENT			:= n
 
-<<<<<<< HEAD
 ifdef CONFIG_CTF_USING_BINUTILS
 KBUILD_CFLAGS += -gt0
 endif
 
-CFLAGS_vgettimeofday.o = -O2 -mcmodel=tiny
-=======
 CFLAGS_vgettimeofday.o = -O2 -mcmodel=tiny -fasynchronous-unwind-tables
->>>>>>> 592465e6
 
 ifneq ($(c-gettimeofday-y),)
   CFLAGS_vgettimeofday.o += -include $(c-gettimeofday-y)
