// SPDX-License-Identifier: GPL-2.0
/* Copyright (c) 2018, Intel Corporation. */

/* ethtool support for ice */

#include "ice.h"
#include "ice_flow.h"
#include "ice_lib.h"
#include "ice_dcb_lib.h"

struct ice_stats {
	char stat_string[ETH_GSTRING_LEN];
	int sizeof_stat;
	int stat_offset;
};

#define ICE_STAT(_type, _name, _stat) { \
	.stat_string = _name, \
	.sizeof_stat = FIELD_SIZEOF(_type, _stat), \
	.stat_offset = offsetof(_type, _stat) \
}

#define ICE_VSI_STAT(_name, _stat) \
		ICE_STAT(struct ice_vsi, _name, _stat)
#define ICE_PF_STAT(_name, _stat) \
		ICE_STAT(struct ice_pf, _name, _stat)

static int ice_q_stats_len(struct net_device *netdev)
{
	struct ice_netdev_priv *np = netdev_priv(netdev);

	return ((np->vsi->alloc_txq + np->vsi->alloc_rxq) *
		(sizeof(struct ice_q_stats) / sizeof(u64)));
}

#define ICE_PF_STATS_LEN	ARRAY_SIZE(ice_gstrings_pf_stats)
#define ICE_VSI_STATS_LEN	ARRAY_SIZE(ice_gstrings_vsi_stats)

#define ICE_PFC_STATS_LEN ( \
		(FIELD_SIZEOF(struct ice_pf, stats.priority_xoff_rx) + \
		 FIELD_SIZEOF(struct ice_pf, stats.priority_xon_rx) + \
		 FIELD_SIZEOF(struct ice_pf, stats.priority_xoff_tx) + \
		 FIELD_SIZEOF(struct ice_pf, stats.priority_xon_tx)) \
		 / sizeof(u64))
#define ICE_ALL_STATS_LEN(n)	(ICE_PF_STATS_LEN + ICE_PFC_STATS_LEN + \
				 ICE_VSI_STATS_LEN + ice_q_stats_len(n))

static const struct ice_stats ice_gstrings_vsi_stats[] = {
	ICE_VSI_STAT("rx_unicast", eth_stats.rx_unicast),
	ICE_VSI_STAT("tx_unicast", eth_stats.tx_unicast),
	ICE_VSI_STAT("rx_multicast", eth_stats.rx_multicast),
	ICE_VSI_STAT("tx_multicast", eth_stats.tx_multicast),
	ICE_VSI_STAT("rx_broadcast", eth_stats.rx_broadcast),
	ICE_VSI_STAT("tx_broadcast", eth_stats.tx_broadcast),
	ICE_VSI_STAT("rx_bytes", eth_stats.rx_bytes),
	ICE_VSI_STAT("tx_bytes", eth_stats.tx_bytes),
	ICE_VSI_STAT("rx_dropped", eth_stats.rx_discards),
	ICE_VSI_STAT("rx_unknown_protocol", eth_stats.rx_unknown_protocol),
	ICE_VSI_STAT("rx_alloc_fail", rx_buf_failed),
	ICE_VSI_STAT("rx_pg_alloc_fail", rx_page_failed),
	ICE_VSI_STAT("tx_errors", eth_stats.tx_errors),
	ICE_VSI_STAT("tx_linearize", tx_linearize),
};

enum ice_ethtool_test_id {
	ICE_ETH_TEST_REG = 0,
	ICE_ETH_TEST_EEPROM,
	ICE_ETH_TEST_INTR,
	ICE_ETH_TEST_LOOP,
	ICE_ETH_TEST_LINK,
};

static const char ice_gstrings_test[][ETH_GSTRING_LEN] = {
	"Register test  (offline)",
	"EEPROM test    (offline)",
	"Interrupt test (offline)",
	"Loopback test  (offline)",
	"Link test   (on/offline)",
};

#define ICE_TEST_LEN (sizeof(ice_gstrings_test) / ETH_GSTRING_LEN)

/* These PF_STATs might look like duplicates of some NETDEV_STATs,
 * but they aren't. This device is capable of supporting multiple
 * VSIs/netdevs on a single PF. The NETDEV_STATs are for individual
 * netdevs whereas the PF_STATs are for the physical function that's
 * hosting these netdevs.
 *
 * The PF_STATs are appended to the netdev stats only when ethtool -S
 * is queried on the base PF netdev.
 */
static const struct ice_stats ice_gstrings_pf_stats[] = {
	ICE_PF_STAT("rx_bytes.nic", stats.eth.rx_bytes),
	ICE_PF_STAT("tx_bytes.nic", stats.eth.tx_bytes),
	ICE_PF_STAT("rx_unicast.nic", stats.eth.rx_unicast),
	ICE_PF_STAT("tx_unicast.nic", stats.eth.tx_unicast),
	ICE_PF_STAT("rx_multicast.nic", stats.eth.rx_multicast),
	ICE_PF_STAT("tx_multicast.nic", stats.eth.tx_multicast),
	ICE_PF_STAT("rx_broadcast.nic", stats.eth.rx_broadcast),
	ICE_PF_STAT("tx_broadcast.nic", stats.eth.tx_broadcast),
	ICE_PF_STAT("tx_errors.nic", stats.eth.tx_errors),
	ICE_PF_STAT("rx_size_64.nic", stats.rx_size_64),
	ICE_PF_STAT("tx_size_64.nic", stats.tx_size_64),
	ICE_PF_STAT("rx_size_127.nic", stats.rx_size_127),
	ICE_PF_STAT("tx_size_127.nic", stats.tx_size_127),
	ICE_PF_STAT("rx_size_255.nic", stats.rx_size_255),
	ICE_PF_STAT("tx_size_255.nic", stats.tx_size_255),
	ICE_PF_STAT("rx_size_511.nic", stats.rx_size_511),
	ICE_PF_STAT("tx_size_511.nic", stats.tx_size_511),
	ICE_PF_STAT("rx_size_1023.nic", stats.rx_size_1023),
	ICE_PF_STAT("tx_size_1023.nic", stats.tx_size_1023),
	ICE_PF_STAT("rx_size_1522.nic", stats.rx_size_1522),
	ICE_PF_STAT("tx_size_1522.nic", stats.tx_size_1522),
	ICE_PF_STAT("rx_size_big.nic", stats.rx_size_big),
	ICE_PF_STAT("tx_size_big.nic", stats.tx_size_big),
	ICE_PF_STAT("link_xon_rx.nic", stats.link_xon_rx),
	ICE_PF_STAT("link_xon_tx.nic", stats.link_xon_tx),
	ICE_PF_STAT("link_xoff_rx.nic", stats.link_xoff_rx),
	ICE_PF_STAT("link_xoff_tx.nic", stats.link_xoff_tx),
	ICE_PF_STAT("tx_dropped_link_down.nic", stats.tx_dropped_link_down),
	ICE_PF_STAT("rx_undersize.nic", stats.rx_undersize),
	ICE_PF_STAT("rx_fragments.nic", stats.rx_fragments),
	ICE_PF_STAT("rx_oversize.nic", stats.rx_oversize),
	ICE_PF_STAT("rx_jabber.nic", stats.rx_jabber),
	ICE_PF_STAT("rx_csum_bad.nic", hw_csum_rx_error),
	ICE_PF_STAT("rx_length_errors.nic", stats.rx_len_errors),
	ICE_PF_STAT("rx_dropped.nic", stats.eth.rx_discards),
	ICE_PF_STAT("rx_crc_errors.nic", stats.crc_errors),
	ICE_PF_STAT("illegal_bytes.nic", stats.illegal_bytes),
	ICE_PF_STAT("mac_local_faults.nic", stats.mac_local_faults),
	ICE_PF_STAT("mac_remote_faults.nic", stats.mac_remote_faults),
};

static const u32 ice_regs_dump_list[] = {
	PFGEN_STATE,
	PRTGEN_STATUS,
	QRX_CTRL(0),
	QINT_TQCTL(0),
	QINT_RQCTL(0),
	PFINT_OICR_ENA,
	QRX_ITR(0),
	PF0INT_ITR_0(0),
	PF0INT_ITR_1(0),
	PF0INT_ITR_2(0),
};

struct ice_priv_flag {
	char name[ETH_GSTRING_LEN];
	u32 bitno;			/* bit position in pf->flags */
};

#define ICE_PRIV_FLAG(_name, _bitno) { \
	.name = _name, \
	.bitno = _bitno, \
}

static const struct ice_priv_flag ice_gstrings_priv_flags[] = {
	ICE_PRIV_FLAG("link-down-on-close", ICE_FLAG_LINK_DOWN_ON_CLOSE_ENA),
	ICE_PRIV_FLAG("fw-lldp-agent", ICE_FLAG_FW_LLDP_AGENT),
	ICE_PRIV_FLAG("legacy-rx", ICE_FLAG_LEGACY_RX),
};

#define ICE_PRIV_FLAG_ARRAY_SIZE	ARRAY_SIZE(ice_gstrings_priv_flags)

static void
ice_get_drvinfo(struct net_device *netdev, struct ethtool_drvinfo *drvinfo)
{
	struct ice_netdev_priv *np = netdev_priv(netdev);
	struct ice_vsi *vsi = np->vsi;
	struct ice_pf *pf = vsi->back;

	strlcpy(drvinfo->driver, KBUILD_MODNAME, sizeof(drvinfo->driver));
	strlcpy(drvinfo->version, ice_drv_ver, sizeof(drvinfo->version));
	strlcpy(drvinfo->fw_version, ice_nvm_version_str(&pf->hw),
		sizeof(drvinfo->fw_version));
	strlcpy(drvinfo->bus_info, pci_name(pf->pdev),
		sizeof(drvinfo->bus_info));
	drvinfo->n_priv_flags = ICE_PRIV_FLAG_ARRAY_SIZE;
}

static int ice_get_regs_len(struct net_device __always_unused *netdev)
{
	return sizeof(ice_regs_dump_list);
}

static void
ice_get_regs(struct net_device *netdev, struct ethtool_regs *regs, void *p)
{
	struct ice_netdev_priv *np = netdev_priv(netdev);
	struct ice_pf *pf = np->vsi->back;
	struct ice_hw *hw = &pf->hw;
	u32 *regs_buf = (u32 *)p;
	int i;

	regs->version = 1;

	for (i = 0; i < ARRAY_SIZE(ice_regs_dump_list); ++i)
		regs_buf[i] = rd32(hw, ice_regs_dump_list[i]);
}

static u32 ice_get_msglevel(struct net_device *netdev)
{
	struct ice_netdev_priv *np = netdev_priv(netdev);
	struct ice_pf *pf = np->vsi->back;

#ifndef CONFIG_DYNAMIC_DEBUG
	if (pf->hw.debug_mask)
		netdev_info(netdev, "hw debug_mask: 0x%llX\n",
			    pf->hw.debug_mask);
#endif /* !CONFIG_DYNAMIC_DEBUG */

	return pf->msg_enable;
}

static void ice_set_msglevel(struct net_device *netdev, u32 data)
{
	struct ice_netdev_priv *np = netdev_priv(netdev);
	struct ice_pf *pf = np->vsi->back;

#ifndef CONFIG_DYNAMIC_DEBUG
	if (ICE_DBG_USER & data)
		pf->hw.debug_mask = data;
	else
		pf->msg_enable = data;
#else
	pf->msg_enable = data;
#endif /* !CONFIG_DYNAMIC_DEBUG */
}

static int ice_get_eeprom_len(struct net_device *netdev)
{
	struct ice_netdev_priv *np = netdev_priv(netdev);
	struct ice_pf *pf = np->vsi->back;

	return (int)(pf->hw.nvm.sr_words * sizeof(u16));
}

static int
ice_get_eeprom(struct net_device *netdev, struct ethtool_eeprom *eeprom,
	       u8 *bytes)
{
	struct ice_netdev_priv *np = netdev_priv(netdev);
	u16 first_word, last_word, nwords;
	struct ice_vsi *vsi = np->vsi;
	struct ice_pf *pf = vsi->back;
	struct ice_hw *hw = &pf->hw;
	enum ice_status status;
	struct device *dev;
	int ret = 0;
	u16 *buf;

	dev = ice_pf_to_dev(pf);

	eeprom->magic = hw->vendor_id | (hw->device_id << 16);

	first_word = eeprom->offset >> 1;
	last_word = (eeprom->offset + eeprom->len - 1) >> 1;
	nwords = last_word - first_word + 1;

	buf = devm_kcalloc(dev, nwords, sizeof(u16), GFP_KERNEL);
	if (!buf)
		return -ENOMEM;

	status = ice_read_sr_buf(hw, first_word, &nwords, buf);
	if (status) {
		dev_err(dev, "ice_read_sr_buf failed, err %d aq_err %d\n",
			status, hw->adminq.sq_last_status);
		eeprom->len = sizeof(u16) * nwords;
		ret = -EIO;
		goto out;
	}

	memcpy(bytes, (u8 *)buf + (eeprom->offset & 1), eeprom->len);
out:
	devm_kfree(dev, buf);
	return ret;
}

/**
 * ice_active_vfs - check if there are any active VFs
 * @pf: board private structure
 *
 * Returns true if an active VF is found, otherwise returns false
 */
static bool ice_active_vfs(struct ice_pf *pf)
{
	int i;

	ice_for_each_vf(pf, i) {
		struct ice_vf *vf = &pf->vf[i];

		if (test_bit(ICE_VF_STATE_ACTIVE, vf->vf_states))
			return true;
	}

	return false;
}

/**
 * ice_link_test - perform a link test on a given net_device
 * @netdev: network interface device structure
 *
 * This function performs one of the self-tests required by ethtool.
 * Returns 0 on success, non-zero on failure.
 */
static u64 ice_link_test(struct net_device *netdev)
{
	struct ice_netdev_priv *np = netdev_priv(netdev);
	enum ice_status status;
	bool link_up = false;

	netdev_info(netdev, "link test\n");
	status = ice_get_link_status(np->vsi->port_info, &link_up);
	if (status) {
		netdev_err(netdev, "link query error, status = %d\n", status);
		return 1;
	}

	if (!link_up)
		return 2;

	return 0;
}

/**
 * ice_eeprom_test - perform an EEPROM test on a given net_device
 * @netdev: network interface device structure
 *
 * This function performs one of the self-tests required by ethtool.
 * Returns 0 on success, non-zero on failure.
 */
static u64 ice_eeprom_test(struct net_device *netdev)
{
	struct ice_netdev_priv *np = netdev_priv(netdev);
	struct ice_pf *pf = np->vsi->back;

	netdev_info(netdev, "EEPROM test\n");
	return !!(ice_nvm_validate_checksum(&pf->hw));
}

/**
 * ice_reg_pattern_test
 * @hw: pointer to the HW struct
 * @reg: reg to be tested
 * @mask: bits to be touched
 */
static int ice_reg_pattern_test(struct ice_hw *hw, u32 reg, u32 mask)
{
	struct ice_pf *pf = (struct ice_pf *)hw->back;
	struct device *dev = ice_pf_to_dev(pf);
	static const u32 patterns[] = {
		0x5A5A5A5A, 0xA5A5A5A5,
		0x00000000, 0xFFFFFFFF
	};
	u32 val, orig_val;
	int i;

	orig_val = rd32(hw, reg);
	for (i = 0; i < ARRAY_SIZE(patterns); ++i) {
		u32 pattern = patterns[i] & mask;

		wr32(hw, reg, pattern);
		val = rd32(hw, reg);
		if (val == pattern)
			continue;
		dev_err(dev,
			"%s: reg pattern test failed - reg 0x%08x pat 0x%08x val 0x%08x\n"
			, __func__, reg, pattern, val);
		return 1;
	}

	wr32(hw, reg, orig_val);
	val = rd32(hw, reg);
	if (val != orig_val) {
		dev_err(dev,
			"%s: reg restore test failed - reg 0x%08x orig 0x%08x val 0x%08x\n"
			, __func__, reg, orig_val, val);
		return 1;
	}

	return 0;
}

/**
 * ice_reg_test - perform a register test on a given net_device
 * @netdev: network interface device structure
 *
 * This function performs one of the self-tests required by ethtool.
 * Returns 0 on success, non-zero on failure.
 */
static u64 ice_reg_test(struct net_device *netdev)
{
	struct ice_netdev_priv *np = netdev_priv(netdev);
	struct ice_hw *hw = np->vsi->port_info->hw;
	u32 int_elements = hw->func_caps.common_cap.num_msix_vectors ?
		hw->func_caps.common_cap.num_msix_vectors - 1 : 1;
	struct ice_diag_reg_test_info {
		u32 address;
		u32 mask;
		u32 elem_num;
		u32 elem_size;
	} ice_reg_list[] = {
		{GLINT_ITR(0, 0), 0x00000fff, int_elements,
			GLINT_ITR(0, 1) - GLINT_ITR(0, 0)},
		{GLINT_ITR(1, 0), 0x00000fff, int_elements,
			GLINT_ITR(1, 1) - GLINT_ITR(1, 0)},
		{GLINT_ITR(0, 0), 0x00000fff, int_elements,
			GLINT_ITR(2, 1) - GLINT_ITR(2, 0)},
		{GLINT_CTL, 0xffff0001, 1, 0}
	};
	int i;

	netdev_dbg(netdev, "Register test\n");
	for (i = 0; i < ARRAY_SIZE(ice_reg_list); ++i) {
		u32 j;

		for (j = 0; j < ice_reg_list[i].elem_num; ++j) {
			u32 mask = ice_reg_list[i].mask;
			u32 reg = ice_reg_list[i].address +
				(j * ice_reg_list[i].elem_size);

			/* bail on failure (non-zero return) */
			if (ice_reg_pattern_test(hw, reg, mask))
				return 1;
		}
	}

	return 0;
}

/**
 * ice_lbtest_prepare_rings - configure Tx/Rx test rings
 * @vsi: pointer to the VSI structure
 *
 * Function configures rings of a VSI for loopback test without
 * enabling interrupts or informing the kernel about new queues.
 *
 * Returns 0 on success, negative on failure.
 */
static int ice_lbtest_prepare_rings(struct ice_vsi *vsi)
{
	int status;

	status = ice_vsi_setup_tx_rings(vsi);
	if (status)
		goto err_setup_tx_ring;

	status = ice_vsi_setup_rx_rings(vsi);
	if (status)
		goto err_setup_rx_ring;

	status = ice_vsi_cfg(vsi);
	if (status)
		goto err_setup_rx_ring;

	status = ice_vsi_start_rx_rings(vsi);
	if (status)
		goto err_start_rx_ring;

	return status;

err_start_rx_ring:
	ice_vsi_free_rx_rings(vsi);
err_setup_rx_ring:
	ice_vsi_stop_lan_tx_rings(vsi, ICE_NO_RESET, 0);
err_setup_tx_ring:
	ice_vsi_free_tx_rings(vsi);

	return status;
}

/**
 * ice_lbtest_disable_rings - disable Tx/Rx test rings after loopback test
 * @vsi: pointer to the VSI structure
 *
 * Function stops and frees VSI rings after a loopback test.
 * Returns 0 on success, negative on failure.
 */
static int ice_lbtest_disable_rings(struct ice_vsi *vsi)
{
	int status;

	status = ice_vsi_stop_lan_tx_rings(vsi, ICE_NO_RESET, 0);
	if (status)
		netdev_err(vsi->netdev, "Failed to stop Tx rings, VSI %d error %d\n",
			   vsi->vsi_num, status);

	status = ice_vsi_stop_rx_rings(vsi);
	if (status)
		netdev_err(vsi->netdev, "Failed to stop Rx rings, VSI %d error %d\n",
			   vsi->vsi_num, status);

	ice_vsi_free_tx_rings(vsi);
	ice_vsi_free_rx_rings(vsi);

	return status;
}

/**
 * ice_lbtest_create_frame - create test packet
 * @pf: pointer to the PF structure
 * @ret_data: allocated frame buffer
 * @size: size of the packet data
 *
 * Function allocates a frame with a test pattern on specific offsets.
 * Returns 0 on success, non-zero on failure.
 */
static int ice_lbtest_create_frame(struct ice_pf *pf, u8 **ret_data, u16 size)
{
	u8 *data;

	if (!pf)
		return -EINVAL;

	data = devm_kzalloc(ice_pf_to_dev(pf), size, GFP_KERNEL);
	if (!data)
		return -ENOMEM;

	/* Since the ethernet test frame should always be at least
	 * 64 bytes long, fill some octets in the payload with test data.
	 */
	memset(data, 0xFF, size);
	data[32] = 0xDE;
	data[42] = 0xAD;
	data[44] = 0xBE;
	data[46] = 0xEF;

	*ret_data = data;

	return 0;
}

/**
 * ice_lbtest_check_frame - verify received loopback frame
 * @frame: pointer to the raw packet data
 *
 * Function verifies received test frame with a pattern.
 * Returns true if frame matches the pattern, false otherwise.
 */
static bool ice_lbtest_check_frame(u8 *frame)
{
	/* Validate bytes of a frame under offsets chosen earlier */
	if (frame[32] == 0xDE &&
	    frame[42] == 0xAD &&
	    frame[44] == 0xBE &&
	    frame[46] == 0xEF &&
	    frame[48] == 0xFF)
		return true;

	return false;
}

/**
 * ice_diag_send - send test frames to the test ring
 * @tx_ring: pointer to the transmit ring
 * @data: pointer to the raw packet data
 * @size: size of the packet to send
 *
 * Function sends loopback packets on a test Tx ring.
 */
static int ice_diag_send(struct ice_ring *tx_ring, u8 *data, u16 size)
{
	struct ice_tx_desc *tx_desc;
	struct ice_tx_buf *tx_buf;
	dma_addr_t dma;
	u64 td_cmd;

	tx_desc = ICE_TX_DESC(tx_ring, tx_ring->next_to_use);
	tx_buf = &tx_ring->tx_buf[tx_ring->next_to_use];

	dma = dma_map_single(tx_ring->dev, data, size, DMA_TO_DEVICE);
	if (dma_mapping_error(tx_ring->dev, dma))
		return -EINVAL;

	tx_desc->buf_addr = cpu_to_le64(dma);

	/* These flags are required for a descriptor to be pushed out */
	td_cmd = (u64)(ICE_TX_DESC_CMD_EOP | ICE_TX_DESC_CMD_RS);
	tx_desc->cmd_type_offset_bsz =
		cpu_to_le64(ICE_TX_DESC_DTYPE_DATA |
			    (td_cmd << ICE_TXD_QW1_CMD_S) |
			    ((u64)0 << ICE_TXD_QW1_OFFSET_S) |
			    ((u64)size << ICE_TXD_QW1_TX_BUF_SZ_S) |
			    ((u64)0 << ICE_TXD_QW1_L2TAG1_S));

	tx_buf->next_to_watch = tx_desc;

	/* Force memory write to complete before letting h/w know
	 * there are new descriptors to fetch.
	 */
	wmb();

	tx_ring->next_to_use++;
	if (tx_ring->next_to_use >= tx_ring->count)
		tx_ring->next_to_use = 0;

	writel_relaxed(tx_ring->next_to_use, tx_ring->tail);

	/* Wait until the packets get transmitted to the receive queue. */
	usleep_range(1000, 2000);
	dma_unmap_single(tx_ring->dev, dma, size, DMA_TO_DEVICE);

	return 0;
}

#define ICE_LB_FRAME_SIZE 64
/**
 * ice_lbtest_receive_frames - receive and verify test frames
 * @rx_ring: pointer to the receive ring
 *
 * Function receives loopback packets and verify their correctness.
 * Returns number of received valid frames.
 */
static int ice_lbtest_receive_frames(struct ice_ring *rx_ring)
{
	struct ice_rx_buf *rx_buf;
	int valid_frames, i;
	u8 *received_buf;

	valid_frames = 0;

	for (i = 0; i < rx_ring->count; i++) {
		union ice_32b_rx_flex_desc *rx_desc;

		rx_desc = ICE_RX_DESC(rx_ring, i);

		if (!(rx_desc->wb.status_error0 &
		    cpu_to_le16(ICE_TX_DESC_CMD_EOP | ICE_TX_DESC_CMD_RS)))
			continue;

		rx_buf = &rx_ring->rx_buf[i];
		received_buf = page_address(rx_buf->page) + rx_buf->page_offset;

		if (ice_lbtest_check_frame(received_buf))
			valid_frames++;
	}

	return valid_frames;
}

/**
 * ice_loopback_test - perform a loopback test on a given net_device
 * @netdev: network interface device structure
 *
 * This function performs one of the self-tests required by ethtool.
 * Returns 0 on success, non-zero on failure.
 */
static u64 ice_loopback_test(struct net_device *netdev)
{
	struct ice_netdev_priv *np = netdev_priv(netdev);
	struct ice_vsi *orig_vsi = np->vsi, *test_vsi;
	struct ice_pf *pf = orig_vsi->back;
	struct ice_ring *tx_ring, *rx_ring;
	u8 broadcast[ETH_ALEN], ret = 0;
	int num_frames, valid_frames;
	LIST_HEAD(tmp_list);
	struct device *dev;
	u8 *tx_frame;
	int i;

	dev = ice_pf_to_dev(pf);
	netdev_info(netdev, "loopback test\n");

	test_vsi = ice_lb_vsi_setup(pf, pf->hw.port_info);
	if (!test_vsi) {
		netdev_err(netdev, "Failed to create a VSI for the loopback test");
		return 1;
	}

	test_vsi->netdev = netdev;
	tx_ring = test_vsi->tx_rings[0];
	rx_ring = test_vsi->rx_rings[0];

	if (ice_lbtest_prepare_rings(test_vsi)) {
		ret = 2;
		goto lbtest_vsi_close;
	}

	if (ice_alloc_rx_bufs(rx_ring, rx_ring->count)) {
		ret = 3;
		goto lbtest_rings_dis;
	}

	/* Enable MAC loopback in firmware */
	if (ice_aq_set_mac_loopback(&pf->hw, true, NULL)) {
		ret = 4;
		goto lbtest_mac_dis;
	}

	/* Test VSI needs to receive broadcast packets */
	eth_broadcast_addr(broadcast);
	if (ice_add_mac_to_list(test_vsi, &tmp_list, broadcast)) {
		ret = 5;
		goto lbtest_mac_dis;
	}

	if (ice_add_mac(&pf->hw, &tmp_list)) {
		ret = 6;
		goto free_mac_list;
	}

	if (ice_lbtest_create_frame(pf, &tx_frame, ICE_LB_FRAME_SIZE)) {
		ret = 7;
		goto remove_mac_filters;
	}

	num_frames = min_t(int, tx_ring->count, 32);
	for (i = 0; i < num_frames; i++) {
		if (ice_diag_send(tx_ring, tx_frame, ICE_LB_FRAME_SIZE)) {
			ret = 8;
			goto lbtest_free_frame;
		}
	}

	valid_frames = ice_lbtest_receive_frames(rx_ring);
	if (!valid_frames)
		ret = 9;
	else if (valid_frames != num_frames)
		ret = 10;

lbtest_free_frame:
	devm_kfree(dev, tx_frame);
remove_mac_filters:
	if (ice_remove_mac(&pf->hw, &tmp_list))
		netdev_err(netdev, "Could not remove MAC filter for the test VSI");
free_mac_list:
	ice_free_fltr_list(dev, &tmp_list);
lbtest_mac_dis:
	/* Disable MAC loopback after the test is completed. */
	if (ice_aq_set_mac_loopback(&pf->hw, false, NULL))
		netdev_err(netdev, "Could not disable MAC loopback\n");
lbtest_rings_dis:
	if (ice_lbtest_disable_rings(test_vsi))
		netdev_err(netdev, "Could not disable test rings\n");
lbtest_vsi_close:
	test_vsi->netdev = NULL;
	if (ice_vsi_release(test_vsi))
		netdev_err(netdev, "Failed to remove the test VSI");

	return ret;
}

/**
 * ice_intr_test - perform an interrupt test on a given net_device
 * @netdev: network interface device structure
 *
 * This function performs one of the self-tests required by ethtool.
 * Returns 0 on success, non-zero on failure.
 */
static u64 ice_intr_test(struct net_device *netdev)
{
	struct ice_netdev_priv *np = netdev_priv(netdev);
	struct ice_pf *pf = np->vsi->back;
	u16 swic_old = pf->sw_int_count;

	netdev_info(netdev, "interrupt test\n");

	wr32(&pf->hw, GLINT_DYN_CTL(pf->oicr_idx),
	     GLINT_DYN_CTL_SW_ITR_INDX_M |
	     GLINT_DYN_CTL_INTENA_MSK_M |
	     GLINT_DYN_CTL_SWINT_TRIG_M);

	usleep_range(1000, 2000);
	return (swic_old == pf->sw_int_count);
}

/**
 * ice_self_test - handler function for performing a self-test by ethtool
 * @netdev: network interface device structure
 * @eth_test: ethtool_test structure
 * @data: required by ethtool.self_test
 *
 * This function is called after invoking 'ethtool -t devname' command where
 * devname is the name of the network device on which ethtool should operate.
 * It performs a set of self-tests to check if a device works properly.
 */
static void
ice_self_test(struct net_device *netdev, struct ethtool_test *eth_test,
	      u64 *data)
{
	struct ice_netdev_priv *np = netdev_priv(netdev);
	bool if_running = netif_running(netdev);
	struct ice_pf *pf = np->vsi->back;
	struct device *dev;

	dev = ice_pf_to_dev(pf);

	if (eth_test->flags == ETH_TEST_FL_OFFLINE) {
		netdev_info(netdev, "offline testing starting\n");

		set_bit(__ICE_TESTING, pf->state);

		if (ice_active_vfs(pf)) {
			dev_warn(dev,
				 "Please take active VFs and Netqueues offline and restart the adapter before running NIC diagnostics\n");
			data[ICE_ETH_TEST_REG] = 1;
			data[ICE_ETH_TEST_EEPROM] = 1;
			data[ICE_ETH_TEST_INTR] = 1;
			data[ICE_ETH_TEST_LOOP] = 1;
			data[ICE_ETH_TEST_LINK] = 1;
			eth_test->flags |= ETH_TEST_FL_FAILED;
			clear_bit(__ICE_TESTING, pf->state);
			goto skip_ol_tests;
		}
		/* If the device is online then take it offline */
		if (if_running)
			/* indicate we're in test mode */
			ice_stop(netdev);

		data[ICE_ETH_TEST_LINK] = ice_link_test(netdev);
		data[ICE_ETH_TEST_EEPROM] = ice_eeprom_test(netdev);
		data[ICE_ETH_TEST_INTR] = ice_intr_test(netdev);
		data[ICE_ETH_TEST_LOOP] = ice_loopback_test(netdev);
		data[ICE_ETH_TEST_REG] = ice_reg_test(netdev);

		if (data[ICE_ETH_TEST_LINK] ||
		    data[ICE_ETH_TEST_EEPROM] ||
		    data[ICE_ETH_TEST_LOOP] ||
		    data[ICE_ETH_TEST_INTR] ||
		    data[ICE_ETH_TEST_REG])
			eth_test->flags |= ETH_TEST_FL_FAILED;

		clear_bit(__ICE_TESTING, pf->state);

		if (if_running) {
			int status = ice_open(netdev);

			if (status) {
				dev_err(dev, "Could not open device %s, err %d",
					pf->int_name, status);
			}
		}
	} else {
		/* Online tests */
		netdev_info(netdev, "online testing starting\n");

		data[ICE_ETH_TEST_LINK] = ice_link_test(netdev);
		if (data[ICE_ETH_TEST_LINK])
			eth_test->flags |= ETH_TEST_FL_FAILED;

		/* Offline only tests, not run in online; pass by default */
		data[ICE_ETH_TEST_REG] = 0;
		data[ICE_ETH_TEST_EEPROM] = 0;
		data[ICE_ETH_TEST_INTR] = 0;
		data[ICE_ETH_TEST_LOOP] = 0;
	}

skip_ol_tests:
	netdev_info(netdev, "testing finished\n");
}

static void ice_get_strings(struct net_device *netdev, u32 stringset, u8 *data)
{
	struct ice_netdev_priv *np = netdev_priv(netdev);
	struct ice_vsi *vsi = np->vsi;
	char *p = (char *)data;
	unsigned int i;

	switch (stringset) {
	case ETH_SS_STATS:
		for (i = 0; i < ICE_VSI_STATS_LEN; i++) {
			snprintf(p, ETH_GSTRING_LEN, "%s",
				 ice_gstrings_vsi_stats[i].stat_string);
			p += ETH_GSTRING_LEN;
		}

		ice_for_each_alloc_txq(vsi, i) {
			snprintf(p, ETH_GSTRING_LEN,
				 "tx_queue_%u_packets", i);
			p += ETH_GSTRING_LEN;
			snprintf(p, ETH_GSTRING_LEN, "tx_queue_%u_bytes", i);
			p += ETH_GSTRING_LEN;
		}

		ice_for_each_alloc_rxq(vsi, i) {
			snprintf(p, ETH_GSTRING_LEN,
				 "rx_queue_%u_packets", i);
			p += ETH_GSTRING_LEN;
			snprintf(p, ETH_GSTRING_LEN, "rx_queue_%u_bytes", i);
			p += ETH_GSTRING_LEN;
		}

		if (vsi->type != ICE_VSI_PF)
			return;

		for (i = 0; i < ICE_PF_STATS_LEN; i++) {
			snprintf(p, ETH_GSTRING_LEN, "%s",
				 ice_gstrings_pf_stats[i].stat_string);
			p += ETH_GSTRING_LEN;
		}

		for (i = 0; i < ICE_MAX_USER_PRIORITY; i++) {
			snprintf(p, ETH_GSTRING_LEN,
				 "tx_priority_%u_xon.nic", i);
			p += ETH_GSTRING_LEN;
			snprintf(p, ETH_GSTRING_LEN,
				 "tx_priority_%u_xoff.nic", i);
			p += ETH_GSTRING_LEN;
		}
		for (i = 0; i < ICE_MAX_USER_PRIORITY; i++) {
			snprintf(p, ETH_GSTRING_LEN,
				 "rx_priority_%u_xon.nic", i);
			p += ETH_GSTRING_LEN;
			snprintf(p, ETH_GSTRING_LEN,
				 "rx_priority_%u_xoff.nic", i);
			p += ETH_GSTRING_LEN;
		}
		break;
	case ETH_SS_TEST:
		memcpy(data, ice_gstrings_test, ICE_TEST_LEN * ETH_GSTRING_LEN);
		break;
	case ETH_SS_PRIV_FLAGS:
		for (i = 0; i < ICE_PRIV_FLAG_ARRAY_SIZE; i++) {
			snprintf(p, ETH_GSTRING_LEN, "%s",
				 ice_gstrings_priv_flags[i].name);
			p += ETH_GSTRING_LEN;
		}
		break;
	default:
		break;
	}
}

static int
ice_set_phys_id(struct net_device *netdev, enum ethtool_phys_id_state state)
{
	struct ice_netdev_priv *np = netdev_priv(netdev);
	bool led_active;

	switch (state) {
	case ETHTOOL_ID_ACTIVE:
		led_active = true;
		break;
	case ETHTOOL_ID_INACTIVE:
		led_active = false;
		break;
	default:
		return -EINVAL;
	}

	if (ice_aq_set_port_id_led(np->vsi->port_info, !led_active, NULL))
		return -EIO;

	return 0;
}

/**
 * ice_set_fec_cfg - Set link FEC options
 * @netdev: network interface device structure
 * @req_fec: FEC mode to configure
 */
static int ice_set_fec_cfg(struct net_device *netdev, enum ice_fec_mode req_fec)
{
	struct ice_netdev_priv *np = netdev_priv(netdev);
	struct ice_aqc_set_phy_cfg_data config = { 0 };
	struct ice_aqc_get_phy_caps_data *caps;
	struct ice_vsi *vsi = np->vsi;
	u8 sw_cfg_caps, sw_cfg_fec;
	struct ice_port_info *pi;
	enum ice_status status;
	int err = 0;

	pi = vsi->port_info;
	if (!pi)
		return -EOPNOTSUPP;

	/* Changing the FEC parameters is not supported if not the PF VSI */
	if (vsi->type != ICE_VSI_PF) {
		netdev_info(netdev, "Changing FEC parameters only supported for PF VSI\n");
		return -EOPNOTSUPP;
	}

	/* Get last SW configuration */
	caps = kzalloc(sizeof(*caps), GFP_KERNEL);
	if (!caps)
		return -ENOMEM;

	status = ice_aq_get_phy_caps(pi, false, ICE_AQC_REPORT_SW_CFG,
				     caps, NULL);
	if (status) {
		err = -EAGAIN;
		goto done;
	}

	/* Copy SW configuration returned from PHY caps to PHY config */
	ice_copy_phy_caps_to_cfg(caps, &config);
	sw_cfg_caps = caps->caps;
	sw_cfg_fec = caps->link_fec_options;

	/* Get toloplogy caps, then copy PHY FEC topoloy caps to PHY config */
	memset(caps, 0, sizeof(*caps));

	status = ice_aq_get_phy_caps(pi, false, ICE_AQC_REPORT_TOPO_CAP,
				     caps, NULL);
	if (status) {
		err = -EAGAIN;
		goto done;
	}

	config.caps |= (caps->caps & ICE_AQC_PHY_EN_AUTO_FEC);
	config.link_fec_opt = caps->link_fec_options;

	ice_cfg_phy_fec(&config, req_fec);

	/* If FEC mode has changed, then set PHY configuration and enable AN. */
	if ((config.caps & ICE_AQ_PHY_ENA_AUTO_FEC) !=
	    (sw_cfg_caps & ICE_AQC_PHY_EN_AUTO_FEC) ||
	    config.link_fec_opt != sw_cfg_fec) {
		if (caps->caps & ICE_AQC_PHY_AN_MODE)
			config.caps |= ICE_AQ_PHY_ENA_AUTO_LINK_UPDT;

		status = ice_aq_set_phy_cfg(pi->hw, pi->lport, &config, NULL);

		if (status)
			err = -EAGAIN;
	}

done:
	kfree(caps);
	return err;
}

/**
 * ice_set_fecparam - Set FEC link options
 * @netdev: network interface device structure
 * @fecparam: Ethtool structure to retrieve FEC parameters
 */
static int
ice_set_fecparam(struct net_device *netdev, struct ethtool_fecparam *fecparam)
{
	struct ice_netdev_priv *np = netdev_priv(netdev);
	struct ice_vsi *vsi = np->vsi;
	enum ice_fec_mode fec;

	switch (fecparam->fec) {
	case ETHTOOL_FEC_AUTO:
		fec = ICE_FEC_AUTO;
		break;
	case ETHTOOL_FEC_RS:
		fec = ICE_FEC_RS;
		break;
	case ETHTOOL_FEC_BASER:
		fec = ICE_FEC_BASER;
		break;
	case ETHTOOL_FEC_OFF:
	case ETHTOOL_FEC_NONE:
		fec = ICE_FEC_NONE;
		break;
	default:
		dev_warn(&vsi->back->pdev->dev, "Unsupported FEC mode: %d\n",
			 fecparam->fec);
		return -EINVAL;
	}

	return ice_set_fec_cfg(netdev, fec);
}

/**
 * ice_get_fecparam - Get link FEC options
 * @netdev: network interface device structure
 * @fecparam: Ethtool structure to retrieve FEC parameters
 */
static int
ice_get_fecparam(struct net_device *netdev, struct ethtool_fecparam *fecparam)
{
	struct ice_netdev_priv *np = netdev_priv(netdev);
	struct ice_aqc_get_phy_caps_data *caps;
	struct ice_link_status *link_info;
	struct ice_vsi *vsi = np->vsi;
	struct ice_port_info *pi;
	enum ice_status status;
	int err = 0;

	pi = vsi->port_info;

	if (!pi)
		return -EOPNOTSUPP;
	link_info = &pi->phy.link_info;

	/* Set FEC mode based on negotiated link info */
	switch (link_info->fec_info) {
	case ICE_AQ_LINK_25G_KR_FEC_EN:
		fecparam->active_fec = ETHTOOL_FEC_BASER;
		break;
	case ICE_AQ_LINK_25G_RS_528_FEC_EN:
		/* fall through */
	case ICE_AQ_LINK_25G_RS_544_FEC_EN:
		fecparam->active_fec = ETHTOOL_FEC_RS;
		break;
	default:
		fecparam->active_fec = ETHTOOL_FEC_OFF;
		break;
	}

	caps = kzalloc(sizeof(*caps), GFP_KERNEL);
	if (!caps)
		return -ENOMEM;

	status = ice_aq_get_phy_caps(pi, false, ICE_AQC_REPORT_TOPO_CAP,
				     caps, NULL);
	if (status) {
		err = -EAGAIN;
		goto done;
	}

	/* Set supported/configured FEC modes based on PHY capability */
	if (caps->caps & ICE_AQC_PHY_EN_AUTO_FEC)
		fecparam->fec |= ETHTOOL_FEC_AUTO;
	if (caps->link_fec_options & ICE_AQC_PHY_FEC_10G_KR_40G_KR4_EN ||
	    caps->link_fec_options & ICE_AQC_PHY_FEC_10G_KR_40G_KR4_REQ ||
	    caps->link_fec_options & ICE_AQC_PHY_FEC_25G_KR_CLAUSE74_EN ||
	    caps->link_fec_options & ICE_AQC_PHY_FEC_25G_KR_REQ)
		fecparam->fec |= ETHTOOL_FEC_BASER;
	if (caps->link_fec_options & ICE_AQC_PHY_FEC_25G_RS_528_REQ ||
	    caps->link_fec_options & ICE_AQC_PHY_FEC_25G_RS_544_REQ ||
	    caps->link_fec_options & ICE_AQC_PHY_FEC_25G_RS_CLAUSE91_EN)
		fecparam->fec |= ETHTOOL_FEC_RS;
	if (caps->link_fec_options == 0)
		fecparam->fec |= ETHTOOL_FEC_OFF;

done:
	kfree(caps);
	return err;
}

/**
 * ice_get_priv_flags - report device private flags
 * @netdev: network interface device structure
 *
 * The get string set count and the string set should be matched for each
 * flag returned.  Add new strings for each flag to the ice_gstrings_priv_flags
 * array.
 *
 * Returns a u32 bitmap of flags.
 */
static u32 ice_get_priv_flags(struct net_device *netdev)
{
	struct ice_netdev_priv *np = netdev_priv(netdev);
	struct ice_vsi *vsi = np->vsi;
	struct ice_pf *pf = vsi->back;
	u32 i, ret_flags = 0;

	for (i = 0; i < ICE_PRIV_FLAG_ARRAY_SIZE; i++) {
		const struct ice_priv_flag *priv_flag;

		priv_flag = &ice_gstrings_priv_flags[i];

		if (test_bit(priv_flag->bitno, pf->flags))
			ret_flags |= BIT(i);
	}

	return ret_flags;
}

/**
 * ice_set_priv_flags - set private flags
 * @netdev: network interface device structure
 * @flags: bit flags to be set
 */
static int ice_set_priv_flags(struct net_device *netdev, u32 flags)
{
	struct ice_netdev_priv *np = netdev_priv(netdev);
	DECLARE_BITMAP(change_flags, ICE_PF_FLAGS_NBITS);
	DECLARE_BITMAP(orig_flags, ICE_PF_FLAGS_NBITS);
	struct ice_vsi *vsi = np->vsi;
	struct ice_pf *pf = vsi->back;
	struct device *dev;
	int ret = 0;
	u32 i;

	if (flags > BIT(ICE_PRIV_FLAG_ARRAY_SIZE))
		return -EINVAL;

	dev = ice_pf_to_dev(pf);
	set_bit(ICE_FLAG_ETHTOOL_CTXT, pf->flags);

	bitmap_copy(orig_flags, pf->flags, ICE_PF_FLAGS_NBITS);
	for (i = 0; i < ICE_PRIV_FLAG_ARRAY_SIZE; i++) {
		const struct ice_priv_flag *priv_flag;

		priv_flag = &ice_gstrings_priv_flags[i];

		if (flags & BIT(i))
			set_bit(priv_flag->bitno, pf->flags);
		else
			clear_bit(priv_flag->bitno, pf->flags);
	}

	bitmap_xor(change_flags, pf->flags, orig_flags, ICE_PF_FLAGS_NBITS);

	if (test_bit(ICE_FLAG_FW_LLDP_AGENT, change_flags)) {
		if (!test_bit(ICE_FLAG_FW_LLDP_AGENT, pf->flags)) {
			enum ice_status status;

			/* Disable FW LLDP engine */
			status = ice_cfg_lldp_mib_change(&pf->hw, false);

			/* If unregistering for LLDP events fails, this is
			 * not an error state, as there shouldn't be any
			 * events to respond to.
			 */
			if (status)
				dev_info(dev,
					 "Failed to unreg for LLDP events\n");

			/* The AQ call to stop the FW LLDP agent will generate
			 * an error if the agent is already stopped.
			 */
			status = ice_aq_stop_lldp(&pf->hw, true, true, NULL);
			if (status)
				dev_warn(dev, "Fail to stop LLDP agent\n");
			/* Use case for having the FW LLDP agent stopped
			 * will likely not need DCB, so failure to init is
			 * not a concern of ethtool
			 */
			status = ice_init_pf_dcb(pf, true);
			if (status)
				dev_warn(dev, "Fail to init DCB\n");
		} else {
			enum ice_status status;
			bool dcbx_agent_status;

			/* AQ command to start FW LLDP agent will return an
			 * error if the agent is already started
			 */
			status = ice_aq_start_lldp(&pf->hw, true, NULL);
			if (status)
				dev_warn(dev, "Fail to start LLDP Agent\n");

			/* AQ command to start FW DCBX agent will fail if
			 * the agent is already started
			 */
			status = ice_aq_start_stop_dcbx(&pf->hw, true,
							&dcbx_agent_status,
							NULL);
			if (status)
				dev_dbg(dev, "Failed to start FW DCBX\n");

			dev_info(dev, "FW DCBX agent is %s\n",
				 dcbx_agent_status ? "ACTIVE" : "DISABLED");

			/* Failure to configure MIB change or init DCB is not
			 * relevant to ethtool.  Print notification that
			 * registration/init failed but do not return error
			 * state to ethtool
			 */
			status = ice_init_pf_dcb(pf, true);
			if (status)
				dev_dbg(dev, "Fail to init DCB\n");

			/* Remove rule to direct LLDP packets to default VSI.
			 * The FW LLDP engine will now be consuming them.
			 */
			ice_cfg_sw_lldp(vsi, false, false);

			/* Register for MIB change events */
			status = ice_cfg_lldp_mib_change(&pf->hw, true);
			if (status)
				dev_dbg(dev,
					"Fail to enable MIB change events\n");
		}
	}
	if (test_bit(ICE_FLAG_LEGACY_RX, change_flags)) {
		/* down and up VSI so that changes of Rx cfg are reflected. */
		ice_down(vsi);
		ice_up(vsi);
	}
	clear_bit(ICE_FLAG_ETHTOOL_CTXT, pf->flags);
	return ret;
}

static int ice_get_sset_count(struct net_device *netdev, int sset)
{
	switch (sset) {
	case ETH_SS_STATS:
		/* The number (and order) of strings reported *must* remain
		 * constant for a given netdevice. This function must not
		 * report a different number based on run time parameters
		 * (such as the number of queues in use, or the setting of
		 * a private ethtool flag). This is due to the nature of the
		 * ethtool stats API.
		 *
		 * Userspace programs such as ethtool must make 3 separate
		 * ioctl requests, one for size, one for the strings, and
		 * finally one for the stats. Since these cross into
		 * userspace, changes to the number or size could result in
		 * undefined memory access or incorrect string<->value
		 * correlations for statistics.
		 *
		 * Even if it appears to be safe, changes to the size or
		 * order of strings will suffer from race conditions and are
		 * not safe.
		 */
		return ICE_ALL_STATS_LEN(netdev);
	case ETH_SS_TEST:
		return ICE_TEST_LEN;
	case ETH_SS_PRIV_FLAGS:
		return ICE_PRIV_FLAG_ARRAY_SIZE;
	default:
		return -EOPNOTSUPP;
	}
}

static void
ice_get_ethtool_stats(struct net_device *netdev,
		      struct ethtool_stats __always_unused *stats, u64 *data)
{
	struct ice_netdev_priv *np = netdev_priv(netdev);
	struct ice_vsi *vsi = np->vsi;
	struct ice_pf *pf = vsi->back;
	struct ice_ring *ring;
	unsigned int j;
	int i = 0;
	char *p;

	ice_update_pf_stats(pf);
	ice_update_vsi_stats(vsi);

	for (j = 0; j < ICE_VSI_STATS_LEN; j++) {
		p = (char *)vsi + ice_gstrings_vsi_stats[j].stat_offset;
		data[i++] = (ice_gstrings_vsi_stats[j].sizeof_stat ==
			     sizeof(u64)) ? *(u64 *)p : *(u32 *)p;
	}

	/* populate per queue stats */
	rcu_read_lock();

	ice_for_each_alloc_txq(vsi, j) {
		ring = READ_ONCE(vsi->tx_rings[j]);
		if (ring) {
			data[i++] = ring->stats.pkts;
			data[i++] = ring->stats.bytes;
		} else {
			data[i++] = 0;
			data[i++] = 0;
		}
	}

	ice_for_each_alloc_rxq(vsi, j) {
		ring = READ_ONCE(vsi->rx_rings[j]);
		if (ring) {
			data[i++] = ring->stats.pkts;
			data[i++] = ring->stats.bytes;
		} else {
			data[i++] = 0;
			data[i++] = 0;
		}
	}

	rcu_read_unlock();

	if (vsi->type != ICE_VSI_PF)
		return;

	for (j = 0; j < ICE_PF_STATS_LEN; j++) {
		p = (char *)pf + ice_gstrings_pf_stats[j].stat_offset;
		data[i++] = (ice_gstrings_pf_stats[j].sizeof_stat ==
			     sizeof(u64)) ? *(u64 *)p : *(u32 *)p;
	}

	for (j = 0; j < ICE_MAX_USER_PRIORITY; j++) {
		data[i++] = pf->stats.priority_xon_tx[j];
		data[i++] = pf->stats.priority_xoff_tx[j];
	}

	for (j = 0; j < ICE_MAX_USER_PRIORITY; j++) {
		data[i++] = pf->stats.priority_xon_rx[j];
		data[i++] = pf->stats.priority_xoff_rx[j];
	}
}

/**
 * ice_phy_type_to_ethtool - convert the phy_types to ethtool link modes
 * @netdev: network interface device structure
 * @ks: ethtool link ksettings struct to fill out
 */
static void
ice_phy_type_to_ethtool(struct net_device *netdev,
			struct ethtool_link_ksettings *ks)
{
	struct ice_netdev_priv *np = netdev_priv(netdev);
	struct ice_link_status *hw_link_info;
	bool need_add_adv_mode = false;
	struct ice_vsi *vsi = np->vsi;
	u64 phy_types_high;
	u64 phy_types_low;

	hw_link_info = &vsi->port_info->phy.link_info;
	phy_types_low = vsi->port_info->phy.phy_type_low;
	phy_types_high = vsi->port_info->phy.phy_type_high;

	ethtool_link_ksettings_zero_link_mode(ks, supported);
	ethtool_link_ksettings_zero_link_mode(ks, advertising);

	if (phy_types_low & ICE_PHY_TYPE_LOW_100BASE_TX ||
	    phy_types_low & ICE_PHY_TYPE_LOW_100M_SGMII) {
		ethtool_link_ksettings_add_link_mode(ks, supported,
						     100baseT_Full);
		if (!hw_link_info->req_speeds ||
		    hw_link_info->req_speeds & ICE_AQ_LINK_SPEED_100MB)
			ethtool_link_ksettings_add_link_mode(ks, advertising,
							     100baseT_Full);
	}
	if (phy_types_low & ICE_PHY_TYPE_LOW_1000BASE_T ||
	    phy_types_low & ICE_PHY_TYPE_LOW_1G_SGMII) {
		ethtool_link_ksettings_add_link_mode(ks, supported,
						     1000baseT_Full);
		if (!hw_link_info->req_speeds ||
		    hw_link_info->req_speeds & ICE_AQ_LINK_SPEED_1000MB)
			ethtool_link_ksettings_add_link_mode(ks, advertising,
							     1000baseT_Full);
	}
	if (phy_types_low & ICE_PHY_TYPE_LOW_1000BASE_KX) {
		ethtool_link_ksettings_add_link_mode(ks, supported,
						     1000baseKX_Full);
		if (!hw_link_info->req_speeds ||
		    hw_link_info->req_speeds & ICE_AQ_LINK_SPEED_1000MB)
			ethtool_link_ksettings_add_link_mode(ks, advertising,
							     1000baseKX_Full);
	}
	if (phy_types_low & ICE_PHY_TYPE_LOW_1000BASE_SX ||
	    phy_types_low & ICE_PHY_TYPE_LOW_1000BASE_LX) {
		ethtool_link_ksettings_add_link_mode(ks, supported,
						     1000baseX_Full);
		if (!hw_link_info->req_speeds ||
		    hw_link_info->req_speeds & ICE_AQ_LINK_SPEED_1000MB)
			ethtool_link_ksettings_add_link_mode(ks, advertising,
							     1000baseX_Full);
	}
	if (phy_types_low & ICE_PHY_TYPE_LOW_2500BASE_T) {
		ethtool_link_ksettings_add_link_mode(ks, supported,
						     2500baseT_Full);
		if (!hw_link_info->req_speeds ||
		    hw_link_info->req_speeds & ICE_AQ_LINK_SPEED_2500MB)
			ethtool_link_ksettings_add_link_mode(ks, advertising,
							     2500baseT_Full);
	}
	if (phy_types_low & ICE_PHY_TYPE_LOW_2500BASE_X ||
	    phy_types_low & ICE_PHY_TYPE_LOW_2500BASE_KX) {
		ethtool_link_ksettings_add_link_mode(ks, supported,
						     2500baseX_Full);
		if (!hw_link_info->req_speeds ||
		    hw_link_info->req_speeds & ICE_AQ_LINK_SPEED_2500MB)
			ethtool_link_ksettings_add_link_mode(ks, advertising,
							     2500baseX_Full);
	}
	if (phy_types_low & ICE_PHY_TYPE_LOW_5GBASE_T ||
	    phy_types_low & ICE_PHY_TYPE_LOW_5GBASE_KR) {
		ethtool_link_ksettings_add_link_mode(ks, supported,
						     5000baseT_Full);
		if (!hw_link_info->req_speeds ||
		    hw_link_info->req_speeds & ICE_AQ_LINK_SPEED_5GB)
			ethtool_link_ksettings_add_link_mode(ks, advertising,
							     5000baseT_Full);
	}
	if (phy_types_low & ICE_PHY_TYPE_LOW_10GBASE_T ||
	    phy_types_low & ICE_PHY_TYPE_LOW_10G_SFI_DA ||
	    phy_types_low & ICE_PHY_TYPE_LOW_10G_SFI_AOC_ACC ||
	    phy_types_low & ICE_PHY_TYPE_LOW_10G_SFI_C2C) {
		ethtool_link_ksettings_add_link_mode(ks, supported,
						     10000baseT_Full);
		if (!hw_link_info->req_speeds ||
		    hw_link_info->req_speeds & ICE_AQ_LINK_SPEED_10GB)
			ethtool_link_ksettings_add_link_mode(ks, advertising,
							     10000baseT_Full);
	}
	if (phy_types_low & ICE_PHY_TYPE_LOW_10GBASE_KR_CR1) {
		ethtool_link_ksettings_add_link_mode(ks, supported,
						     10000baseKR_Full);
		if (!hw_link_info->req_speeds ||
		    hw_link_info->req_speeds & ICE_AQ_LINK_SPEED_10GB)
			ethtool_link_ksettings_add_link_mode(ks, advertising,
							     10000baseKR_Full);
	}
	if (phy_types_low & ICE_PHY_TYPE_LOW_10GBASE_SR) {
		ethtool_link_ksettings_add_link_mode(ks, supported,
						     10000baseSR_Full);
		if (!hw_link_info->req_speeds ||
		    hw_link_info->req_speeds & ICE_AQ_LINK_SPEED_10GB)
			ethtool_link_ksettings_add_link_mode(ks, advertising,
							     10000baseSR_Full);
	}
	if (phy_types_low & ICE_PHY_TYPE_LOW_10GBASE_LR) {
		ethtool_link_ksettings_add_link_mode(ks, supported,
						     10000baseLR_Full);
		if (!hw_link_info->req_speeds ||
		    hw_link_info->req_speeds & ICE_AQ_LINK_SPEED_10GB)
			ethtool_link_ksettings_add_link_mode(ks, advertising,
							     10000baseLR_Full);
	}
	if (phy_types_low & ICE_PHY_TYPE_LOW_25GBASE_T ||
	    phy_types_low & ICE_PHY_TYPE_LOW_25GBASE_CR ||
	    phy_types_low & ICE_PHY_TYPE_LOW_25GBASE_CR_S ||
	    phy_types_low & ICE_PHY_TYPE_LOW_25GBASE_CR1 ||
	    phy_types_low & ICE_PHY_TYPE_LOW_25G_AUI_AOC_ACC ||
	    phy_types_low & ICE_PHY_TYPE_LOW_25G_AUI_C2C) {
		ethtool_link_ksettings_add_link_mode(ks, supported,
						     25000baseCR_Full);
		if (!hw_link_info->req_speeds ||
		    hw_link_info->req_speeds & ICE_AQ_LINK_SPEED_25GB)
			ethtool_link_ksettings_add_link_mode(ks, advertising,
							     25000baseCR_Full);
	}
	if (phy_types_low & ICE_PHY_TYPE_LOW_25GBASE_SR ||
	    phy_types_low & ICE_PHY_TYPE_LOW_25GBASE_LR) {
		ethtool_link_ksettings_add_link_mode(ks, supported,
						     25000baseSR_Full);
		if (!hw_link_info->req_speeds ||
		    hw_link_info->req_speeds & ICE_AQ_LINK_SPEED_25GB)
			ethtool_link_ksettings_add_link_mode(ks, advertising,
							     25000baseSR_Full);
	}
	if (phy_types_low & ICE_PHY_TYPE_LOW_25GBASE_KR ||
	    phy_types_low & ICE_PHY_TYPE_LOW_25GBASE_KR_S ||
	    phy_types_low & ICE_PHY_TYPE_LOW_25GBASE_KR1) {
		ethtool_link_ksettings_add_link_mode(ks, supported,
						     25000baseKR_Full);
		if (!hw_link_info->req_speeds ||
		    hw_link_info->req_speeds & ICE_AQ_LINK_SPEED_25GB)
			ethtool_link_ksettings_add_link_mode(ks, advertising,
							     25000baseKR_Full);
	}
	if (phy_types_low & ICE_PHY_TYPE_LOW_40GBASE_KR4) {
		ethtool_link_ksettings_add_link_mode(ks, supported,
						     40000baseKR4_Full);
		if (!hw_link_info->req_speeds ||
		    hw_link_info->req_speeds & ICE_AQ_LINK_SPEED_40GB)
			ethtool_link_ksettings_add_link_mode(ks, advertising,
							     40000baseKR4_Full);
	}
	if (phy_types_low & ICE_PHY_TYPE_LOW_40GBASE_CR4 ||
	    phy_types_low & ICE_PHY_TYPE_LOW_40G_XLAUI_AOC_ACC ||
	    phy_types_low & ICE_PHY_TYPE_LOW_40G_XLAUI) {
		ethtool_link_ksettings_add_link_mode(ks, supported,
						     40000baseCR4_Full);
		if (!hw_link_info->req_speeds ||
		    hw_link_info->req_speeds & ICE_AQ_LINK_SPEED_40GB)
			ethtool_link_ksettings_add_link_mode(ks, advertising,
							     40000baseCR4_Full);
	}
	if (phy_types_low & ICE_PHY_TYPE_LOW_40GBASE_SR4) {
		ethtool_link_ksettings_add_link_mode(ks, supported,
						     40000baseSR4_Full);
		if (!hw_link_info->req_speeds ||
		    hw_link_info->req_speeds & ICE_AQ_LINK_SPEED_40GB)
			ethtool_link_ksettings_add_link_mode(ks, advertising,
							     40000baseSR4_Full);
	}
	if (phy_types_low & ICE_PHY_TYPE_LOW_40GBASE_LR4) {
		ethtool_link_ksettings_add_link_mode(ks, supported,
						     40000baseLR4_Full);
		if (!hw_link_info->req_speeds ||
		    hw_link_info->req_speeds & ICE_AQ_LINK_SPEED_40GB)
			ethtool_link_ksettings_add_link_mode(ks, advertising,
							     40000baseLR4_Full);
	}
	if (phy_types_low & ICE_PHY_TYPE_LOW_50GBASE_CR2 ||
	    phy_types_low & ICE_PHY_TYPE_LOW_50G_LAUI2_AOC_ACC ||
	    phy_types_low & ICE_PHY_TYPE_LOW_50G_LAUI2 ||
	    phy_types_low & ICE_PHY_TYPE_LOW_50G_AUI2_AOC_ACC ||
	    phy_types_low & ICE_PHY_TYPE_LOW_50G_AUI2 ||
	    phy_types_low & ICE_PHY_TYPE_LOW_50GBASE_CP ||
	    phy_types_low & ICE_PHY_TYPE_LOW_50GBASE_SR ||
	    phy_types_low & ICE_PHY_TYPE_LOW_50G_AUI1_AOC_ACC ||
	    phy_types_low & ICE_PHY_TYPE_LOW_50G_AUI1) {
		ethtool_link_ksettings_add_link_mode(ks, supported,
						     50000baseCR2_Full);
		if (!hw_link_info->req_speeds ||
		    hw_link_info->req_speeds & ICE_AQ_LINK_SPEED_50GB)
			ethtool_link_ksettings_add_link_mode(ks, advertising,
							     50000baseCR2_Full);
	}
	if (phy_types_low & ICE_PHY_TYPE_LOW_50GBASE_KR2 ||
	    phy_types_low & ICE_PHY_TYPE_LOW_50GBASE_KR_PAM4) {
		ethtool_link_ksettings_add_link_mode(ks, supported,
						     50000baseKR2_Full);
		if (!hw_link_info->req_speeds ||
		    hw_link_info->req_speeds & ICE_AQ_LINK_SPEED_50GB)
			ethtool_link_ksettings_add_link_mode(ks, advertising,
							     50000baseKR2_Full);
	}
	if (phy_types_low & ICE_PHY_TYPE_LOW_50GBASE_SR2 ||
	    phy_types_low & ICE_PHY_TYPE_LOW_50GBASE_LR2 ||
	    phy_types_low & ICE_PHY_TYPE_LOW_50GBASE_FR ||
	    phy_types_low & ICE_PHY_TYPE_LOW_50GBASE_LR) {
		ethtool_link_ksettings_add_link_mode(ks, supported,
						     50000baseSR2_Full);
		if (!hw_link_info->req_speeds ||
		    hw_link_info->req_speeds & ICE_AQ_LINK_SPEED_50GB)
			ethtool_link_ksettings_add_link_mode(ks, advertising,
							     50000baseSR2_Full);
	}
	if (phy_types_low & ICE_PHY_TYPE_LOW_100GBASE_CR4 ||
	    phy_types_low & ICE_PHY_TYPE_LOW_100G_CAUI4_AOC_ACC ||
	    phy_types_low & ICE_PHY_TYPE_LOW_100G_CAUI4 ||
	    phy_types_low & ICE_PHY_TYPE_LOW_100G_AUI4_AOC_ACC ||
	    phy_types_low & ICE_PHY_TYPE_LOW_100G_AUI4 ||
	    phy_types_low & ICE_PHY_TYPE_LOW_100GBASE_CR_PAM4 ||
	    phy_types_low & ICE_PHY_TYPE_LOW_100GBASE_CP2  ||
	    phy_types_high & ICE_PHY_TYPE_HIGH_100G_CAUI2_AOC_ACC ||
	    phy_types_high & ICE_PHY_TYPE_HIGH_100G_CAUI2 ||
	    phy_types_high & ICE_PHY_TYPE_HIGH_100G_AUI2_AOC_ACC ||
	    phy_types_high & ICE_PHY_TYPE_HIGH_100G_AUI2) {
		ethtool_link_ksettings_add_link_mode(ks, supported,
						     100000baseCR4_Full);
		if (!hw_link_info->req_speeds ||
		    hw_link_info->req_speeds & ICE_AQ_LINK_SPEED_100GB)
			need_add_adv_mode = true;
	}
	if (need_add_adv_mode) {
		need_add_adv_mode = false;
		ethtool_link_ksettings_add_link_mode(ks, advertising,
						     100000baseCR4_Full);
	}
	if (phy_types_low & ICE_PHY_TYPE_LOW_100GBASE_SR4 ||
	    phy_types_low & ICE_PHY_TYPE_LOW_100GBASE_SR2) {
		ethtool_link_ksettings_add_link_mode(ks, supported,
						     100000baseSR4_Full);
		if (!hw_link_info->req_speeds ||
		    hw_link_info->req_speeds & ICE_AQ_LINK_SPEED_100GB)
			need_add_adv_mode = true;
	}
	if (need_add_adv_mode) {
		need_add_adv_mode = false;
		ethtool_link_ksettings_add_link_mode(ks, advertising,
						     100000baseSR4_Full);
	}
	if (phy_types_low & ICE_PHY_TYPE_LOW_100GBASE_LR4 ||
	    phy_types_low & ICE_PHY_TYPE_LOW_100GBASE_DR) {
		ethtool_link_ksettings_add_link_mode(ks, supported,
						     100000baseLR4_ER4_Full);
		if (!hw_link_info->req_speeds ||
		    hw_link_info->req_speeds & ICE_AQ_LINK_SPEED_100GB)
			need_add_adv_mode = true;
	}
	if (need_add_adv_mode) {
		need_add_adv_mode = false;
		ethtool_link_ksettings_add_link_mode(ks, advertising,
						     100000baseLR4_ER4_Full);
	}
	if (phy_types_low & ICE_PHY_TYPE_LOW_100GBASE_KR4 ||
	    phy_types_low & ICE_PHY_TYPE_LOW_100GBASE_KR_PAM4 ||
	    phy_types_high & ICE_PHY_TYPE_HIGH_100GBASE_KR2_PAM4) {
		ethtool_link_ksettings_add_link_mode(ks, supported,
						     100000baseKR4_Full);
		if (!hw_link_info->req_speeds ||
		    hw_link_info->req_speeds & ICE_AQ_LINK_SPEED_100GB)
			need_add_adv_mode = true;
	}
	if (need_add_adv_mode)
		ethtool_link_ksettings_add_link_mode(ks, advertising,
						     100000baseKR4_Full);

	/* Autoneg PHY types */
	if (phy_types_low & ICE_PHY_TYPE_LOW_100BASE_TX ||
	    phy_types_low & ICE_PHY_TYPE_LOW_1000BASE_T ||
	    phy_types_low & ICE_PHY_TYPE_LOW_1000BASE_KX ||
	    phy_types_low & ICE_PHY_TYPE_LOW_2500BASE_T ||
	    phy_types_low & ICE_PHY_TYPE_LOW_2500BASE_KX ||
	    phy_types_low & ICE_PHY_TYPE_LOW_5GBASE_T ||
	    phy_types_low & ICE_PHY_TYPE_LOW_5GBASE_KR ||
	    phy_types_low & ICE_PHY_TYPE_LOW_10GBASE_T ||
	    phy_types_low & ICE_PHY_TYPE_LOW_10GBASE_KR_CR1 ||
	    phy_types_low & ICE_PHY_TYPE_LOW_25GBASE_T ||
	    phy_types_low & ICE_PHY_TYPE_LOW_25GBASE_CR ||
	    phy_types_low & ICE_PHY_TYPE_LOW_25GBASE_CR_S ||
	    phy_types_low & ICE_PHY_TYPE_LOW_25GBASE_CR1 ||
	    phy_types_low & ICE_PHY_TYPE_LOW_25GBASE_KR ||
	    phy_types_low & ICE_PHY_TYPE_LOW_25GBASE_KR_S ||
	    phy_types_low & ICE_PHY_TYPE_LOW_25GBASE_KR1 ||
	    phy_types_low & ICE_PHY_TYPE_LOW_40GBASE_CR4 ||
	    phy_types_low & ICE_PHY_TYPE_LOW_40GBASE_KR4) {
		ethtool_link_ksettings_add_link_mode(ks, supported,
						     Autoneg);
		ethtool_link_ksettings_add_link_mode(ks, advertising,
						     Autoneg);
	}
	if (phy_types_low & ICE_PHY_TYPE_LOW_50GBASE_CR2 ||
	    phy_types_low & ICE_PHY_TYPE_LOW_50GBASE_KR2 ||
	    phy_types_low & ICE_PHY_TYPE_LOW_50GBASE_CP ||
	    phy_types_low & ICE_PHY_TYPE_LOW_50GBASE_KR_PAM4) {
		ethtool_link_ksettings_add_link_mode(ks, supported,
						     Autoneg);
		ethtool_link_ksettings_add_link_mode(ks, advertising,
						     Autoneg);
	}
	if (phy_types_low & ICE_PHY_TYPE_LOW_100GBASE_CR4 ||
	    phy_types_low & ICE_PHY_TYPE_LOW_100GBASE_KR4 ||
	    phy_types_low & ICE_PHY_TYPE_LOW_100GBASE_KR_PAM4 ||
	    phy_types_low & ICE_PHY_TYPE_LOW_100GBASE_CP2) {
		ethtool_link_ksettings_add_link_mode(ks, supported,
						     Autoneg);
		ethtool_link_ksettings_add_link_mode(ks, advertising,
						     Autoneg);
	}
}

#define TEST_SET_BITS_TIMEOUT	50
#define TEST_SET_BITS_SLEEP_MAX	2000
#define TEST_SET_BITS_SLEEP_MIN	1000

/**
 * ice_get_settings_link_up - Get Link settings for when link is up
 * @ks: ethtool ksettings to fill in
 * @netdev: network interface device structure
 */
static void
ice_get_settings_link_up(struct ethtool_link_ksettings *ks,
			 struct net_device *netdev)
{
	struct ice_netdev_priv *np = netdev_priv(netdev);
	struct ice_port_info *pi = np->vsi->port_info;
	struct ethtool_link_ksettings cap_ksettings;
	struct ice_link_status *link_info;
	struct ice_vsi *vsi = np->vsi;
	bool unrecog_phy_high = false;
	bool unrecog_phy_low = false;

	link_info = &vsi->port_info->phy.link_info;

	/* Initialize supported and advertised settings based on PHY settings */
	switch (link_info->phy_type_low) {
	case ICE_PHY_TYPE_LOW_100BASE_TX:
		ethtool_link_ksettings_add_link_mode(ks, supported, Autoneg);
		ethtool_link_ksettings_add_link_mode(ks, supported,
						     100baseT_Full);
		ethtool_link_ksettings_add_link_mode(ks, advertising, Autoneg);
		ethtool_link_ksettings_add_link_mode(ks, advertising,
						     100baseT_Full);
		break;
	case ICE_PHY_TYPE_LOW_100M_SGMII:
		ethtool_link_ksettings_add_link_mode(ks, supported,
						     100baseT_Full);
		break;
	case ICE_PHY_TYPE_LOW_1000BASE_T:
		ethtool_link_ksettings_add_link_mode(ks, supported, Autoneg);
		ethtool_link_ksettings_add_link_mode(ks, supported,
						     1000baseT_Full);
		ethtool_link_ksettings_add_link_mode(ks, advertising, Autoneg);
		ethtool_link_ksettings_add_link_mode(ks, advertising,
						     1000baseT_Full);
		break;
	case ICE_PHY_TYPE_LOW_1G_SGMII:
		ethtool_link_ksettings_add_link_mode(ks, supported,
						     1000baseT_Full);
		break;
	case ICE_PHY_TYPE_LOW_1000BASE_SX:
	case ICE_PHY_TYPE_LOW_1000BASE_LX:
		ethtool_link_ksettings_add_link_mode(ks, supported,
						     1000baseX_Full);
		break;
	case ICE_PHY_TYPE_LOW_1000BASE_KX:
		ethtool_link_ksettings_add_link_mode(ks, supported, Autoneg);
		ethtool_link_ksettings_add_link_mode(ks, supported,
						     1000baseKX_Full);
		ethtool_link_ksettings_add_link_mode(ks, advertising, Autoneg);
		ethtool_link_ksettings_add_link_mode(ks, advertising,
						     1000baseKX_Full);
		break;
	case ICE_PHY_TYPE_LOW_2500BASE_T:
		ethtool_link_ksettings_add_link_mode(ks, supported, Autoneg);
		ethtool_link_ksettings_add_link_mode(ks, advertising, Autoneg);
		ethtool_link_ksettings_add_link_mode(ks, supported,
						     2500baseT_Full);
		ethtool_link_ksettings_add_link_mode(ks, advertising,
						     2500baseT_Full);
		break;
	case ICE_PHY_TYPE_LOW_2500BASE_X:
		ethtool_link_ksettings_add_link_mode(ks, supported,
						     2500baseX_Full);
		break;
	case ICE_PHY_TYPE_LOW_2500BASE_KX:
		ethtool_link_ksettings_add_link_mode(ks, supported, Autoneg);
		ethtool_link_ksettings_add_link_mode(ks, supported,
						     2500baseX_Full);
		ethtool_link_ksettings_add_link_mode(ks, advertising, Autoneg);
		ethtool_link_ksettings_add_link_mode(ks, advertising,
						     2500baseX_Full);
		break;
	case ICE_PHY_TYPE_LOW_5GBASE_T:
	case ICE_PHY_TYPE_LOW_5GBASE_KR:
		ethtool_link_ksettings_add_link_mode(ks, supported, Autoneg);
		ethtool_link_ksettings_add_link_mode(ks, supported,
						     5000baseT_Full);
		ethtool_link_ksettings_add_link_mode(ks, advertising, Autoneg);
		ethtool_link_ksettings_add_link_mode(ks, advertising,
						     5000baseT_Full);
		break;
	case ICE_PHY_TYPE_LOW_10GBASE_T:
		ethtool_link_ksettings_add_link_mode(ks, supported, Autoneg);
		ethtool_link_ksettings_add_link_mode(ks, supported,
						     10000baseT_Full);
		ethtool_link_ksettings_add_link_mode(ks, advertising, Autoneg);
		ethtool_link_ksettings_add_link_mode(ks, advertising,
						     10000baseT_Full);
		break;
	case ICE_PHY_TYPE_LOW_10G_SFI_DA:
	case ICE_PHY_TYPE_LOW_10G_SFI_AOC_ACC:
	case ICE_PHY_TYPE_LOW_10G_SFI_C2C:
		ethtool_link_ksettings_add_link_mode(ks, supported,
						     10000baseT_Full);
		break;
	case ICE_PHY_TYPE_LOW_10GBASE_SR:
		ethtool_link_ksettings_add_link_mode(ks, supported,
						     10000baseSR_Full);
		break;
	case ICE_PHY_TYPE_LOW_10GBASE_LR:
		ethtool_link_ksettings_add_link_mode(ks, supported,
						     10000baseLR_Full);
		break;
	case ICE_PHY_TYPE_LOW_10GBASE_KR_CR1:
		ethtool_link_ksettings_add_link_mode(ks, supported, Autoneg);
		ethtool_link_ksettings_add_link_mode(ks, supported,
						     10000baseKR_Full);
		ethtool_link_ksettings_add_link_mode(ks, advertising, Autoneg);
		ethtool_link_ksettings_add_link_mode(ks, advertising,
						     10000baseKR_Full);
		break;
	case ICE_PHY_TYPE_LOW_25GBASE_T:
	case ICE_PHY_TYPE_LOW_25GBASE_CR:
	case ICE_PHY_TYPE_LOW_25GBASE_CR_S:
	case ICE_PHY_TYPE_LOW_25GBASE_CR1:
		ethtool_link_ksettings_add_link_mode(ks, supported, Autoneg);
		ethtool_link_ksettings_add_link_mode(ks, supported,
						     25000baseCR_Full);
		ethtool_link_ksettings_add_link_mode(ks, advertising, Autoneg);
		ethtool_link_ksettings_add_link_mode(ks, advertising,
						     25000baseCR_Full);
		break;
	case ICE_PHY_TYPE_LOW_25G_AUI_AOC_ACC:
	case ICE_PHY_TYPE_LOW_25G_AUI_C2C:
		ethtool_link_ksettings_add_link_mode(ks, supported,
						     25000baseCR_Full);
		break;
	case ICE_PHY_TYPE_LOW_25GBASE_SR:
	case ICE_PHY_TYPE_LOW_25GBASE_LR:
		ethtool_link_ksettings_add_link_mode(ks, supported,
						     25000baseSR_Full);
		break;
	case ICE_PHY_TYPE_LOW_25GBASE_KR:
	case ICE_PHY_TYPE_LOW_25GBASE_KR1:
	case ICE_PHY_TYPE_LOW_25GBASE_KR_S:
		ethtool_link_ksettings_add_link_mode(ks, supported, Autoneg);
		ethtool_link_ksettings_add_link_mode(ks, supported,
						     25000baseKR_Full);
		ethtool_link_ksettings_add_link_mode(ks, advertising, Autoneg);
		ethtool_link_ksettings_add_link_mode(ks, advertising,
						     25000baseKR_Full);
		break;
	case ICE_PHY_TYPE_LOW_40GBASE_CR4:
		ethtool_link_ksettings_add_link_mode(ks, supported, Autoneg);
		ethtool_link_ksettings_add_link_mode(ks, supported,
						     40000baseCR4_Full);
		ethtool_link_ksettings_add_link_mode(ks, advertising, Autoneg);
		ethtool_link_ksettings_add_link_mode(ks, advertising,
						     40000baseCR4_Full);
		break;
	case ICE_PHY_TYPE_LOW_40G_XLAUI_AOC_ACC:
	case ICE_PHY_TYPE_LOW_40G_XLAUI:
		ethtool_link_ksettings_add_link_mode(ks, supported,
						     40000baseCR4_Full);
		break;
	case ICE_PHY_TYPE_LOW_40GBASE_SR4:
		ethtool_link_ksettings_add_link_mode(ks, supported,
						     40000baseSR4_Full);
		break;
	case ICE_PHY_TYPE_LOW_40GBASE_LR4:
		ethtool_link_ksettings_add_link_mode(ks, supported,
						     40000baseLR4_Full);
		break;
	case ICE_PHY_TYPE_LOW_40GBASE_KR4:
		ethtool_link_ksettings_add_link_mode(ks, supported, Autoneg);
		ethtool_link_ksettings_add_link_mode(ks, supported,
						     40000baseKR4_Full);
		ethtool_link_ksettings_add_link_mode(ks, advertising, Autoneg);
		ethtool_link_ksettings_add_link_mode(ks, advertising,
						     40000baseKR4_Full);
		break;
	case ICE_PHY_TYPE_LOW_50GBASE_CR2:
	case ICE_PHY_TYPE_LOW_50GBASE_CP:
		ethtool_link_ksettings_add_link_mode(ks, supported, Autoneg);
		ethtool_link_ksettings_add_link_mode(ks, supported,
						     50000baseCR2_Full);
		ethtool_link_ksettings_add_link_mode(ks, advertising, Autoneg);
		ethtool_link_ksettings_add_link_mode(ks, advertising,
						     50000baseCR2_Full);
		break;
	case ICE_PHY_TYPE_LOW_50G_LAUI2_AOC_ACC:
	case ICE_PHY_TYPE_LOW_50G_LAUI2:
	case ICE_PHY_TYPE_LOW_50G_AUI2_AOC_ACC:
	case ICE_PHY_TYPE_LOW_50G_AUI2:
	case ICE_PHY_TYPE_LOW_50GBASE_SR:
	case ICE_PHY_TYPE_LOW_50G_AUI1_AOC_ACC:
	case ICE_PHY_TYPE_LOW_50G_AUI1:
		ethtool_link_ksettings_add_link_mode(ks, supported,
						     50000baseCR2_Full);
		break;
	case ICE_PHY_TYPE_LOW_50GBASE_KR2:
	case ICE_PHY_TYPE_LOW_50GBASE_KR_PAM4:
		ethtool_link_ksettings_add_link_mode(ks, supported, Autoneg);
		ethtool_link_ksettings_add_link_mode(ks, supported,
						     50000baseKR2_Full);
		ethtool_link_ksettings_add_link_mode(ks, advertising, Autoneg);
		ethtool_link_ksettings_add_link_mode(ks, advertising,
						     50000baseKR2_Full);
		break;
	case ICE_PHY_TYPE_LOW_50GBASE_SR2:
	case ICE_PHY_TYPE_LOW_50GBASE_LR2:
	case ICE_PHY_TYPE_LOW_50GBASE_FR:
	case ICE_PHY_TYPE_LOW_50GBASE_LR:
		ethtool_link_ksettings_add_link_mode(ks, supported,
						     50000baseSR2_Full);
		break;
	case ICE_PHY_TYPE_LOW_100GBASE_CR4:
		ethtool_link_ksettings_add_link_mode(ks, supported, Autoneg);
		ethtool_link_ksettings_add_link_mode(ks, supported,
						     100000baseCR4_Full);
		ethtool_link_ksettings_add_link_mode(ks, advertising, Autoneg);
		ethtool_link_ksettings_add_link_mode(ks, advertising,
						     100000baseCR4_Full);
		break;
	case ICE_PHY_TYPE_LOW_100G_CAUI4_AOC_ACC:
	case ICE_PHY_TYPE_LOW_100G_CAUI4:
	case ICE_PHY_TYPE_LOW_100G_AUI4_AOC_ACC:
	case ICE_PHY_TYPE_LOW_100G_AUI4:
	case ICE_PHY_TYPE_LOW_100GBASE_CR_PAM4:
		ethtool_link_ksettings_add_link_mode(ks, supported,
						     100000baseCR4_Full);
		break;
	case ICE_PHY_TYPE_LOW_100GBASE_CP2:
		ethtool_link_ksettings_add_link_mode(ks, supported, Autoneg);
		ethtool_link_ksettings_add_link_mode(ks, supported,
						     100000baseCR4_Full);
		ethtool_link_ksettings_add_link_mode(ks, advertising, Autoneg);
		ethtool_link_ksettings_add_link_mode(ks, advertising,
						     100000baseCR4_Full);
		break;
	case ICE_PHY_TYPE_LOW_100GBASE_SR4:
	case ICE_PHY_TYPE_LOW_100GBASE_SR2:
		ethtool_link_ksettings_add_link_mode(ks, supported,
						     100000baseSR4_Full);
		break;
	case ICE_PHY_TYPE_LOW_100GBASE_LR4:
	case ICE_PHY_TYPE_LOW_100GBASE_DR:
		ethtool_link_ksettings_add_link_mode(ks, supported,
						     100000baseLR4_ER4_Full);
		break;
	case ICE_PHY_TYPE_LOW_100GBASE_KR4:
	case ICE_PHY_TYPE_LOW_100GBASE_KR_PAM4:
		ethtool_link_ksettings_add_link_mode(ks, supported, Autoneg);
		ethtool_link_ksettings_add_link_mode(ks, supported,
						     100000baseKR4_Full);
		ethtool_link_ksettings_add_link_mode(ks, advertising, Autoneg);
		ethtool_link_ksettings_add_link_mode(ks, advertising,
						     100000baseKR4_Full);
		break;
	default:
		unrecog_phy_low = true;
	}

	switch (link_info->phy_type_high) {
	case ICE_PHY_TYPE_HIGH_100GBASE_KR2_PAM4:
		ethtool_link_ksettings_add_link_mode(ks, supported, Autoneg);
		ethtool_link_ksettings_add_link_mode(ks, supported,
						     100000baseKR4_Full);
		ethtool_link_ksettings_add_link_mode(ks, advertising, Autoneg);
		ethtool_link_ksettings_add_link_mode(ks, advertising,
						     100000baseKR4_Full);
		break;
	case ICE_PHY_TYPE_HIGH_100G_CAUI2_AOC_ACC:
	case ICE_PHY_TYPE_HIGH_100G_CAUI2:
	case ICE_PHY_TYPE_HIGH_100G_AUI2_AOC_ACC:
	case ICE_PHY_TYPE_HIGH_100G_AUI2:
		ethtool_link_ksettings_add_link_mode(ks, supported,
						     100000baseCR4_Full);
		break;
	default:
		unrecog_phy_high = true;
	}

	if (unrecog_phy_low && unrecog_phy_high) {
		/* if we got here and link is up something bad is afoot */
		netdev_info(netdev,
			    "WARNING: Unrecognized PHY_Low (0x%llx).\n",
			    (u64)link_info->phy_type_low);
		netdev_info(netdev,
			    "WARNING: Unrecognized PHY_High (0x%llx).\n",
			    (u64)link_info->phy_type_high);
	}

	/* Now that we've worked out everything that could be supported by the
	 * current PHY type, get what is supported by the NVM and intersect
	 * them to get what is truly supported
	 */
	memset(&cap_ksettings, 0, sizeof(cap_ksettings));
	ice_phy_type_to_ethtool(netdev, &cap_ksettings);
	ethtool_intersect_link_masks(ks, &cap_ksettings);

	switch (link_info->link_speed) {
	case ICE_AQ_LINK_SPEED_100GB:
		ks->base.speed = SPEED_100000;
		break;
	case ICE_AQ_LINK_SPEED_50GB:
		ks->base.speed = SPEED_50000;
		break;
	case ICE_AQ_LINK_SPEED_40GB:
		ks->base.speed = SPEED_40000;
		break;
	case ICE_AQ_LINK_SPEED_25GB:
		ks->base.speed = SPEED_25000;
		break;
	case ICE_AQ_LINK_SPEED_20GB:
		ks->base.speed = SPEED_20000;
		break;
	case ICE_AQ_LINK_SPEED_10GB:
		ks->base.speed = SPEED_10000;
		break;
	case ICE_AQ_LINK_SPEED_5GB:
		ks->base.speed = SPEED_5000;
		break;
	case ICE_AQ_LINK_SPEED_2500MB:
		ks->base.speed = SPEED_2500;
		break;
	case ICE_AQ_LINK_SPEED_1000MB:
		ks->base.speed = SPEED_1000;
		break;
	case ICE_AQ_LINK_SPEED_100MB:
		ks->base.speed = SPEED_100;
		break;
	default:
		netdev_info(netdev,
			    "WARNING: Unrecognized link_speed (0x%x).\n",
			    link_info->link_speed);
		break;
	}
	ks->base.duplex = DUPLEX_FULL;

	if (link_info->an_info & ICE_AQ_AN_COMPLETED)
		ethtool_link_ksettings_add_link_mode(ks, lp_advertising,
						     Autoneg);

	/* Set flow control negotiated Rx/Tx pause */
	switch (pi->fc.current_mode) {
	case ICE_FC_FULL:
		ethtool_link_ksettings_add_link_mode(ks, lp_advertising, Pause);
		break;
	case ICE_FC_TX_PAUSE:
		ethtool_link_ksettings_add_link_mode(ks, lp_advertising, Pause);
		ethtool_link_ksettings_add_link_mode(ks, lp_advertising,
						     Asym_Pause);
		break;
	case ICE_FC_RX_PAUSE:
		ethtool_link_ksettings_add_link_mode(ks, lp_advertising,
						     Asym_Pause);
		break;
	case ICE_FC_PFC:
		/* fall through */
	default:
		ethtool_link_ksettings_del_link_mode(ks, lp_advertising, Pause);
		ethtool_link_ksettings_del_link_mode(ks, lp_advertising,
						     Asym_Pause);
		break;
	}
}

/**
 * ice_get_settings_link_down - Get the Link settings when link is down
 * @ks: ethtool ksettings to fill in
 * @netdev: network interface device structure
 *
 * Reports link settings that can be determined when link is down
 */
static void
ice_get_settings_link_down(struct ethtool_link_ksettings *ks,
			   struct net_device *netdev)
{
	/* link is down and the driver needs to fall back on
	 * supported PHY types to figure out what info to display
	 */
	ice_phy_type_to_ethtool(netdev, ks);

	/* With no link, speed and duplex are unknown */
	ks->base.speed = SPEED_UNKNOWN;
	ks->base.duplex = DUPLEX_UNKNOWN;
}

/**
 * ice_get_link_ksettings - Get Link Speed and Duplex settings
 * @netdev: network interface device structure
 * @ks: ethtool ksettings
 *
 * Reports speed/duplex settings based on media_type
 */
static int
ice_get_link_ksettings(struct net_device *netdev,
		       struct ethtool_link_ksettings *ks)
{
	struct ice_netdev_priv *np = netdev_priv(netdev);
	struct ice_aqc_get_phy_caps_data *caps;
	struct ice_link_status *hw_link_info;
	struct ice_vsi *vsi = np->vsi;
	enum ice_status status;
	int err = 0;

	ethtool_link_ksettings_zero_link_mode(ks, supported);
	ethtool_link_ksettings_zero_link_mode(ks, advertising);
	ethtool_link_ksettings_zero_link_mode(ks, lp_advertising);
	hw_link_info = &vsi->port_info->phy.link_info;

	/* set speed and duplex */
	if (hw_link_info->link_info & ICE_AQ_LINK_UP)
		ice_get_settings_link_up(ks, netdev);
	else
		ice_get_settings_link_down(ks, netdev);

	/* set autoneg settings */
	ks->base.autoneg = (hw_link_info->an_info & ICE_AQ_AN_COMPLETED) ?
		AUTONEG_ENABLE : AUTONEG_DISABLE;

	/* set media type settings */
	switch (vsi->port_info->phy.media_type) {
	case ICE_MEDIA_FIBER:
		ethtool_link_ksettings_add_link_mode(ks, supported, FIBRE);
		ks->base.port = PORT_FIBRE;
		break;
	case ICE_MEDIA_BASET:
		ethtool_link_ksettings_add_link_mode(ks, supported, TP);
		ethtool_link_ksettings_add_link_mode(ks, advertising, TP);
		ks->base.port = PORT_TP;
		break;
	case ICE_MEDIA_BACKPLANE:
		ethtool_link_ksettings_add_link_mode(ks, supported, Autoneg);
		ethtool_link_ksettings_add_link_mode(ks, supported, Backplane);
		ethtool_link_ksettings_add_link_mode(ks, advertising, Autoneg);
		ethtool_link_ksettings_add_link_mode(ks, advertising,
						     Backplane);
		ks->base.port = PORT_NONE;
		break;
	case ICE_MEDIA_DA:
		ethtool_link_ksettings_add_link_mode(ks, supported, FIBRE);
		ethtool_link_ksettings_add_link_mode(ks, advertising, FIBRE);
		ks->base.port = PORT_DA;
		break;
	default:
		ks->base.port = PORT_OTHER;
		break;
	}

	/* flow control is symmetric and always supported */
	ethtool_link_ksettings_add_link_mode(ks, supported, Pause);

	caps = kzalloc(sizeof(*caps), GFP_KERNEL);
	if (!caps)
		return -ENOMEM;

	status = ice_aq_get_phy_caps(vsi->port_info, false,
				     ICE_AQC_REPORT_SW_CFG, caps, NULL);
	if (status) {
		err = -EIO;
		goto done;
	}

	/* Set the advertised flow control based on the PHY capability */
	if ((caps->caps & ICE_AQC_PHY_EN_TX_LINK_PAUSE) &&
	    (caps->caps & ICE_AQC_PHY_EN_RX_LINK_PAUSE)) {
		ethtool_link_ksettings_add_link_mode(ks, advertising, Pause);
		ethtool_link_ksettings_add_link_mode(ks, advertising,
						     Asym_Pause);
	} else if (caps->caps & ICE_AQC_PHY_EN_TX_LINK_PAUSE) {
		ethtool_link_ksettings_add_link_mode(ks, advertising,
						     Asym_Pause);
	} else if (caps->caps & ICE_AQC_PHY_EN_RX_LINK_PAUSE) {
		ethtool_link_ksettings_add_link_mode(ks, advertising, Pause);
		ethtool_link_ksettings_add_link_mode(ks, advertising,
						     Asym_Pause);
	} else {
		ethtool_link_ksettings_del_link_mode(ks, advertising, Pause);
		ethtool_link_ksettings_del_link_mode(ks, advertising,
						     Asym_Pause);
	}

	/* Set advertised FEC modes based on PHY capability */
	ethtool_link_ksettings_add_link_mode(ks, advertising, FEC_NONE);

	if (caps->link_fec_options & ICE_AQC_PHY_FEC_10G_KR_40G_KR4_REQ ||
	    caps->link_fec_options & ICE_AQC_PHY_FEC_25G_KR_REQ)
		ethtool_link_ksettings_add_link_mode(ks, advertising,
						     FEC_BASER);
	if (caps->link_fec_options & ICE_AQC_PHY_FEC_25G_RS_528_REQ ||
	    caps->link_fec_options & ICE_AQC_PHY_FEC_25G_RS_544_REQ)
		ethtool_link_ksettings_add_link_mode(ks, advertising, FEC_RS);

	status = ice_aq_get_phy_caps(vsi->port_info, false,
				     ICE_AQC_REPORT_TOPO_CAP, caps, NULL);
	if (status) {
		err = -EIO;
		goto done;
	}

	/* Set supported FEC modes based on PHY capability */
	ethtool_link_ksettings_add_link_mode(ks, supported, FEC_NONE);

	if (caps->link_fec_options & ICE_AQC_PHY_FEC_10G_KR_40G_KR4_EN ||
	    caps->link_fec_options & ICE_AQC_PHY_FEC_25G_KR_CLAUSE74_EN)
		ethtool_link_ksettings_add_link_mode(ks, supported, FEC_BASER);
	if (caps->link_fec_options & ICE_AQC_PHY_FEC_25G_RS_CLAUSE91_EN)
		ethtool_link_ksettings_add_link_mode(ks, supported, FEC_RS);

done:
	kfree(caps);
	return err;
}

/**
 * ice_ksettings_find_adv_link_speed - Find advertising link speed
 * @ks: ethtool ksettings
 */
static u16
ice_ksettings_find_adv_link_speed(const struct ethtool_link_ksettings *ks)
{
	u16 adv_link_speed = 0;

	if (ethtool_link_ksettings_test_link_mode(ks, advertising,
						  100baseT_Full))
		adv_link_speed |= ICE_AQ_LINK_SPEED_100MB;
	if (ethtool_link_ksettings_test_link_mode(ks, advertising,
						  1000baseX_Full))
		adv_link_speed |= ICE_AQ_LINK_SPEED_1000MB;
	if (ethtool_link_ksettings_test_link_mode(ks, advertising,
						  1000baseT_Full) ||
	    ethtool_link_ksettings_test_link_mode(ks, advertising,
						  1000baseKX_Full))
		adv_link_speed |= ICE_AQ_LINK_SPEED_1000MB;
	if (ethtool_link_ksettings_test_link_mode(ks, advertising,
						  2500baseT_Full))
		adv_link_speed |= ICE_AQ_LINK_SPEED_2500MB;
	if (ethtool_link_ksettings_test_link_mode(ks, advertising,
						  2500baseX_Full))
		adv_link_speed |= ICE_AQ_LINK_SPEED_2500MB;
	if (ethtool_link_ksettings_test_link_mode(ks, advertising,
						  5000baseT_Full))
		adv_link_speed |= ICE_AQ_LINK_SPEED_5GB;
	if (ethtool_link_ksettings_test_link_mode(ks, advertising,
						  10000baseT_Full) ||
	    ethtool_link_ksettings_test_link_mode(ks, advertising,
						  10000baseKR_Full))
		adv_link_speed |= ICE_AQ_LINK_SPEED_10GB;
	if (ethtool_link_ksettings_test_link_mode(ks, advertising,
						  10000baseSR_Full) ||
	    ethtool_link_ksettings_test_link_mode(ks, advertising,
						  10000baseLR_Full))
		adv_link_speed |= ICE_AQ_LINK_SPEED_10GB;
	if (ethtool_link_ksettings_test_link_mode(ks, advertising,
						  25000baseCR_Full) ||
	    ethtool_link_ksettings_test_link_mode(ks, advertising,
						  25000baseSR_Full) ||
	    ethtool_link_ksettings_test_link_mode(ks, advertising,
						  25000baseKR_Full))
		adv_link_speed |= ICE_AQ_LINK_SPEED_25GB;
	if (ethtool_link_ksettings_test_link_mode(ks, advertising,
						  40000baseCR4_Full) ||
	    ethtool_link_ksettings_test_link_mode(ks, advertising,
						  40000baseSR4_Full) ||
	    ethtool_link_ksettings_test_link_mode(ks, advertising,
						  40000baseLR4_Full) ||
	    ethtool_link_ksettings_test_link_mode(ks, advertising,
						  40000baseKR4_Full))
		adv_link_speed |= ICE_AQ_LINK_SPEED_40GB;
	if (ethtool_link_ksettings_test_link_mode(ks, advertising,
						  50000baseCR2_Full) ||
	    ethtool_link_ksettings_test_link_mode(ks, advertising,
						  50000baseKR2_Full))
		adv_link_speed |= ICE_AQ_LINK_SPEED_50GB;
	if (ethtool_link_ksettings_test_link_mode(ks, advertising,
						  50000baseSR2_Full))
		adv_link_speed |= ICE_AQ_LINK_SPEED_50GB;
	if (ethtool_link_ksettings_test_link_mode(ks, advertising,
						  100000baseCR4_Full) ||
	    ethtool_link_ksettings_test_link_mode(ks, advertising,
						  100000baseSR4_Full) ||
	    ethtool_link_ksettings_test_link_mode(ks, advertising,
						  100000baseLR4_ER4_Full) ||
	    ethtool_link_ksettings_test_link_mode(ks, advertising,
						  100000baseKR4_Full))
		adv_link_speed |= ICE_AQ_LINK_SPEED_100GB;

	return adv_link_speed;
}

/**
 * ice_setup_autoneg
 * @p: port info
 * @ks: ethtool_link_ksettings
 * @config: configuration that will be sent down to FW
 * @autoneg_enabled: autonegotiation is enabled or not
 * @autoneg_changed: will there a change in autonegotiation
 * @netdev: network interface device structure
 *
 * Setup PHY autonegotiation feature
 */
static int
ice_setup_autoneg(struct ice_port_info *p, struct ethtool_link_ksettings *ks,
		  struct ice_aqc_set_phy_cfg_data *config,
		  u8 autoneg_enabled, u8 *autoneg_changed,
		  struct net_device *netdev)
{
	int err = 0;

	*autoneg_changed = 0;

	/* Check autoneg */
	if (autoneg_enabled == AUTONEG_ENABLE) {
		/* If autoneg was not already enabled */
		if (!(p->phy.link_info.an_info & ICE_AQ_AN_COMPLETED)) {
			/* If autoneg is not supported, return error */
			if (!ethtool_link_ksettings_test_link_mode(ks,
								   supported,
								   Autoneg)) {
				netdev_info(netdev, "Autoneg not supported on this phy.\n");
				err = -EINVAL;
			} else {
				/* Autoneg is allowed to change */
				config->caps |= ICE_AQ_PHY_ENA_AUTO_LINK_UPDT;
				*autoneg_changed = 1;
			}
		}
	} else {
		/* If autoneg is currently enabled */
		if (p->phy.link_info.an_info & ICE_AQ_AN_COMPLETED) {
			/* If autoneg is supported 10GBASE_T is the only PHY
			 * that can disable it, so otherwise return error
			 */
			if (ethtool_link_ksettings_test_link_mode(ks,
								  supported,
								  Autoneg)) {
				netdev_info(netdev, "Autoneg cannot be disabled on this phy\n");
				err = -EINVAL;
			} else {
				/* Autoneg is allowed to change */
				config->caps &= ~ICE_AQ_PHY_ENA_AUTO_LINK_UPDT;
				*autoneg_changed = 1;
			}
		}
	}

	return err;
}

/**
 * ice_set_link_ksettings - Set Speed and Duplex
 * @netdev: network interface device structure
 * @ks: ethtool ksettings
 *
 * Set speed/duplex per media_types advertised/forced
 */
static int
ice_set_link_ksettings(struct net_device *netdev,
		       const struct ethtool_link_ksettings *ks)
{
	u8 autoneg, timeout = TEST_SET_BITS_TIMEOUT, lport = 0;
	struct ice_netdev_priv *np = netdev_priv(netdev);
	struct ethtool_link_ksettings safe_ks, copy_ks;
	struct ice_aqc_get_phy_caps_data *abilities;
	u16 adv_link_speed, curr_link_speed, idx;
	struct ice_aqc_set_phy_cfg_data config;
	struct ice_pf *pf = np->vsi->back;
	struct ice_port_info *p;
	u8 autoneg_changed = 0;
	enum ice_status status;
	u64 phy_type_high;
	u64 phy_type_low;
	int err = 0;
	bool linkup;

	p = np->vsi->port_info;

	if (!p)
		return -EOPNOTSUPP;

	/* Check if this is LAN VSI */
	ice_for_each_vsi(pf, idx)
		if (pf->vsi[idx]->type == ICE_VSI_PF) {
			if (np->vsi != pf->vsi[idx])
				return -EOPNOTSUPP;
			break;
		}

	if (p->phy.media_type != ICE_MEDIA_BASET &&
	    p->phy.media_type != ICE_MEDIA_FIBER &&
	    p->phy.media_type != ICE_MEDIA_BACKPLANE &&
	    p->phy.media_type != ICE_MEDIA_DA &&
	    p->phy.link_info.link_info & ICE_AQ_LINK_UP)
		return -EOPNOTSUPP;

	/* copy the ksettings to copy_ks to avoid modifying the original */
	memcpy(&copy_ks, ks, sizeof(copy_ks));

	/* save autoneg out of ksettings */
	autoneg = copy_ks.base.autoneg;

	memset(&safe_ks, 0, sizeof(safe_ks));

	/* Get link modes supported by hardware.*/
	ice_phy_type_to_ethtool(netdev, &safe_ks);

	/* and check against modes requested by user.
	 * Return an error if unsupported mode was set.
	 */
	if (!bitmap_subset(copy_ks.link_modes.advertising,
			   safe_ks.link_modes.supported,
			   __ETHTOOL_LINK_MODE_MASK_NBITS))
		return -EINVAL;

	/* get our own copy of the bits to check against */
	memset(&safe_ks, 0, sizeof(safe_ks));
	safe_ks.base.cmd = copy_ks.base.cmd;
	safe_ks.base.link_mode_masks_nwords =
		copy_ks.base.link_mode_masks_nwords;
	ice_get_link_ksettings(netdev, &safe_ks);

	/* set autoneg back to what it currently is */
	copy_ks.base.autoneg = safe_ks.base.autoneg;
	/* we don't compare the speed */
	copy_ks.base.speed = safe_ks.base.speed;

	/* If copy_ks.base and safe_ks.base are not the same now, then they are
	 * trying to set something that we do not support.
	 */
	if (memcmp(&copy_ks.base, &safe_ks.base, sizeof(copy_ks.base)))
		return -EOPNOTSUPP;

	while (test_and_set_bit(__ICE_CFG_BUSY, pf->state)) {
		timeout--;
		if (!timeout)
			return -EBUSY;
		usleep_range(TEST_SET_BITS_SLEEP_MIN, TEST_SET_BITS_SLEEP_MAX);
	}

	abilities = kzalloc(sizeof(*abilities), GFP_KERNEL);
	if (!abilities)
		return -ENOMEM;

	/* Get the current PHY config */
	status = ice_aq_get_phy_caps(p, false, ICE_AQC_REPORT_SW_CFG, abilities,
				     NULL);
	if (status) {
		err = -EAGAIN;
		goto done;
	}

	/* Copy abilities to config in case autoneg is not set below */
	memset(&config, 0, sizeof(config));
	config.caps = abilities->caps & ~ICE_AQC_PHY_AN_MODE;
	if (abilities->caps & ICE_AQC_PHY_AN_MODE)
		config.caps |= ICE_AQ_PHY_ENA_AUTO_LINK_UPDT;

	/* Check autoneg */
	err = ice_setup_autoneg(p, &safe_ks, &config, autoneg, &autoneg_changed,
				netdev);

	if (err)
		goto done;

	/* Call to get the current link speed */
	p->phy.get_link_info = true;
	status = ice_get_link_status(p, &linkup);
	if (status) {
		err = -EAGAIN;
		goto done;
	}

	curr_link_speed = p->phy.link_info.link_speed;
	adv_link_speed = ice_ksettings_find_adv_link_speed(ks);

	/* If speed didn't get set, set it to what it currently is.
	 * This is needed because if advertise is 0 (as it is when autoneg
	 * is disabled) then speed won't get set.
	 */
	if (!adv_link_speed)
		adv_link_speed = curr_link_speed;

	/* Convert the advertise link speeds to their corresponded PHY_TYPE */
	ice_update_phy_type(&phy_type_low, &phy_type_high, adv_link_speed);

	if (!autoneg_changed && adv_link_speed == curr_link_speed) {
		netdev_info(netdev, "Nothing changed, exiting without setting anything.\n");
		goto done;
	}

	/* copy over the rest of the abilities */
	config.low_power_ctrl = abilities->low_power_ctrl;
	config.eee_cap = abilities->eee_cap;
	config.eeer_value = abilities->eeer_value;
	config.link_fec_opt = abilities->link_fec_options;

	/* save the requested speeds */
	p->phy.link_info.req_speeds = adv_link_speed;

	/* set link and auto negotiation so changes take effect */
	config.caps |= ICE_AQ_PHY_ENA_LINK;

	if (phy_type_low || phy_type_high) {
		config.phy_type_high = cpu_to_le64(phy_type_high) &
			abilities->phy_type_high;
		config.phy_type_low = cpu_to_le64(phy_type_low) &
			abilities->phy_type_low;
	} else {
		err = -EAGAIN;
		netdev_info(netdev, "Nothing changed. No PHY_TYPE is corresponded to advertised link speed.\n");
		goto done;
	}

	/* If link is up put link down */
	if (p->phy.link_info.link_info & ICE_AQ_LINK_UP) {
		/* Tell the OS link is going down, the link will go
		 * back up when fw says it is ready asynchronously
		 */
		ice_print_link_msg(np->vsi, false);
		netif_carrier_off(netdev);
		netif_tx_stop_all_queues(netdev);
	}

	/* make the aq call */
	status = ice_aq_set_phy_cfg(&pf->hw, lport, &config, NULL);
	if (status) {
		netdev_info(netdev, "Set phy config failed,\n");
		err = -EAGAIN;
	}

done:
	kfree(abilities);
	clear_bit(__ICE_CFG_BUSY, pf->state);

	return err;
}

/**
 * ice_parse_hdrs - parses headers from RSS hash input
 * @nfc: ethtool rxnfc command
 *
 * This function parses the rxnfc command and returns intended
 * header types for RSS configuration
 */
static u32 ice_parse_hdrs(struct ethtool_rxnfc *nfc)
{
	u32 hdrs = ICE_FLOW_SEG_HDR_NONE;

	switch (nfc->flow_type) {
	case TCP_V4_FLOW:
		hdrs |= ICE_FLOW_SEG_HDR_TCP | ICE_FLOW_SEG_HDR_IPV4;
		break;
	case UDP_V4_FLOW:
		hdrs |= ICE_FLOW_SEG_HDR_UDP | ICE_FLOW_SEG_HDR_IPV4;
		break;
	case SCTP_V4_FLOW:
		hdrs |= ICE_FLOW_SEG_HDR_SCTP | ICE_FLOW_SEG_HDR_IPV4;
		break;
	case TCP_V6_FLOW:
		hdrs |= ICE_FLOW_SEG_HDR_TCP | ICE_FLOW_SEG_HDR_IPV6;
		break;
	case UDP_V6_FLOW:
		hdrs |= ICE_FLOW_SEG_HDR_UDP | ICE_FLOW_SEG_HDR_IPV6;
		break;
	case SCTP_V6_FLOW:
		hdrs |= ICE_FLOW_SEG_HDR_SCTP | ICE_FLOW_SEG_HDR_IPV6;
		break;
	default:
		break;
	}
	return hdrs;
}

#define ICE_FLOW_HASH_FLD_IPV4_SA	BIT_ULL(ICE_FLOW_FIELD_IDX_IPV4_SA)
#define ICE_FLOW_HASH_FLD_IPV6_SA	BIT_ULL(ICE_FLOW_FIELD_IDX_IPV6_SA)
#define ICE_FLOW_HASH_FLD_IPV4_DA	BIT_ULL(ICE_FLOW_FIELD_IDX_IPV4_DA)
#define ICE_FLOW_HASH_FLD_IPV6_DA	BIT_ULL(ICE_FLOW_FIELD_IDX_IPV6_DA)
#define ICE_FLOW_HASH_FLD_TCP_SRC_PORT	BIT_ULL(ICE_FLOW_FIELD_IDX_TCP_SRC_PORT)
#define ICE_FLOW_HASH_FLD_TCP_DST_PORT	BIT_ULL(ICE_FLOW_FIELD_IDX_TCP_DST_PORT)
#define ICE_FLOW_HASH_FLD_UDP_SRC_PORT	BIT_ULL(ICE_FLOW_FIELD_IDX_UDP_SRC_PORT)
#define ICE_FLOW_HASH_FLD_UDP_DST_PORT	BIT_ULL(ICE_FLOW_FIELD_IDX_UDP_DST_PORT)
#define ICE_FLOW_HASH_FLD_SCTP_SRC_PORT	\
	BIT_ULL(ICE_FLOW_FIELD_IDX_SCTP_SRC_PORT)
#define ICE_FLOW_HASH_FLD_SCTP_DST_PORT	\
	BIT_ULL(ICE_FLOW_FIELD_IDX_SCTP_DST_PORT)

/**
 * ice_parse_hash_flds - parses hash fields from RSS hash input
 * @nfc: ethtool rxnfc command
 *
 * This function parses the rxnfc command and returns intended
 * hash fields for RSS configuration
 */
static u64 ice_parse_hash_flds(struct ethtool_rxnfc *nfc)
{
	u64 hfld = ICE_HASH_INVALID;

	if (nfc->data & RXH_IP_SRC || nfc->data & RXH_IP_DST) {
		switch (nfc->flow_type) {
		case TCP_V4_FLOW:
		case UDP_V4_FLOW:
		case SCTP_V4_FLOW:
			if (nfc->data & RXH_IP_SRC)
				hfld |= ICE_FLOW_HASH_FLD_IPV4_SA;
			if (nfc->data & RXH_IP_DST)
				hfld |= ICE_FLOW_HASH_FLD_IPV4_DA;
			break;
		case TCP_V6_FLOW:
		case UDP_V6_FLOW:
		case SCTP_V6_FLOW:
			if (nfc->data & RXH_IP_SRC)
				hfld |= ICE_FLOW_HASH_FLD_IPV6_SA;
			if (nfc->data & RXH_IP_DST)
				hfld |= ICE_FLOW_HASH_FLD_IPV6_DA;
			break;
		default:
			break;
		}
	}

	if (nfc->data & RXH_L4_B_0_1 || nfc->data & RXH_L4_B_2_3) {
		switch (nfc->flow_type) {
		case TCP_V4_FLOW:
		case TCP_V6_FLOW:
			if (nfc->data & RXH_L4_B_0_1)
				hfld |= ICE_FLOW_HASH_FLD_TCP_SRC_PORT;
			if (nfc->data & RXH_L4_B_2_3)
				hfld |= ICE_FLOW_HASH_FLD_TCP_DST_PORT;
			break;
		case UDP_V4_FLOW:
		case UDP_V6_FLOW:
			if (nfc->data & RXH_L4_B_0_1)
				hfld |= ICE_FLOW_HASH_FLD_UDP_SRC_PORT;
			if (nfc->data & RXH_L4_B_2_3)
				hfld |= ICE_FLOW_HASH_FLD_UDP_DST_PORT;
			break;
		case SCTP_V4_FLOW:
		case SCTP_V6_FLOW:
			if (nfc->data & RXH_L4_B_0_1)
				hfld |= ICE_FLOW_HASH_FLD_SCTP_SRC_PORT;
			if (nfc->data & RXH_L4_B_2_3)
				hfld |= ICE_FLOW_HASH_FLD_SCTP_DST_PORT;
			break;
		default:
			break;
		}
	}

	return hfld;
}

/**
 * ice_set_rss_hash_opt - Enable/Disable flow types for RSS hash
 * @vsi: the VSI being configured
 * @nfc: ethtool rxnfc command
 *
 * Returns Success if the flow input set is supported.
 */
static int
ice_set_rss_hash_opt(struct ice_vsi *vsi, struct ethtool_rxnfc *nfc)
{
	struct ice_pf *pf = vsi->back;
	enum ice_status status;
	struct device *dev;
	u64 hashed_flds;
	u32 hdrs;

	dev = ice_pf_to_dev(pf);
	if (ice_is_safe_mode(pf)) {
		dev_dbg(dev, "Advanced RSS disabled. Package download failed, vsi num = %d\n",
			vsi->vsi_num);
		return -EINVAL;
	}

	hashed_flds = ice_parse_hash_flds(nfc);
	if (hashed_flds == ICE_HASH_INVALID) {
		dev_dbg(dev, "Invalid hash fields, vsi num = %d\n",
			vsi->vsi_num);
		return -EINVAL;
	}

	hdrs = ice_parse_hdrs(nfc);
	if (hdrs == ICE_FLOW_SEG_HDR_NONE) {
		dev_dbg(dev, "Header type is not valid, vsi num = %d\n",
			vsi->vsi_num);
		return -EINVAL;
	}

	status = ice_add_rss_cfg(&pf->hw, vsi->idx, hashed_flds, hdrs);
	if (status) {
		dev_dbg(dev, "ice_add_rss_cfg failed, vsi num = %d, error = %d\n",
			vsi->vsi_num, status);
		return -EINVAL;
	}

	return 0;
}

/**
 * ice_get_rss_hash_opt - Retrieve hash fields for a given flow-type
 * @vsi: the VSI being configured
 * @nfc: ethtool rxnfc command
 */
static void
ice_get_rss_hash_opt(struct ice_vsi *vsi, struct ethtool_rxnfc *nfc)
{
	struct ice_pf *pf = vsi->back;
	struct device *dev;
	u64 hash_flds;
	u32 hdrs;

	dev = ice_pf_to_dev(pf);

	nfc->data = 0;
	if (ice_is_safe_mode(pf)) {
		dev_dbg(dev, "Advanced RSS disabled. Package download failed, vsi num = %d\n",
			vsi->vsi_num);
		return;
	}

	hdrs = ice_parse_hdrs(nfc);
	if (hdrs == ICE_FLOW_SEG_HDR_NONE) {
		dev_dbg(dev, "Header type is not valid, vsi num = %d\n",
			vsi->vsi_num);
		return;
	}

	hash_flds = ice_get_rss_cfg(&pf->hw, vsi->idx, hdrs);
	if (hash_flds == ICE_HASH_INVALID) {
		dev_dbg(dev, "No hash fields found for the given header type, vsi num = %d\n",
			vsi->vsi_num);
		return;
	}

	if (hash_flds & ICE_FLOW_HASH_FLD_IPV4_SA ||
	    hash_flds & ICE_FLOW_HASH_FLD_IPV6_SA)
		nfc->data |= (u64)RXH_IP_SRC;

	if (hash_flds & ICE_FLOW_HASH_FLD_IPV4_DA ||
	    hash_flds & ICE_FLOW_HASH_FLD_IPV6_DA)
		nfc->data |= (u64)RXH_IP_DST;

	if (hash_flds & ICE_FLOW_HASH_FLD_TCP_SRC_PORT ||
	    hash_flds & ICE_FLOW_HASH_FLD_UDP_SRC_PORT ||
	    hash_flds & ICE_FLOW_HASH_FLD_SCTP_SRC_PORT)
		nfc->data |= (u64)RXH_L4_B_0_1;

	if (hash_flds & ICE_FLOW_HASH_FLD_TCP_DST_PORT ||
	    hash_flds & ICE_FLOW_HASH_FLD_UDP_DST_PORT ||
	    hash_flds & ICE_FLOW_HASH_FLD_SCTP_DST_PORT)
		nfc->data |= (u64)RXH_L4_B_2_3;
}

/**
 * ice_set_rxnfc - command to set Rx flow rules.
 * @netdev: network interface device structure
 * @cmd: ethtool rxnfc command
 *
 * Returns 0 for success and negative values for errors
 */
static int ice_set_rxnfc(struct net_device *netdev, struct ethtool_rxnfc *cmd)
{
	struct ice_netdev_priv *np = netdev_priv(netdev);
	struct ice_vsi *vsi = np->vsi;

	switch (cmd->cmd) {
	case ETHTOOL_SRXFH:
		return ice_set_rss_hash_opt(vsi, cmd);
	default:
		break;
	}
	return -EOPNOTSUPP;
}

/**
 * ice_get_rxnfc - command to get Rx flow classification rules
 * @netdev: network interface device structure
 * @cmd: ethtool rxnfc command
 * @rule_locs: buffer to rturn Rx flow classification rules
 *
 * Returns Success if the command is supported.
 */
static int
ice_get_rxnfc(struct net_device *netdev, struct ethtool_rxnfc *cmd,
	      u32 __always_unused *rule_locs)
{
	struct ice_netdev_priv *np = netdev_priv(netdev);
	struct ice_vsi *vsi = np->vsi;
	int ret = -EOPNOTSUPP;

	switch (cmd->cmd) {
	case ETHTOOL_GRXRINGS:
		cmd->data = vsi->rss_size;
		ret = 0;
		break;
	case ETHTOOL_GRXFH:
		ice_get_rss_hash_opt(vsi, cmd);
		ret = 0;
		break;
	default:
		break;
	}

	return ret;
}

static void
ice_get_ringparam(struct net_device *netdev, struct ethtool_ringparam *ring)
{
	struct ice_netdev_priv *np = netdev_priv(netdev);
	struct ice_vsi *vsi = np->vsi;

	ring->rx_max_pending = ICE_MAX_NUM_DESC;
	ring->tx_max_pending = ICE_MAX_NUM_DESC;
	ring->rx_pending = vsi->rx_rings[0]->count;
	ring->tx_pending = vsi->tx_rings[0]->count;

	/* Rx mini and jumbo rings are not supported */
	ring->rx_mini_max_pending = 0;
	ring->rx_jumbo_max_pending = 0;
	ring->rx_mini_pending = 0;
	ring->rx_jumbo_pending = 0;
}

static int
ice_set_ringparam(struct net_device *netdev, struct ethtool_ringparam *ring)
{
	struct ice_ring *tx_rings = NULL, *rx_rings = NULL;
	struct ice_netdev_priv *np = netdev_priv(netdev);
	struct ice_ring *xdp_rings = NULL;
	struct ice_vsi *vsi = np->vsi;
	struct ice_pf *pf = vsi->back;
	int i, timeout = 50, err = 0;
	u32 new_rx_cnt, new_tx_cnt;

	if (ring->tx_pending > ICE_MAX_NUM_DESC ||
	    ring->tx_pending < ICE_MIN_NUM_DESC ||
	    ring->rx_pending > ICE_MAX_NUM_DESC ||
	    ring->rx_pending < ICE_MIN_NUM_DESC) {
		netdev_err(netdev, "Descriptors requested (Tx: %d / Rx: %d) out of range [%d-%d] (increment %d)\n",
			   ring->tx_pending, ring->rx_pending,
			   ICE_MIN_NUM_DESC, ICE_MAX_NUM_DESC,
			   ICE_REQ_DESC_MULTIPLE);
		return -EINVAL;
	}

	new_tx_cnt = ALIGN(ring->tx_pending, ICE_REQ_DESC_MULTIPLE);
	if (new_tx_cnt != ring->tx_pending)
		netdev_info(netdev,
			    "Requested Tx descriptor count rounded up to %d\n",
			    new_tx_cnt);
	new_rx_cnt = ALIGN(ring->rx_pending, ICE_REQ_DESC_MULTIPLE);
	if (new_rx_cnt != ring->rx_pending)
		netdev_info(netdev,
			    "Requested Rx descriptor count rounded up to %d\n",
			    new_rx_cnt);

	/* if nothing to do return success */
	if (new_tx_cnt == vsi->tx_rings[0]->count &&
	    new_rx_cnt == vsi->rx_rings[0]->count) {
		netdev_dbg(netdev, "Nothing to change, descriptor count is same as requested\n");
		return 0;
	}

	/* If there is a AF_XDP UMEM attached to any of Rx rings,
	 * disallow changing the number of descriptors -- regardless
	 * if the netdev is running or not.
	 */
	if (ice_xsk_any_rx_ring_ena(vsi))
		return -EBUSY;

	while (test_and_set_bit(__ICE_CFG_BUSY, pf->state)) {
		timeout--;
		if (!timeout)
			return -EBUSY;
		usleep_range(1000, 2000);
	}

	/* set for the next time the netdev is started */
	if (!netif_running(vsi->netdev)) {
		for (i = 0; i < vsi->alloc_txq; i++)
			vsi->tx_rings[i]->count = new_tx_cnt;
		for (i = 0; i < vsi->alloc_rxq; i++)
			vsi->rx_rings[i]->count = new_rx_cnt;
		if (ice_is_xdp_ena_vsi(vsi))
			for (i = 0; i < vsi->num_xdp_txq; i++)
				vsi->xdp_rings[i]->count = new_tx_cnt;
		vsi->num_tx_desc = new_tx_cnt;
		vsi->num_rx_desc = new_rx_cnt;
		netdev_dbg(netdev, "Link is down, descriptor count change happens when link is brought up\n");
		goto done;
	}

	if (new_tx_cnt == vsi->tx_rings[0]->count)
		goto process_rx;

	/* alloc updated Tx resources */
	netdev_info(netdev, "Changing Tx descriptor count from %d to %d\n",
		    vsi->tx_rings[0]->count, new_tx_cnt);

<<<<<<< HEAD
	tx_rings = kcalloc(vsi->num_txq, sizeof(*tx_rings), GFP_KERNEL);
=======
	tx_rings = devm_kcalloc(&pf->pdev->dev, vsi->num_txq,
				sizeof(*tx_rings), GFP_KERNEL);
>>>>>>> a9518c1a
	if (!tx_rings) {
		err = -ENOMEM;
		goto done;
	}

	ice_for_each_txq(vsi, i) {
		/* clone ring and setup updated count */
		tx_rings[i] = *vsi->tx_rings[i];
		tx_rings[i].count = new_tx_cnt;
		tx_rings[i].desc = NULL;
		tx_rings[i].tx_buf = NULL;
		err = ice_setup_tx_ring(&tx_rings[i]);
		if (err) {
			while (i--)
				ice_clean_tx_ring(&tx_rings[i]);
			kfree(tx_rings);
			goto done;
		}
	}

	if (!ice_is_xdp_ena_vsi(vsi))
		goto process_rx;

	/* alloc updated XDP resources */
	netdev_info(netdev, "Changing XDP descriptor count from %d to %d\n",
		    vsi->xdp_rings[0]->count, new_tx_cnt);

	xdp_rings = kcalloc(vsi->num_xdp_txq, sizeof(*xdp_rings), GFP_KERNEL);
	if (!xdp_rings) {
		err = -ENOMEM;
		goto free_tx;
	}

	for (i = 0; i < vsi->num_xdp_txq; i++) {
		/* clone ring and setup updated count */
		xdp_rings[i] = *vsi->xdp_rings[i];
		xdp_rings[i].count = new_tx_cnt;
		xdp_rings[i].desc = NULL;
		xdp_rings[i].tx_buf = NULL;
		err = ice_setup_tx_ring(&xdp_rings[i]);
		if (err) {
			while (i--)
				ice_clean_tx_ring(&xdp_rings[i]);
			kfree(xdp_rings);
			goto free_tx;
		}
		ice_set_ring_xdp(&xdp_rings[i]);
	}

process_rx:
	if (new_rx_cnt == vsi->rx_rings[0]->count)
		goto process_link;

	/* alloc updated Rx resources */
	netdev_info(netdev, "Changing Rx descriptor count from %d to %d\n",
		    vsi->rx_rings[0]->count, new_rx_cnt);

<<<<<<< HEAD
	rx_rings = kcalloc(vsi->num_rxq, sizeof(*rx_rings), GFP_KERNEL);
=======
	rx_rings = devm_kcalloc(&pf->pdev->dev, vsi->num_rxq,
				sizeof(*rx_rings), GFP_KERNEL);
>>>>>>> a9518c1a
	if (!rx_rings) {
		err = -ENOMEM;
		goto done;
	}

	ice_for_each_rxq(vsi, i) {
		/* clone ring and setup updated count */
		rx_rings[i] = *vsi->rx_rings[i];
		rx_rings[i].count = new_rx_cnt;
		rx_rings[i].desc = NULL;
		rx_rings[i].rx_buf = NULL;
		/* this is to allow wr32 to have something to write to
		 * during early allocation of Rx buffers
		 */
		rx_rings[i].tail = vsi->back->hw.hw_addr + PRTGEN_STATUS;

		err = ice_setup_rx_ring(&rx_rings[i]);
		if (err)
			goto rx_unwind;

		/* allocate Rx buffers */
		err = ice_alloc_rx_bufs(&rx_rings[i],
					ICE_DESC_UNUSED(&rx_rings[i]));
rx_unwind:
		if (err) {
			while (i) {
				i--;
				ice_free_rx_ring(&rx_rings[i]);
			}
			kfree(rx_rings);
			err = -ENOMEM;
			goto free_tx;
		}
	}

process_link:
	/* Bring interface down, copy in the new ring info, then restore the
	 * interface. if VSI is up, bring it down and then back up
	 */
	if (!test_and_set_bit(__ICE_DOWN, vsi->state)) {
		ice_down(vsi);

		if (tx_rings) {
			ice_for_each_txq(vsi, i) {
				ice_free_tx_ring(vsi->tx_rings[i]);
				*vsi->tx_rings[i] = tx_rings[i];
			}
			kfree(tx_rings);
		}

		if (rx_rings) {
			ice_for_each_rxq(vsi, i) {
				ice_free_rx_ring(vsi->rx_rings[i]);
				/* copy the real tail offset */
				rx_rings[i].tail = vsi->rx_rings[i]->tail;
				/* this is to fake out the allocation routine
				 * into thinking it has to realloc everything
				 * but the recycling logic will let us re-use
				 * the buffers allocated above
				 */
				rx_rings[i].next_to_use = 0;
				rx_rings[i].next_to_clean = 0;
				rx_rings[i].next_to_alloc = 0;
				*vsi->rx_rings[i] = rx_rings[i];
			}
			kfree(rx_rings);
		}

		if (xdp_rings) {
			for (i = 0; i < vsi->num_xdp_txq; i++) {
				ice_free_tx_ring(vsi->xdp_rings[i]);
				*vsi->xdp_rings[i] = xdp_rings[i];
			}
			kfree(xdp_rings);
		}

		vsi->num_tx_desc = new_tx_cnt;
		vsi->num_rx_desc = new_rx_cnt;
		ice_up(vsi);
	}
	goto done;

free_tx:
	/* error cleanup if the Rx allocations failed after getting Tx */
	if (tx_rings) {
		ice_for_each_txq(vsi, i)
			ice_free_tx_ring(&tx_rings[i]);
		kfree(tx_rings);
	}

done:
	clear_bit(__ICE_CFG_BUSY, pf->state);
	return err;
}

static int ice_nway_reset(struct net_device *netdev)
{
	/* restart autonegotiation */
	struct ice_netdev_priv *np = netdev_priv(netdev);
	struct ice_vsi *vsi = np->vsi;
	struct ice_port_info *pi;
	enum ice_status status;

	pi = vsi->port_info;
	/* If VSI state is up, then restart autoneg with link up */
	if (!test_bit(__ICE_DOWN, vsi->back->state))
		status = ice_aq_set_link_restart_an(pi, true, NULL);
	else
		status = ice_aq_set_link_restart_an(pi, false, NULL);

	if (status) {
		netdev_info(netdev, "link restart failed, err %d aq_err %d\n",
			    status, pi->hw->adminq.sq_last_status);
		return -EIO;
	}

	return 0;
}

/**
 * ice_get_pauseparam - Get Flow Control status
 * @netdev: network interface device structure
 * @pause: ethernet pause (flow control) parameters
 *
 * Get requested flow control status from PHY capability.
 * If autoneg is true, then ethtool will send the ETHTOOL_GSET ioctl which
 * is handled by ice_get_link_ksettings. ice_get_link_ksettings will report
 * the negotiated Rx/Tx pause via lp_advertising.
 */
static void
ice_get_pauseparam(struct net_device *netdev, struct ethtool_pauseparam *pause)
{
	struct ice_netdev_priv *np = netdev_priv(netdev);
	struct ice_port_info *pi = np->vsi->port_info;
	struct ice_aqc_get_phy_caps_data *pcaps;
	struct ice_dcbx_cfg *dcbx_cfg;
	enum ice_status status;

	/* Initialize pause params */
	pause->rx_pause = 0;
	pause->tx_pause = 0;

	dcbx_cfg = &pi->local_dcbx_cfg;

	pcaps = kzalloc(sizeof(*pcaps), GFP_KERNEL);
	if (!pcaps)
		return;

	/* Get current PHY config */
	status = ice_aq_get_phy_caps(pi, false, ICE_AQC_REPORT_SW_CFG, pcaps,
				     NULL);
	if (status)
		goto out;

	pause->autoneg = ((pcaps->caps & ICE_AQC_PHY_AN_MODE) ?
			AUTONEG_ENABLE : AUTONEG_DISABLE);

	if (dcbx_cfg->pfc.pfcena)
		/* PFC enabled so report LFC as off */
		goto out;

	if (pcaps->caps & ICE_AQC_PHY_EN_TX_LINK_PAUSE)
		pause->tx_pause = 1;
	if (pcaps->caps & ICE_AQC_PHY_EN_RX_LINK_PAUSE)
		pause->rx_pause = 1;

out:
	kfree(pcaps);
}

/**
 * ice_set_pauseparam - Set Flow Control parameter
 * @netdev: network interface device structure
 * @pause: return Tx/Rx flow control status
 */
static int
ice_set_pauseparam(struct net_device *netdev, struct ethtool_pauseparam *pause)
{
	struct ice_netdev_priv *np = netdev_priv(netdev);
	struct ice_aqc_get_phy_caps_data *pcaps;
	struct ice_link_status *hw_link_info;
	struct ice_pf *pf = np->vsi->back;
	struct ice_dcbx_cfg *dcbx_cfg;
	struct ice_vsi *vsi = np->vsi;
	struct ice_hw *hw = &pf->hw;
	struct ice_port_info *pi;
	enum ice_status status;
	u8 aq_failures;
	bool link_up;
	int err = 0;
	u32 is_an;

	pi = vsi->port_info;
	hw_link_info = &pi->phy.link_info;
	dcbx_cfg = &pi->local_dcbx_cfg;
	link_up = hw_link_info->link_info & ICE_AQ_LINK_UP;

	/* Changing the port's flow control is not supported if this isn't the
	 * PF VSI
	 */
	if (vsi->type != ICE_VSI_PF) {
		netdev_info(netdev, "Changing flow control parameters only supported for PF VSI\n");
		return -EOPNOTSUPP;
	}

	/* Get pause param reports configured and negotiated flow control pause
	 * when ETHTOOL_GLINKSETTINGS is defined. Since ETHTOOL_GLINKSETTINGS is
	 * defined get pause param pause->autoneg reports SW configured setting,
	 * so compare pause->autoneg with SW configured to prevent the user from
	 * using set pause param to chance autoneg.
	 */
	pcaps = kzalloc(sizeof(*pcaps), GFP_KERNEL);
	if (!pcaps)
		return -ENOMEM;

	/* Get current PHY config */
	status = ice_aq_get_phy_caps(pi, false, ICE_AQC_REPORT_SW_CFG, pcaps,
				     NULL);
	if (status) {
		kfree(pcaps);
		return -EIO;
	}

	is_an = ((pcaps->caps & ICE_AQC_PHY_AN_MODE) ?
			AUTONEG_ENABLE : AUTONEG_DISABLE);

	kfree(pcaps);

	if (pause->autoneg != is_an) {
		netdev_info(netdev, "To change autoneg please use: ethtool -s <dev> autoneg <on|off>\n");
		return -EOPNOTSUPP;
	}

	/* If we have link and don't have autoneg */
	if (!test_bit(__ICE_DOWN, pf->state) &&
	    !(hw_link_info->an_info & ICE_AQ_AN_COMPLETED)) {
		/* Send message that it might not necessarily work*/
		netdev_info(netdev, "Autoneg did not complete so changing settings may not result in an actual change.\n");
	}

	if (dcbx_cfg->pfc.pfcena) {
		netdev_info(netdev, "Priority flow control enabled. Cannot set link flow control.\n");
		return -EOPNOTSUPP;
	}
	if (pause->rx_pause && pause->tx_pause)
		pi->fc.req_mode = ICE_FC_FULL;
	else if (pause->rx_pause && !pause->tx_pause)
		pi->fc.req_mode = ICE_FC_RX_PAUSE;
	else if (!pause->rx_pause && pause->tx_pause)
		pi->fc.req_mode = ICE_FC_TX_PAUSE;
	else if (!pause->rx_pause && !pause->tx_pause)
		pi->fc.req_mode = ICE_FC_NONE;
	else
		return -EINVAL;

	/* Set the FC mode and only restart AN if link is up */
	status = ice_set_fc(pi, &aq_failures, link_up);

	if (aq_failures & ICE_SET_FC_AQ_FAIL_GET) {
		netdev_info(netdev, "Set fc failed on the get_phy_capabilities call with err %d aq_err %d\n",
			    status, hw->adminq.sq_last_status);
		err = -EAGAIN;
	} else if (aq_failures & ICE_SET_FC_AQ_FAIL_SET) {
		netdev_info(netdev, "Set fc failed on the set_phy_config call with err %d aq_err %d\n",
			    status, hw->adminq.sq_last_status);
		err = -EAGAIN;
	} else if (aq_failures & ICE_SET_FC_AQ_FAIL_UPDATE) {
		netdev_info(netdev, "Set fc failed on the get_link_info call with err %d aq_err %d\n",
			    status, hw->adminq.sq_last_status);
		err = -EAGAIN;
	}

	if (!test_bit(__ICE_DOWN, pf->state)) {
		/* Give it a little more time to try to come back. If still
		 * down, restart autoneg link or reinitialize the interface.
		 */
		msleep(75);
		if (!test_bit(__ICE_DOWN, pf->state))
			return ice_nway_reset(netdev);

		ice_down(vsi);
		ice_up(vsi);
	}

	return err;
}

/**
 * ice_get_rxfh_key_size - get the RSS hash key size
 * @netdev: network interface device structure
 *
 * Returns the table size.
 */
static u32 ice_get_rxfh_key_size(struct net_device __always_unused *netdev)
{
	return ICE_VSIQF_HKEY_ARRAY_SIZE;
}

/**
 * ice_get_rxfh_indir_size - get the Rx flow hash indirection table size
 * @netdev: network interface device structure
 *
 * Returns the table size.
 */
static u32 ice_get_rxfh_indir_size(struct net_device *netdev)
{
	struct ice_netdev_priv *np = netdev_priv(netdev);

	return np->vsi->rss_table_size;
}

/**
 * ice_get_rxfh - get the Rx flow hash indirection table
 * @netdev: network interface device structure
 * @indir: indirection table
 * @key: hash key
 * @hfunc: hash function
 *
 * Reads the indirection table directly from the hardware.
 */
static int
ice_get_rxfh(struct net_device *netdev, u32 *indir, u8 *key, u8 *hfunc)
{
	struct ice_netdev_priv *np = netdev_priv(netdev);
	struct ice_vsi *vsi = np->vsi;
	struct ice_pf *pf = vsi->back;
	int ret = 0, i;
	u8 *lut;

	if (hfunc)
		*hfunc = ETH_RSS_HASH_TOP;

	if (!indir)
		return 0;

	if (!test_bit(ICE_FLAG_RSS_ENA, pf->flags)) {
		/* RSS not supported return error here */
		netdev_warn(netdev, "RSS is not configured on this VSI!\n");
		return -EIO;
	}

	lut = kzalloc(vsi->rss_table_size, GFP_KERNEL);
	if (!lut)
		return -ENOMEM;

	if (ice_get_rss(vsi, key, lut, vsi->rss_table_size)) {
		ret = -EIO;
		goto out;
	}

	for (i = 0; i < vsi->rss_table_size; i++)
		indir[i] = (u32)(lut[i]);

out:
	kfree(lut);
	return ret;
}

/**
 * ice_set_rxfh - set the Rx flow hash indirection table
 * @netdev: network interface device structure
 * @indir: indirection table
 * @key: hash key
 * @hfunc: hash function
 *
 * Returns -EINVAL if the table specifies an invalid queue ID, otherwise
 * returns 0 after programming the table.
 */
static int
ice_set_rxfh(struct net_device *netdev, const u32 *indir, const u8 *key,
	     const u8 hfunc)
{
	struct ice_netdev_priv *np = netdev_priv(netdev);
	struct ice_vsi *vsi = np->vsi;
	struct ice_pf *pf = vsi->back;
	struct device *dev;
	u8 *seed = NULL;

	dev = ice_pf_to_dev(pf);
	if (hfunc != ETH_RSS_HASH_NO_CHANGE && hfunc != ETH_RSS_HASH_TOP)
		return -EOPNOTSUPP;

	if (!test_bit(ICE_FLAG_RSS_ENA, pf->flags)) {
		/* RSS not supported return error here */
		netdev_warn(netdev, "RSS is not configured on this VSI!\n");
		return -EIO;
	}

	if (key) {
		if (!vsi->rss_hkey_user) {
			vsi->rss_hkey_user =
				devm_kzalloc(dev, ICE_VSIQF_HKEY_ARRAY_SIZE,
					     GFP_KERNEL);
			if (!vsi->rss_hkey_user)
				return -ENOMEM;
		}
		memcpy(vsi->rss_hkey_user, key, ICE_VSIQF_HKEY_ARRAY_SIZE);
		seed = vsi->rss_hkey_user;
	}

	if (!vsi->rss_lut_user) {
		vsi->rss_lut_user = devm_kzalloc(dev, vsi->rss_table_size,
						 GFP_KERNEL);
		if (!vsi->rss_lut_user)
			return -ENOMEM;
	}

	/* Each 32 bits pointed by 'indir' is stored with a lut entry */
	if (indir) {
		int i;

		for (i = 0; i < vsi->rss_table_size; i++)
			vsi->rss_lut_user[i] = (u8)(indir[i]);
	} else {
		ice_fill_rss_lut(vsi->rss_lut_user, vsi->rss_table_size,
				 vsi->rss_size);
	}

	if (ice_set_rss(vsi, seed, vsi->rss_lut_user, vsi->rss_table_size))
		return -EIO;

	return 0;
}

/**
 * ice_get_max_txq - return the maximum number of Tx queues for in a PF
 * @pf: PF structure
 */
static int ice_get_max_txq(struct ice_pf *pf)
{
	return min_t(int, num_online_cpus(),
		     pf->hw.func_caps.common_cap.num_txq);
}

/**
 * ice_get_max_rxq - return the maximum number of Rx queues for in a PF
 * @pf: PF structure
 */
static int ice_get_max_rxq(struct ice_pf *pf)
{
	return min_t(int, num_online_cpus(),
		     pf->hw.func_caps.common_cap.num_rxq);
}

/**
 * ice_get_combined_cnt - return the current number of combined channels
 * @vsi: PF VSI pointer
 *
 * Go through all queue vectors and count ones that have both Rx and Tx ring
 * attached
 */
static u32 ice_get_combined_cnt(struct ice_vsi *vsi)
{
	u32 combined = 0;
	int q_idx;

	ice_for_each_q_vector(vsi, q_idx) {
		struct ice_q_vector *q_vector = vsi->q_vectors[q_idx];

		if (q_vector->rx.ring && q_vector->tx.ring)
			combined++;
	}

	return combined;
}

/**
 * ice_get_channels - get the current and max supported channels
 * @dev: network interface device structure
 * @ch: ethtool channel data structure
 */
static void
ice_get_channels(struct net_device *dev, struct ethtool_channels *ch)
{
	struct ice_netdev_priv *np = netdev_priv(dev);
	struct ice_vsi *vsi = np->vsi;
	struct ice_pf *pf = vsi->back;

	/* check to see if VSI is active */
	if (test_bit(__ICE_DOWN, vsi->state))
		return;

	/* report maximum channels */
	ch->max_rx = ice_get_max_rxq(pf);
	ch->max_tx = ice_get_max_txq(pf);
	ch->max_combined = min_t(int, ch->max_rx, ch->max_tx);

	/* report current channels */
	ch->combined_count = ice_get_combined_cnt(vsi);
	ch->rx_count = vsi->num_rxq - ch->combined_count;
	ch->tx_count = vsi->num_txq - ch->combined_count;
}

/**
 * ice_vsi_set_dflt_rss_lut - set default RSS LUT with requested RSS size
 * @vsi: VSI to reconfigure RSS LUT on
 * @req_rss_size: requested range of queue numbers for hashing
 *
 * Set the VSI's RSS parameters, configure the RSS LUT based on these.
 */
static int ice_vsi_set_dflt_rss_lut(struct ice_vsi *vsi, int req_rss_size)
{
	struct ice_pf *pf = vsi->back;
	enum ice_status status;
	struct device *dev;
	struct ice_hw *hw;
	int err = 0;
	u8 *lut;

	dev = ice_pf_to_dev(pf);
	hw = &pf->hw;

	if (!req_rss_size)
		return -EINVAL;

	lut = kzalloc(vsi->rss_table_size, GFP_KERNEL);
	if (!lut)
		return -ENOMEM;

	/* set RSS LUT parameters */
	if (!test_bit(ICE_FLAG_RSS_ENA, pf->flags)) {
		vsi->rss_size = 1;
	} else {
		struct ice_hw_common_caps *caps = &hw->func_caps.common_cap;

		vsi->rss_size = min_t(int, req_rss_size,
				      BIT(caps->rss_table_entry_width));
	}

	/* create/set RSS LUT */
	ice_fill_rss_lut(lut, vsi->rss_table_size, vsi->rss_size);
	status = ice_aq_set_rss_lut(hw, vsi->idx, vsi->rss_lut_type, lut,
				    vsi->rss_table_size);
	if (status) {
		dev_err(dev, "Cannot set RSS lut, err %d aq_err %d\n",
			status, hw->adminq.rq_last_status);
		err = -EIO;
	}

	kfree(lut);
	return err;
}

/**
 * ice_set_channels - set the number channels
 * @dev: network interface device structure
 * @ch: ethtool channel data structure
 */
static int ice_set_channels(struct net_device *dev, struct ethtool_channels *ch)
{
	struct ice_netdev_priv *np = netdev_priv(dev);
	struct ice_vsi *vsi = np->vsi;
	struct ice_pf *pf = vsi->back;
	int new_rx = 0, new_tx = 0;
	u32 curr_combined;

	/* do not support changing channels in Safe Mode */
	if (ice_is_safe_mode(pf)) {
		netdev_err(dev, "Changing channel in Safe Mode is not supported\n");
		return -EOPNOTSUPP;
	}
	/* do not support changing other_count */
	if (ch->other_count)
		return -EINVAL;

	curr_combined = ice_get_combined_cnt(vsi);

	/* these checks are for cases where user didn't specify a particular
	 * value on cmd line but we get non-zero value anyway via
	 * get_channels(); look at ethtool.c in ethtool repository (the user
	 * space part), particularly, do_schannels() routine
	 */
	if (ch->rx_count == vsi->num_rxq - curr_combined)
		ch->rx_count = 0;
	if (ch->tx_count == vsi->num_txq - curr_combined)
		ch->tx_count = 0;
	if (ch->combined_count == curr_combined)
		ch->combined_count = 0;

	if (!(ch->combined_count || (ch->rx_count && ch->tx_count))) {
		netdev_err(dev, "Please specify at least 1 Rx and 1 Tx channel\n");
		return -EINVAL;
	}

	new_rx = ch->combined_count + ch->rx_count;
	new_tx = ch->combined_count + ch->tx_count;

	if (new_rx > ice_get_max_rxq(pf)) {
		netdev_err(dev, "Maximum allowed Rx channels is %d\n",
			   ice_get_max_rxq(pf));
		return -EINVAL;
	}
	if (new_tx > ice_get_max_txq(pf)) {
		netdev_err(dev, "Maximum allowed Tx channels is %d\n",
			   ice_get_max_txq(pf));
		return -EINVAL;
	}

	ice_vsi_recfg_qs(vsi, new_rx, new_tx);

	if (new_rx && !netif_is_rxfh_configured(dev))
		return ice_vsi_set_dflt_rss_lut(vsi, new_rx);

	return 0;
}

enum ice_container_type {
	ICE_RX_CONTAINER,
	ICE_TX_CONTAINER,
};

/**
 * ice_get_rc_coalesce - get ITR values for specific ring container
 * @ec: ethtool structure to fill with driver's coalesce settings
 * @c_type: container type, Rx or Tx
 * @rc: ring container that the ITR values will come from
 *
 * Query the device for ice_ring_container specific ITR values. This is
 * done per ice_ring_container because each q_vector can have 1 or more rings
 * and all of said ring(s) will have the same ITR values.
 *
 * Returns 0 on success, negative otherwise.
 */
static int
ice_get_rc_coalesce(struct ethtool_coalesce *ec, enum ice_container_type c_type,
		    struct ice_ring_container *rc)
{
	struct ice_pf *pf;

	if (!rc->ring)
		return -EINVAL;

	pf = rc->ring->vsi->back;

	switch (c_type) {
	case ICE_RX_CONTAINER:
		ec->use_adaptive_rx_coalesce = ITR_IS_DYNAMIC(rc->itr_setting);
		ec->rx_coalesce_usecs = rc->itr_setting & ~ICE_ITR_DYNAMIC;
		ec->rx_coalesce_usecs_high = rc->ring->q_vector->intrl;
		break;
	case ICE_TX_CONTAINER:
		ec->use_adaptive_tx_coalesce = ITR_IS_DYNAMIC(rc->itr_setting);
		ec->tx_coalesce_usecs = rc->itr_setting & ~ICE_ITR_DYNAMIC;
		break;
	default:
		dev_dbg(ice_pf_to_dev(pf), "Invalid c_type %d\n", c_type);
		return -EINVAL;
	}

	return 0;
}

/**
 * ice_get_q_coalesce - get a queue's ITR/INTRL (coalesce) settings
 * @vsi: VSI associated to the queue for getting ITR/INTRL (coalesce) settings
 * @ec: coalesce settings to program the device with
 * @q_num: update ITR/INTRL (coalesce) settings for this queue number/index
 *
 * Return 0 on success, and negative under the following conditions:
 * 1. Getting Tx or Rx ITR/INTRL (coalesce) settings failed.
 * 2. The q_num passed in is not a valid number/index for Tx and Rx rings.
 */
static int
ice_get_q_coalesce(struct ice_vsi *vsi, struct ethtool_coalesce *ec, int q_num)
{
	if (q_num < vsi->num_rxq && q_num < vsi->num_txq) {
		if (ice_get_rc_coalesce(ec, ICE_RX_CONTAINER,
					&vsi->rx_rings[q_num]->q_vector->rx))
			return -EINVAL;
		if (ice_get_rc_coalesce(ec, ICE_TX_CONTAINER,
					&vsi->tx_rings[q_num]->q_vector->tx))
			return -EINVAL;
	} else if (q_num < vsi->num_rxq) {
		if (ice_get_rc_coalesce(ec, ICE_RX_CONTAINER,
					&vsi->rx_rings[q_num]->q_vector->rx))
			return -EINVAL;
	} else if (q_num < vsi->num_txq) {
		if (ice_get_rc_coalesce(ec, ICE_TX_CONTAINER,
					&vsi->tx_rings[q_num]->q_vector->tx))
			return -EINVAL;
	} else {
		return -EINVAL;
	}

	return 0;
}

/**
 * __ice_get_coalesce - get ITR/INTRL values for the device
 * @netdev: pointer to the netdev associated with this query
 * @ec: ethtool structure to fill with driver's coalesce settings
 * @q_num: queue number to get the coalesce settings for
 *
 * If the caller passes in a negative q_num then we return coalesce settings
 * based on queue number 0, else use the actual q_num passed in.
 */
static int
__ice_get_coalesce(struct net_device *netdev, struct ethtool_coalesce *ec,
		   int q_num)
{
	struct ice_netdev_priv *np = netdev_priv(netdev);
	struct ice_vsi *vsi = np->vsi;

	if (q_num < 0)
		q_num = 0;

	if (ice_get_q_coalesce(vsi, ec, q_num))
		return -EINVAL;

	return 0;
}

static int
ice_get_coalesce(struct net_device *netdev, struct ethtool_coalesce *ec)
{
	return __ice_get_coalesce(netdev, ec, -1);
}

static int
ice_get_per_q_coalesce(struct net_device *netdev, u32 q_num,
		       struct ethtool_coalesce *ec)
{
	return __ice_get_coalesce(netdev, ec, q_num);
}

/**
 * ice_set_rc_coalesce - set ITR values for specific ring container
 * @c_type: container type, Rx or Tx
 * @ec: ethtool structure from user to update ITR settings
 * @rc: ring container that the ITR values will come from
 * @vsi: VSI associated to the ring container
 *
 * Set specific ITR values. This is done per ice_ring_container because each
 * q_vector can have 1 or more rings and all of said ring(s) will have the same
 * ITR values.
 *
 * Returns 0 on success, negative otherwise.
 */
static int
ice_set_rc_coalesce(enum ice_container_type c_type, struct ethtool_coalesce *ec,
		    struct ice_ring_container *rc, struct ice_vsi *vsi)
{
	const char *c_type_str = (c_type == ICE_RX_CONTAINER) ? "rx" : "tx";
	u32 use_adaptive_coalesce, coalesce_usecs;
	struct ice_pf *pf = vsi->back;
	u16 itr_setting;

	if (!rc->ring)
		return -EINVAL;

	switch (c_type) {
	case ICE_RX_CONTAINER:
		if (ec->rx_coalesce_usecs_high > ICE_MAX_INTRL ||
		    (ec->rx_coalesce_usecs_high &&
		     ec->rx_coalesce_usecs_high < pf->hw.intrl_gran)) {
			netdev_info(vsi->netdev,
				    "Invalid value, %s-usecs-high valid values are 0 (disabled), %d-%d\n",
				    c_type_str, pf->hw.intrl_gran,
				    ICE_MAX_INTRL);
			return -EINVAL;
		}
		if (ec->rx_coalesce_usecs_high != rc->ring->q_vector->intrl) {
			rc->ring->q_vector->intrl = ec->rx_coalesce_usecs_high;
			wr32(&pf->hw, GLINT_RATE(rc->ring->q_vector->reg_idx),
			     ice_intrl_usec_to_reg(ec->rx_coalesce_usecs_high,
						   pf->hw.intrl_gran));
		}

		use_adaptive_coalesce = ec->use_adaptive_rx_coalesce;
		coalesce_usecs = ec->rx_coalesce_usecs;

		break;
	case ICE_TX_CONTAINER:
		if (ec->tx_coalesce_usecs_high) {
			netdev_info(vsi->netdev,
				    "setting %s-usecs-high is not supported\n",
				    c_type_str);
			return -EINVAL;
		}

		use_adaptive_coalesce = ec->use_adaptive_tx_coalesce;
		coalesce_usecs = ec->tx_coalesce_usecs;

		break;
	default:
		dev_dbg(ice_pf_to_dev(pf), "Invalid container type %d\n",
			c_type);
		return -EINVAL;
	}

	itr_setting = rc->itr_setting & ~ICE_ITR_DYNAMIC;
	if (coalesce_usecs != itr_setting && use_adaptive_coalesce) {
		netdev_info(vsi->netdev,
			    "%s interrupt throttling cannot be changed if adaptive-%s is enabled\n",
			    c_type_str, c_type_str);
		return -EINVAL;
	}

	if (coalesce_usecs > ICE_ITR_MAX) {
		netdev_info(vsi->netdev,
			    "Invalid value, %s-usecs range is 0-%d\n",
			    c_type_str, ICE_ITR_MAX);
		return -EINVAL;
	}

	/* hardware only supports an ITR granularity of 2us */
	if (coalesce_usecs % 2 != 0) {
		netdev_info(vsi->netdev,
			    "Invalid value, %s-usecs must be even\n",
			    c_type_str);
		return -EINVAL;
	}

	if (use_adaptive_coalesce) {
		rc->itr_setting |= ICE_ITR_DYNAMIC;
	} else {
		/* store user facing value how it was set */
		rc->itr_setting = coalesce_usecs;
		/* set to static and convert to value HW understands */
		rc->target_itr =
			ITR_TO_REG(ITR_REG_ALIGN(rc->itr_setting));
	}

	return 0;
}

/**
 * ice_set_q_coalesce - set a queue's ITR/INTRL (coalesce) settings
 * @vsi: VSI associated to the queue that need updating
 * @ec: coalesce settings to program the device with
 * @q_num: update ITR/INTRL (coalesce) settings for this queue number/index
 *
 * Return 0 on success, and negative under the following conditions:
 * 1. Setting Tx or Rx ITR/INTRL (coalesce) settings failed.
 * 2. The q_num passed in is not a valid number/index for Tx and Rx rings.
 */
static int
ice_set_q_coalesce(struct ice_vsi *vsi, struct ethtool_coalesce *ec, int q_num)
{
	if (q_num < vsi->num_rxq && q_num < vsi->num_txq) {
		if (ice_set_rc_coalesce(ICE_RX_CONTAINER, ec,
					&vsi->rx_rings[q_num]->q_vector->rx,
					vsi))
			return -EINVAL;

		if (ice_set_rc_coalesce(ICE_TX_CONTAINER, ec,
					&vsi->tx_rings[q_num]->q_vector->tx,
					vsi))
			return -EINVAL;
	} else if (q_num < vsi->num_rxq) {
		if (ice_set_rc_coalesce(ICE_RX_CONTAINER, ec,
					&vsi->rx_rings[q_num]->q_vector->rx,
					vsi))
			return -EINVAL;
	} else if (q_num < vsi->num_txq) {
		if (ice_set_rc_coalesce(ICE_TX_CONTAINER, ec,
					&vsi->tx_rings[q_num]->q_vector->tx,
					vsi))
			return -EINVAL;
	} else {
		return -EINVAL;
	}

	return 0;
}

/**
 * ice_is_coalesce_param_invalid - check for unsupported coalesce parameters
 * @netdev: pointer to the netdev associated with this query
 * @ec: ethtool structure to fill with driver's coalesce settings
 *
 * Print netdev info if driver doesn't support one of the parameters
 * and return error. When any parameters will be implemented, remove only
 * this parameter from param array.
 */
static int
ice_is_coalesce_param_invalid(struct net_device *netdev,
			      struct ethtool_coalesce *ec)
{
	struct ice_ethtool_not_used {
		u32 value;
		const char *name;
	} param[] = {
		{ec->stats_block_coalesce_usecs, "stats-block-usecs"},
		{ec->rate_sample_interval, "sample-interval"},
		{ec->pkt_rate_low, "pkt-rate-low"},
		{ec->pkt_rate_high, "pkt-rate-high"},
		{ec->rx_max_coalesced_frames, "rx-frames"},
		{ec->rx_coalesce_usecs_irq, "rx-usecs-irq"},
		{ec->rx_max_coalesced_frames_irq, "rx-frames-irq"},
		{ec->tx_max_coalesced_frames, "tx-frames"},
		{ec->tx_coalesce_usecs_irq, "tx-usecs-irq"},
		{ec->tx_max_coalesced_frames_irq, "tx-frames-irq"},
		{ec->rx_coalesce_usecs_low, "rx-usecs-low"},
		{ec->rx_max_coalesced_frames_low, "rx-frames-low"},
		{ec->tx_coalesce_usecs_low, "tx-usecs-low"},
		{ec->tx_max_coalesced_frames_low, "tx-frames-low"},
		{ec->rx_max_coalesced_frames_high, "rx-frames-high"},
		{ec->tx_max_coalesced_frames_high, "tx-frames-high"}
	};
	int i;

	for (i = 0; i < ARRAY_SIZE(param); i++) {
		if (param[i].value) {
			netdev_info(netdev, "Setting %s not supported\n",
				    param[i].name);
			return -EINVAL;
		}
	}

	return 0;
}

/**
 * __ice_set_coalesce - set ITR/INTRL values for the device
 * @netdev: pointer to the netdev associated with this query
 * @ec: ethtool structure to fill with driver's coalesce settings
 * @q_num: queue number to get the coalesce settings for
 *
 * If the caller passes in a negative q_num then we set the coalesce settings
 * for all Tx/Rx queues, else use the actual q_num passed in.
 */
static int
__ice_set_coalesce(struct net_device *netdev, struct ethtool_coalesce *ec,
		   int q_num)
{
	struct ice_netdev_priv *np = netdev_priv(netdev);
	struct ice_vsi *vsi = np->vsi;

	if (ice_is_coalesce_param_invalid(netdev, ec))
		return -EINVAL;

	if (q_num < 0) {
		int v_idx;

		ice_for_each_q_vector(vsi, v_idx) {
			/* In some cases if DCB is configured the num_[rx|tx]q
			 * can be less than vsi->num_q_vectors. This check
			 * accounts for that so we don't report a false failure
			 */
			if (v_idx >= vsi->num_rxq && v_idx >= vsi->num_txq)
				goto set_complete;

			if (ice_set_q_coalesce(vsi, ec, v_idx))
				return -EINVAL;
		}
		goto set_complete;
	}

	if (ice_set_q_coalesce(vsi, ec, q_num))
		return -EINVAL;

set_complete:

	return 0;
}

static int
ice_set_coalesce(struct net_device *netdev, struct ethtool_coalesce *ec)
{
	return __ice_set_coalesce(netdev, ec, -1);
}

static int
ice_set_per_q_coalesce(struct net_device *netdev, u32 q_num,
		       struct ethtool_coalesce *ec)
{
	return __ice_set_coalesce(netdev, ec, q_num);
}

#define ICE_I2C_EEPROM_DEV_ADDR		0xA0
#define ICE_I2C_EEPROM_DEV_ADDR2	0xA2
#define ICE_MODULE_TYPE_SFP		0x03
#define ICE_MODULE_TYPE_QSFP_PLUS	0x0D
#define ICE_MODULE_TYPE_QSFP28		0x11
#define ICE_MODULE_SFF_ADDR_MODE	0x04
#define ICE_MODULE_SFF_DIAG_CAPAB	0x40
#define ICE_MODULE_REVISION_ADDR	0x01
#define ICE_MODULE_SFF_8472_COMP	0x5E
#define ICE_MODULE_SFF_8472_SWAP	0x5C
#define ICE_MODULE_QSFP_MAX_LEN		640

/**
 * ice_get_module_info - get SFF module type and revision information
 * @netdev: network interface device structure
 * @modinfo: module EEPROM size and layout information structure
 */
static int
ice_get_module_info(struct net_device *netdev,
		    struct ethtool_modinfo *modinfo)
{
	struct ice_netdev_priv *np = netdev_priv(netdev);
	struct ice_vsi *vsi = np->vsi;
	struct ice_pf *pf = vsi->back;
	struct ice_hw *hw = &pf->hw;
	enum ice_status status;
	u8 sff8472_comp = 0;
	u8 sff8472_swap = 0;
	u8 sff8636_rev = 0;
	u8 value = 0;

	status = ice_aq_sff_eeprom(hw, 0, ICE_I2C_EEPROM_DEV_ADDR, 0x00, 0x00,
				   0, &value, 1, 0, NULL);
	if (status)
		return -EIO;

	switch (value) {
	case ICE_MODULE_TYPE_SFP:
		status = ice_aq_sff_eeprom(hw, 0, ICE_I2C_EEPROM_DEV_ADDR,
					   ICE_MODULE_SFF_8472_COMP, 0x00, 0,
					   &sff8472_comp, 1, 0, NULL);
		if (status)
			return -EIO;
		status = ice_aq_sff_eeprom(hw, 0, ICE_I2C_EEPROM_DEV_ADDR,
					   ICE_MODULE_SFF_8472_SWAP, 0x00, 0,
					   &sff8472_swap, 1, 0, NULL);
		if (status)
			return -EIO;

		if (sff8472_swap & ICE_MODULE_SFF_ADDR_MODE) {
			modinfo->type = ETH_MODULE_SFF_8079;
			modinfo->eeprom_len = ETH_MODULE_SFF_8079_LEN;
		} else if (sff8472_comp &&
			   (sff8472_swap & ICE_MODULE_SFF_DIAG_CAPAB)) {
			modinfo->type = ETH_MODULE_SFF_8472;
			modinfo->eeprom_len = ETH_MODULE_SFF_8472_LEN;
		} else {
			modinfo->type = ETH_MODULE_SFF_8079;
			modinfo->eeprom_len = ETH_MODULE_SFF_8079_LEN;
		}
		break;
	case ICE_MODULE_TYPE_QSFP_PLUS:
	case ICE_MODULE_TYPE_QSFP28:
		status = ice_aq_sff_eeprom(hw, 0, ICE_I2C_EEPROM_DEV_ADDR,
					   ICE_MODULE_REVISION_ADDR, 0x00, 0,
					   &sff8636_rev, 1, 0, NULL);
		if (status)
			return -EIO;
		/* Check revision compliance */
		if (sff8636_rev > 0x02) {
			/* Module is SFF-8636 compliant */
			modinfo->type = ETH_MODULE_SFF_8636;
			modinfo->eeprom_len = ICE_MODULE_QSFP_MAX_LEN;
		} else {
			modinfo->type = ETH_MODULE_SFF_8436;
			modinfo->eeprom_len = ICE_MODULE_QSFP_MAX_LEN;
		}
		break;
	default:
		netdev_warn(netdev,
			    "SFF Module Type not recognized.\n");
		return -EINVAL;
	}
	return 0;
}

/**
 * ice_get_module_eeprom - fill buffer with SFF EEPROM contents
 * @netdev: network interface device structure
 * @ee: EEPROM dump request structure
 * @data: buffer to be filled with EEPROM contents
 */
static int
ice_get_module_eeprom(struct net_device *netdev,
		      struct ethtool_eeprom *ee, u8 *data)
{
	struct ice_netdev_priv *np = netdev_priv(netdev);
	u8 addr = ICE_I2C_EEPROM_DEV_ADDR;
	struct ice_vsi *vsi = np->vsi;
	struct ice_pf *pf = vsi->back;
	struct ice_hw *hw = &pf->hw;
	enum ice_status status;
	bool is_sfp = false;
	u16 offset = 0;
	u8 value = 0;
	u8 page = 0;
	int i;

	status = ice_aq_sff_eeprom(hw, 0, addr, offset, page, 0,
				   &value, 1, 0, NULL);
	if (status)
		return -EIO;

	if (!ee || !ee->len || !data)
		return -EINVAL;

	if (value == ICE_MODULE_TYPE_SFP)
		is_sfp = true;

	for (i = 0; i < ee->len; i++) {
		offset = i + ee->offset;

		/* Check if we need to access the other memory page */
		if (is_sfp) {
			if (offset >= ETH_MODULE_SFF_8079_LEN) {
				offset -= ETH_MODULE_SFF_8079_LEN;
				addr = ICE_I2C_EEPROM_DEV_ADDR2;
			}
		} else {
			while (offset >= ETH_MODULE_SFF_8436_LEN) {
				/* Compute memory page number and offset. */
				offset -= ETH_MODULE_SFF_8436_LEN / 2;
				page++;
			}
		}

		status = ice_aq_sff_eeprom(hw, 0, addr, offset, page, !is_sfp,
					   &value, 1, 0, NULL);
		if (status)
			value = 0;
		data[i] = value;
	}
	return 0;
}

static const struct ethtool_ops ice_ethtool_ops = {
	.get_link_ksettings	= ice_get_link_ksettings,
	.set_link_ksettings	= ice_set_link_ksettings,
	.get_drvinfo            = ice_get_drvinfo,
	.get_regs_len           = ice_get_regs_len,
	.get_regs               = ice_get_regs,
	.get_msglevel           = ice_get_msglevel,
	.set_msglevel           = ice_set_msglevel,
	.self_test		= ice_self_test,
	.get_link		= ethtool_op_get_link,
	.get_eeprom_len		= ice_get_eeprom_len,
	.get_eeprom		= ice_get_eeprom,
	.get_coalesce		= ice_get_coalesce,
	.set_coalesce		= ice_set_coalesce,
	.get_strings		= ice_get_strings,
	.set_phys_id		= ice_set_phys_id,
	.get_ethtool_stats      = ice_get_ethtool_stats,
	.get_priv_flags		= ice_get_priv_flags,
	.set_priv_flags		= ice_set_priv_flags,
	.get_sset_count		= ice_get_sset_count,
	.get_rxnfc		= ice_get_rxnfc,
	.set_rxnfc		= ice_set_rxnfc,
	.get_ringparam		= ice_get_ringparam,
	.set_ringparam		= ice_set_ringparam,
	.nway_reset		= ice_nway_reset,
	.get_pauseparam		= ice_get_pauseparam,
	.set_pauseparam		= ice_set_pauseparam,
	.get_rxfh_key_size	= ice_get_rxfh_key_size,
	.get_rxfh_indir_size	= ice_get_rxfh_indir_size,
	.get_rxfh		= ice_get_rxfh,
	.set_rxfh		= ice_set_rxfh,
	.get_channels		= ice_get_channels,
	.set_channels		= ice_set_channels,
	.get_ts_info		= ethtool_op_get_ts_info,
	.get_per_queue_coalesce = ice_get_per_q_coalesce,
	.set_per_queue_coalesce = ice_set_per_q_coalesce,
	.get_fecparam		= ice_get_fecparam,
	.set_fecparam		= ice_set_fecparam,
	.get_module_info	= ice_get_module_info,
	.get_module_eeprom	= ice_get_module_eeprom,
};

static const struct ethtool_ops ice_ethtool_safe_mode_ops = {
	.get_link_ksettings	= ice_get_link_ksettings,
	.set_link_ksettings	= ice_set_link_ksettings,
	.get_drvinfo		= ice_get_drvinfo,
	.get_regs_len		= ice_get_regs_len,
	.get_regs		= ice_get_regs,
	.get_msglevel		= ice_get_msglevel,
	.set_msglevel		= ice_set_msglevel,
	.get_eeprom_len		= ice_get_eeprom_len,
	.get_eeprom		= ice_get_eeprom,
	.get_strings		= ice_get_strings,
	.get_ethtool_stats	= ice_get_ethtool_stats,
	.get_sset_count		= ice_get_sset_count,
	.get_ringparam		= ice_get_ringparam,
	.set_ringparam		= ice_set_ringparam,
	.nway_reset		= ice_nway_reset,
	.get_channels		= ice_get_channels,
};

/**
 * ice_set_ethtool_safe_mode_ops - setup safe mode ethtool ops
 * @netdev: network interface device structure
 */
void ice_set_ethtool_safe_mode_ops(struct net_device *netdev)
{
	netdev->ethtool_ops = &ice_ethtool_safe_mode_ops;
}

/**
 * ice_set_ethtool_ops - setup netdev ethtool ops
 * @netdev: network interface device structure
 *
 * setup netdev ethtool ops with ice specific ops
 */
void ice_set_ethtool_ops(struct net_device *netdev)
{
	netdev->ethtool_ops = &ice_ethtool_ops;
}<|MERGE_RESOLUTION|>--- conflicted
+++ resolved
@@ -2897,12 +2897,8 @@
 	netdev_info(netdev, "Changing Tx descriptor count from %d to %d\n",
 		    vsi->tx_rings[0]->count, new_tx_cnt);
 
-<<<<<<< HEAD
-	tx_rings = kcalloc(vsi->num_txq, sizeof(*tx_rings), GFP_KERNEL);
-=======
 	tx_rings = devm_kcalloc(&pf->pdev->dev, vsi->num_txq,
 				sizeof(*tx_rings), GFP_KERNEL);
->>>>>>> a9518c1a
 	if (!tx_rings) {
 		err = -ENOMEM;
 		goto done;
@@ -2960,12 +2956,8 @@
 	netdev_info(netdev, "Changing Rx descriptor count from %d to %d\n",
 		    vsi->rx_rings[0]->count, new_rx_cnt);
 
-<<<<<<< HEAD
-	rx_rings = kcalloc(vsi->num_rxq, sizeof(*rx_rings), GFP_KERNEL);
-=======
 	rx_rings = devm_kcalloc(&pf->pdev->dev, vsi->num_rxq,
 				sizeof(*rx_rings), GFP_KERNEL);
->>>>>>> a9518c1a
 	if (!rx_rings) {
 		err = -ENOMEM;
 		goto done;
