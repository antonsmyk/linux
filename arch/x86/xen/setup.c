/*
 * Machine specific setup for xen
 *
 * Jeremy Fitzhardinge <jeremy@xensource.com>, XenSource Inc, 2007
 */

#include <linux/module.h>
#include <linux/sched.h>
#include <linux/mm.h>
#include <linux/pm.h>
#include <linux/memblock.h>
#include <linux/cpuidle.h>
#include <linux/cpufreq.h>

#include <asm/elf.h>
#include <asm/vdso.h>
#include <asm/e820.h>
#include <asm/setup.h>
#include <asm/acpi.h>
#include <asm/xen/hypervisor.h>
#include <asm/xen/hypercall.h>

#include <xen/xen.h>
#include <xen/page.h>
#include <xen/interface/callback.h>
#include <xen/interface/memory.h>
#include <xen/interface/physdev.h>
#include <xen/features.h>
#include "xen-ops.h"
#include "vdso.h"

/* These are code, but not functions.  Defined in entry.S */
extern const char xen_hypervisor_callback[];
extern const char xen_failsafe_callback[];
extern void xen_sysenter_target(void);
extern void xen_syscall_target(void);
extern void xen_syscall32_target(void);

/* Amount of extra memory space we add to the e820 ranges */
struct xen_memory_region xen_extra_mem[XEN_EXTRA_MEM_MAX_REGIONS] __initdata;
<<<<<<< HEAD

/* Number of pages released from the initial allocation. */
unsigned long xen_released_pages;
=======
>>>>>>> 56262b29

/* 
 * The maximum amount of extra memory compared to the base size.  The
 * main scaling factor is the size of struct page.  At extreme ratios
 * of base:extra, all the base memory can be filled with page
 * structures for the extra memory, leaving no space for anything
 * else.
 * 
 * 10x seems like a reasonable balance between scaling flexibility and
 * leaving a practically usable system.
 */
#define EXTRA_MEM_RATIO		(10)

static void __init xen_add_extra_mem(u64 start, u64 size)
{
	unsigned long pfn;
	int i;

	for (i = 0; i < XEN_EXTRA_MEM_MAX_REGIONS; i++) {
		/* Add new region. */
		if (xen_extra_mem[i].size == 0) {
			xen_extra_mem[i].start = start;
			xen_extra_mem[i].size  = size;
			break;
		}
		/* Append to existing region. */
		if (xen_extra_mem[i].start + xen_extra_mem[i].size == start) {
			xen_extra_mem[i].size += size;
			break;
		}
	}
	if (i == XEN_EXTRA_MEM_MAX_REGIONS)
		printk(KERN_WARNING "Warning: not enough extra memory regions\n");

	memblock_x86_reserve_range(start, start + size, "XEN EXTRA");

	xen_max_p2m_pfn = PFN_DOWN(start + size);

	for (pfn = PFN_DOWN(start); pfn <= xen_max_p2m_pfn; pfn++)
		__set_phys_to_machine(pfn, INVALID_P2M_ENTRY);
}

<<<<<<< HEAD
static unsigned long __init xen_release_chunk(unsigned long start,
					      unsigned long end)
=======
static unsigned long __init xen_do_chunk(unsigned long start,
					 unsigned long end, bool release)
>>>>>>> 56262b29
{
	struct xen_memory_reservation reservation = {
		.address_bits = 0,
		.extent_order = 0,
		.domid        = DOMID_SELF
	};
	unsigned long len = 0;
	unsigned long pfn;
	int ret;

<<<<<<< HEAD
	for(pfn = start; pfn < end; pfn++) {
=======
	for (pfn = start; pfn < end; pfn++) {
		unsigned long frame;
>>>>>>> 56262b29
		unsigned long mfn = pfn_to_mfn(pfn);

		if (release) {
			/* Make sure pfn exists to start with */
			if (mfn == INVALID_P2M_ENTRY || mfn_to_pfn(mfn) != pfn)
				continue;
			frame = mfn;
		} else {
			if (mfn != INVALID_P2M_ENTRY)
				continue;
			frame = pfn;
		}
		set_xen_guest_handle(reservation.extent_start, &frame);
		reservation.nr_extents = 1;

		ret = HYPERVISOR_memory_op(release ? XENMEM_decrease_reservation : XENMEM_populate_physmap,
					   &reservation);
		WARN(ret != 1, "Failed to %s pfn %lx err=%d\n",
		     release ? "release" : "populate", pfn, ret);

		if (ret == 1) {
			if (!early_set_phys_to_machine(pfn, release ? INVALID_P2M_ENTRY : frame)) {
				if (release)
					break;
				set_xen_guest_handle(reservation.extent_start, &frame);
				reservation.nr_extents = 1;
				ret = HYPERVISOR_memory_op(XENMEM_decrease_reservation,
							   &reservation);
				break;
			}
			len++;
		} else
			break;
	}
	if (len)
		printk(KERN_INFO "%s %lx-%lx pfn range: %lu pages %s\n",
		       release ? "Freeing" : "Populating",
		       start, end, len,
		       release ? "freed" : "added");

	return len;
}

<<<<<<< HEAD
static unsigned long __init xen_set_identity_and_release(
	const struct e820entry *list, size_t map_size, unsigned long nr_pages)
{
=======
static unsigned long __init xen_release_chunk(unsigned long start,
					      unsigned long end)
{
	return xen_do_chunk(start, end, true);
}

static unsigned long __init xen_populate_chunk(
	const struct e820entry *list, size_t map_size,
	unsigned long max_pfn, unsigned long *last_pfn,
	unsigned long credits_left)
{
	const struct e820entry *entry;
	unsigned int i;
	unsigned long done = 0;
	unsigned long dest_pfn;

	for (i = 0, entry = list; i < map_size; i++, entry++) {
		unsigned long credits = credits_left;
		unsigned long s_pfn;
		unsigned long e_pfn;
		unsigned long pfns;
		long capacity;

		if (credits <= 0)
			break;

		if (entry->type != E820_RAM)
			continue;

		e_pfn = PFN_UP(entry->addr + entry->size);

		/* We only care about E820 after the xen_start_info->nr_pages */
		if (e_pfn <= max_pfn)
			continue;

		s_pfn = PFN_DOWN(entry->addr);
		/* If the E820 falls within the nr_pages, we want to start
		 * at the nr_pages PFN.
		 * If that would mean going past the E820 entry, skip it
		 */
		if (s_pfn <= max_pfn) {
			capacity = e_pfn - max_pfn;
			dest_pfn = max_pfn;
		} else {
			/* last_pfn MUST be within E820_RAM regions */
			if (*last_pfn && e_pfn >= *last_pfn)
				s_pfn = *last_pfn;
			capacity = e_pfn - s_pfn;
			dest_pfn = s_pfn;
		}
		/* If we had filled this E820_RAM entry, go to the next one. */
		if (capacity <= 0)
			continue;

		if (credits > capacity)
			credits = capacity;

		pfns = xen_do_chunk(dest_pfn, dest_pfn + credits, false);
		done += pfns;
		credits_left -= pfns;
		*last_pfn = (dest_pfn + pfns);
	}
	return done;
}

static void __init xen_set_identity_and_release_chunk(
	unsigned long start_pfn, unsigned long end_pfn, unsigned long nr_pages,
	unsigned long *released, unsigned long *identity)
{
	unsigned long pfn;

	/*
	 * If the PFNs are currently mapped, the VA mapping also needs
	 * to be updated to be 1:1.
	 */
	for (pfn = start_pfn; pfn <= max_pfn_mapped && pfn < end_pfn; pfn++)
		(void)HYPERVISOR_update_va_mapping(
			(unsigned long)__va(pfn << PAGE_SHIFT),
			mfn_pte(pfn, PAGE_KERNEL_IO), 0);

	if (start_pfn < nr_pages)
		*released += xen_release_chunk(
			start_pfn, min(end_pfn, nr_pages));

	*identity += set_phys_range_identity(start_pfn, end_pfn);
}

static unsigned long __init xen_set_identity_and_release(
	const struct e820entry *list, size_t map_size, unsigned long nr_pages)
{
>>>>>>> 56262b29
	phys_addr_t start = 0;
	unsigned long released = 0;
	unsigned long identity = 0;
	const struct e820entry *entry;
	int i;

	/*
	 * Combine non-RAM regions and gaps until a RAM region (or the
	 * end of the map) is reached, then set the 1:1 map and
	 * release the pages (if available) in those non-RAM regions.
	 *
	 * The combined non-RAM regions are rounded to a whole number
	 * of pages so any partial pages are accessible via the 1:1
	 * mapping.  This is needed for some BIOSes that put (for
	 * example) the DMI tables in a reserved region that begins on
	 * a non-page boundary.
	 */
	for (i = 0, entry = list; i < map_size; i++, entry++) {
		phys_addr_t end = entry->addr + entry->size;
<<<<<<< HEAD

		if (entry->type == E820_RAM || i == map_size - 1) {
			unsigned long start_pfn = PFN_DOWN(start);
			unsigned long end_pfn = PFN_UP(end);

			if (entry->type == E820_RAM)
				end_pfn = PFN_UP(entry->addr);

			if (start_pfn < end_pfn) {
				if (start_pfn < nr_pages)
					released += xen_release_chunk(
						start_pfn, min(end_pfn, nr_pages));

				identity += set_phys_range_identity(
					start_pfn, end_pfn);
			}
=======
		if (entry->type == E820_RAM || i == map_size - 1) {
			unsigned long start_pfn = PFN_DOWN(start);
			unsigned long end_pfn = PFN_UP(end);

			if (entry->type == E820_RAM)
				end_pfn = PFN_UP(entry->addr);

			if (start_pfn < end_pfn)
				xen_set_identity_and_release_chunk(
					start_pfn, end_pfn, nr_pages,
					&released, &identity);

>>>>>>> 56262b29
			start = end;
		}
	}

<<<<<<< HEAD
	printk(KERN_INFO "Released %lu pages of unused memory\n", released);
	printk(KERN_INFO "Set %ld page(s) to 1-1 mapping\n", identity);
=======
	if (released)
		printk(KERN_INFO "Released %lu pages of unused memory\n", released);
	if (identity)
		printk(KERN_INFO "Set %ld page(s) to 1-1 mapping\n", identity);
>>>>>>> 56262b29

	return released;
}

static unsigned long __init xen_get_max_pages(void)
{
	unsigned long max_pages = MAX_DOMAIN_PAGES;
	domid_t domid = DOMID_SELF;
	int ret;

	/*
	 * For the initial domain we use the maximum reservation as
	 * the maximum page.
	 *
	 * For guest domains the current maximum reservation reflects
	 * the current maximum rather than the static maximum. In this
	 * case the e820 map provided to us will cover the static
	 * maximum region.
	 */
	if (xen_initial_domain()) {
		ret = HYPERVISOR_memory_op(XENMEM_maximum_reservation, &domid);
		if (ret > 0)
			max_pages = ret;
	}

	return min(max_pages, MAX_DOMAIN_PAGES);
}

<<<<<<< HEAD
static void __init xen_align_and_add_e820_region(u64 start, u64 size, int type)
=======
static void xen_align_and_add_e820_region(u64 start, u64 size, int type)
>>>>>>> 56262b29
{
	u64 end = start + size;

	/* Align RAM regions to page boundaries. */
	if (type == E820_RAM) {
		start = PAGE_ALIGN(start);
		end &= ~((u64)PAGE_SIZE - 1);
	}

	e820_add_region(start, end - start, type);
}

/**
 * machine_specific_memory_setup - Hook for machine specific memory setup.
 **/
char * __init xen_memory_setup(void)
{
	static struct e820entry map[E820MAX] __initdata;

	unsigned long max_pfn = xen_start_info->nr_pages;
	unsigned long long mem_end;
	int rc;
	struct xen_memory_map memmap;
	unsigned long max_pages;
<<<<<<< HEAD
	unsigned long extra_pages = 0;
=======
	unsigned long last_pfn = 0;
	unsigned long extra_pages = 0;
	unsigned long populated;
>>>>>>> 56262b29
	int i;
	int op;

	max_pfn = min(MAX_DOMAIN_PAGES, max_pfn);
	mem_end = PFN_PHYS(max_pfn);

	memmap.nr_entries = E820MAX;
	set_xen_guest_handle(memmap.buffer, map);

	op = xen_initial_domain() ?
		XENMEM_machine_memory_map :
		XENMEM_memory_map;
	rc = HYPERVISOR_memory_op(op, &memmap);
	if (rc == -ENOSYS) {
		BUG_ON(xen_initial_domain());
		memmap.nr_entries = 1;
		map[0].addr = 0ULL;
		map[0].size = mem_end;
		/* 8MB slack (to balance backend allocations). */
		map[0].size += 8ULL << 20;
		map[0].type = E820_RAM;
		rc = 0;
	}
	BUG_ON(rc);

	/* Make sure the Xen-supplied memory map is well-ordered. */
	sanitize_e820_map(map, memmap.nr_entries, &memmap.nr_entries);
<<<<<<< HEAD

	max_pages = xen_get_max_pages();
	if (max_pages > max_pfn)
		extra_pages += max_pages - max_pfn;

	/*
	 * Set P2M for all non-RAM pages and E820 gaps to be identity
	 * type PFNs.  Any RAM pages that would be made inaccesible by
	 * this are first released.
	 */
	xen_released_pages = xen_set_identity_and_release(
		map, memmap.nr_entries, max_pfn);
	extra_pages += xen_released_pages;

	/*
	 * Clamp the amount of extra memory to a EXTRA_MEM_RATIO
	 * factor the base size.  On non-highmem systems, the base
	 * size is the full initial memory allocation; on highmem it
	 * is limited to the max size of lowmem, so that it doesn't
	 * get completely filled.
	 *
	 * In principle there could be a problem in lowmem systems if
	 * the initial memory is also very large with respect to
	 * lowmem, but we won't try to deal with that here.
	 */
	extra_pages = min(EXTRA_MEM_RATIO * min(max_pfn, PFN_DOWN(MAXMEM)),
			  extra_pages);

	i = 0;
	while (i < memmap.nr_entries) {
		u64 addr = map[i].addr;
		u64 size = map[i].size;
		u32 type = map[i].type;

		if (type == E820_RAM) {
			if (addr < mem_end) {
				size = min(size, mem_end - addr);
			} else if (extra_pages) {
				size = min(size, (u64)extra_pages * PAGE_SIZE);
				extra_pages -= size / PAGE_SIZE;
				xen_add_extra_mem(addr, size);
			} else
				type = E820_UNUSABLE;
		}

		xen_align_and_add_e820_region(addr, size, type);

		map[i].addr += size;
		map[i].size -= size;
		if (map[i].size == 0)
			i++;
	}

	/*
	 * In domU, the ISA region is normal, usable memory, but we
	 * reserve ISA memory anyway because too many things poke
	 * about in there.
=======

	max_pages = xen_get_max_pages();
	if (max_pages > max_pfn)
		extra_pages += max_pages - max_pfn;

	/*
	 * Set P2M for all non-RAM pages and E820 gaps to be identity
	 * type PFNs.  Any RAM pages that would be made inaccesible by
	 * this are first released.
>>>>>>> 56262b29
	 */
	xen_released_pages = xen_set_identity_and_release(
		map, memmap.nr_entries, max_pfn);

	/*
	 * Populate back the non-RAM pages and E820 gaps that had been
	 * released. */
	populated = xen_populate_chunk(map, memmap.nr_entries,
			max_pfn, &last_pfn, xen_released_pages);

	extra_pages += (xen_released_pages - populated);

<<<<<<< HEAD
=======
	if (last_pfn > max_pfn) {
		max_pfn = min(MAX_DOMAIN_PAGES, last_pfn);
		mem_end = PFN_PHYS(max_pfn);
	}
	/*
	 * Clamp the amount of extra memory to a EXTRA_MEM_RATIO
	 * factor the base size.  On non-highmem systems, the base
	 * size is the full initial memory allocation; on highmem it
	 * is limited to the max size of lowmem, so that it doesn't
	 * get completely filled.
	 *
	 * In principle there could be a problem in lowmem systems if
	 * the initial memory is also very large with respect to
	 * lowmem, but we won't try to deal with that here.
	 */
	extra_pages = min(EXTRA_MEM_RATIO * min(max_pfn, PFN_DOWN(MAXMEM)),
			  extra_pages);
	i = 0;
	while (i < memmap.nr_entries) {
		u64 addr = map[i].addr;
		u64 size = map[i].size;
		u32 type = map[i].type;

		if (type == E820_RAM) {
			if (addr < mem_end) {
				size = min(size, mem_end - addr);
			} else if (extra_pages) {
				size = min(size, (u64)extra_pages * PAGE_SIZE);
				extra_pages -= size / PAGE_SIZE;
				xen_add_extra_mem(addr, size);
			} else
				type = E820_UNUSABLE;
		}

		xen_align_and_add_e820_region(addr, size, type);

		map[i].addr += size;
		map[i].size -= size;
		if (map[i].size == 0)
			i++;
	}

	/*
	 * In domU, the ISA region is normal, usable memory, but we
	 * reserve ISA memory anyway because too many things poke
	 * about in there.
	 */
	e820_add_region(ISA_START_ADDRESS, ISA_END_ADDRESS - ISA_START_ADDRESS,
			E820_RESERVED);

	/*
	 * Reserve Xen bits:
	 *  - mfn_list
	 *  - xen_start_info
	 * See comment above "struct start_info" in <xen/interface/xen.h>
	 */
	memblock_x86_reserve_range(__pa(xen_start_info->mfn_list),
		      __pa(xen_start_info->pt_base),
			"XEN START INFO");

	sanitize_e820_map(e820.map, ARRAY_SIZE(e820.map), &e820.nr_map);

>>>>>>> 56262b29
	return "Xen";
}

/*
 * Set the bit indicating "nosegneg" library variants should be used.
 * We only need to bother in pure 32-bit mode; compat 32-bit processes
 * can have un-truncated segments, so wrapping around is allowed.
 */
static void __init fiddle_vdso(void)
{
#ifdef CONFIG_X86_32
	u32 *mask;
	mask = VDSO32_SYMBOL(&vdso32_int80_start, NOTE_MASK);
	*mask |= 1 << VDSO_NOTE_NONEGSEG_BIT;
	mask = VDSO32_SYMBOL(&vdso32_sysenter_start, NOTE_MASK);
	*mask |= 1 << VDSO_NOTE_NONEGSEG_BIT;
#endif
}

static int __cpuinit register_callback(unsigned type, const void *func)
{
	struct callback_register callback = {
		.type = type,
		.address = XEN_CALLBACK(__KERNEL_CS, func),
		.flags = CALLBACKF_mask_events,
	};

	return HYPERVISOR_callback_op(CALLBACKOP_register, &callback);
}

void __cpuinit xen_enable_sysenter(void)
{
	int ret;
	unsigned sysenter_feature;

#ifdef CONFIG_X86_32
	sysenter_feature = X86_FEATURE_SEP;
#else
	sysenter_feature = X86_FEATURE_SYSENTER32;
#endif

	if (!boot_cpu_has(sysenter_feature))
		return;

	ret = register_callback(CALLBACKTYPE_sysenter, xen_sysenter_target);
	if(ret != 0)
		setup_clear_cpu_cap(sysenter_feature);
}

void __cpuinit xen_enable_syscall(void)
{
#ifdef CONFIG_X86_64
	int ret;

	ret = register_callback(CALLBACKTYPE_syscall, xen_syscall_target);
	if (ret != 0) {
		printk(KERN_ERR "Failed to set syscall callback: %d\n", ret);
		/* Pretty fatal; 64-bit userspace has no other
		   mechanism for syscalls. */
	}

	if (boot_cpu_has(X86_FEATURE_SYSCALL32)) {
		ret = register_callback(CALLBACKTYPE_syscall32,
					xen_syscall32_target);
		if (ret != 0)
			setup_clear_cpu_cap(X86_FEATURE_SYSCALL32);
	}
#endif /* CONFIG_X86_64 */
}

void __init xen_arch_setup(void)
{
	xen_panic_handler_init();

	HYPERVISOR_vm_assist(VMASST_CMD_enable, VMASST_TYPE_4gb_segments);
	HYPERVISOR_vm_assist(VMASST_CMD_enable, VMASST_TYPE_writable_pagetables);

	if (!xen_feature(XENFEAT_auto_translated_physmap))
		HYPERVISOR_vm_assist(VMASST_CMD_enable,
				     VMASST_TYPE_pae_extended_cr3);

	if (register_callback(CALLBACKTYPE_event, xen_hypervisor_callback) ||
	    register_callback(CALLBACKTYPE_failsafe, xen_failsafe_callback))
		BUG();

	xen_enable_sysenter();
	xen_enable_syscall();

#ifdef CONFIG_ACPI
	if (!(xen_start_info->flags & SIF_INITDOMAIN)) {
		printk(KERN_INFO "ACPI in unprivileged domain disabled\n");
		disable_acpi();
	}
#endif

	memcpy(boot_command_line, xen_start_info->cmd_line,
	       MAX_GUEST_CMDLINE > COMMAND_LINE_SIZE ?
	       COMMAND_LINE_SIZE : MAX_GUEST_CMDLINE);

	/* Set up idle, making sure it calls safe_halt() pvop */
#ifdef CONFIG_X86_32
	boot_cpu_data.hlt_works_ok = 1;
#endif
	disable_cpuidle();
	disable_cpufreq();
	WARN_ON(set_pm_idle_to_default());
	fiddle_vdso();
}<|MERGE_RESOLUTION|>--- conflicted
+++ resolved
@@ -38,12 +38,9 @@
 
 /* Amount of extra memory space we add to the e820 ranges */
 struct xen_memory_region xen_extra_mem[XEN_EXTRA_MEM_MAX_REGIONS] __initdata;
-<<<<<<< HEAD
 
 /* Number of pages released from the initial allocation. */
 unsigned long xen_released_pages;
-=======
->>>>>>> 56262b29
 
 /* 
  * The maximum amount of extra memory compared to the base size.  The
@@ -86,13 +83,8 @@
 		__set_phys_to_machine(pfn, INVALID_P2M_ENTRY);
 }
 
-<<<<<<< HEAD
-static unsigned long __init xen_release_chunk(unsigned long start,
-					      unsigned long end)
-=======
 static unsigned long __init xen_do_chunk(unsigned long start,
 					 unsigned long end, bool release)
->>>>>>> 56262b29
 {
 	struct xen_memory_reservation reservation = {
 		.address_bits = 0,
@@ -103,12 +95,8 @@
 	unsigned long pfn;
 	int ret;
 
-<<<<<<< HEAD
-	for(pfn = start; pfn < end; pfn++) {
-=======
 	for (pfn = start; pfn < end; pfn++) {
 		unsigned long frame;
->>>>>>> 56262b29
 		unsigned long mfn = pfn_to_mfn(pfn);
 
 		if (release) {
@@ -152,11 +140,6 @@
 	return len;
 }
 
-<<<<<<< HEAD
-static unsigned long __init xen_set_identity_and_release(
-	const struct e820entry *list, size_t map_size, unsigned long nr_pages)
-{
-=======
 static unsigned long __init xen_release_chunk(unsigned long start,
 					      unsigned long end)
 {
@@ -247,7 +230,6 @@
 static unsigned long __init xen_set_identity_and_release(
 	const struct e820entry *list, size_t map_size, unsigned long nr_pages)
 {
->>>>>>> 56262b29
 	phys_addr_t start = 0;
 	unsigned long released = 0;
 	unsigned long identity = 0;
@@ -267,24 +249,6 @@
 	 */
 	for (i = 0, entry = list; i < map_size; i++, entry++) {
 		phys_addr_t end = entry->addr + entry->size;
-<<<<<<< HEAD
-
-		if (entry->type == E820_RAM || i == map_size - 1) {
-			unsigned long start_pfn = PFN_DOWN(start);
-			unsigned long end_pfn = PFN_UP(end);
-
-			if (entry->type == E820_RAM)
-				end_pfn = PFN_UP(entry->addr);
-
-			if (start_pfn < end_pfn) {
-				if (start_pfn < nr_pages)
-					released += xen_release_chunk(
-						start_pfn, min(end_pfn, nr_pages));
-
-				identity += set_phys_range_identity(
-					start_pfn, end_pfn);
-			}
-=======
 		if (entry->type == E820_RAM || i == map_size - 1) {
 			unsigned long start_pfn = PFN_DOWN(start);
 			unsigned long end_pfn = PFN_UP(end);
@@ -297,20 +261,14 @@
 					start_pfn, end_pfn, nr_pages,
 					&released, &identity);
 
->>>>>>> 56262b29
 			start = end;
 		}
 	}
 
-<<<<<<< HEAD
-	printk(KERN_INFO "Released %lu pages of unused memory\n", released);
-	printk(KERN_INFO "Set %ld page(s) to 1-1 mapping\n", identity);
-=======
 	if (released)
 		printk(KERN_INFO "Released %lu pages of unused memory\n", released);
 	if (identity)
 		printk(KERN_INFO "Set %ld page(s) to 1-1 mapping\n", identity);
->>>>>>> 56262b29
 
 	return released;
 }
@@ -339,11 +297,7 @@
 	return min(max_pages, MAX_DOMAIN_PAGES);
 }
 
-<<<<<<< HEAD
-static void __init xen_align_and_add_e820_region(u64 start, u64 size, int type)
-=======
 static void xen_align_and_add_e820_region(u64 start, u64 size, int type)
->>>>>>> 56262b29
 {
 	u64 end = start + size;
 
@@ -368,13 +322,9 @@
 	int rc;
 	struct xen_memory_map memmap;
 	unsigned long max_pages;
-<<<<<<< HEAD
-	unsigned long extra_pages = 0;
-=======
 	unsigned long last_pfn = 0;
 	unsigned long extra_pages = 0;
 	unsigned long populated;
->>>>>>> 56262b29
 	int i;
 	int op;
 
@@ -402,8 +352,6 @@
 
 	/* Make sure the Xen-supplied memory map is well-ordered. */
 	sanitize_e820_map(map, memmap.nr_entries, &memmap.nr_entries);
-<<<<<<< HEAD
-
 	max_pages = xen_get_max_pages();
 	if (max_pages > max_pfn)
 		extra_pages += max_pages - max_pfn;
@@ -415,8 +363,19 @@
 	 */
 	xen_released_pages = xen_set_identity_and_release(
 		map, memmap.nr_entries, max_pfn);
-	extra_pages += xen_released_pages;
-
+
+	/*
+	 * Populate back the non-RAM pages and E820 gaps that had been
+	 * released. */
+	populated = xen_populate_chunk(map, memmap.nr_entries,
+			max_pfn, &last_pfn, xen_released_pages);
+
+	extra_pages += (xen_released_pages - populated);
+
+	if (last_pfn > max_pfn) {
+		max_pfn = min(MAX_DOMAIN_PAGES, last_pfn);
+		mem_end = PFN_PHYS(max_pfn);
+	}
 	/*
 	 * Clamp the amount of extra memory to a EXTRA_MEM_RATIO
 	 * factor the base size.  On non-highmem systems, the base
@@ -430,7 +389,6 @@
 	 */
 	extra_pages = min(EXTRA_MEM_RATIO * min(max_pfn, PFN_DOWN(MAXMEM)),
 			  extra_pages);
-
 	i = 0;
 	while (i < memmap.nr_entries) {
 		u64 addr = map[i].addr;
@@ -460,77 +418,6 @@
 	 * In domU, the ISA region is normal, usable memory, but we
 	 * reserve ISA memory anyway because too many things poke
 	 * about in there.
-=======
-
-	max_pages = xen_get_max_pages();
-	if (max_pages > max_pfn)
-		extra_pages += max_pages - max_pfn;
-
-	/*
-	 * Set P2M for all non-RAM pages and E820 gaps to be identity
-	 * type PFNs.  Any RAM pages that would be made inaccesible by
-	 * this are first released.
->>>>>>> 56262b29
-	 */
-	xen_released_pages = xen_set_identity_and_release(
-		map, memmap.nr_entries, max_pfn);
-
-	/*
-	 * Populate back the non-RAM pages and E820 gaps that had been
-	 * released. */
-	populated = xen_populate_chunk(map, memmap.nr_entries,
-			max_pfn, &last_pfn, xen_released_pages);
-
-	extra_pages += (xen_released_pages - populated);
-
-<<<<<<< HEAD
-=======
-	if (last_pfn > max_pfn) {
-		max_pfn = min(MAX_DOMAIN_PAGES, last_pfn);
-		mem_end = PFN_PHYS(max_pfn);
-	}
-	/*
-	 * Clamp the amount of extra memory to a EXTRA_MEM_RATIO
-	 * factor the base size.  On non-highmem systems, the base
-	 * size is the full initial memory allocation; on highmem it
-	 * is limited to the max size of lowmem, so that it doesn't
-	 * get completely filled.
-	 *
-	 * In principle there could be a problem in lowmem systems if
-	 * the initial memory is also very large with respect to
-	 * lowmem, but we won't try to deal with that here.
-	 */
-	extra_pages = min(EXTRA_MEM_RATIO * min(max_pfn, PFN_DOWN(MAXMEM)),
-			  extra_pages);
-	i = 0;
-	while (i < memmap.nr_entries) {
-		u64 addr = map[i].addr;
-		u64 size = map[i].size;
-		u32 type = map[i].type;
-
-		if (type == E820_RAM) {
-			if (addr < mem_end) {
-				size = min(size, mem_end - addr);
-			} else if (extra_pages) {
-				size = min(size, (u64)extra_pages * PAGE_SIZE);
-				extra_pages -= size / PAGE_SIZE;
-				xen_add_extra_mem(addr, size);
-			} else
-				type = E820_UNUSABLE;
-		}
-
-		xen_align_and_add_e820_region(addr, size, type);
-
-		map[i].addr += size;
-		map[i].size -= size;
-		if (map[i].size == 0)
-			i++;
-	}
-
-	/*
-	 * In domU, the ISA region is normal, usable memory, but we
-	 * reserve ISA memory anyway because too many things poke
-	 * about in there.
 	 */
 	e820_add_region(ISA_START_ADDRESS, ISA_END_ADDRESS - ISA_START_ADDRESS,
 			E820_RESERVED);
@@ -547,7 +434,6 @@
 
 	sanitize_e820_map(e820.map, ARRAY_SIZE(e820.map), &e820.nr_map);
 
->>>>>>> 56262b29
 	return "Xen";
 }
 
