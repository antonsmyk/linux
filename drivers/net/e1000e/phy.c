--- conflicted
+++ resolved
@@ -2413,11 +2413,7 @@
 	if (page == BM_WUC_PAGE) {
 		ret_val = e1000_access_phy_wakeup_reg_bm(hw, offset, &data,
 							 false, false);
-<<<<<<< HEAD
-		goto out;
-=======
 		goto release;
->>>>>>> acd92ae5
 	}
 
 	hw->phy.addr = e1000_get_phy_addr_for_bm_page(page, offset);
@@ -2476,11 +2472,7 @@
 	if (page == BM_WUC_PAGE) {
 		ret_val = e1000_access_phy_wakeup_reg_bm(hw, offset, data,
 							 true, false);
-<<<<<<< HEAD
-		goto out;
-=======
 		goto release;
->>>>>>> acd92ae5
 	}
 
 	hw->phy.addr = e1000_get_phy_addr_for_bm_page(page, offset);
@@ -2538,11 +2530,7 @@
 	if (page == BM_WUC_PAGE) {
 		ret_val = e1000_access_phy_wakeup_reg_bm(hw, offset, data,
 							 true, false);
-<<<<<<< HEAD
-		goto out;
-=======
 		goto release;
->>>>>>> acd92ae5
 	}
 
 	hw->phy.addr = 1;
@@ -2586,11 +2574,7 @@
 	if (page == BM_WUC_PAGE) {
 		ret_val = e1000_access_phy_wakeup_reg_bm(hw, offset, &data,
 							 false, false);
-<<<<<<< HEAD
-		goto out;
-=======
 		goto release;
->>>>>>> acd92ae5
 	}
 
 	hw->phy.addr = 1;
@@ -2614,7 +2598,6 @@
 
 /**
  *  e1000_enable_phy_wakeup_reg_access_bm - enable access to BM wakeup registers
-<<<<<<< HEAD
  *  @hw: pointer to the HW structure
  *  @phy_reg: pointer to store original contents of BM_WUC_ENABLE_REG
  *
@@ -2633,14 +2616,14 @@
 	ret_val = e1000_set_page_igp(hw, (BM_PORT_CTRL_PAGE << IGP_PAGE_SHIFT));
 	if (ret_val) {
 		e_dbg("Could not set Port Control page\n");
-		goto out;
+		return ret_val;
 	}
 
 	ret_val = e1000e_read_phy_reg_mdic(hw, BM_WUC_ENABLE_REG, phy_reg);
 	if (ret_val) {
 		e_dbg("Could not read PHY register %d.%d\n",
 		      BM_PORT_CTRL_PAGE, BM_WUC_ENABLE_REG);
-		goto out;
+		return ret_val;
 	}
 
 	/*
@@ -2655,15 +2638,14 @@
 	if (ret_val) {
 		e_dbg("Could not write PHY register %d.%d\n",
 		      BM_PORT_CTRL_PAGE, BM_WUC_ENABLE_REG);
-		goto out;
-	}
-
-	/* Select Host Wakeup Registers page */
-	ret_val = e1000_set_page_igp(hw, (BM_WUC_PAGE << IGP_PAGE_SHIFT));
-
-	/* caller now able to write registers on the Wakeup registers page */
-out:
-	return ret_val;
+		return ret_val;
+	}
+
+	/*
+	 * Select Host Wakeup Registers page - caller now able to write
+	 * registers on the Wakeup registers page
+	 */
+	return e1000_set_page_igp(hw, (BM_WUC_PAGE << IGP_PAGE_SHIFT));
 }
 
 /**
@@ -2685,7 +2667,7 @@
 	ret_val = e1000_set_page_igp(hw, (BM_PORT_CTRL_PAGE << IGP_PAGE_SHIFT));
 	if (ret_val) {
 		e_dbg("Could not set Port Control page\n");
-		goto out;
+		return ret_val;
 	}
 
 	/* Restore 769.17 to its original value */
@@ -2693,7 +2675,7 @@
 	if (ret_val)
 		e_dbg("Could not restore PHY register %d.%d\n",
 		      BM_PORT_CTRL_PAGE, BM_WUC_ENABLE_REG);
-out:
+
 	return ret_val;
 }
 
@@ -2741,154 +2723,17 @@
 		ret_val = e1000_enable_phy_wakeup_reg_access_bm(hw, &phy_reg);
 		if (ret_val) {
 			e_dbg("Could not enable PHY wakeup reg access\n");
-			goto out;
+			return ret_val;
 		}
 	}
 
 	e_dbg("Accessing PHY page %d reg 0x%x\n", page, reg);
 
-=======
- *  @hw: pointer to the HW structure
- *  @phy_reg: pointer to store original contents of BM_WUC_ENABLE_REG
- *
- *  Assumes semaphore already acquired and phy_reg points to a valid memory
- *  address to store contents of the BM_WUC_ENABLE_REG register.
- **/
-s32 e1000_enable_phy_wakeup_reg_access_bm(struct e1000_hw *hw, u16 *phy_reg)
-{
-	s32 ret_val;
-	u16 temp;
-
-	/* All page select, port ctrl and wakeup registers use phy address 1 */
-	hw->phy.addr = 1;
-
-	/* Select Port Control Registers page */
-	ret_val = e1000_set_page_igp(hw, (BM_PORT_CTRL_PAGE << IGP_PAGE_SHIFT));
-	if (ret_val) {
-		e_dbg("Could not set Port Control page\n");
-		return ret_val;
-	}
-
-	ret_val = e1000e_read_phy_reg_mdic(hw, BM_WUC_ENABLE_REG, phy_reg);
-	if (ret_val) {
-		e_dbg("Could not read PHY register %d.%d\n",
-		      BM_PORT_CTRL_PAGE, BM_WUC_ENABLE_REG);
-		return ret_val;
-	}
-
-	/*
-	 * Enable both PHY wakeup mode and Wakeup register page writes.
-	 * Prevent a power state change by disabling ME and Host PHY wakeup.
-	 */
-	temp = *phy_reg;
-	temp |= BM_WUC_ENABLE_BIT;
-	temp &= ~(BM_WUC_ME_WU_BIT | BM_WUC_HOST_WU_BIT);
-
-	ret_val = e1000e_write_phy_reg_mdic(hw, BM_WUC_ENABLE_REG, temp);
-	if (ret_val) {
-		e_dbg("Could not write PHY register %d.%d\n",
-		      BM_PORT_CTRL_PAGE, BM_WUC_ENABLE_REG);
-		return ret_val;
-	}
-
-	/*
-	 * Select Host Wakeup Registers page - caller now able to write
-	 * registers on the Wakeup registers page
-	 */
-	return e1000_set_page_igp(hw, (BM_WUC_PAGE << IGP_PAGE_SHIFT));
-}
-
-/**
- *  e1000_disable_phy_wakeup_reg_access_bm - disable access to BM wakeup regs
- *  @hw: pointer to the HW structure
- *  @phy_reg: pointer to original contents of BM_WUC_ENABLE_REG
- *
- *  Restore BM_WUC_ENABLE_REG to its original value.
- *
- *  Assumes semaphore already acquired and *phy_reg is the contents of the
- *  BM_WUC_ENABLE_REG before register(s) on BM_WUC_PAGE were accessed by
- *  caller.
- **/
-s32 e1000_disable_phy_wakeup_reg_access_bm(struct e1000_hw *hw, u16 *phy_reg)
-{
-	s32 ret_val = 0;
-
-	/* Select Port Control Registers page */
-	ret_val = e1000_set_page_igp(hw, (BM_PORT_CTRL_PAGE << IGP_PAGE_SHIFT));
-	if (ret_val) {
-		e_dbg("Could not set Port Control page\n");
-		return ret_val;
-	}
-
-	/* Restore 769.17 to its original value */
-	ret_val = e1000e_write_phy_reg_mdic(hw, BM_WUC_ENABLE_REG, *phy_reg);
-	if (ret_val)
-		e_dbg("Could not restore PHY register %d.%d\n",
-		      BM_PORT_CTRL_PAGE, BM_WUC_ENABLE_REG);
-
-	return ret_val;
-}
-
-/**
- *  e1000_access_phy_wakeup_reg_bm - Read/write BM PHY wakeup register
- *  @hw: pointer to the HW structure
- *  @offset: register offset to be read or written
- *  @data: pointer to the data to read or write
- *  @read: determines if operation is read or write
- *  @page_set: BM_WUC_PAGE already set and access enabled
- *
- *  Read the PHY register at offset and store the retrieved information in
- *  data, or write data to PHY register at offset.  Note the procedure to
- *  access the PHY wakeup registers is different than reading the other PHY
- *  registers. It works as such:
- *  1) Set 769.17.2 (page 769, register 17, bit 2) = 1
- *  2) Set page to 800 for host (801 if we were manageability)
- *  3) Write the address using the address opcode (0x11)
- *  4) Read or write the data using the data opcode (0x12)
- *  5) Restore 769.17.2 to its original value
- *
- *  Steps 1 and 2 are done by e1000_enable_phy_wakeup_reg_access_bm() and
- *  step 5 is done by e1000_disable_phy_wakeup_reg_access_bm().
- *
- *  Assumes semaphore is already acquired.  When page_set==true, assumes
- *  the PHY page is set to BM_WUC_PAGE (i.e. a function in the call stack
- *  is responsible for calls to e1000_[enable|disable]_phy_wakeup_reg_bm()).
- **/
-static s32 e1000_access_phy_wakeup_reg_bm(struct e1000_hw *hw, u32 offset,
-					  u16 *data, bool read, bool page_set)
-{
-	s32 ret_val;
-	u16 reg = BM_PHY_REG_NUM(offset);
-	u16 page = BM_PHY_REG_PAGE(offset);
-	u16 phy_reg = 0;
-
-	/* Gig must be disabled for MDIO accesses to Host Wakeup reg page */
-	if ((hw->mac.type == e1000_pchlan) &&
-	    (!(er32(PHY_CTRL) & E1000_PHY_CTRL_GBE_DISABLE)))
-		e_dbg("Attempting to access page %d while gig enabled.\n",
-		      page);
-
-	if (!page_set) {
-		/* Enable access to PHY wakeup registers */
-		ret_val = e1000_enable_phy_wakeup_reg_access_bm(hw, &phy_reg);
-		if (ret_val) {
-			e_dbg("Could not enable PHY wakeup reg access\n");
-			return ret_val;
-		}
-	}
-
-	e_dbg("Accessing PHY page %d reg 0x%x\n", page, reg);
-
->>>>>>> acd92ae5
 	/* Write the Wakeup register page offset value using opcode 0x11 */
 	ret_val = e1000e_write_phy_reg_mdic(hw, BM_WUC_ADDRESS_OPCODE, reg);
 	if (ret_val) {
 		e_dbg("Could not write address opcode to page %d\n", page);
-<<<<<<< HEAD
-		goto out;
-=======
-		return ret_val;
->>>>>>> acd92ae5
+		return ret_val;
 	}
 
 	if (read) {
@@ -2903,20 +2748,12 @@
 
 	if (ret_val) {
 		e_dbg("Could not access PHY reg %d.%d\n", page, reg);
-<<<<<<< HEAD
-		goto out;
-=======
-		return ret_val;
->>>>>>> acd92ae5
+		return ret_val;
 	}
 
 	if (!page_set)
 		ret_val = e1000_disable_phy_wakeup_reg_access_bm(hw, &phy_reg);
 
-<<<<<<< HEAD
-out:
-=======
->>>>>>> acd92ae5
 	return ret_val;
 }
 
@@ -3272,11 +3109,7 @@
 	ret_val = e1000e_write_phy_reg_mdic(hw, addr_reg, (u16)offset & 0x3F);
 	if (ret_val) {
 		e_dbg("Could not write the Address Offset port register\n");
-<<<<<<< HEAD
-		goto out;
-=======
-		return ret_val;
->>>>>>> acd92ae5
+		return ret_val;
 	}
 
 	/* Read or write the data value next */
@@ -3285,15 +3118,8 @@
 	else
 		ret_val = e1000e_write_phy_reg_mdic(hw, data_reg, *data);
 
-<<<<<<< HEAD
-	if (ret_val) {
+	if (ret_val)
 		e_dbg("Could not access the Data port register\n");
-		goto out;
-	}
-=======
-	if (ret_val)
-		e_dbg("Could not access the Data port register\n");
->>>>>>> acd92ae5
 
 	return ret_val;
 }
