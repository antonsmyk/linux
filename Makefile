--- conflicted
+++ resolved
@@ -1,11 +1,7 @@
 # SPDX-License-Identifier: GPL-2.0
 VERSION = 4
 PATCHLEVEL = 14
-<<<<<<< HEAD
 SUBLEVEL = 35
-=======
-SUBLEVEL = 67
->>>>>>> f4c88459
 EXTRAVERSION =
 NAME = Petit Gorille
 
