/*
 * INET		An implementation of the TCP/IP protocol suite for the LINUX
 *		operating system.  INET is implemented using the  BSD Socket
 *		interface as the means of communication with the user level.
 *
 *		Implementation of the Transmission Control Protocol(TCP).
 *
 * Authors:	Ross Biro
 *		Fred N. van Kempen, <waltje@uWalt.NL.Mugnet.ORG>
 *		Mark Evans, <evansmp@uhura.aston.ac.uk>
 *		Corey Minyard <wf-rch!minyard@relay.EU.net>
 *		Florian La Roche, <flla@stud.uni-sb.de>
 *		Charles Hedrick, <hedrick@klinzhai.rutgers.edu>
 *		Linus Torvalds, <torvalds@cs.helsinki.fi>
 *		Alan Cox, <gw4pts@gw4pts.ampr.org>
 *		Matthew Dillon, <dillon@apollo.west.oic.com>
 *		Arnt Gulbrandsen, <agulbra@nvg.unit.no>
 *		Jorge Cwik, <jorge@laser.satlink.net>
 */

/*
 * Changes:
 *		Pedro Roque	:	Fast Retransmit/Recovery.
 *					Two receive queues.
 *					Retransmit queue handled by TCP.
 *					Better retransmit timer handling.
 *					New congestion avoidance.
 *					Header prediction.
 *					Variable renaming.
 *
 *		Eric		:	Fast Retransmit.
 *		Randy Scott	:	MSS option defines.
 *		Eric Schenk	:	Fixes to slow start algorithm.
 *		Eric Schenk	:	Yet another double ACK bug.
 *		Eric Schenk	:	Delayed ACK bug fixes.
 *		Eric Schenk	:	Floyd style fast retrans war avoidance.
 *		David S. Miller	:	Don't allow zero congestion window.
 *		Eric Schenk	:	Fix retransmitter so that it sends
 *					next packet on ack of previous packet.
 *		Andi Kleen	:	Moved open_request checking here
 *					and process RSTs for open_requests.
 *		Andi Kleen	:	Better prune_queue, and other fixes.
 *		Andrey Savochkin:	Fix RTT measurements in the presence of
 *					timestamps.
 *		Andrey Savochkin:	Check sequence numbers correctly when
 *					removing SACKs due to in sequence incoming
 *					data segments.
 *		Andi Kleen:		Make sure we never ack data there is not
 *					enough room for. Also make this condition
 *					a fatal error if it might still happen.
 *		Andi Kleen:		Add tcp_measure_rcv_mss to make
 *					connections with MSS<min(MTU,ann. MSS)
 *					work without delayed acks.
 *		Andi Kleen:		Process packets with PSH set in the
 *					fast path.
 *		J Hadi Salim:		ECN support
 *	 	Andrei Gurtov,
 *		Pasi Sarolahti,
 *		Panu Kuhlberg:		Experimental audit of TCP (re)transmission
 *					engine. Lots of bugs are found.
 *		Pasi Sarolahti:		F-RTO for dealing with spurious RTOs
 */

#include <linux/mm.h>
#include <linux/slab.h>
#include <linux/module.h>
#include <linux/sysctl.h>
#include <linux/kernel.h>
#include <net/dst.h>
#include <net/tcp.h>
#include <net/inet_common.h>
#include <linux/ipsec.h>
#include <asm/unaligned.h>
#include <net/netdma.h>

int sysctl_tcp_timestamps __read_mostly = 1;
int sysctl_tcp_window_scaling __read_mostly = 1;
int sysctl_tcp_sack __read_mostly = 1;
int sysctl_tcp_fack __read_mostly = 1;
int sysctl_tcp_reordering __read_mostly = TCP_FASTRETRANS_THRESH;
EXPORT_SYMBOL(sysctl_tcp_reordering);
int sysctl_tcp_ecn __read_mostly = 2;
EXPORT_SYMBOL(sysctl_tcp_ecn);
int sysctl_tcp_dsack __read_mostly = 1;
int sysctl_tcp_app_win __read_mostly = 31;
int sysctl_tcp_adv_win_scale __read_mostly = 2;
EXPORT_SYMBOL(sysctl_tcp_adv_win_scale);

int sysctl_tcp_stdurg __read_mostly;
int sysctl_tcp_rfc1337 __read_mostly;
int sysctl_tcp_max_orphans __read_mostly = NR_FILE;
int sysctl_tcp_frto __read_mostly = 2;
int sysctl_tcp_frto_response __read_mostly;
int sysctl_tcp_nometrics_save __read_mostly;

int sysctl_tcp_thin_dupack __read_mostly;

int sysctl_tcp_moderate_rcvbuf __read_mostly = 1;
int sysctl_tcp_abc __read_mostly;

#define FLAG_DATA		0x01 /* Incoming frame contained data.		*/
#define FLAG_WIN_UPDATE		0x02 /* Incoming ACK was a window update.	*/
#define FLAG_DATA_ACKED		0x04 /* This ACK acknowledged new data.		*/
#define FLAG_RETRANS_DATA_ACKED	0x08 /* "" "" some of which was retransmitted.	*/
#define FLAG_SYN_ACKED		0x10 /* This ACK acknowledged SYN.		*/
#define FLAG_DATA_SACKED	0x20 /* New SACK.				*/
#define FLAG_ECE		0x40 /* ECE in this ACK				*/
#define FLAG_DATA_LOST		0x80 /* SACK detected data lossage.		*/
#define FLAG_SLOWPATH		0x100 /* Do not skip RFC checks for window update.*/
#define FLAG_ONLY_ORIG_SACKED	0x200 /* SACKs only non-rexmit sent before RTO */
#define FLAG_SND_UNA_ADVANCED	0x400 /* Snd_una was changed (!= FLAG_DATA_ACKED) */
#define FLAG_DSACKING_ACK	0x800 /* SACK blocks contained D-SACK info */
#define FLAG_NONHEAD_RETRANS_ACKED	0x1000 /* Non-head rexmitted data was ACKed */
#define FLAG_SACK_RENEGING	0x2000 /* snd_una advanced to a sacked seq */

#define FLAG_ACKED		(FLAG_DATA_ACKED|FLAG_SYN_ACKED)
#define FLAG_NOT_DUP		(FLAG_DATA|FLAG_WIN_UPDATE|FLAG_ACKED)
#define FLAG_CA_ALERT		(FLAG_DATA_SACKED|FLAG_ECE)
#define FLAG_FORWARD_PROGRESS	(FLAG_ACKED|FLAG_DATA_SACKED)
#define FLAG_ANY_PROGRESS	(FLAG_FORWARD_PROGRESS|FLAG_SND_UNA_ADVANCED)

#define TCP_REMNANT (TCP_FLAG_FIN|TCP_FLAG_URG|TCP_FLAG_SYN|TCP_FLAG_PSH)
#define TCP_HP_BITS (~(TCP_RESERVED_BITS|TCP_FLAG_PSH))

/* Adapt the MSS value used to make delayed ack decision to the
 * real world.
 */
static void tcp_measure_rcv_mss(struct sock *sk, const struct sk_buff *skb)
{
	struct inet_connection_sock *icsk = inet_csk(sk);
	const unsigned int lss = icsk->icsk_ack.last_seg_size;
	unsigned int len;

	icsk->icsk_ack.last_seg_size = 0;

	/* skb->len may jitter because of SACKs, even if peer
	 * sends good full-sized frames.
	 */
	len = skb_shinfo(skb)->gso_size ? : skb->len;
	if (len >= icsk->icsk_ack.rcv_mss) {
		icsk->icsk_ack.rcv_mss = len;
	} else {
		/* Otherwise, we make more careful check taking into account,
		 * that SACKs block is variable.
		 *
		 * "len" is invariant segment length, including TCP header.
		 */
		len += skb->data - skb_transport_header(skb);
		if (len >= TCP_MSS_DEFAULT + sizeof(struct tcphdr) ||
		    /* If PSH is not set, packet should be
		     * full sized, provided peer TCP is not badly broken.
		     * This observation (if it is correct 8)) allows
		     * to handle super-low mtu links fairly.
		     */
		    (len >= TCP_MIN_MSS + sizeof(struct tcphdr) &&
		     !(tcp_flag_word(tcp_hdr(skb)) & TCP_REMNANT))) {
			/* Subtract also invariant (if peer is RFC compliant),
			 * tcp header plus fixed timestamp option length.
			 * Resulting "len" is MSS free of SACK jitter.
			 */
			len -= tcp_sk(sk)->tcp_header_len;
			icsk->icsk_ack.last_seg_size = len;
			if (len == lss) {
				icsk->icsk_ack.rcv_mss = len;
				return;
			}
		}
		if (icsk->icsk_ack.pending & ICSK_ACK_PUSHED)
			icsk->icsk_ack.pending |= ICSK_ACK_PUSHED2;
		icsk->icsk_ack.pending |= ICSK_ACK_PUSHED;
	}
}

static void tcp_incr_quickack(struct sock *sk)
{
	struct inet_connection_sock *icsk = inet_csk(sk);
	unsigned quickacks = tcp_sk(sk)->rcv_wnd / (2 * icsk->icsk_ack.rcv_mss);

	if (quickacks == 0)
		quickacks = 2;
	if (quickacks > icsk->icsk_ack.quick)
		icsk->icsk_ack.quick = min(quickacks, TCP_MAX_QUICKACKS);
}

static void tcp_enter_quickack_mode(struct sock *sk)
{
	struct inet_connection_sock *icsk = inet_csk(sk);
	tcp_incr_quickack(sk);
	icsk->icsk_ack.pingpong = 0;
	icsk->icsk_ack.ato = TCP_ATO_MIN;
}

/* Send ACKs quickly, if "quick" count is not exhausted
 * and the session is not interactive.
 */

static inline int tcp_in_quickack_mode(const struct sock *sk)
{
	const struct inet_connection_sock *icsk = inet_csk(sk);
	return icsk->icsk_ack.quick && !icsk->icsk_ack.pingpong;
}

static inline void TCP_ECN_queue_cwr(struct tcp_sock *tp)
{
	if (tp->ecn_flags & TCP_ECN_OK)
		tp->ecn_flags |= TCP_ECN_QUEUE_CWR;
}

static inline void TCP_ECN_accept_cwr(struct tcp_sock *tp, struct sk_buff *skb)
{
	if (tcp_hdr(skb)->cwr)
		tp->ecn_flags &= ~TCP_ECN_DEMAND_CWR;
}

static inline void TCP_ECN_withdraw_cwr(struct tcp_sock *tp)
{
	tp->ecn_flags &= ~TCP_ECN_DEMAND_CWR;
}

static inline void TCP_ECN_check_ce(struct tcp_sock *tp, struct sk_buff *skb)
{
	if (tp->ecn_flags & TCP_ECN_OK) {
		if (INET_ECN_is_ce(TCP_SKB_CB(skb)->flags))
			tp->ecn_flags |= TCP_ECN_DEMAND_CWR;
		/* Funny extension: if ECT is not set on a segment,
		 * it is surely retransmit. It is not in ECN RFC,
		 * but Linux follows this rule. */
		else if (INET_ECN_is_not_ect((TCP_SKB_CB(skb)->flags)))
			tcp_enter_quickack_mode((struct sock *)tp);
	}
}

static inline void TCP_ECN_rcv_synack(struct tcp_sock *tp, struct tcphdr *th)
{
	if ((tp->ecn_flags & TCP_ECN_OK) && (!th->ece || th->cwr))
		tp->ecn_flags &= ~TCP_ECN_OK;
}

static inline void TCP_ECN_rcv_syn(struct tcp_sock *tp, struct tcphdr *th)
{
	if ((tp->ecn_flags & TCP_ECN_OK) && (!th->ece || !th->cwr))
		tp->ecn_flags &= ~TCP_ECN_OK;
}

static inline int TCP_ECN_rcv_ecn_echo(struct tcp_sock *tp, struct tcphdr *th)
{
	if (th->ece && !th->syn && (tp->ecn_flags & TCP_ECN_OK))
		return 1;
	return 0;
}

/* Buffer size and advertised window tuning.
 *
 * 1. Tuning sk->sk_sndbuf, when connection enters established state.
 */

static void tcp_fixup_sndbuf(struct sock *sk)
{
	int sndmem = tcp_sk(sk)->rx_opt.mss_clamp + MAX_TCP_HEADER + 16 +
		     sizeof(struct sk_buff);

	if (sk->sk_sndbuf < 3 * sndmem) {
		sk->sk_sndbuf = 3 * sndmem;
		if (sk->sk_sndbuf > sysctl_tcp_wmem[2])
			sk->sk_sndbuf = sysctl_tcp_wmem[2];
	}
}

/* 2. Tuning advertised window (window_clamp, rcv_ssthresh)
 *
 * All tcp_full_space() is split to two parts: "network" buffer, allocated
 * forward and advertised in receiver window (tp->rcv_wnd) and
 * "application buffer", required to isolate scheduling/application
 * latencies from network.
 * window_clamp is maximal advertised window. It can be less than
 * tcp_full_space(), in this case tcp_full_space() - window_clamp
 * is reserved for "application" buffer. The less window_clamp is
 * the smoother our behaviour from viewpoint of network, but the lower
 * throughput and the higher sensitivity of the connection to losses. 8)
 *
 * rcv_ssthresh is more strict window_clamp used at "slow start"
 * phase to predict further behaviour of this connection.
 * It is used for two goals:
 * - to enforce header prediction at sender, even when application
 *   requires some significant "application buffer". It is check #1.
 * - to prevent pruning of receive queue because of misprediction
 *   of receiver window. Check #2.
 *
 * The scheme does not work when sender sends good segments opening
 * window and then starts to feed us spaghetti. But it should work
 * in common situations. Otherwise, we have to rely on queue collapsing.
 */

/* Slow part of check#2. */
static int __tcp_grow_window(const struct sock *sk, const struct sk_buff *skb)
{
	struct tcp_sock *tp = tcp_sk(sk);
	/* Optimize this! */
	int truesize = tcp_win_from_space(skb->truesize) >> 1;
	int window = tcp_win_from_space(sysctl_tcp_rmem[2]) >> 1;

	while (tp->rcv_ssthresh <= window) {
		if (truesize <= skb->len)
			return 2 * inet_csk(sk)->icsk_ack.rcv_mss;

		truesize >>= 1;
		window >>= 1;
	}
	return 0;
}

static void tcp_grow_window(struct sock *sk, struct sk_buff *skb)
{
	struct tcp_sock *tp = tcp_sk(sk);

	/* Check #1 */
	if (tp->rcv_ssthresh < tp->window_clamp &&
	    (int)tp->rcv_ssthresh < tcp_space(sk) &&
	    !tcp_memory_pressure) {
		int incr;

		/* Check #2. Increase window, if skb with such overhead
		 * will fit to rcvbuf in future.
		 */
		if (tcp_win_from_space(skb->truesize) <= skb->len)
			incr = 2 * tp->advmss;
		else
			incr = __tcp_grow_window(sk, skb);

		if (incr) {
			tp->rcv_ssthresh = min(tp->rcv_ssthresh + incr,
					       tp->window_clamp);
			inet_csk(sk)->icsk_ack.quick |= 1;
		}
	}
}

/* 3. Tuning rcvbuf, when connection enters established state. */

static void tcp_fixup_rcvbuf(struct sock *sk)
{
	struct tcp_sock *tp = tcp_sk(sk);
	int rcvmem = tp->advmss + MAX_TCP_HEADER + 16 + sizeof(struct sk_buff);

	/* Try to select rcvbuf so that 4 mss-sized segments
	 * will fit to window and corresponding skbs will fit to our rcvbuf.
	 * (was 3; 4 is minimum to allow fast retransmit to work.)
	 */
	while (tcp_win_from_space(rcvmem) < tp->advmss)
		rcvmem += 128;
	if (sk->sk_rcvbuf < 4 * rcvmem)
		sk->sk_rcvbuf = min(4 * rcvmem, sysctl_tcp_rmem[2]);
}

/* 4. Try to fixup all. It is made immediately after connection enters
 *    established state.
 */
static void tcp_init_buffer_space(struct sock *sk)
{
	struct tcp_sock *tp = tcp_sk(sk);
	int maxwin;

	if (!(sk->sk_userlocks & SOCK_RCVBUF_LOCK))
		tcp_fixup_rcvbuf(sk);
	if (!(sk->sk_userlocks & SOCK_SNDBUF_LOCK))
		tcp_fixup_sndbuf(sk);

	tp->rcvq_space.space = tp->rcv_wnd;

	maxwin = tcp_full_space(sk);

	if (tp->window_clamp >= maxwin) {
		tp->window_clamp = maxwin;

		if (sysctl_tcp_app_win && maxwin > 4 * tp->advmss)
			tp->window_clamp = max(maxwin -
					       (maxwin >> sysctl_tcp_app_win),
					       4 * tp->advmss);
	}

	/* Force reservation of one segment. */
	if (sysctl_tcp_app_win &&
	    tp->window_clamp > 2 * tp->advmss &&
	    tp->window_clamp + tp->advmss > maxwin)
		tp->window_clamp = max(2 * tp->advmss, maxwin - tp->advmss);

	tp->rcv_ssthresh = min(tp->rcv_ssthresh, tp->window_clamp);
	tp->snd_cwnd_stamp = tcp_time_stamp;
}

/* 5. Recalculate window clamp after socket hit its memory bounds. */
static void tcp_clamp_window(struct sock *sk)
{
	struct tcp_sock *tp = tcp_sk(sk);
	struct inet_connection_sock *icsk = inet_csk(sk);

	icsk->icsk_ack.quick = 0;

	if (sk->sk_rcvbuf < sysctl_tcp_rmem[2] &&
	    !(sk->sk_userlocks & SOCK_RCVBUF_LOCK) &&
	    !tcp_memory_pressure &&
	    atomic_long_read(&tcp_memory_allocated) < sysctl_tcp_mem[0]) {
		sk->sk_rcvbuf = min(atomic_read(&sk->sk_rmem_alloc),
				    sysctl_tcp_rmem[2]);
	}
	if (atomic_read(&sk->sk_rmem_alloc) > sk->sk_rcvbuf)
		tp->rcv_ssthresh = min(tp->window_clamp, 2U * tp->advmss);
}

/* Initialize RCV_MSS value.
 * RCV_MSS is an our guess about MSS used by the peer.
 * We haven't any direct information about the MSS.
 * It's better to underestimate the RCV_MSS rather than overestimate.
 * Overestimations make us ACKing less frequently than needed.
 * Underestimations are more easy to detect and fix by tcp_measure_rcv_mss().
 */
void tcp_initialize_rcv_mss(struct sock *sk)
{
	struct tcp_sock *tp = tcp_sk(sk);
	unsigned int hint = min_t(unsigned int, tp->advmss, tp->mss_cache);

	hint = min(hint, tp->rcv_wnd / 2);
	hint = min(hint, TCP_MSS_DEFAULT);
	hint = max(hint, TCP_MIN_MSS);

	inet_csk(sk)->icsk_ack.rcv_mss = hint;
}
EXPORT_SYMBOL(tcp_initialize_rcv_mss);

/* Receiver "autotuning" code.
 *
 * The algorithm for RTT estimation w/o timestamps is based on
 * Dynamic Right-Sizing (DRS) by Wu Feng and Mike Fisk of LANL.
 * <http://public.lanl.gov/radiant/pubs.html#DRS>
 *
 * More detail on this code can be found at
 * <http://staff.psc.edu/jheffner/>,
 * though this reference is out of date.  A new paper
 * is pending.
 */
static void tcp_rcv_rtt_update(struct tcp_sock *tp, u32 sample, int win_dep)
{
	u32 new_sample = tp->rcv_rtt_est.rtt;
	long m = sample;

	if (m == 0)
		m = 1;

	if (new_sample != 0) {
		/* If we sample in larger samples in the non-timestamp
		 * case, we could grossly overestimate the RTT especially
		 * with chatty applications or bulk transfer apps which
		 * are stalled on filesystem I/O.
		 *
		 * Also, since we are only going for a minimum in the
		 * non-timestamp case, we do not smooth things out
		 * else with timestamps disabled convergence takes too
		 * long.
		 */
		if (!win_dep) {
			m -= (new_sample >> 3);
			new_sample += m;
		} else if (m < new_sample)
			new_sample = m << 3;
	} else {
		/* No previous measure. */
		new_sample = m << 3;
	}

	if (tp->rcv_rtt_est.rtt != new_sample)
		tp->rcv_rtt_est.rtt = new_sample;
}

static inline void tcp_rcv_rtt_measure(struct tcp_sock *tp)
{
	if (tp->rcv_rtt_est.time == 0)
		goto new_measure;
	if (before(tp->rcv_nxt, tp->rcv_rtt_est.seq))
		return;
	tcp_rcv_rtt_update(tp, jiffies - tp->rcv_rtt_est.time, 1);

new_measure:
	tp->rcv_rtt_est.seq = tp->rcv_nxt + tp->rcv_wnd;
	tp->rcv_rtt_est.time = tcp_time_stamp;
}

static inline void tcp_rcv_rtt_measure_ts(struct sock *sk,
					  const struct sk_buff *skb)
{
	struct tcp_sock *tp = tcp_sk(sk);
	if (tp->rx_opt.rcv_tsecr &&
	    (TCP_SKB_CB(skb)->end_seq -
	     TCP_SKB_CB(skb)->seq >= inet_csk(sk)->icsk_ack.rcv_mss))
		tcp_rcv_rtt_update(tp, tcp_time_stamp - tp->rx_opt.rcv_tsecr, 0);
}

/*
 * This function should be called every time data is copied to user space.
 * It calculates the appropriate TCP receive buffer space.
 */
void tcp_rcv_space_adjust(struct sock *sk)
{
	struct tcp_sock *tp = tcp_sk(sk);
	int time;
	int space;

	if (tp->rcvq_space.time == 0)
		goto new_measure;

	time = tcp_time_stamp - tp->rcvq_space.time;
	if (time < (tp->rcv_rtt_est.rtt >> 3) || tp->rcv_rtt_est.rtt == 0)
		return;

	space = 2 * (tp->copied_seq - tp->rcvq_space.seq);

	space = max(tp->rcvq_space.space, space);

	if (tp->rcvq_space.space != space) {
		int rcvmem;

		tp->rcvq_space.space = space;

		if (sysctl_tcp_moderate_rcvbuf &&
		    !(sk->sk_userlocks & SOCK_RCVBUF_LOCK)) {
			int new_clamp = space;

			/* Receive space grows, normalize in order to
			 * take into account packet headers and sk_buff
			 * structure overhead.
			 */
			space /= tp->advmss;
			if (!space)
				space = 1;
			rcvmem = (tp->advmss + MAX_TCP_HEADER +
				  16 + sizeof(struct sk_buff));
			while (tcp_win_from_space(rcvmem) < tp->advmss)
				rcvmem += 128;
			space *= rcvmem;
			space = min(space, sysctl_tcp_rmem[2]);
			if (space > sk->sk_rcvbuf) {
				sk->sk_rcvbuf = space;

				/* Make the window clamp follow along.  */
				tp->window_clamp = new_clamp;
			}
		}
	}

new_measure:
	tp->rcvq_space.seq = tp->copied_seq;
	tp->rcvq_space.time = tcp_time_stamp;
}

/* There is something which you must keep in mind when you analyze the
 * behavior of the tp->ato delayed ack timeout interval.  When a
 * connection starts up, we want to ack as quickly as possible.  The
 * problem is that "good" TCP's do slow start at the beginning of data
 * transmission.  The means that until we send the first few ACK's the
 * sender will sit on his end and only queue most of his data, because
 * he can only send snd_cwnd unacked packets at any given time.  For
 * each ACK we send, he increments snd_cwnd and transmits more of his
 * queue.  -DaveM
 */
static void tcp_event_data_recv(struct sock *sk, struct sk_buff *skb)
{
	struct tcp_sock *tp = tcp_sk(sk);
	struct inet_connection_sock *icsk = inet_csk(sk);
	u32 now;

	inet_csk_schedule_ack(sk);

	tcp_measure_rcv_mss(sk, skb);

	tcp_rcv_rtt_measure(tp);

	now = tcp_time_stamp;

	if (!icsk->icsk_ack.ato) {
		/* The _first_ data packet received, initialize
		 * delayed ACK engine.
		 */
		tcp_incr_quickack(sk);
		icsk->icsk_ack.ato = TCP_ATO_MIN;
	} else {
		int m = now - icsk->icsk_ack.lrcvtime;

		if (m <= TCP_ATO_MIN / 2) {
			/* The fastest case is the first. */
			icsk->icsk_ack.ato = (icsk->icsk_ack.ato >> 1) + TCP_ATO_MIN / 2;
		} else if (m < icsk->icsk_ack.ato) {
			icsk->icsk_ack.ato = (icsk->icsk_ack.ato >> 1) + m;
			if (icsk->icsk_ack.ato > icsk->icsk_rto)
				icsk->icsk_ack.ato = icsk->icsk_rto;
		} else if (m > icsk->icsk_rto) {
			/* Too long gap. Apparently sender failed to
			 * restart window, so that we send ACKs quickly.
			 */
			tcp_incr_quickack(sk);
			sk_mem_reclaim(sk);
		}
	}
	icsk->icsk_ack.lrcvtime = now;

	TCP_ECN_check_ce(tp, skb);

	if (skb->len >= 128)
		tcp_grow_window(sk, skb);
}

/* Called to compute a smoothed rtt estimate. The data fed to this
 * routine either comes from timestamps, or from segments that were
 * known _not_ to have been retransmitted [see Karn/Partridge
 * Proceedings SIGCOMM 87]. The algorithm is from the SIGCOMM 88
 * piece by Van Jacobson.
 * NOTE: the next three routines used to be one big routine.
 * To save cycles in the RFC 1323 implementation it was better to break
 * it up into three procedures. -- erics
 */
static void tcp_rtt_estimator(struct sock *sk, const __u32 mrtt)
{
	struct tcp_sock *tp = tcp_sk(sk);
	long m = mrtt; /* RTT */

	/*	The following amusing code comes from Jacobson's
	 *	article in SIGCOMM '88.  Note that rtt and mdev
	 *	are scaled versions of rtt and mean deviation.
	 *	This is designed to be as fast as possible
	 *	m stands for "measurement".
	 *
	 *	On a 1990 paper the rto value is changed to:
	 *	RTO = rtt + 4 * mdev
	 *
	 * Funny. This algorithm seems to be very broken.
	 * These formulae increase RTO, when it should be decreased, increase
	 * too slowly, when it should be increased quickly, decrease too quickly
	 * etc. I guess in BSD RTO takes ONE value, so that it is absolutely
	 * does not matter how to _calculate_ it. Seems, it was trap
	 * that VJ failed to avoid. 8)
	 */
	if (m == 0)
		m = 1;
	if (tp->srtt != 0) {
		m -= (tp->srtt >> 3);	/* m is now error in rtt est */
		tp->srtt += m;		/* rtt = 7/8 rtt + 1/8 new */
		if (m < 0) {
			m = -m;		/* m is now abs(error) */
			m -= (tp->mdev >> 2);   /* similar update on mdev */
			/* This is similar to one of Eifel findings.
			 * Eifel blocks mdev updates when rtt decreases.
			 * This solution is a bit different: we use finer gain
			 * for mdev in this case (alpha*beta).
			 * Like Eifel it also prevents growth of rto,
			 * but also it limits too fast rto decreases,
			 * happening in pure Eifel.
			 */
			if (m > 0)
				m >>= 3;
		} else {
			m -= (tp->mdev >> 2);   /* similar update on mdev */
		}
		tp->mdev += m;	    	/* mdev = 3/4 mdev + 1/4 new */
		if (tp->mdev > tp->mdev_max) {
			tp->mdev_max = tp->mdev;
			if (tp->mdev_max > tp->rttvar)
				tp->rttvar = tp->mdev_max;
		}
		if (after(tp->snd_una, tp->rtt_seq)) {
			if (tp->mdev_max < tp->rttvar)
				tp->rttvar -= (tp->rttvar - tp->mdev_max) >> 2;
			tp->rtt_seq = tp->snd_nxt;
			tp->mdev_max = tcp_rto_min(sk);
		}
	} else {
		/* no previous measure. */
		tp->srtt = m << 3;	/* take the measured time to be rtt */
		tp->mdev = m << 1;	/* make sure rto = 3*rtt */
		tp->mdev_max = tp->rttvar = max(tp->mdev, tcp_rto_min(sk));
		tp->rtt_seq = tp->snd_nxt;
	}
}

/* Calculate rto without backoff.  This is the second half of Van Jacobson's
 * routine referred to above.
 */
static inline void tcp_set_rto(struct sock *sk)
{
	const struct tcp_sock *tp = tcp_sk(sk);
	/* Old crap is replaced with new one. 8)
	 *
	 * More seriously:
	 * 1. If rtt variance happened to be less 50msec, it is hallucination.
	 *    It cannot be less due to utterly erratic ACK generation made
	 *    at least by solaris and freebsd. "Erratic ACKs" has _nothing_
	 *    to do with delayed acks, because at cwnd>2 true delack timeout
	 *    is invisible. Actually, Linux-2.4 also generates erratic
	 *    ACKs in some circumstances.
	 */
	inet_csk(sk)->icsk_rto = __tcp_set_rto(tp);

	/* 2. Fixups made earlier cannot be right.
	 *    If we do not estimate RTO correctly without them,
	 *    all the algo is pure shit and should be replaced
	 *    with correct one. It is exactly, which we pretend to do.
	 */

	/* NOTE: clamping at TCP_RTO_MIN is not required, current algo
	 * guarantees that rto is higher.
	 */
	tcp_bound_rto(sk);
}

/* Save metrics learned by this TCP session.
   This function is called only, when TCP finishes successfully
   i.e. when it enters TIME-WAIT or goes from LAST-ACK to CLOSE.
 */
void tcp_update_metrics(struct sock *sk)
{
	struct tcp_sock *tp = tcp_sk(sk);
	struct dst_entry *dst = __sk_dst_get(sk);

	if (sysctl_tcp_nometrics_save)
		return;

	dst_confirm(dst);

	if (dst && (dst->flags & DST_HOST)) {
		const struct inet_connection_sock *icsk = inet_csk(sk);
		int m;
		unsigned long rtt;

		if (icsk->icsk_backoff || !tp->srtt) {
			/* This session failed to estimate rtt. Why?
			 * Probably, no packets returned in time.
			 * Reset our results.
			 */
			if (!(dst_metric_locked(dst, RTAX_RTT)))
				dst_metric_set(dst, RTAX_RTT, 0);
			return;
		}

		rtt = dst_metric_rtt(dst, RTAX_RTT);
		m = rtt - tp->srtt;

		/* If newly calculated rtt larger than stored one,
		 * store new one. Otherwise, use EWMA. Remember,
		 * rtt overestimation is always better than underestimation.
		 */
		if (!(dst_metric_locked(dst, RTAX_RTT))) {
			if (m <= 0)
				set_dst_metric_rtt(dst, RTAX_RTT, tp->srtt);
			else
				set_dst_metric_rtt(dst, RTAX_RTT, rtt - (m >> 3));
		}

		if (!(dst_metric_locked(dst, RTAX_RTTVAR))) {
			unsigned long var;
			if (m < 0)
				m = -m;

			/* Scale deviation to rttvar fixed point */
			m >>= 1;
			if (m < tp->mdev)
				m = tp->mdev;

			var = dst_metric_rtt(dst, RTAX_RTTVAR);
			if (m >= var)
				var = m;
			else
				var -= (var - m) >> 2;

			set_dst_metric_rtt(dst, RTAX_RTTVAR, var);
		}

		if (tcp_in_initial_slowstart(tp)) {
			/* Slow start still did not finish. */
			if (dst_metric(dst, RTAX_SSTHRESH) &&
			    !dst_metric_locked(dst, RTAX_SSTHRESH) &&
			    (tp->snd_cwnd >> 1) > dst_metric(dst, RTAX_SSTHRESH))
				dst_metric_set(dst, RTAX_SSTHRESH, tp->snd_cwnd >> 1);
			if (!dst_metric_locked(dst, RTAX_CWND) &&
			    tp->snd_cwnd > dst_metric(dst, RTAX_CWND))
				dst_metric_set(dst, RTAX_CWND, tp->snd_cwnd);
		} else if (tp->snd_cwnd > tp->snd_ssthresh &&
			   icsk->icsk_ca_state == TCP_CA_Open) {
			/* Cong. avoidance phase, cwnd is reliable. */
			if (!dst_metric_locked(dst, RTAX_SSTHRESH))
				dst_metric_set(dst, RTAX_SSTHRESH,
					       max(tp->snd_cwnd >> 1, tp->snd_ssthresh));
			if (!dst_metric_locked(dst, RTAX_CWND))
				dst_metric_set(dst, RTAX_CWND,
					       (dst_metric(dst, RTAX_CWND) +
						tp->snd_cwnd) >> 1);
		} else {
			/* Else slow start did not finish, cwnd is non-sense,
			   ssthresh may be also invalid.
			 */
			if (!dst_metric_locked(dst, RTAX_CWND))
				dst_metric_set(dst, RTAX_CWND,
					       (dst_metric(dst, RTAX_CWND) +
						tp->snd_ssthresh) >> 1);
			if (dst_metric(dst, RTAX_SSTHRESH) &&
			    !dst_metric_locked(dst, RTAX_SSTHRESH) &&
			    tp->snd_ssthresh > dst_metric(dst, RTAX_SSTHRESH))
				dst_metric_set(dst, RTAX_SSTHRESH, tp->snd_ssthresh);
		}

		if (!dst_metric_locked(dst, RTAX_REORDERING)) {
			if (dst_metric(dst, RTAX_REORDERING) < tp->reordering &&
			    tp->reordering != sysctl_tcp_reordering)
				dst_metric_set(dst, RTAX_REORDERING, tp->reordering);
		}
	}
}

__u32 tcp_init_cwnd(struct tcp_sock *tp, struct dst_entry *dst)
{
	__u32 cwnd = (dst ? dst_metric(dst, RTAX_INITCWND) : 0);

	if (!cwnd)
		cwnd = TCP_INIT_CWND;
	return min_t(__u32, cwnd, tp->snd_cwnd_clamp);
}

/* Set slow start threshold and cwnd not falling to slow start */
void tcp_enter_cwr(struct sock *sk, const int set_ssthresh)
{
	struct tcp_sock *tp = tcp_sk(sk);
	const struct inet_connection_sock *icsk = inet_csk(sk);

	tp->prior_ssthresh = 0;
	tp->bytes_acked = 0;
	if (icsk->icsk_ca_state < TCP_CA_CWR) {
		tp->undo_marker = 0;
		if (set_ssthresh)
			tp->snd_ssthresh = icsk->icsk_ca_ops->ssthresh(sk);
		tp->snd_cwnd = min(tp->snd_cwnd,
				   tcp_packets_in_flight(tp) + 1U);
		tp->snd_cwnd_cnt = 0;
		tp->high_seq = tp->snd_nxt;
		tp->snd_cwnd_stamp = tcp_time_stamp;
		TCP_ECN_queue_cwr(tp);

		tcp_set_ca_state(sk, TCP_CA_CWR);
	}
}

/*
 * Packet counting of FACK is based on in-order assumptions, therefore TCP
 * disables it when reordering is detected
 */
static void tcp_disable_fack(struct tcp_sock *tp)
{
	/* RFC3517 uses different metric in lost marker => reset on change */
	if (tcp_is_fack(tp))
		tp->lost_skb_hint = NULL;
	tp->rx_opt.sack_ok &= ~2;
}

/* Take a notice that peer is sending D-SACKs */
static void tcp_dsack_seen(struct tcp_sock *tp)
{
	tp->rx_opt.sack_ok |= 4;
}

/* Initialize metrics on socket. */

static void tcp_init_metrics(struct sock *sk)
{
	struct tcp_sock *tp = tcp_sk(sk);
	struct dst_entry *dst = __sk_dst_get(sk);

	if (dst == NULL)
		goto reset;

	dst_confirm(dst);

	if (dst_metric_locked(dst, RTAX_CWND))
		tp->snd_cwnd_clamp = dst_metric(dst, RTAX_CWND);
	if (dst_metric(dst, RTAX_SSTHRESH)) {
		tp->snd_ssthresh = dst_metric(dst, RTAX_SSTHRESH);
		if (tp->snd_ssthresh > tp->snd_cwnd_clamp)
			tp->snd_ssthresh = tp->snd_cwnd_clamp;
	}
	if (dst_metric(dst, RTAX_REORDERING) &&
	    tp->reordering != dst_metric(dst, RTAX_REORDERING)) {
		tcp_disable_fack(tp);
		tp->reordering = dst_metric(dst, RTAX_REORDERING);
	}

	if (dst_metric(dst, RTAX_RTT) == 0)
		goto reset;

	if (!tp->srtt && dst_metric_rtt(dst, RTAX_RTT) < (TCP_TIMEOUT_INIT << 3))
		goto reset;

	/* Initial rtt is determined from SYN,SYN-ACK.
	 * The segment is small and rtt may appear much
	 * less than real one. Use per-dst memory
	 * to make it more realistic.
	 *
	 * A bit of theory. RTT is time passed after "normal" sized packet
	 * is sent until it is ACKed. In normal circumstances sending small
	 * packets force peer to delay ACKs and calculation is correct too.
	 * The algorithm is adaptive and, provided we follow specs, it
	 * NEVER underestimate RTT. BUT! If peer tries to make some clever
	 * tricks sort of "quick acks" for time long enough to decrease RTT
	 * to low value, and then abruptly stops to do it and starts to delay
	 * ACKs, wait for troubles.
	 */
	if (dst_metric_rtt(dst, RTAX_RTT) > tp->srtt) {
		tp->srtt = dst_metric_rtt(dst, RTAX_RTT);
		tp->rtt_seq = tp->snd_nxt;
	}
	if (dst_metric_rtt(dst, RTAX_RTTVAR) > tp->mdev) {
		tp->mdev = dst_metric_rtt(dst, RTAX_RTTVAR);
		tp->mdev_max = tp->rttvar = max(tp->mdev, tcp_rto_min(sk));
	}
	tcp_set_rto(sk);
	if (inet_csk(sk)->icsk_rto < TCP_TIMEOUT_INIT && !tp->rx_opt.saw_tstamp) {
reset:
		/* Play conservative. If timestamps are not
		 * supported, TCP will fail to recalculate correct
		 * rtt, if initial rto is too small. FORGET ALL AND RESET!
		 */
		if (!tp->rx_opt.saw_tstamp && tp->srtt) {
			tp->srtt = 0;
			tp->mdev = tp->mdev_max = tp->rttvar = TCP_TIMEOUT_INIT;
			inet_csk(sk)->icsk_rto = TCP_TIMEOUT_INIT;
		}
	}
	tp->snd_cwnd = tcp_init_cwnd(tp, dst);
	tp->snd_cwnd_stamp = tcp_time_stamp;
}

static void tcp_update_reordering(struct sock *sk, const int metric,
				  const int ts)
{
	struct tcp_sock *tp = tcp_sk(sk);
	if (metric > tp->reordering) {
		int mib_idx;

		tp->reordering = min(TCP_MAX_REORDERING, metric);

		/* This exciting event is worth to be remembered. 8) */
		if (ts)
			mib_idx = LINUX_MIB_TCPTSREORDER;
		else if (tcp_is_reno(tp))
			mib_idx = LINUX_MIB_TCPRENOREORDER;
		else if (tcp_is_fack(tp))
			mib_idx = LINUX_MIB_TCPFACKREORDER;
		else
			mib_idx = LINUX_MIB_TCPSACKREORDER;

		NET_INC_STATS_BH(sock_net(sk), mib_idx);
#if FASTRETRANS_DEBUG > 1
		printk(KERN_DEBUG "Disorder%d %d %u f%u s%u rr%d\n",
		       tp->rx_opt.sack_ok, inet_csk(sk)->icsk_ca_state,
		       tp->reordering,
		       tp->fackets_out,
		       tp->sacked_out,
		       tp->undo_marker ? tp->undo_retrans : 0);
#endif
		tcp_disable_fack(tp);
	}
}

/* This must be called before lost_out is incremented */
static void tcp_verify_retransmit_hint(struct tcp_sock *tp, struct sk_buff *skb)
{
	if ((tp->retransmit_skb_hint == NULL) ||
	    before(TCP_SKB_CB(skb)->seq,
		   TCP_SKB_CB(tp->retransmit_skb_hint)->seq))
		tp->retransmit_skb_hint = skb;

	if (!tp->lost_out ||
	    after(TCP_SKB_CB(skb)->end_seq, tp->retransmit_high))
		tp->retransmit_high = TCP_SKB_CB(skb)->end_seq;
}

static void tcp_skb_mark_lost(struct tcp_sock *tp, struct sk_buff *skb)
{
	if (!(TCP_SKB_CB(skb)->sacked & (TCPCB_LOST|TCPCB_SACKED_ACKED))) {
		tcp_verify_retransmit_hint(tp, skb);

		tp->lost_out += tcp_skb_pcount(skb);
		TCP_SKB_CB(skb)->sacked |= TCPCB_LOST;
	}
}

static void tcp_skb_mark_lost_uncond_verify(struct tcp_sock *tp,
					    struct sk_buff *skb)
{
	tcp_verify_retransmit_hint(tp, skb);

	if (!(TCP_SKB_CB(skb)->sacked & (TCPCB_LOST|TCPCB_SACKED_ACKED))) {
		tp->lost_out += tcp_skb_pcount(skb);
		TCP_SKB_CB(skb)->sacked |= TCPCB_LOST;
	}
}

/* This procedure tags the retransmission queue when SACKs arrive.
 *
 * We have three tag bits: SACKED(S), RETRANS(R) and LOST(L).
 * Packets in queue with these bits set are counted in variables
 * sacked_out, retrans_out and lost_out, correspondingly.
 *
 * Valid combinations are:
 * Tag  InFlight	Description
 * 0	1		- orig segment is in flight.
 * S	0		- nothing flies, orig reached receiver.
 * L	0		- nothing flies, orig lost by net.
 * R	2		- both orig and retransmit are in flight.
 * L|R	1		- orig is lost, retransmit is in flight.
 * S|R  1		- orig reached receiver, retrans is still in flight.
 * (L|S|R is logically valid, it could occur when L|R is sacked,
 *  but it is equivalent to plain S and code short-curcuits it to S.
 *  L|S is logically invalid, it would mean -1 packet in flight 8))
 *
 * These 6 states form finite state machine, controlled by the following events:
 * 1. New ACK (+SACK) arrives. (tcp_sacktag_write_queue())
 * 2. Retransmission. (tcp_retransmit_skb(), tcp_xmit_retransmit_queue())
 * 3. Loss detection event of one of three flavors:
 *	A. Scoreboard estimator decided the packet is lost.
 *	   A'. Reno "three dupacks" marks head of queue lost.
 *	   A''. Its FACK modfication, head until snd.fack is lost.
 *	B. SACK arrives sacking data transmitted after never retransmitted
 *	   hole was sent out.
 *	C. SACK arrives sacking SND.NXT at the moment, when the
 *	   segment was retransmitted.
 * 4. D-SACK added new rule: D-SACK changes any tag to S.
 *
 * It is pleasant to note, that state diagram turns out to be commutative,
 * so that we are allowed not to be bothered by order of our actions,
 * when multiple events arrive simultaneously. (see the function below).
 *
 * Reordering detection.
 * --------------------
 * Reordering metric is maximal distance, which a packet can be displaced
 * in packet stream. With SACKs we can estimate it:
 *
 * 1. SACK fills old hole and the corresponding segment was not
 *    ever retransmitted -> reordering. Alas, we cannot use it
 *    when segment was retransmitted.
 * 2. The last flaw is solved with D-SACK. D-SACK arrives
 *    for retransmitted and already SACKed segment -> reordering..
 * Both of these heuristics are not used in Loss state, when we cannot
 * account for retransmits accurately.
 *
 * SACK block validation.
 * ----------------------
 *
 * SACK block range validation checks that the received SACK block fits to
 * the expected sequence limits, i.e., it is between SND.UNA and SND.NXT.
 * Note that SND.UNA is not included to the range though being valid because
 * it means that the receiver is rather inconsistent with itself reporting
 * SACK reneging when it should advance SND.UNA. Such SACK block this is
 * perfectly valid, however, in light of RFC2018 which explicitly states
 * that "SACK block MUST reflect the newest segment.  Even if the newest
 * segment is going to be discarded ...", not that it looks very clever
 * in case of head skb. Due to potentional receiver driven attacks, we
 * choose to avoid immediate execution of a walk in write queue due to
 * reneging and defer head skb's loss recovery to standard loss recovery
 * procedure that will eventually trigger (nothing forbids us doing this).
 *
 * Implements also blockage to start_seq wrap-around. Problem lies in the
 * fact that though start_seq (s) is before end_seq (i.e., not reversed),
 * there's no guarantee that it will be before snd_nxt (n). The problem
 * happens when start_seq resides between end_seq wrap (e_w) and snd_nxt
 * wrap (s_w):
 *
 *         <- outs wnd ->                          <- wrapzone ->
 *         u     e      n                         u_w   e_w  s n_w
 *         |     |      |                          |     |   |  |
 * |<------------+------+----- TCP seqno space --------------+---------->|
 * ...-- <2^31 ->|                                           |<--------...
 * ...---- >2^31 ------>|                                    |<--------...
 *
 * Current code wouldn't be vulnerable but it's better still to discard such
 * crazy SACK blocks. Doing this check for start_seq alone closes somewhat
 * similar case (end_seq after snd_nxt wrap) as earlier reversed check in
 * snd_nxt wrap -> snd_una region will then become "well defined", i.e.,
 * equal to the ideal case (infinite seqno space without wrap caused issues).
 *
 * With D-SACK the lower bound is extended to cover sequence space below
 * SND.UNA down to undo_marker, which is the last point of interest. Yet
 * again, D-SACK block must not to go across snd_una (for the same reason as
 * for the normal SACK blocks, explained above). But there all simplicity
 * ends, TCP might receive valid D-SACKs below that. As long as they reside
 * fully below undo_marker they do not affect behavior in anyway and can
 * therefore be safely ignored. In rare cases (which are more or less
 * theoretical ones), the D-SACK will nicely cross that boundary due to skb
 * fragmentation and packet reordering past skb's retransmission. To consider
 * them correctly, the acceptable range must be extended even more though
 * the exact amount is rather hard to quantify. However, tp->max_window can
 * be used as an exaggerated estimate.
 */
static int tcp_is_sackblock_valid(struct tcp_sock *tp, int is_dsack,
				  u32 start_seq, u32 end_seq)
{
	/* Too far in future, or reversed (interpretation is ambiguous) */
	if (after(end_seq, tp->snd_nxt) || !before(start_seq, end_seq))
		return 0;

	/* Nasty start_seq wrap-around check (see comments above) */
	if (!before(start_seq, tp->snd_nxt))
		return 0;

	/* In outstanding window? ...This is valid exit for D-SACKs too.
	 * start_seq == snd_una is non-sensical (see comments above)
	 */
	if (after(start_seq, tp->snd_una))
		return 1;

	if (!is_dsack || !tp->undo_marker)
		return 0;

	/* ...Then it's D-SACK, and must reside below snd_una completely */
	if (after(end_seq, tp->snd_una))
		return 0;

	if (!before(start_seq, tp->undo_marker))
		return 1;

	/* Too old */
	if (!after(end_seq, tp->undo_marker))
		return 0;

	/* Undo_marker boundary crossing (overestimates a lot). Known already:
	 *   start_seq < undo_marker and end_seq >= undo_marker.
	 */
	return !before(start_seq, end_seq - tp->max_window);
}

/* Check for lost retransmit. This superb idea is borrowed from "ratehalving".
 * Event "C". Later note: FACK people cheated me again 8), we have to account
 * for reordering! Ugly, but should help.
 *
 * Search retransmitted skbs from write_queue that were sent when snd_nxt was
 * less than what is now known to be received by the other end (derived from
 * highest SACK block). Also calculate the lowest snd_nxt among the remaining
 * retransmitted skbs to avoid some costly processing per ACKs.
 */
static void tcp_mark_lost_retrans(struct sock *sk)
{
	const struct inet_connection_sock *icsk = inet_csk(sk);
	struct tcp_sock *tp = tcp_sk(sk);
	struct sk_buff *skb;
	int cnt = 0;
	u32 new_low_seq = tp->snd_nxt;
	u32 received_upto = tcp_highest_sack_seq(tp);

	if (!tcp_is_fack(tp) || !tp->retrans_out ||
	    !after(received_upto, tp->lost_retrans_low) ||
	    icsk->icsk_ca_state != TCP_CA_Recovery)
		return;

	tcp_for_write_queue(skb, sk) {
		u32 ack_seq = TCP_SKB_CB(skb)->ack_seq;

		if (skb == tcp_send_head(sk))
			break;
		if (cnt == tp->retrans_out)
			break;
		if (!after(TCP_SKB_CB(skb)->end_seq, tp->snd_una))
			continue;

		if (!(TCP_SKB_CB(skb)->sacked & TCPCB_SACKED_RETRANS))
			continue;

		/* TODO: We would like to get rid of tcp_is_fack(tp) only
		 * constraint here (see above) but figuring out that at
		 * least tp->reordering SACK blocks reside between ack_seq
		 * and received_upto is not easy task to do cheaply with
		 * the available datastructures.
		 *
		 * Whether FACK should check here for tp->reordering segs
		 * in-between one could argue for either way (it would be
		 * rather simple to implement as we could count fack_count
		 * during the walk and do tp->fackets_out - fack_count).
		 */
		if (after(received_upto, ack_seq)) {
			TCP_SKB_CB(skb)->sacked &= ~TCPCB_SACKED_RETRANS;
			tp->retrans_out -= tcp_skb_pcount(skb);

			tcp_skb_mark_lost_uncond_verify(tp, skb);
			NET_INC_STATS_BH(sock_net(sk), LINUX_MIB_TCPLOSTRETRANSMIT);
		} else {
			if (before(ack_seq, new_low_seq))
				new_low_seq = ack_seq;
			cnt += tcp_skb_pcount(skb);
		}
	}

	if (tp->retrans_out)
		tp->lost_retrans_low = new_low_seq;
}

static int tcp_check_dsack(struct sock *sk, struct sk_buff *ack_skb,
			   struct tcp_sack_block_wire *sp, int num_sacks,
			   u32 prior_snd_una)
{
	struct tcp_sock *tp = tcp_sk(sk);
	u32 start_seq_0 = get_unaligned_be32(&sp[0].start_seq);
	u32 end_seq_0 = get_unaligned_be32(&sp[0].end_seq);
	int dup_sack = 0;

	if (before(start_seq_0, TCP_SKB_CB(ack_skb)->ack_seq)) {
		dup_sack = 1;
		tcp_dsack_seen(tp);
		NET_INC_STATS_BH(sock_net(sk), LINUX_MIB_TCPDSACKRECV);
	} else if (num_sacks > 1) {
		u32 end_seq_1 = get_unaligned_be32(&sp[1].end_seq);
		u32 start_seq_1 = get_unaligned_be32(&sp[1].start_seq);

		if (!after(end_seq_0, end_seq_1) &&
		    !before(start_seq_0, start_seq_1)) {
			dup_sack = 1;
			tcp_dsack_seen(tp);
			NET_INC_STATS_BH(sock_net(sk),
					LINUX_MIB_TCPDSACKOFORECV);
		}
	}

	/* D-SACK for already forgotten data... Do dumb counting. */
	if (dup_sack && tp->undo_marker && tp->undo_retrans &&
	    !after(end_seq_0, prior_snd_una) &&
	    after(end_seq_0, tp->undo_marker))
		tp->undo_retrans--;

	return dup_sack;
}

struct tcp_sacktag_state {
	int reord;
	int fack_count;
	int flag;
};

/* Check if skb is fully within the SACK block. In presence of GSO skbs,
 * the incoming SACK may not exactly match but we can find smaller MSS
 * aligned portion of it that matches. Therefore we might need to fragment
 * which may fail and creates some hassle (caller must handle error case
 * returns).
 *
 * FIXME: this could be merged to shift decision code
 */
static int tcp_match_skb_to_sack(struct sock *sk, struct sk_buff *skb,
				 u32 start_seq, u32 end_seq)
{
	int in_sack, err;
	unsigned int pkt_len;
	unsigned int mss;

	in_sack = !after(start_seq, TCP_SKB_CB(skb)->seq) &&
		  !before(end_seq, TCP_SKB_CB(skb)->end_seq);

	if (tcp_skb_pcount(skb) > 1 && !in_sack &&
	    after(TCP_SKB_CB(skb)->end_seq, start_seq)) {
		mss = tcp_skb_mss(skb);
		in_sack = !after(start_seq, TCP_SKB_CB(skb)->seq);

		if (!in_sack) {
			pkt_len = start_seq - TCP_SKB_CB(skb)->seq;
			if (pkt_len < mss)
				pkt_len = mss;
		} else {
			pkt_len = end_seq - TCP_SKB_CB(skb)->seq;
			if (pkt_len < mss)
				return -EINVAL;
		}

		/* Round if necessary so that SACKs cover only full MSSes
		 * and/or the remaining small portion (if present)
		 */
		if (pkt_len > mss) {
			unsigned int new_len = (pkt_len / mss) * mss;
			if (!in_sack && new_len < pkt_len) {
				new_len += mss;
				if (new_len > skb->len)
					return 0;
			}
			pkt_len = new_len;
		}
		err = tcp_fragment(sk, skb, pkt_len, mss);
		if (err < 0)
			return err;
	}

	return in_sack;
}

/* Mark the given newly-SACKed range as such, adjusting counters and hints. */
static u8 tcp_sacktag_one(struct sock *sk,
			  struct tcp_sacktag_state *state, u8 sacked,
			  u32 start_seq, u32 end_seq,
			  int dup_sack, int pcount)
{
	struct tcp_sock *tp = tcp_sk(sk);
	int fack_count = state->fack_count;

	/* Account D-SACK for retransmitted packet. */
	if (dup_sack && (sacked & TCPCB_RETRANS)) {
		if (tp->undo_marker && tp->undo_retrans &&
		    after(end_seq, tp->undo_marker))
			tp->undo_retrans--;
		if (sacked & TCPCB_SACKED_ACKED)
			state->reord = min(fack_count, state->reord);
	}

	/* Nothing to do; acked frame is about to be dropped (was ACKed). */
	if (!after(end_seq, tp->snd_una))
		return sacked;

	if (!(sacked & TCPCB_SACKED_ACKED)) {
		if (sacked & TCPCB_SACKED_RETRANS) {
			/* If the segment is not tagged as lost,
			 * we do not clear RETRANS, believing
			 * that retransmission is still in flight.
			 */
			if (sacked & TCPCB_LOST) {
				sacked &= ~(TCPCB_LOST|TCPCB_SACKED_RETRANS);
				tp->lost_out -= pcount;
				tp->retrans_out -= pcount;
			}
		} else {
			if (!(sacked & TCPCB_RETRANS)) {
				/* New sack for not retransmitted frame,
				 * which was in hole. It is reordering.
				 */
				if (before(start_seq,
					   tcp_highest_sack_seq(tp)))
					state->reord = min(fack_count,
							   state->reord);

				/* SACK enhanced F-RTO (RFC4138; Appendix B) */
				if (!after(end_seq, tp->frto_highmark))
					state->flag |= FLAG_ONLY_ORIG_SACKED;
			}

			if (sacked & TCPCB_LOST) {
				sacked &= ~TCPCB_LOST;
				tp->lost_out -= pcount;
			}
		}

		sacked |= TCPCB_SACKED_ACKED;
		state->flag |= FLAG_DATA_SACKED;
		tp->sacked_out += pcount;

		fack_count += pcount;

		/* Lost marker hint past SACKed? Tweak RFC3517 cnt */
		if (!tcp_is_fack(tp) && (tp->lost_skb_hint != NULL) &&
		    before(start_seq, TCP_SKB_CB(tp->lost_skb_hint)->seq))
			tp->lost_cnt_hint += pcount;

		if (fack_count > tp->fackets_out)
			tp->fackets_out = fack_count;
	}

	/* D-SACK. We can detect redundant retransmission in S|R and plain R
	 * frames and clear it. undo_retrans is decreased above, L|R frames
	 * are accounted above as well.
	 */
	if (dup_sack && (sacked & TCPCB_SACKED_RETRANS)) {
		sacked &= ~TCPCB_SACKED_RETRANS;
		tp->retrans_out -= pcount;
	}

	return sacked;
}

/* Shift newly-SACKed bytes from this skb to the immediately previous
 * already-SACKed sk_buff. Mark the newly-SACKed bytes as such.
 */
static int tcp_shifted_skb(struct sock *sk, struct sk_buff *skb,
			   struct tcp_sacktag_state *state,
			   unsigned int pcount, int shifted, int mss,
			   int dup_sack)
{
	struct tcp_sock *tp = tcp_sk(sk);
	struct sk_buff *prev = tcp_write_queue_prev(sk, skb);
	u32 start_seq = TCP_SKB_CB(skb)->seq;	/* start of newly-SACKed */
	u32 end_seq = start_seq + shifted;	/* end of newly-SACKed */

	BUG_ON(!pcount);

<<<<<<< HEAD
	if (skb == tp->lost_skb_hint)
=======
	/* Adjust hint for FACK. Non-FACK is handled in tcp_sacktag_one(). */
	if (tcp_is_fack(tp) && (skb == tp->lost_skb_hint))
>>>>>>> 12b4af69
		tp->lost_cnt_hint += pcount;

	TCP_SKB_CB(prev)->end_seq += shifted;
	TCP_SKB_CB(skb)->seq += shifted;

	skb_shinfo(prev)->gso_segs += pcount;
	BUG_ON(skb_shinfo(skb)->gso_segs < pcount);
	skb_shinfo(skb)->gso_segs -= pcount;

	/* When we're adding to gso_segs == 1, gso_size will be zero,
	 * in theory this shouldn't be necessary but as long as DSACK
	 * code can come after this skb later on it's better to keep
	 * setting gso_size to something.
	 */
	if (!skb_shinfo(prev)->gso_size) {
		skb_shinfo(prev)->gso_size = mss;
		skb_shinfo(prev)->gso_type = sk->sk_gso_type;
	}

	/* CHECKME: To clear or not to clear? Mimics normal skb currently */
	if (skb_shinfo(skb)->gso_segs <= 1) {
		skb_shinfo(skb)->gso_size = 0;
		skb_shinfo(skb)->gso_type = 0;
	}

	/* Adjust counters and hints for the newly sacked sequence range but
	 * discard the return value since prev is already marked.
	 */
	tcp_sacktag_one(sk, state, TCP_SKB_CB(skb)->sacked,
			start_seq, end_seq, dup_sack, pcount);

	/* Difference in this won't matter, both ACKed by the same cumul. ACK */
	TCP_SKB_CB(prev)->sacked |= (TCP_SKB_CB(skb)->sacked & TCPCB_EVER_RETRANS);

	if (skb->len > 0) {
		BUG_ON(!tcp_skb_pcount(skb));
		NET_INC_STATS_BH(sock_net(sk), LINUX_MIB_SACKSHIFTED);
		return 0;
	}

	/* Whole SKB was eaten :-) */

	if (skb == tp->retransmit_skb_hint)
		tp->retransmit_skb_hint = prev;
	if (skb == tp->scoreboard_skb_hint)
		tp->scoreboard_skb_hint = prev;
	if (skb == tp->lost_skb_hint) {
		tp->lost_skb_hint = prev;
		tp->lost_cnt_hint -= tcp_skb_pcount(prev);
	}

	TCP_SKB_CB(skb)->flags |= TCP_SKB_CB(prev)->flags;
	if (skb == tcp_highest_sack(sk))
		tcp_advance_highest_sack(sk, skb);

	tcp_unlink_write_queue(skb, sk);
	sk_wmem_free_skb(sk, skb);

	NET_INC_STATS_BH(sock_net(sk), LINUX_MIB_SACKMERGED);

	return 1;
}

/* I wish gso_size would have a bit more sane initialization than
 * something-or-zero which complicates things
 */
static int tcp_skb_seglen(struct sk_buff *skb)
{
	return tcp_skb_pcount(skb) == 1 ? skb->len : tcp_skb_mss(skb);
}

/* Shifting pages past head area doesn't work */
static int skb_can_shift(struct sk_buff *skb)
{
	return !skb_headlen(skb) && skb_is_nonlinear(skb);
}

/* Try collapsing SACK blocks spanning across multiple skbs to a single
 * skb.
 */
static struct sk_buff *tcp_shift_skb_data(struct sock *sk, struct sk_buff *skb,
					  struct tcp_sacktag_state *state,
					  u32 start_seq, u32 end_seq,
					  int dup_sack)
{
	struct tcp_sock *tp = tcp_sk(sk);
	struct sk_buff *prev;
	int mss;
	int pcount = 0;
	int len;
	int in_sack;

	if (!sk_can_gso(sk))
		goto fallback;

	/* Normally R but no L won't result in plain S */
	if (!dup_sack &&
	    (TCP_SKB_CB(skb)->sacked & (TCPCB_LOST|TCPCB_SACKED_RETRANS)) == TCPCB_SACKED_RETRANS)
		goto fallback;
	if (!skb_can_shift(skb))
		goto fallback;
	/* This frame is about to be dropped (was ACKed). */
	if (!after(TCP_SKB_CB(skb)->end_seq, tp->snd_una))
		goto fallback;

	/* Can only happen with delayed DSACK + discard craziness */
	if (unlikely(skb == tcp_write_queue_head(sk)))
		goto fallback;
	prev = tcp_write_queue_prev(sk, skb);

	if ((TCP_SKB_CB(prev)->sacked & TCPCB_TAGBITS) != TCPCB_SACKED_ACKED)
		goto fallback;

	in_sack = !after(start_seq, TCP_SKB_CB(skb)->seq) &&
		  !before(end_seq, TCP_SKB_CB(skb)->end_seq);

	if (in_sack) {
		len = skb->len;
		pcount = tcp_skb_pcount(skb);
		mss = tcp_skb_seglen(skb);

		/* TODO: Fix DSACKs to not fragment already SACKed and we can
		 * drop this restriction as unnecessary
		 */
		if (mss != tcp_skb_seglen(prev))
			goto fallback;
	} else {
		if (!after(TCP_SKB_CB(skb)->end_seq, start_seq))
			goto noop;
		/* CHECKME: This is non-MSS split case only?, this will
		 * cause skipped skbs due to advancing loop btw, original
		 * has that feature too
		 */
		if (tcp_skb_pcount(skb) <= 1)
			goto noop;

		in_sack = !after(start_seq, TCP_SKB_CB(skb)->seq);
		if (!in_sack) {
			/* TODO: head merge to next could be attempted here
			 * if (!after(TCP_SKB_CB(skb)->end_seq, end_seq)),
			 * though it might not be worth of the additional hassle
			 *
			 * ...we can probably just fallback to what was done
			 * previously. We could try merging non-SACKed ones
			 * as well but it probably isn't going to buy off
			 * because later SACKs might again split them, and
			 * it would make skb timestamp tracking considerably
			 * harder problem.
			 */
			goto fallback;
		}

		len = end_seq - TCP_SKB_CB(skb)->seq;
		BUG_ON(len < 0);
		BUG_ON(len > skb->len);

		/* MSS boundaries should be honoured or else pcount will
		 * severely break even though it makes things bit trickier.
		 * Optimize common case to avoid most of the divides
		 */
		mss = tcp_skb_mss(skb);

		/* TODO: Fix DSACKs to not fragment already SACKed and we can
		 * drop this restriction as unnecessary
		 */
		if (mss != tcp_skb_seglen(prev))
			goto fallback;

		if (len == mss) {
			pcount = 1;
		} else if (len < mss) {
			goto noop;
		} else {
			pcount = len / mss;
			len = pcount * mss;
		}
	}

	if (!skb_shift(prev, skb, len))
		goto fallback;
	if (!tcp_shifted_skb(sk, skb, state, pcount, len, mss, dup_sack))
		goto out;

	/* Hole filled allows collapsing with the next as well, this is very
	 * useful when hole on every nth skb pattern happens
	 */
	if (prev == tcp_write_queue_tail(sk))
		goto out;
	skb = tcp_write_queue_next(sk, prev);

	if (!skb_can_shift(skb) ||
	    (skb == tcp_send_head(sk)) ||
	    ((TCP_SKB_CB(skb)->sacked & TCPCB_TAGBITS) != TCPCB_SACKED_ACKED) ||
	    (mss != tcp_skb_seglen(skb)))
		goto out;

	len = skb->len;
	if (skb_shift(prev, skb, len)) {
		pcount += tcp_skb_pcount(skb);
		tcp_shifted_skb(sk, skb, state, tcp_skb_pcount(skb), len, mss, 0);
	}

out:
	state->fack_count += pcount;
	return prev;

noop:
	return skb;

fallback:
	NET_INC_STATS_BH(sock_net(sk), LINUX_MIB_SACKSHIFTFALLBACK);
	return NULL;
}

static struct sk_buff *tcp_sacktag_walk(struct sk_buff *skb, struct sock *sk,
					struct tcp_sack_block *next_dup,
					struct tcp_sacktag_state *state,
					u32 start_seq, u32 end_seq,
					int dup_sack_in)
{
	struct tcp_sock *tp = tcp_sk(sk);
	struct sk_buff *tmp;

	tcp_for_write_queue_from(skb, sk) {
		int in_sack = 0;
		int dup_sack = dup_sack_in;

		if (skb == tcp_send_head(sk))
			break;

		/* queue is in-order => we can short-circuit the walk early */
		if (!before(TCP_SKB_CB(skb)->seq, end_seq))
			break;

		if ((next_dup != NULL) &&
		    before(TCP_SKB_CB(skb)->seq, next_dup->end_seq)) {
			in_sack = tcp_match_skb_to_sack(sk, skb,
							next_dup->start_seq,
							next_dup->end_seq);
			if (in_sack > 0)
				dup_sack = 1;
		}

		/* skb reference here is a bit tricky to get right, since
		 * shifting can eat and free both this skb and the next,
		 * so not even _safe variant of the loop is enough.
		 */
		if (in_sack <= 0) {
			tmp = tcp_shift_skb_data(sk, skb, state,
						 start_seq, end_seq, dup_sack);
			if (tmp != NULL) {
				if (tmp != skb) {
					skb = tmp;
					continue;
				}

				in_sack = 0;
			} else {
				in_sack = tcp_match_skb_to_sack(sk, skb,
								start_seq,
								end_seq);
			}
		}

		if (unlikely(in_sack < 0))
			break;

		if (in_sack) {
			TCP_SKB_CB(skb)->sacked =
				tcp_sacktag_one(sk,
						state,
						TCP_SKB_CB(skb)->sacked,
						TCP_SKB_CB(skb)->seq,
						TCP_SKB_CB(skb)->end_seq,
						dup_sack,
						tcp_skb_pcount(skb));

			if (!before(TCP_SKB_CB(skb)->seq,
				    tcp_highest_sack_seq(tp)))
				tcp_advance_highest_sack(sk, skb);
		}

		state->fack_count += tcp_skb_pcount(skb);
	}
	return skb;
}

/* Avoid all extra work that is being done by sacktag while walking in
 * a normal way
 */
static struct sk_buff *tcp_sacktag_skip(struct sk_buff *skb, struct sock *sk,
					struct tcp_sacktag_state *state,
					u32 skip_to_seq)
{
	tcp_for_write_queue_from(skb, sk) {
		if (skb == tcp_send_head(sk))
			break;

		if (after(TCP_SKB_CB(skb)->end_seq, skip_to_seq))
			break;

		state->fack_count += tcp_skb_pcount(skb);
	}
	return skb;
}

static struct sk_buff *tcp_maybe_skipping_dsack(struct sk_buff *skb,
						struct sock *sk,
						struct tcp_sack_block *next_dup,
						struct tcp_sacktag_state *state,
						u32 skip_to_seq)
{
	if (next_dup == NULL)
		return skb;

	if (before(next_dup->start_seq, skip_to_seq)) {
		skb = tcp_sacktag_skip(skb, sk, state, next_dup->start_seq);
		skb = tcp_sacktag_walk(skb, sk, NULL, state,
				       next_dup->start_seq, next_dup->end_seq,
				       1);
	}

	return skb;
}

static int tcp_sack_cache_ok(struct tcp_sock *tp, struct tcp_sack_block *cache)
{
	return cache < tp->recv_sack_cache + ARRAY_SIZE(tp->recv_sack_cache);
}

static int
tcp_sacktag_write_queue(struct sock *sk, struct sk_buff *ack_skb,
			u32 prior_snd_una)
{
	const struct inet_connection_sock *icsk = inet_csk(sk);
	struct tcp_sock *tp = tcp_sk(sk);
	unsigned char *ptr = (skb_transport_header(ack_skb) +
			      TCP_SKB_CB(ack_skb)->sacked);
	struct tcp_sack_block_wire *sp_wire = (struct tcp_sack_block_wire *)(ptr+2);
	struct tcp_sack_block sp[TCP_NUM_SACKS];
	struct tcp_sack_block *cache;
	struct tcp_sacktag_state state;
	struct sk_buff *skb;
	int num_sacks = min(TCP_NUM_SACKS, (ptr[1] - TCPOLEN_SACK_BASE) >> 3);
	int used_sacks;
	int found_dup_sack = 0;
	int i, j;
	int first_sack_index;

	state.flag = 0;
	state.reord = tp->packets_out;

	if (!tp->sacked_out) {
		if (WARN_ON(tp->fackets_out))
			tp->fackets_out = 0;
		tcp_highest_sack_reset(sk);
	}

	found_dup_sack = tcp_check_dsack(sk, ack_skb, sp_wire,
					 num_sacks, prior_snd_una);
	if (found_dup_sack)
		state.flag |= FLAG_DSACKING_ACK;

	/* Eliminate too old ACKs, but take into
	 * account more or less fresh ones, they can
	 * contain valid SACK info.
	 */
	if (before(TCP_SKB_CB(ack_skb)->ack_seq, prior_snd_una - tp->max_window))
		return 0;

	if (!tp->packets_out)
		goto out;

	used_sacks = 0;
	first_sack_index = 0;
	for (i = 0; i < num_sacks; i++) {
		int dup_sack = !i && found_dup_sack;

		sp[used_sacks].start_seq = get_unaligned_be32(&sp_wire[i].start_seq);
		sp[used_sacks].end_seq = get_unaligned_be32(&sp_wire[i].end_seq);

		if (!tcp_is_sackblock_valid(tp, dup_sack,
					    sp[used_sacks].start_seq,
					    sp[used_sacks].end_seq)) {
			int mib_idx;

			if (dup_sack) {
				if (!tp->undo_marker)
					mib_idx = LINUX_MIB_TCPDSACKIGNOREDNOUNDO;
				else
					mib_idx = LINUX_MIB_TCPDSACKIGNOREDOLD;
			} else {
				/* Don't count olds caused by ACK reordering */
				if ((TCP_SKB_CB(ack_skb)->ack_seq != tp->snd_una) &&
				    !after(sp[used_sacks].end_seq, tp->snd_una))
					continue;
				mib_idx = LINUX_MIB_TCPSACKDISCARD;
			}

			NET_INC_STATS_BH(sock_net(sk), mib_idx);
			if (i == 0)
				first_sack_index = -1;
			continue;
		}

		/* Ignore very old stuff early */
		if (!after(sp[used_sacks].end_seq, prior_snd_una))
			continue;

		used_sacks++;
	}

	/* order SACK blocks to allow in order walk of the retrans queue */
	for (i = used_sacks - 1; i > 0; i--) {
		for (j = 0; j < i; j++) {
			if (after(sp[j].start_seq, sp[j + 1].start_seq)) {
				swap(sp[j], sp[j + 1]);

				/* Track where the first SACK block goes to */
				if (j == first_sack_index)
					first_sack_index = j + 1;
			}
		}
	}

	skb = tcp_write_queue_head(sk);
	state.fack_count = 0;
	i = 0;

	if (!tp->sacked_out) {
		/* It's already past, so skip checking against it */
		cache = tp->recv_sack_cache + ARRAY_SIZE(tp->recv_sack_cache);
	} else {
		cache = tp->recv_sack_cache;
		/* Skip empty blocks in at head of the cache */
		while (tcp_sack_cache_ok(tp, cache) && !cache->start_seq &&
		       !cache->end_seq)
			cache++;
	}

	while (i < used_sacks) {
		u32 start_seq = sp[i].start_seq;
		u32 end_seq = sp[i].end_seq;
		int dup_sack = (found_dup_sack && (i == first_sack_index));
		struct tcp_sack_block *next_dup = NULL;

		if (found_dup_sack && ((i + 1) == first_sack_index))
			next_dup = &sp[i + 1];

		/* Event "B" in the comment above. */
		if (after(end_seq, tp->high_seq))
			state.flag |= FLAG_DATA_LOST;

		/* Skip too early cached blocks */
		while (tcp_sack_cache_ok(tp, cache) &&
		       !before(start_seq, cache->end_seq))
			cache++;

		/* Can skip some work by looking recv_sack_cache? */
		if (tcp_sack_cache_ok(tp, cache) && !dup_sack &&
		    after(end_seq, cache->start_seq)) {

			/* Head todo? */
			if (before(start_seq, cache->start_seq)) {
				skb = tcp_sacktag_skip(skb, sk, &state,
						       start_seq);
				skb = tcp_sacktag_walk(skb, sk, next_dup,
						       &state,
						       start_seq,
						       cache->start_seq,
						       dup_sack);
			}

			/* Rest of the block already fully processed? */
			if (!after(end_seq, cache->end_seq))
				goto advance_sp;

			skb = tcp_maybe_skipping_dsack(skb, sk, next_dup,
						       &state,
						       cache->end_seq);

			/* ...tail remains todo... */
			if (tcp_highest_sack_seq(tp) == cache->end_seq) {
				/* ...but better entrypoint exists! */
				skb = tcp_highest_sack(sk);
				if (skb == NULL)
					break;
				state.fack_count = tp->fackets_out;
				cache++;
				goto walk;
			}

			skb = tcp_sacktag_skip(skb, sk, &state, cache->end_seq);
			/* Check overlap against next cached too (past this one already) */
			cache++;
			continue;
		}

		if (!before(start_seq, tcp_highest_sack_seq(tp))) {
			skb = tcp_highest_sack(sk);
			if (skb == NULL)
				break;
			state.fack_count = tp->fackets_out;
		}
		skb = tcp_sacktag_skip(skb, sk, &state, start_seq);

walk:
		skb = tcp_sacktag_walk(skb, sk, next_dup, &state,
				       start_seq, end_seq, dup_sack);

advance_sp:
		/* SACK enhanced FRTO (RFC4138, Appendix B): Clearing correct
		 * due to in-order walk
		 */
		if (after(end_seq, tp->frto_highmark))
			state.flag &= ~FLAG_ONLY_ORIG_SACKED;

		i++;
	}

	/* Clear the head of the cache sack blocks so we can skip it next time */
	for (i = 0; i < ARRAY_SIZE(tp->recv_sack_cache) - used_sacks; i++) {
		tp->recv_sack_cache[i].start_seq = 0;
		tp->recv_sack_cache[i].end_seq = 0;
	}
	for (j = 0; j < used_sacks; j++)
		tp->recv_sack_cache[i++] = sp[j];

	tcp_mark_lost_retrans(sk);

	tcp_verify_left_out(tp);

	if ((state.reord < tp->fackets_out) &&
	    ((icsk->icsk_ca_state != TCP_CA_Loss) || tp->undo_marker) &&
	    (!tp->frto_highmark || after(tp->snd_una, tp->frto_highmark)))
		tcp_update_reordering(sk, tp->fackets_out - state.reord, 0);

out:

#if FASTRETRANS_DEBUG > 0
	WARN_ON((int)tp->sacked_out < 0);
	WARN_ON((int)tp->lost_out < 0);
	WARN_ON((int)tp->retrans_out < 0);
	WARN_ON((int)tcp_packets_in_flight(tp) < 0);
#endif
	return state.flag;
}

/* Limits sacked_out so that sum with lost_out isn't ever larger than
 * packets_out. Returns zero if sacked_out adjustement wasn't necessary.
 */
static int tcp_limit_reno_sacked(struct tcp_sock *tp)
{
	u32 holes;

	holes = max(tp->lost_out, 1U);
	holes = min(holes, tp->packets_out);

	if ((tp->sacked_out + holes) > tp->packets_out) {
		tp->sacked_out = tp->packets_out - holes;
		return 1;
	}
	return 0;
}

/* If we receive more dupacks than we expected counting segments
 * in assumption of absent reordering, interpret this as reordering.
 * The only another reason could be bug in receiver TCP.
 */
static void tcp_check_reno_reordering(struct sock *sk, const int addend)
{
	struct tcp_sock *tp = tcp_sk(sk);
	if (tcp_limit_reno_sacked(tp))
		tcp_update_reordering(sk, tp->packets_out + addend, 0);
}

/* Emulate SACKs for SACKless connection: account for a new dupack. */

static void tcp_add_reno_sack(struct sock *sk)
{
	struct tcp_sock *tp = tcp_sk(sk);
	tp->sacked_out++;
	tcp_check_reno_reordering(sk, 0);
	tcp_verify_left_out(tp);
}

/* Account for ACK, ACKing some data in Reno Recovery phase. */

static void tcp_remove_reno_sacks(struct sock *sk, int acked)
{
	struct tcp_sock *tp = tcp_sk(sk);

	if (acked > 0) {
		/* One ACK acked hole. The rest eat duplicate ACKs. */
		if (acked - 1 >= tp->sacked_out)
			tp->sacked_out = 0;
		else
			tp->sacked_out -= acked - 1;
	}
	tcp_check_reno_reordering(sk, acked);
	tcp_verify_left_out(tp);
}

static inline void tcp_reset_reno_sack(struct tcp_sock *tp)
{
	tp->sacked_out = 0;
}

static int tcp_is_sackfrto(const struct tcp_sock *tp)
{
	return (sysctl_tcp_frto == 0x2) && !tcp_is_reno(tp);
}

/* F-RTO can only be used if TCP has never retransmitted anything other than
 * head (SACK enhanced variant from Appendix B of RFC4138 is more robust here)
 */
int tcp_use_frto(struct sock *sk)
{
	const struct tcp_sock *tp = tcp_sk(sk);
	const struct inet_connection_sock *icsk = inet_csk(sk);
	struct sk_buff *skb;

	if (!sysctl_tcp_frto)
		return 0;

	/* MTU probe and F-RTO won't really play nicely along currently */
	if (icsk->icsk_mtup.probe_size)
		return 0;

	if (tcp_is_sackfrto(tp))
		return 1;

	/* Avoid expensive walking of rexmit queue if possible */
	if (tp->retrans_out > 1)
		return 0;

	skb = tcp_write_queue_head(sk);
	if (tcp_skb_is_last(sk, skb))
		return 1;
	skb = tcp_write_queue_next(sk, skb);	/* Skips head */
	tcp_for_write_queue_from(skb, sk) {
		if (skb == tcp_send_head(sk))
			break;
		if (TCP_SKB_CB(skb)->sacked & TCPCB_RETRANS)
			return 0;
		/* Short-circuit when first non-SACKed skb has been checked */
		if (!(TCP_SKB_CB(skb)->sacked & TCPCB_SACKED_ACKED))
			break;
	}
	return 1;
}

/* RTO occurred, but do not yet enter Loss state. Instead, defer RTO
 * recovery a bit and use heuristics in tcp_process_frto() to detect if
 * the RTO was spurious. Only clear SACKED_RETRANS of the head here to
 * keep retrans_out counting accurate (with SACK F-RTO, other than head
 * may still have that bit set); TCPCB_LOST and remaining SACKED_RETRANS
 * bits are handled if the Loss state is really to be entered (in
 * tcp_enter_frto_loss).
 *
 * Do like tcp_enter_loss() would; when RTO expires the second time it
 * does:
 *  "Reduce ssthresh if it has not yet been made inside this window."
 */
void tcp_enter_frto(struct sock *sk)
{
	const struct inet_connection_sock *icsk = inet_csk(sk);
	struct tcp_sock *tp = tcp_sk(sk);
	struct sk_buff *skb;

	if ((!tp->frto_counter && icsk->icsk_ca_state <= TCP_CA_Disorder) ||
	    tp->snd_una == tp->high_seq ||
	    ((icsk->icsk_ca_state == TCP_CA_Loss || tp->frto_counter) &&
	     !icsk->icsk_retransmits)) {
		tp->prior_ssthresh = tcp_current_ssthresh(sk);
		/* Our state is too optimistic in ssthresh() call because cwnd
		 * is not reduced until tcp_enter_frto_loss() when previous F-RTO
		 * recovery has not yet completed. Pattern would be this: RTO,
		 * Cumulative ACK, RTO (2xRTO for the same segment does not end
		 * up here twice).
		 * RFC4138 should be more specific on what to do, even though
		 * RTO is quite unlikely to occur after the first Cumulative ACK
		 * due to back-off and complexity of triggering events ...
		 */
		if (tp->frto_counter) {
			u32 stored_cwnd;
			stored_cwnd = tp->snd_cwnd;
			tp->snd_cwnd = 2;
			tp->snd_ssthresh = icsk->icsk_ca_ops->ssthresh(sk);
			tp->snd_cwnd = stored_cwnd;
		} else {
			tp->snd_ssthresh = icsk->icsk_ca_ops->ssthresh(sk);
		}
		/* ... in theory, cong.control module could do "any tricks" in
		 * ssthresh(), which means that ca_state, lost bits and lost_out
		 * counter would have to be faked before the call occurs. We
		 * consider that too expensive, unlikely and hacky, so modules
		 * using these in ssthresh() must deal these incompatibility
		 * issues if they receives CA_EVENT_FRTO and frto_counter != 0
		 */
		tcp_ca_event(sk, CA_EVENT_FRTO);
	}

	tp->undo_marker = tp->snd_una;
	tp->undo_retrans = 0;

	skb = tcp_write_queue_head(sk);
	if (TCP_SKB_CB(skb)->sacked & TCPCB_RETRANS)
		tp->undo_marker = 0;
	if (TCP_SKB_CB(skb)->sacked & TCPCB_SACKED_RETRANS) {
		TCP_SKB_CB(skb)->sacked &= ~TCPCB_SACKED_RETRANS;
		tp->retrans_out -= tcp_skb_pcount(skb);
	}
	tcp_verify_left_out(tp);

	/* Too bad if TCP was application limited */
	tp->snd_cwnd = min(tp->snd_cwnd, tcp_packets_in_flight(tp) + 1);

	/* Earlier loss recovery underway (see RFC4138; Appendix B).
	 * The last condition is necessary at least in tp->frto_counter case.
	 */
	if (tcp_is_sackfrto(tp) && (tp->frto_counter ||
	    ((1 << icsk->icsk_ca_state) & (TCPF_CA_Recovery|TCPF_CA_Loss))) &&
	    after(tp->high_seq, tp->snd_una)) {
		tp->frto_highmark = tp->high_seq;
	} else {
		tp->frto_highmark = tp->snd_nxt;
	}
	tcp_set_ca_state(sk, TCP_CA_Disorder);
	tp->high_seq = tp->snd_nxt;
	tp->frto_counter = 1;
}

/* Enter Loss state after F-RTO was applied. Dupack arrived after RTO,
 * which indicates that we should follow the traditional RTO recovery,
 * i.e. mark everything lost and do go-back-N retransmission.
 */
static void tcp_enter_frto_loss(struct sock *sk, int allowed_segments, int flag)
{
	struct tcp_sock *tp = tcp_sk(sk);
	struct sk_buff *skb;

	tp->lost_out = 0;
	tp->retrans_out = 0;
	if (tcp_is_reno(tp))
		tcp_reset_reno_sack(tp);

	tcp_for_write_queue(skb, sk) {
		if (skb == tcp_send_head(sk))
			break;

		TCP_SKB_CB(skb)->sacked &= ~TCPCB_LOST;
		/*
		 * Count the retransmission made on RTO correctly (only when
		 * waiting for the first ACK and did not get it)...
		 */
		if ((tp->frto_counter == 1) && !(flag & FLAG_DATA_ACKED)) {
			/* For some reason this R-bit might get cleared? */
			if (TCP_SKB_CB(skb)->sacked & TCPCB_SACKED_RETRANS)
				tp->retrans_out += tcp_skb_pcount(skb);
			/* ...enter this if branch just for the first segment */
			flag |= FLAG_DATA_ACKED;
		} else {
			if (TCP_SKB_CB(skb)->sacked & TCPCB_RETRANS)
				tp->undo_marker = 0;
			TCP_SKB_CB(skb)->sacked &= ~TCPCB_SACKED_RETRANS;
		}

		/* Marking forward transmissions that were made after RTO lost
		 * can cause unnecessary retransmissions in some scenarios,
		 * SACK blocks will mitigate that in some but not in all cases.
		 * We used to not mark them but it was causing break-ups with
		 * receivers that do only in-order receival.
		 *
		 * TODO: we could detect presence of such receiver and select
		 * different behavior per flow.
		 */
		if (!(TCP_SKB_CB(skb)->sacked & TCPCB_SACKED_ACKED)) {
			TCP_SKB_CB(skb)->sacked |= TCPCB_LOST;
			tp->lost_out += tcp_skb_pcount(skb);
			tp->retransmit_high = TCP_SKB_CB(skb)->end_seq;
		}
	}
	tcp_verify_left_out(tp);

	tp->snd_cwnd = tcp_packets_in_flight(tp) + allowed_segments;
	tp->snd_cwnd_cnt = 0;
	tp->snd_cwnd_stamp = tcp_time_stamp;
	tp->frto_counter = 0;
	tp->bytes_acked = 0;

	tp->reordering = min_t(unsigned int, tp->reordering,
			       sysctl_tcp_reordering);
	tcp_set_ca_state(sk, TCP_CA_Loss);
	tp->high_seq = tp->snd_nxt;
	TCP_ECN_queue_cwr(tp);

	tcp_clear_all_retrans_hints(tp);
}

static void tcp_clear_retrans_partial(struct tcp_sock *tp)
{
	tp->retrans_out = 0;
	tp->lost_out = 0;

	tp->undo_marker = 0;
	tp->undo_retrans = 0;
}

void tcp_clear_retrans(struct tcp_sock *tp)
{
	tcp_clear_retrans_partial(tp);

	tp->fackets_out = 0;
	tp->sacked_out = 0;
}

/* Enter Loss state. If "how" is not zero, forget all SACK information
 * and reset tags completely, otherwise preserve SACKs. If receiver
 * dropped its ofo queue, we will know this due to reneging detection.
 */
void tcp_enter_loss(struct sock *sk, int how)
{
	const struct inet_connection_sock *icsk = inet_csk(sk);
	struct tcp_sock *tp = tcp_sk(sk);
	struct sk_buff *skb;

	/* Reduce ssthresh if it has not yet been made inside this window. */
	if (icsk->icsk_ca_state <= TCP_CA_Disorder || tp->snd_una == tp->high_seq ||
	    (icsk->icsk_ca_state == TCP_CA_Loss && !icsk->icsk_retransmits)) {
		tp->prior_ssthresh = tcp_current_ssthresh(sk);
		tp->snd_ssthresh = icsk->icsk_ca_ops->ssthresh(sk);
		tcp_ca_event(sk, CA_EVENT_LOSS);
	}
	tp->snd_cwnd	   = 1;
	tp->snd_cwnd_cnt   = 0;
	tp->snd_cwnd_stamp = tcp_time_stamp;

	tp->bytes_acked = 0;
	tcp_clear_retrans_partial(tp);

	if (tcp_is_reno(tp))
		tcp_reset_reno_sack(tp);

	if (!how) {
		/* Push undo marker, if it was plain RTO and nothing
		 * was retransmitted. */
		tp->undo_marker = tp->snd_una;
	} else {
		tp->sacked_out = 0;
		tp->fackets_out = 0;
	}
	tcp_clear_all_retrans_hints(tp);

	tcp_for_write_queue(skb, sk) {
		if (skb == tcp_send_head(sk))
			break;

		if (TCP_SKB_CB(skb)->sacked & TCPCB_RETRANS)
			tp->undo_marker = 0;
		TCP_SKB_CB(skb)->sacked &= (~TCPCB_TAGBITS)|TCPCB_SACKED_ACKED;
		if (!(TCP_SKB_CB(skb)->sacked&TCPCB_SACKED_ACKED) || how) {
			TCP_SKB_CB(skb)->sacked &= ~TCPCB_SACKED_ACKED;
			TCP_SKB_CB(skb)->sacked |= TCPCB_LOST;
			tp->lost_out += tcp_skb_pcount(skb);
			tp->retransmit_high = TCP_SKB_CB(skb)->end_seq;
		}
	}
	tcp_verify_left_out(tp);

	tp->reordering = min_t(unsigned int, tp->reordering,
			       sysctl_tcp_reordering);
	tcp_set_ca_state(sk, TCP_CA_Loss);
	tp->high_seq = tp->snd_nxt;
	TCP_ECN_queue_cwr(tp);
	/* Abort F-RTO algorithm if one is in progress */
	tp->frto_counter = 0;
}

/* If ACK arrived pointing to a remembered SACK, it means that our
 * remembered SACKs do not reflect real state of receiver i.e.
 * receiver _host_ is heavily congested (or buggy).
 *
 * Do processing similar to RTO timeout.
 */
static int tcp_check_sack_reneging(struct sock *sk, int flag)
{
	if (flag & FLAG_SACK_RENEGING) {
		struct inet_connection_sock *icsk = inet_csk(sk);
		NET_INC_STATS_BH(sock_net(sk), LINUX_MIB_TCPSACKRENEGING);

		tcp_enter_loss(sk, 1);
		icsk->icsk_retransmits++;
		tcp_retransmit_skb(sk, tcp_write_queue_head(sk));
		inet_csk_reset_xmit_timer(sk, ICSK_TIME_RETRANS,
					  icsk->icsk_rto, TCP_RTO_MAX);
		return 1;
	}
	return 0;
}

static inline int tcp_fackets_out(struct tcp_sock *tp)
{
	return tcp_is_reno(tp) ? tp->sacked_out + 1 : tp->fackets_out;
}

/* Heurestics to calculate number of duplicate ACKs. There's no dupACKs
 * counter when SACK is enabled (without SACK, sacked_out is used for
 * that purpose).
 *
 * Instead, with FACK TCP uses fackets_out that includes both SACKed
 * segments up to the highest received SACK block so far and holes in
 * between them.
 *
 * With reordering, holes may still be in flight, so RFC3517 recovery
 * uses pure sacked_out (total number of SACKed segments) even though
 * it violates the RFC that uses duplicate ACKs, often these are equal
 * but when e.g. out-of-window ACKs or packet duplication occurs,
 * they differ. Since neither occurs due to loss, TCP should really
 * ignore them.
 */
static inline int tcp_dupack_heuristics(struct tcp_sock *tp)
{
	return tcp_is_fack(tp) ? tp->fackets_out : tp->sacked_out + 1;
}

static inline int tcp_skb_timedout(struct sock *sk, struct sk_buff *skb)
{
	return tcp_time_stamp - TCP_SKB_CB(skb)->when > inet_csk(sk)->icsk_rto;
}

static inline int tcp_head_timedout(struct sock *sk)
{
	struct tcp_sock *tp = tcp_sk(sk);

	return tp->packets_out &&
	       tcp_skb_timedout(sk, tcp_write_queue_head(sk));
}

/* Linux NewReno/SACK/FACK/ECN state machine.
 * --------------------------------------
 *
 * "Open"	Normal state, no dubious events, fast path.
 * "Disorder"   In all the respects it is "Open",
 *		but requires a bit more attention. It is entered when
 *		we see some SACKs or dupacks. It is split of "Open"
 *		mainly to move some processing from fast path to slow one.
 * "CWR"	CWND was reduced due to some Congestion Notification event.
 *		It can be ECN, ICMP source quench, local device congestion.
 * "Recovery"	CWND was reduced, we are fast-retransmitting.
 * "Loss"	CWND was reduced due to RTO timeout or SACK reneging.
 *
 * tcp_fastretrans_alert() is entered:
 * - each incoming ACK, if state is not "Open"
 * - when arrived ACK is unusual, namely:
 *	* SACK
 *	* Duplicate ACK.
 *	* ECN ECE.
 *
 * Counting packets in flight is pretty simple.
 *
 *	in_flight = packets_out - left_out + retrans_out
 *
 *	packets_out is SND.NXT-SND.UNA counted in packets.
 *
 *	retrans_out is number of retransmitted segments.
 *
 *	left_out is number of segments left network, but not ACKed yet.
 *
 *		left_out = sacked_out + lost_out
 *
 *     sacked_out: Packets, which arrived to receiver out of order
 *		   and hence not ACKed. With SACKs this number is simply
 *		   amount of SACKed data. Even without SACKs
 *		   it is easy to give pretty reliable estimate of this number,
 *		   counting duplicate ACKs.
 *
 *       lost_out: Packets lost by network. TCP has no explicit
 *		   "loss notification" feedback from network (for now).
 *		   It means that this number can be only _guessed_.
 *		   Actually, it is the heuristics to predict lossage that
 *		   distinguishes different algorithms.
 *
 *	F.e. after RTO, when all the queue is considered as lost,
 *	lost_out = packets_out and in_flight = retrans_out.
 *
 *		Essentially, we have now two algorithms counting
 *		lost packets.
 *
 *		FACK: It is the simplest heuristics. As soon as we decided
 *		that something is lost, we decide that _all_ not SACKed
 *		packets until the most forward SACK are lost. I.e.
 *		lost_out = fackets_out - sacked_out and left_out = fackets_out.
 *		It is absolutely correct estimate, if network does not reorder
 *		packets. And it loses any connection to reality when reordering
 *		takes place. We use FACK by default until reordering
 *		is suspected on the path to this destination.
 *
 *		NewReno: when Recovery is entered, we assume that one segment
 *		is lost (classic Reno). While we are in Recovery and
 *		a partial ACK arrives, we assume that one more packet
 *		is lost (NewReno). This heuristics are the same in NewReno
 *		and SACK.
 *
 *  Imagine, that's all! Forget about all this shamanism about CWND inflation
 *  deflation etc. CWND is real congestion window, never inflated, changes
 *  only according to classic VJ rules.
 *
 * Really tricky (and requiring careful tuning) part of algorithm
 * is hidden in functions tcp_time_to_recover() and tcp_xmit_retransmit_queue().
 * The first determines the moment _when_ we should reduce CWND and,
 * hence, slow down forward transmission. In fact, it determines the moment
 * when we decide that hole is caused by loss, rather than by a reorder.
 *
 * tcp_xmit_retransmit_queue() decides, _what_ we should retransmit to fill
 * holes, caused by lost packets.
 *
 * And the most logically complicated part of algorithm is undo
 * heuristics. We detect false retransmits due to both too early
 * fast retransmit (reordering) and underestimated RTO, analyzing
 * timestamps and D-SACKs. When we detect that some segments were
 * retransmitted by mistake and CWND reduction was wrong, we undo
 * window reduction and abort recovery phase. This logic is hidden
 * inside several functions named tcp_try_undo_<something>.
 */

/* This function decides, when we should leave Disordered state
 * and enter Recovery phase, reducing congestion window.
 *
 * Main question: may we further continue forward transmission
 * with the same cwnd?
 */
static int tcp_time_to_recover(struct sock *sk)
{
	struct tcp_sock *tp = tcp_sk(sk);
	__u32 packets_out;

	/* Do not perform any recovery during F-RTO algorithm */
	if (tp->frto_counter)
		return 0;

	/* Trick#1: The loss is proven. */
	if (tp->lost_out)
		return 1;

	/* Not-A-Trick#2 : Classic rule... */
	if (tcp_dupack_heuristics(tp) > tp->reordering)
		return 1;

	/* Trick#3 : when we use RFC2988 timer restart, fast
	 * retransmit can be triggered by timeout of queue head.
	 */
	if (tcp_is_fack(tp) && tcp_head_timedout(sk))
		return 1;

	/* Trick#4: It is still not OK... But will it be useful to delay
	 * recovery more?
	 */
	packets_out = tp->packets_out;
	if (packets_out <= tp->reordering &&
	    tp->sacked_out >= max_t(__u32, packets_out/2, sysctl_tcp_reordering) &&
	    !tcp_may_send_now(sk)) {
		/* We have nothing to send. This connection is limited
		 * either by receiver window or by application.
		 */
		return 1;
	}

	/* If a thin stream is detected, retransmit after first
	 * received dupack. Employ only if SACK is supported in order
	 * to avoid possible corner-case series of spurious retransmissions
	 * Use only if there are no unsent data.
	 */
	if ((tp->thin_dupack || sysctl_tcp_thin_dupack) &&
	    tcp_stream_is_thin(tp) && tcp_dupack_heuristics(tp) > 1 &&
	    tcp_is_sack(tp) && !tcp_send_head(sk))
		return 1;

	return 0;
}

/* New heuristics: it is possible only after we switched to restart timer
 * each time when something is ACKed. Hence, we can detect timed out packets
 * during fast retransmit without falling to slow start.
 *
 * Usefulness of this as is very questionable, since we should know which of
 * the segments is the next to timeout which is relatively expensive to find
 * in general case unless we add some data structure just for that. The
 * current approach certainly won't find the right one too often and when it
 * finally does find _something_ it usually marks large part of the window
 * right away (because a retransmission with a larger timestamp blocks the
 * loop from advancing). -ij
 */
static void tcp_timeout_skbs(struct sock *sk)
{
	struct tcp_sock *tp = tcp_sk(sk);
	struct sk_buff *skb;

	if (!tcp_is_fack(tp) || !tcp_head_timedout(sk))
		return;

	skb = tp->scoreboard_skb_hint;
	if (tp->scoreboard_skb_hint == NULL)
		skb = tcp_write_queue_head(sk);

	tcp_for_write_queue_from(skb, sk) {
		if (skb == tcp_send_head(sk))
			break;
		if (!tcp_skb_timedout(sk, skb))
			break;

		tcp_skb_mark_lost(tp, skb);
	}

	tp->scoreboard_skb_hint = skb;

	tcp_verify_left_out(tp);
}

/* Mark head of queue up as lost. With RFC3517 SACK, the packets is
 * is against sacked "cnt", otherwise it's against facked "cnt"
 */
static void tcp_mark_head_lost(struct sock *sk, int packets, int mark_head)
{
	struct tcp_sock *tp = tcp_sk(sk);
	struct sk_buff *skb;
	int cnt, oldcnt;
	int err;
	unsigned int mss;

	WARN_ON(packets > tp->packets_out);
	if (tp->lost_skb_hint) {
		skb = tp->lost_skb_hint;
		cnt = tp->lost_cnt_hint;
		/* Head already handled? */
		if (mark_head && skb != tcp_write_queue_head(sk))
			return;
	} else {
		skb = tcp_write_queue_head(sk);
		cnt = 0;
	}

	tcp_for_write_queue_from(skb, sk) {
		if (skb == tcp_send_head(sk))
			break;
		/* TODO: do this better */
		/* this is not the most efficient way to do this... */
		tp->lost_skb_hint = skb;
		tp->lost_cnt_hint = cnt;

		if (after(TCP_SKB_CB(skb)->end_seq, tp->high_seq))
			break;

		oldcnt = cnt;
		if (tcp_is_fack(tp) || tcp_is_reno(tp) ||
		    (TCP_SKB_CB(skb)->sacked & TCPCB_SACKED_ACKED))
			cnt += tcp_skb_pcount(skb);

		if (cnt > packets) {
			if ((tcp_is_sack(tp) && !tcp_is_fack(tp)) ||
			    (oldcnt >= packets))
				break;

			mss = skb_shinfo(skb)->gso_size;
			err = tcp_fragment(sk, skb, (packets - oldcnt) * mss, mss);
			if (err < 0)
				break;
			cnt = packets;
		}

		tcp_skb_mark_lost(tp, skb);

		if (mark_head)
			break;
	}
	tcp_verify_left_out(tp);
}

/* Account newly detected lost packet(s) */

static void tcp_update_scoreboard(struct sock *sk, int fast_rexmit)
{
	struct tcp_sock *tp = tcp_sk(sk);

	if (tcp_is_reno(tp)) {
		tcp_mark_head_lost(sk, 1, 1);
	} else if (tcp_is_fack(tp)) {
		int lost = tp->fackets_out - tp->reordering;
		if (lost <= 0)
			lost = 1;
		tcp_mark_head_lost(sk, lost, 0);
	} else {
		int sacked_upto = tp->sacked_out - tp->reordering;
		if (sacked_upto >= 0)
			tcp_mark_head_lost(sk, sacked_upto, 0);
		else if (fast_rexmit)
			tcp_mark_head_lost(sk, 1, 1);
	}

	tcp_timeout_skbs(sk);
}

/* CWND moderation, preventing bursts due to too big ACKs
 * in dubious situations.
 */
static inline void tcp_moderate_cwnd(struct tcp_sock *tp)
{
	tp->snd_cwnd = min(tp->snd_cwnd,
			   tcp_packets_in_flight(tp) + tcp_max_burst(tp));
	tp->snd_cwnd_stamp = tcp_time_stamp;
}

/* Lower bound on congestion window is slow start threshold
 * unless congestion avoidance choice decides to overide it.
 */
static inline u32 tcp_cwnd_min(const struct sock *sk)
{
	const struct tcp_congestion_ops *ca_ops = inet_csk(sk)->icsk_ca_ops;

	return ca_ops->min_cwnd ? ca_ops->min_cwnd(sk) : tcp_sk(sk)->snd_ssthresh;
}

/* Decrease cwnd each second ack. */
static void tcp_cwnd_down(struct sock *sk, int flag)
{
	struct tcp_sock *tp = tcp_sk(sk);
	int decr = tp->snd_cwnd_cnt + 1;

	if ((flag & (FLAG_ANY_PROGRESS | FLAG_DSACKING_ACK)) ||
	    (tcp_is_reno(tp) && !(flag & FLAG_NOT_DUP))) {
		tp->snd_cwnd_cnt = decr & 1;
		decr >>= 1;

		if (decr && tp->snd_cwnd > tcp_cwnd_min(sk))
			tp->snd_cwnd -= decr;

		tp->snd_cwnd = min(tp->snd_cwnd, tcp_packets_in_flight(tp) + 1);
		tp->snd_cwnd_stamp = tcp_time_stamp;
	}
}

/* Nothing was retransmitted or returned timestamp is less
 * than timestamp of the first retransmission.
 */
static inline int tcp_packet_delayed(struct tcp_sock *tp)
{
	return !tp->retrans_stamp ||
		(tp->rx_opt.saw_tstamp && tp->rx_opt.rcv_tsecr &&
		 before(tp->rx_opt.rcv_tsecr, tp->retrans_stamp));
}

/* Undo procedures. */

#if FASTRETRANS_DEBUG > 1
static void DBGUNDO(struct sock *sk, const char *msg)
{
	struct tcp_sock *tp = tcp_sk(sk);
	struct inet_sock *inet = inet_sk(sk);

	if (sk->sk_family == AF_INET) {
		printk(KERN_DEBUG "Undo %s %pI4/%u c%u l%u ss%u/%u p%u\n",
		       msg,
		       &inet->inet_daddr, ntohs(inet->inet_dport),
		       tp->snd_cwnd, tcp_left_out(tp),
		       tp->snd_ssthresh, tp->prior_ssthresh,
		       tp->packets_out);
	}
#if defined(CONFIG_IPV6) || defined(CONFIG_IPV6_MODULE)
	else if (sk->sk_family == AF_INET6) {
		struct ipv6_pinfo *np = inet6_sk(sk);
		printk(KERN_DEBUG "Undo %s %pI6/%u c%u l%u ss%u/%u p%u\n",
		       msg,
		       &np->daddr, ntohs(inet->inet_dport),
		       tp->snd_cwnd, tcp_left_out(tp),
		       tp->snd_ssthresh, tp->prior_ssthresh,
		       tp->packets_out);
	}
#endif
}
#else
#define DBGUNDO(x...) do { } while (0)
#endif

static void tcp_undo_cwr(struct sock *sk, const bool undo_ssthresh)
{
	struct tcp_sock *tp = tcp_sk(sk);

	if (tp->prior_ssthresh) {
		const struct inet_connection_sock *icsk = inet_csk(sk);

		if (icsk->icsk_ca_ops->undo_cwnd)
			tp->snd_cwnd = icsk->icsk_ca_ops->undo_cwnd(sk);
		else
			tp->snd_cwnd = max(tp->snd_cwnd, tp->snd_ssthresh << 1);

		if (undo_ssthresh && tp->prior_ssthresh > tp->snd_ssthresh) {
			tp->snd_ssthresh = tp->prior_ssthresh;
			TCP_ECN_withdraw_cwr(tp);
		}
	} else {
		tp->snd_cwnd = max(tp->snd_cwnd, tp->snd_ssthresh);
	}
	tp->snd_cwnd_stamp = tcp_time_stamp;
}

static inline int tcp_may_undo(struct tcp_sock *tp)
{
	return tp->undo_marker && (!tp->undo_retrans || tcp_packet_delayed(tp));
}

/* People celebrate: "We love our President!" */
static int tcp_try_undo_recovery(struct sock *sk)
{
	struct tcp_sock *tp = tcp_sk(sk);

	if (tcp_may_undo(tp)) {
		int mib_idx;

		/* Happy end! We did not retransmit anything
		 * or our original transmission succeeded.
		 */
		DBGUNDO(sk, inet_csk(sk)->icsk_ca_state == TCP_CA_Loss ? "loss" : "retrans");
		tcp_undo_cwr(sk, true);
		if (inet_csk(sk)->icsk_ca_state == TCP_CA_Loss)
			mib_idx = LINUX_MIB_TCPLOSSUNDO;
		else
			mib_idx = LINUX_MIB_TCPFULLUNDO;

		NET_INC_STATS_BH(sock_net(sk), mib_idx);
		tp->undo_marker = 0;
	}
	if (tp->snd_una == tp->high_seq && tcp_is_reno(tp)) {
		/* Hold old state until something *above* high_seq
		 * is ACKed. For Reno it is MUST to prevent false
		 * fast retransmits (RFC2582). SACK TCP is safe. */
		tcp_moderate_cwnd(tp);
		return 1;
	}
	tcp_set_ca_state(sk, TCP_CA_Open);
	return 0;
}

/* Try to undo cwnd reduction, because D-SACKs acked all retransmitted data */
static void tcp_try_undo_dsack(struct sock *sk)
{
	struct tcp_sock *tp = tcp_sk(sk);

	if (tp->undo_marker && !tp->undo_retrans) {
		DBGUNDO(sk, "D-SACK");
		tcp_undo_cwr(sk, true);
		tp->undo_marker = 0;
		NET_INC_STATS_BH(sock_net(sk), LINUX_MIB_TCPDSACKUNDO);
	}
}

/* We can clear retrans_stamp when there are no retransmissions in the
 * window. It would seem that it is trivially available for us in
 * tp->retrans_out, however, that kind of assumptions doesn't consider
 * what will happen if errors occur when sending retransmission for the
 * second time. ...It could the that such segment has only
 * TCPCB_EVER_RETRANS set at the present time. It seems that checking
 * the head skb is enough except for some reneging corner cases that
 * are not worth the effort.
 *
 * Main reason for all this complexity is the fact that connection dying
 * time now depends on the validity of the retrans_stamp, in particular,
 * that successive retransmissions of a segment must not advance
 * retrans_stamp under any conditions.
 */
static int tcp_any_retrans_done(struct sock *sk)
{
	struct tcp_sock *tp = tcp_sk(sk);
	struct sk_buff *skb;

	if (tp->retrans_out)
		return 1;

	skb = tcp_write_queue_head(sk);
	if (unlikely(skb && TCP_SKB_CB(skb)->sacked & TCPCB_EVER_RETRANS))
		return 1;

	return 0;
}

/* Undo during fast recovery after partial ACK. */

static int tcp_try_undo_partial(struct sock *sk, int acked)
{
	struct tcp_sock *tp = tcp_sk(sk);
	/* Partial ACK arrived. Force Hoe's retransmit. */
	int failed = tcp_is_reno(tp) || (tcp_fackets_out(tp) > tp->reordering);

	if (tcp_may_undo(tp)) {
		/* Plain luck! Hole if filled with delayed
		 * packet, rather than with a retransmit.
		 */
		if (!tcp_any_retrans_done(sk))
			tp->retrans_stamp = 0;

		tcp_update_reordering(sk, tcp_fackets_out(tp) + acked, 1);

		DBGUNDO(sk, "Hoe");
		tcp_undo_cwr(sk, false);
		NET_INC_STATS_BH(sock_net(sk), LINUX_MIB_TCPPARTIALUNDO);

		/* So... Do not make Hoe's retransmit yet.
		 * If the first packet was delayed, the rest
		 * ones are most probably delayed as well.
		 */
		failed = 0;
	}
	return failed;
}

/* Undo during loss recovery after partial ACK. */
static int tcp_try_undo_loss(struct sock *sk)
{
	struct tcp_sock *tp = tcp_sk(sk);

	if (tcp_may_undo(tp)) {
		struct sk_buff *skb;
		tcp_for_write_queue(skb, sk) {
			if (skb == tcp_send_head(sk))
				break;
			TCP_SKB_CB(skb)->sacked &= ~TCPCB_LOST;
		}

		tcp_clear_all_retrans_hints(tp);

		DBGUNDO(sk, "partial loss");
		tp->lost_out = 0;
		tcp_undo_cwr(sk, true);
		NET_INC_STATS_BH(sock_net(sk), LINUX_MIB_TCPLOSSUNDO);
		inet_csk(sk)->icsk_retransmits = 0;
		tp->undo_marker = 0;
		if (tcp_is_sack(tp))
			tcp_set_ca_state(sk, TCP_CA_Open);
		return 1;
	}
	return 0;
}

static inline void tcp_complete_cwr(struct sock *sk)
{
	struct tcp_sock *tp = tcp_sk(sk);
	/* Do not moderate cwnd if it's already undone in cwr or recovery */
	if (tp->undo_marker && tp->snd_cwnd > tp->snd_ssthresh) {
		tp->snd_cwnd = tp->snd_ssthresh;
		tp->snd_cwnd_stamp = tcp_time_stamp;
	}
	tcp_ca_event(sk, CA_EVENT_COMPLETE_CWR);
}

static void tcp_try_keep_open(struct sock *sk)
{
	struct tcp_sock *tp = tcp_sk(sk);
	int state = TCP_CA_Open;

	if (tcp_left_out(tp) || tcp_any_retrans_done(sk) || tp->undo_marker)
		state = TCP_CA_Disorder;

	if (inet_csk(sk)->icsk_ca_state != state) {
		tcp_set_ca_state(sk, state);
		tp->high_seq = tp->snd_nxt;
	}
}

static void tcp_try_to_open(struct sock *sk, int flag)
{
	struct tcp_sock *tp = tcp_sk(sk);

	tcp_verify_left_out(tp);

	if (!tp->frto_counter && !tcp_any_retrans_done(sk))
		tp->retrans_stamp = 0;

	if (flag & FLAG_ECE)
		tcp_enter_cwr(sk, 1);

	if (inet_csk(sk)->icsk_ca_state != TCP_CA_CWR) {
		tcp_try_keep_open(sk);
		tcp_moderate_cwnd(tp);
	} else {
		tcp_cwnd_down(sk, flag);
	}
}

static void tcp_mtup_probe_failed(struct sock *sk)
{
	struct inet_connection_sock *icsk = inet_csk(sk);

	icsk->icsk_mtup.search_high = icsk->icsk_mtup.probe_size - 1;
	icsk->icsk_mtup.probe_size = 0;
}

static void tcp_mtup_probe_success(struct sock *sk)
{
	struct tcp_sock *tp = tcp_sk(sk);
	struct inet_connection_sock *icsk = inet_csk(sk);

	/* FIXME: breaks with very large cwnd */
	tp->prior_ssthresh = tcp_current_ssthresh(sk);
	tp->snd_cwnd = tp->snd_cwnd *
		       tcp_mss_to_mtu(sk, tp->mss_cache) /
		       icsk->icsk_mtup.probe_size;
	tp->snd_cwnd_cnt = 0;
	tp->snd_cwnd_stamp = tcp_time_stamp;
	tp->snd_ssthresh = tcp_current_ssthresh(sk);

	icsk->icsk_mtup.search_low = icsk->icsk_mtup.probe_size;
	icsk->icsk_mtup.probe_size = 0;
	tcp_sync_mss(sk, icsk->icsk_pmtu_cookie);
}

/* Do a simple retransmit without using the backoff mechanisms in
 * tcp_timer. This is used for path mtu discovery.
 * The socket is already locked here.
 */
void tcp_simple_retransmit(struct sock *sk)
{
	const struct inet_connection_sock *icsk = inet_csk(sk);
	struct tcp_sock *tp = tcp_sk(sk);
	struct sk_buff *skb;
	unsigned int mss = tcp_current_mss(sk);
	u32 prior_lost = tp->lost_out;

	tcp_for_write_queue(skb, sk) {
		if (skb == tcp_send_head(sk))
			break;
		if (tcp_skb_seglen(skb) > mss &&
		    !(TCP_SKB_CB(skb)->sacked & TCPCB_SACKED_ACKED)) {
			if (TCP_SKB_CB(skb)->sacked & TCPCB_SACKED_RETRANS) {
				TCP_SKB_CB(skb)->sacked &= ~TCPCB_SACKED_RETRANS;
				tp->retrans_out -= tcp_skb_pcount(skb);
			}
			tcp_skb_mark_lost_uncond_verify(tp, skb);
		}
	}

	tcp_clear_retrans_hints_partial(tp);

	if (prior_lost == tp->lost_out)
		return;

	if (tcp_is_reno(tp))
		tcp_limit_reno_sacked(tp);

	tcp_verify_left_out(tp);

	/* Don't muck with the congestion window here.
	 * Reason is that we do not increase amount of _data_
	 * in network, but units changed and effective
	 * cwnd/ssthresh really reduced now.
	 */
	if (icsk->icsk_ca_state != TCP_CA_Loss) {
		tp->high_seq = tp->snd_nxt;
		tp->snd_ssthresh = tcp_current_ssthresh(sk);
		tp->prior_ssthresh = 0;
		tp->undo_marker = 0;
		tcp_set_ca_state(sk, TCP_CA_Loss);
	}
	tcp_xmit_retransmit_queue(sk);
}
EXPORT_SYMBOL(tcp_simple_retransmit);

/* Process an event, which can update packets-in-flight not trivially.
 * Main goal of this function is to calculate new estimate for left_out,
 * taking into account both packets sitting in receiver's buffer and
 * packets lost by network.
 *
 * Besides that it does CWND reduction, when packet loss is detected
 * and changes state of machine.
 *
 * It does _not_ decide what to send, it is made in function
 * tcp_xmit_retransmit_queue().
 */
static void tcp_fastretrans_alert(struct sock *sk, int pkts_acked, int flag)
{
	struct inet_connection_sock *icsk = inet_csk(sk);
	struct tcp_sock *tp = tcp_sk(sk);
	int is_dupack = !(flag & (FLAG_SND_UNA_ADVANCED | FLAG_NOT_DUP));
	int do_lost = is_dupack || ((flag & FLAG_DATA_SACKED) &&
				    (tcp_fackets_out(tp) > tp->reordering));
	int fast_rexmit = 0, mib_idx;

	if (WARN_ON(!tp->packets_out && tp->sacked_out))
		tp->sacked_out = 0;
	if (WARN_ON(!tp->sacked_out && tp->fackets_out))
		tp->fackets_out = 0;

	/* Now state machine starts.
	 * A. ECE, hence prohibit cwnd undoing, the reduction is required. */
	if (flag & FLAG_ECE)
		tp->prior_ssthresh = 0;

	/* B. In all the states check for reneging SACKs. */
	if (tcp_check_sack_reneging(sk, flag))
		return;

	/* C. Process data loss notification, provided it is valid. */
	if (tcp_is_fack(tp) && (flag & FLAG_DATA_LOST) &&
	    before(tp->snd_una, tp->high_seq) &&
	    icsk->icsk_ca_state != TCP_CA_Open &&
	    tp->fackets_out > tp->reordering) {
		tcp_mark_head_lost(sk, tp->fackets_out - tp->reordering, 0);
		NET_INC_STATS_BH(sock_net(sk), LINUX_MIB_TCPLOSS);
	}

	/* D. Check consistency of the current state. */
	tcp_verify_left_out(tp);

	/* E. Check state exit conditions. State can be terminated
	 *    when high_seq is ACKed. */
	if (icsk->icsk_ca_state == TCP_CA_Open) {
		WARN_ON(tp->retrans_out != 0);
		tp->retrans_stamp = 0;
	} else if (!before(tp->snd_una, tp->high_seq)) {
		switch (icsk->icsk_ca_state) {
		case TCP_CA_Loss:
			icsk->icsk_retransmits = 0;
			if (tcp_try_undo_recovery(sk))
				return;
			break;

		case TCP_CA_CWR:
			/* CWR is to be held something *above* high_seq
			 * is ACKed for CWR bit to reach receiver. */
			if (tp->snd_una != tp->high_seq) {
				tcp_complete_cwr(sk);
				tcp_set_ca_state(sk, TCP_CA_Open);
			}
			break;

		case TCP_CA_Disorder:
			tcp_try_undo_dsack(sk);
			if (!tp->undo_marker ||
			    /* For SACK case do not Open to allow to undo
			     * catching for all duplicate ACKs. */
			    tcp_is_reno(tp) || tp->snd_una != tp->high_seq) {
				tp->undo_marker = 0;
				tcp_set_ca_state(sk, TCP_CA_Open);
			}
			break;

		case TCP_CA_Recovery:
			if (tcp_is_reno(tp))
				tcp_reset_reno_sack(tp);
			if (tcp_try_undo_recovery(sk))
				return;
			tcp_complete_cwr(sk);
			break;
		}
	}

	/* F. Process state. */
	switch (icsk->icsk_ca_state) {
	case TCP_CA_Recovery:
		if (!(flag & FLAG_SND_UNA_ADVANCED)) {
			if (tcp_is_reno(tp) && is_dupack)
				tcp_add_reno_sack(sk);
		} else
			do_lost = tcp_try_undo_partial(sk, pkts_acked);
		break;
	case TCP_CA_Loss:
		if (flag & FLAG_DATA_ACKED)
			icsk->icsk_retransmits = 0;
		if (tcp_is_reno(tp) && flag & FLAG_SND_UNA_ADVANCED)
			tcp_reset_reno_sack(tp);
		if (!tcp_try_undo_loss(sk)) {
			tcp_moderate_cwnd(tp);
			tcp_xmit_retransmit_queue(sk);
			return;
		}
		if (icsk->icsk_ca_state != TCP_CA_Open)
			return;
		/* Loss is undone; fall through to processing in Open state. */
	default:
		if (tcp_is_reno(tp)) {
			if (flag & FLAG_SND_UNA_ADVANCED)
				tcp_reset_reno_sack(tp);
			if (is_dupack)
				tcp_add_reno_sack(sk);
		}

		if (icsk->icsk_ca_state == TCP_CA_Disorder)
			tcp_try_undo_dsack(sk);

		if (!tcp_time_to_recover(sk)) {
			tcp_try_to_open(sk, flag);
			return;
		}

		/* MTU probe failure: don't reduce cwnd */
		if (icsk->icsk_ca_state < TCP_CA_CWR &&
		    icsk->icsk_mtup.probe_size &&
		    tp->snd_una == tp->mtu_probe.probe_seq_start) {
			tcp_mtup_probe_failed(sk);
			/* Restores the reduction we did in tcp_mtup_probe() */
			tp->snd_cwnd++;
			tcp_simple_retransmit(sk);
			return;
		}

		/* Otherwise enter Recovery state */

		if (tcp_is_reno(tp))
			mib_idx = LINUX_MIB_TCPRENORECOVERY;
		else
			mib_idx = LINUX_MIB_TCPSACKRECOVERY;

		NET_INC_STATS_BH(sock_net(sk), mib_idx);

		tp->high_seq = tp->snd_nxt;
		tp->prior_ssthresh = 0;
		tp->undo_marker = tp->snd_una;
		tp->undo_retrans = tp->retrans_out;

		if (icsk->icsk_ca_state < TCP_CA_CWR) {
			if (!(flag & FLAG_ECE))
				tp->prior_ssthresh = tcp_current_ssthresh(sk);
			tp->snd_ssthresh = icsk->icsk_ca_ops->ssthresh(sk);
			TCP_ECN_queue_cwr(tp);
		}

		tp->bytes_acked = 0;
		tp->snd_cwnd_cnt = 0;
		tcp_set_ca_state(sk, TCP_CA_Recovery);
		fast_rexmit = 1;
	}

	if (do_lost || (tcp_is_fack(tp) && tcp_head_timedout(sk)))
		tcp_update_scoreboard(sk, fast_rexmit);
	tcp_cwnd_down(sk, flag);
	tcp_xmit_retransmit_queue(sk);
}

static void tcp_valid_rtt_meas(struct sock *sk, u32 seq_rtt)
{
	tcp_rtt_estimator(sk, seq_rtt);
	tcp_set_rto(sk);
	inet_csk(sk)->icsk_backoff = 0;
}

/* Read draft-ietf-tcplw-high-performance before mucking
 * with this code. (Supersedes RFC1323)
 */
static void tcp_ack_saw_tstamp(struct sock *sk, int flag)
{
	/* RTTM Rule: A TSecr value received in a segment is used to
	 * update the averaged RTT measurement only if the segment
	 * acknowledges some new data, i.e., only if it advances the
	 * left edge of the send window.
	 *
	 * See draft-ietf-tcplw-high-performance-00, section 3.3.
	 * 1998/04/10 Andrey V. Savochkin <saw@msu.ru>
	 *
	 * Changed: reset backoff as soon as we see the first valid sample.
	 * If we do not, we get strongly overestimated rto. With timestamps
	 * samples are accepted even from very old segments: f.e., when rtt=1
	 * increases to 8, we retransmit 5 times and after 8 seconds delayed
	 * answer arrives rto becomes 120 seconds! If at least one of segments
	 * in window is lost... Voila.	 			--ANK (010210)
	 */
	struct tcp_sock *tp = tcp_sk(sk);

	tcp_valid_rtt_meas(sk, tcp_time_stamp - tp->rx_opt.rcv_tsecr);
}

static void tcp_ack_no_tstamp(struct sock *sk, u32 seq_rtt, int flag)
{
	/* We don't have a timestamp. Can only use
	 * packets that are not retransmitted to determine
	 * rtt estimates. Also, we must not reset the
	 * backoff for rto until we get a non-retransmitted
	 * packet. This allows us to deal with a situation
	 * where the network delay has increased suddenly.
	 * I.e. Karn's algorithm. (SIGCOMM '87, p5.)
	 */

	if (flag & FLAG_RETRANS_DATA_ACKED)
		return;

	tcp_valid_rtt_meas(sk, seq_rtt);
}

static inline void tcp_ack_update_rtt(struct sock *sk, const int flag,
				      const s32 seq_rtt)
{
	const struct tcp_sock *tp = tcp_sk(sk);
	/* Note that peer MAY send zero echo. In this case it is ignored. (rfc1323) */
	if (tp->rx_opt.saw_tstamp && tp->rx_opt.rcv_tsecr)
		tcp_ack_saw_tstamp(sk, flag);
	else if (seq_rtt >= 0)
		tcp_ack_no_tstamp(sk, seq_rtt, flag);
}

static void tcp_cong_avoid(struct sock *sk, u32 ack, u32 in_flight)
{
	const struct inet_connection_sock *icsk = inet_csk(sk);
	icsk->icsk_ca_ops->cong_avoid(sk, ack, in_flight);
	tcp_sk(sk)->snd_cwnd_stamp = tcp_time_stamp;
}

/* Restart timer after forward progress on connection.
 * RFC2988 recommends to restart timer to now+rto.
 */
static void tcp_rearm_rto(struct sock *sk)
{
	struct tcp_sock *tp = tcp_sk(sk);

	if (!tp->packets_out) {
		inet_csk_clear_xmit_timer(sk, ICSK_TIME_RETRANS);
	} else {
		inet_csk_reset_xmit_timer(sk, ICSK_TIME_RETRANS,
					  inet_csk(sk)->icsk_rto, TCP_RTO_MAX);
	}
}

/* If we get here, the whole TSO packet has not been acked. */
static u32 tcp_tso_acked(struct sock *sk, struct sk_buff *skb)
{
	struct tcp_sock *tp = tcp_sk(sk);
	u32 packets_acked;

	BUG_ON(!after(TCP_SKB_CB(skb)->end_seq, tp->snd_una));

	packets_acked = tcp_skb_pcount(skb);
	if (tcp_trim_head(sk, skb, tp->snd_una - TCP_SKB_CB(skb)->seq))
		return 0;
	packets_acked -= tcp_skb_pcount(skb);

	if (packets_acked) {
		BUG_ON(tcp_skb_pcount(skb) == 0);
		BUG_ON(!before(TCP_SKB_CB(skb)->seq, TCP_SKB_CB(skb)->end_seq));
	}

	return packets_acked;
}

/* Remove acknowledged frames from the retransmission queue. If our packet
 * is before the ack sequence we can discard it as it's confirmed to have
 * arrived at the other end.
 */
static int tcp_clean_rtx_queue(struct sock *sk, int prior_fackets,
			       u32 prior_snd_una)
{
	struct tcp_sock *tp = tcp_sk(sk);
	const struct inet_connection_sock *icsk = inet_csk(sk);
	struct sk_buff *skb;
	u32 now = tcp_time_stamp;
	int fully_acked = 1;
	int flag = 0;
	u32 pkts_acked = 0;
	u32 reord = tp->packets_out;
	u32 prior_sacked = tp->sacked_out;
	s32 seq_rtt = -1;
	s32 ca_seq_rtt = -1;
	ktime_t last_ackt = net_invalid_timestamp();

	while ((skb = tcp_write_queue_head(sk)) && skb != tcp_send_head(sk)) {
		struct tcp_skb_cb *scb = TCP_SKB_CB(skb);
		u32 acked_pcount;
		u8 sacked = scb->sacked;

		/* Determine how many packets and what bytes were acked, tso and else */
		if (after(scb->end_seq, tp->snd_una)) {
			if (tcp_skb_pcount(skb) == 1 ||
			    !after(tp->snd_una, scb->seq))
				break;

			acked_pcount = tcp_tso_acked(sk, skb);
			if (!acked_pcount)
				break;

			fully_acked = 0;
		} else {
			acked_pcount = tcp_skb_pcount(skb);
		}

		if (sacked & TCPCB_RETRANS) {
			if (sacked & TCPCB_SACKED_RETRANS)
				tp->retrans_out -= acked_pcount;
			flag |= FLAG_RETRANS_DATA_ACKED;
			ca_seq_rtt = -1;
			seq_rtt = -1;
			if ((flag & FLAG_DATA_ACKED) || (acked_pcount > 1))
				flag |= FLAG_NONHEAD_RETRANS_ACKED;
		} else {
			ca_seq_rtt = now - scb->when;
			last_ackt = skb->tstamp;
			if (seq_rtt < 0) {
				seq_rtt = ca_seq_rtt;
			}
			if (!(sacked & TCPCB_SACKED_ACKED))
				reord = min(pkts_acked, reord);
		}

		if (sacked & TCPCB_SACKED_ACKED)
			tp->sacked_out -= acked_pcount;
		if (sacked & TCPCB_LOST)
			tp->lost_out -= acked_pcount;

		tp->packets_out -= acked_pcount;
		pkts_acked += acked_pcount;

		/* Initial outgoing SYN's get put onto the write_queue
		 * just like anything else we transmit.  It is not
		 * true data, and if we misinform our callers that
		 * this ACK acks real data, we will erroneously exit
		 * connection startup slow start one packet too
		 * quickly.  This is severely frowned upon behavior.
		 */
		if (!(scb->flags & TCPHDR_SYN)) {
			flag |= FLAG_DATA_ACKED;
		} else {
			flag |= FLAG_SYN_ACKED;
			tp->retrans_stamp = 0;
		}

		if (!fully_acked)
			break;

		tcp_unlink_write_queue(skb, sk);
		sk_wmem_free_skb(sk, skb);
		tp->scoreboard_skb_hint = NULL;
		if (skb == tp->retransmit_skb_hint)
			tp->retransmit_skb_hint = NULL;
		if (skb == tp->lost_skb_hint)
			tp->lost_skb_hint = NULL;
	}

	if (likely(between(tp->snd_up, prior_snd_una, tp->snd_una)))
		tp->snd_up = tp->snd_una;

	if (skb && (TCP_SKB_CB(skb)->sacked & TCPCB_SACKED_ACKED))
		flag |= FLAG_SACK_RENEGING;

	if (flag & FLAG_ACKED) {
		const struct tcp_congestion_ops *ca_ops
			= inet_csk(sk)->icsk_ca_ops;

		if (unlikely(icsk->icsk_mtup.probe_size &&
			     !after(tp->mtu_probe.probe_seq_end, tp->snd_una))) {
			tcp_mtup_probe_success(sk);
		}

		tcp_ack_update_rtt(sk, flag, seq_rtt);
		tcp_rearm_rto(sk);

		if (tcp_is_reno(tp)) {
			tcp_remove_reno_sacks(sk, pkts_acked);
		} else {
			int delta;

			/* Non-retransmitted hole got filled? That's reordering */
			if (reord < prior_fackets)
				tcp_update_reordering(sk, tp->fackets_out - reord, 0);

			delta = tcp_is_fack(tp) ? pkts_acked :
						  prior_sacked - tp->sacked_out;
			tp->lost_cnt_hint -= min(tp->lost_cnt_hint, delta);
		}

		tp->fackets_out -= min(pkts_acked, tp->fackets_out);

		if (ca_ops->pkts_acked) {
			s32 rtt_us = -1;

			/* Is the ACK triggering packet unambiguous? */
			if (!(flag & FLAG_RETRANS_DATA_ACKED)) {
				/* High resolution needed and available? */
				if (ca_ops->flags & TCP_CONG_RTT_STAMP &&
				    !ktime_equal(last_ackt,
						 net_invalid_timestamp()))
					rtt_us = ktime_us_delta(ktime_get_real(),
								last_ackt);
				else if (ca_seq_rtt >= 0)
					rtt_us = jiffies_to_usecs(ca_seq_rtt);
			}

			ca_ops->pkts_acked(sk, pkts_acked, rtt_us);
		}
	}

#if FASTRETRANS_DEBUG > 0
	WARN_ON((int)tp->sacked_out < 0);
	WARN_ON((int)tp->lost_out < 0);
	WARN_ON((int)tp->retrans_out < 0);
	if (!tp->packets_out && tcp_is_sack(tp)) {
		icsk = inet_csk(sk);
		if (tp->lost_out) {
			printk(KERN_DEBUG "Leak l=%u %d\n",
			       tp->lost_out, icsk->icsk_ca_state);
			tp->lost_out = 0;
		}
		if (tp->sacked_out) {
			printk(KERN_DEBUG "Leak s=%u %d\n",
			       tp->sacked_out, icsk->icsk_ca_state);
			tp->sacked_out = 0;
		}
		if (tp->retrans_out) {
			printk(KERN_DEBUG "Leak r=%u %d\n",
			       tp->retrans_out, icsk->icsk_ca_state);
			tp->retrans_out = 0;
		}
	}
#endif
	return flag;
}

static void tcp_ack_probe(struct sock *sk)
{
	const struct tcp_sock *tp = tcp_sk(sk);
	struct inet_connection_sock *icsk = inet_csk(sk);

	/* Was it a usable window open? */

	if (!after(TCP_SKB_CB(tcp_send_head(sk))->end_seq, tcp_wnd_end(tp))) {
		icsk->icsk_backoff = 0;
		inet_csk_clear_xmit_timer(sk, ICSK_TIME_PROBE0);
		/* Socket must be waked up by subsequent tcp_data_snd_check().
		 * This function is not for random using!
		 */
	} else {
		inet_csk_reset_xmit_timer(sk, ICSK_TIME_PROBE0,
					  min(icsk->icsk_rto << icsk->icsk_backoff, TCP_RTO_MAX),
					  TCP_RTO_MAX);
	}
}

static inline int tcp_ack_is_dubious(const struct sock *sk, const int flag)
{
	return !(flag & FLAG_NOT_DUP) || (flag & FLAG_CA_ALERT) ||
		inet_csk(sk)->icsk_ca_state != TCP_CA_Open;
}

static inline int tcp_may_raise_cwnd(const struct sock *sk, const int flag)
{
	const struct tcp_sock *tp = tcp_sk(sk);
	return (!(flag & FLAG_ECE) || tp->snd_cwnd < tp->snd_ssthresh) &&
		!((1 << inet_csk(sk)->icsk_ca_state) & (TCPF_CA_Recovery | TCPF_CA_CWR));
}

/* Check that window update is acceptable.
 * The function assumes that snd_una<=ack<=snd_next.
 */
static inline int tcp_may_update_window(const struct tcp_sock *tp,
					const u32 ack, const u32 ack_seq,
					const u32 nwin)
{
	return	after(ack, tp->snd_una) ||
		after(ack_seq, tp->snd_wl1) ||
		(ack_seq == tp->snd_wl1 && nwin > tp->snd_wnd);
}

/* Update our send window.
 *
 * Window update algorithm, described in RFC793/RFC1122 (used in linux-2.2
 * and in FreeBSD. NetBSD's one is even worse.) is wrong.
 */
static int tcp_ack_update_window(struct sock *sk, struct sk_buff *skb, u32 ack,
				 u32 ack_seq)
{
	struct tcp_sock *tp = tcp_sk(sk);
	int flag = 0;
	u32 nwin = ntohs(tcp_hdr(skb)->window);

	if (likely(!tcp_hdr(skb)->syn))
		nwin <<= tp->rx_opt.snd_wscale;

	if (tcp_may_update_window(tp, ack, ack_seq, nwin)) {
		flag |= FLAG_WIN_UPDATE;
		tcp_update_wl(tp, ack_seq);

		if (tp->snd_wnd != nwin) {
			tp->snd_wnd = nwin;

			/* Note, it is the only place, where
			 * fast path is recovered for sending TCP.
			 */
			tp->pred_flags = 0;
			tcp_fast_path_check(sk);

			if (nwin > tp->max_window) {
				tp->max_window = nwin;
				tcp_sync_mss(sk, inet_csk(sk)->icsk_pmtu_cookie);
			}
		}
	}

	tp->snd_una = ack;

	return flag;
}

/* A very conservative spurious RTO response algorithm: reduce cwnd and
 * continue in congestion avoidance.
 */
static void tcp_conservative_spur_to_response(struct tcp_sock *tp)
{
	tp->snd_cwnd = min(tp->snd_cwnd, tp->snd_ssthresh);
	tp->snd_cwnd_cnt = 0;
	tp->bytes_acked = 0;
	TCP_ECN_queue_cwr(tp);
	tcp_moderate_cwnd(tp);
}

/* A conservative spurious RTO response algorithm: reduce cwnd using
 * rate halving and continue in congestion avoidance.
 */
static void tcp_ratehalving_spur_to_response(struct sock *sk)
{
	tcp_enter_cwr(sk, 0);
}

static void tcp_undo_spur_to_response(struct sock *sk, int flag)
{
	if (flag & FLAG_ECE)
		tcp_ratehalving_spur_to_response(sk);
	else
		tcp_undo_cwr(sk, true);
}

/* F-RTO spurious RTO detection algorithm (RFC4138)
 *
 * F-RTO affects during two new ACKs following RTO (well, almost, see inline
 * comments). State (ACK number) is kept in frto_counter. When ACK advances
 * window (but not to or beyond highest sequence sent before RTO):
 *   On First ACK,  send two new segments out.
 *   On Second ACK, RTO was likely spurious. Do spurious response (response
 *                  algorithm is not part of the F-RTO detection algorithm
 *                  given in RFC4138 but can be selected separately).
 * Otherwise (basically on duplicate ACK), RTO was (likely) caused by a loss
 * and TCP falls back to conventional RTO recovery. F-RTO allows overriding
 * of Nagle, this is done using frto_counter states 2 and 3, when a new data
 * segment of any size sent during F-RTO, state 2 is upgraded to 3.
 *
 * Rationale: if the RTO was spurious, new ACKs should arrive from the
 * original window even after we transmit two new data segments.
 *
 * SACK version:
 *   on first step, wait until first cumulative ACK arrives, then move to
 *   the second step. In second step, the next ACK decides.
 *
 * F-RTO is implemented (mainly) in four functions:
 *   - tcp_use_frto() is used to determine if TCP is can use F-RTO
 *   - tcp_enter_frto() prepares TCP state on RTO if F-RTO is used, it is
 *     called when tcp_use_frto() showed green light
 *   - tcp_process_frto() handles incoming ACKs during F-RTO algorithm
 *   - tcp_enter_frto_loss() is called if there is not enough evidence
 *     to prove that the RTO is indeed spurious. It transfers the control
 *     from F-RTO to the conventional RTO recovery
 */
static int tcp_process_frto(struct sock *sk, int flag)
{
	struct tcp_sock *tp = tcp_sk(sk);

	tcp_verify_left_out(tp);

	/* Duplicate the behavior from Loss state (fastretrans_alert) */
	if (flag & FLAG_DATA_ACKED)
		inet_csk(sk)->icsk_retransmits = 0;

	if ((flag & FLAG_NONHEAD_RETRANS_ACKED) ||
	    ((tp->frto_counter >= 2) && (flag & FLAG_RETRANS_DATA_ACKED)))
		tp->undo_marker = 0;

	if (!before(tp->snd_una, tp->frto_highmark)) {
		tcp_enter_frto_loss(sk, (tp->frto_counter == 1 ? 2 : 3), flag);
		return 1;
	}

	if (!tcp_is_sackfrto(tp)) {
		/* RFC4138 shortcoming in step 2; should also have case c):
		 * ACK isn't duplicate nor advances window, e.g., opposite dir
		 * data, winupdate
		 */
		if (!(flag & FLAG_ANY_PROGRESS) && (flag & FLAG_NOT_DUP))
			return 1;

		if (!(flag & FLAG_DATA_ACKED)) {
			tcp_enter_frto_loss(sk, (tp->frto_counter == 1 ? 0 : 3),
					    flag);
			return 1;
		}
	} else {
		if (!(flag & FLAG_DATA_ACKED) && (tp->frto_counter == 1)) {
			/* Prevent sending of new data. */
			tp->snd_cwnd = min(tp->snd_cwnd,
					   tcp_packets_in_flight(tp));
			return 1;
		}

		if ((tp->frto_counter >= 2) &&
		    (!(flag & FLAG_FORWARD_PROGRESS) ||
		     ((flag & FLAG_DATA_SACKED) &&
		      !(flag & FLAG_ONLY_ORIG_SACKED)))) {
			/* RFC4138 shortcoming (see comment above) */
			if (!(flag & FLAG_FORWARD_PROGRESS) &&
			    (flag & FLAG_NOT_DUP))
				return 1;

			tcp_enter_frto_loss(sk, 3, flag);
			return 1;
		}
	}

	if (tp->frto_counter == 1) {
		/* tcp_may_send_now needs to see updated state */
		tp->snd_cwnd = tcp_packets_in_flight(tp) + 2;
		tp->frto_counter = 2;

		if (!tcp_may_send_now(sk))
			tcp_enter_frto_loss(sk, 2, flag);

		return 1;
	} else {
		switch (sysctl_tcp_frto_response) {
		case 2:
			tcp_undo_spur_to_response(sk, flag);
			break;
		case 1:
			tcp_conservative_spur_to_response(tp);
			break;
		default:
			tcp_ratehalving_spur_to_response(sk);
			break;
		}
		tp->frto_counter = 0;
		tp->undo_marker = 0;
		NET_INC_STATS_BH(sock_net(sk), LINUX_MIB_TCPSPURIOUSRTOS);
	}
	return 0;
}

/* This routine deals with incoming acks, but not outgoing ones. */
static int tcp_ack(struct sock *sk, struct sk_buff *skb, int flag)
{
	struct inet_connection_sock *icsk = inet_csk(sk);
	struct tcp_sock *tp = tcp_sk(sk);
	u32 prior_snd_una = tp->snd_una;
	u32 ack_seq = TCP_SKB_CB(skb)->seq;
	u32 ack = TCP_SKB_CB(skb)->ack_seq;
	u32 prior_in_flight;
	u32 prior_fackets;
	int prior_packets;
	int frto_cwnd = 0;

	/* If the ack is older than previous acks
	 * then we can probably ignore it.
	 */
	if (before(ack, prior_snd_una))
		goto old_ack;

	/* If the ack includes data we haven't sent yet, discard
	 * this segment (RFC793 Section 3.9).
	 */
	if (after(ack, tp->snd_nxt))
		goto invalid_ack;

	if (after(ack, prior_snd_una))
		flag |= FLAG_SND_UNA_ADVANCED;

	if (sysctl_tcp_abc) {
		if (icsk->icsk_ca_state < TCP_CA_CWR)
			tp->bytes_acked += ack - prior_snd_una;
		else if (icsk->icsk_ca_state == TCP_CA_Loss)
			/* we assume just one segment left network */
			tp->bytes_acked += min(ack - prior_snd_una,
					       tp->mss_cache);
	}

	prior_fackets = tp->fackets_out;
	prior_in_flight = tcp_packets_in_flight(tp);

	if (!(flag & FLAG_SLOWPATH) && after(ack, prior_snd_una)) {
		/* Window is constant, pure forward advance.
		 * No more checks are required.
		 * Note, we use the fact that SND.UNA>=SND.WL2.
		 */
		tcp_update_wl(tp, ack_seq);
		tp->snd_una = ack;
		flag |= FLAG_WIN_UPDATE;

		tcp_ca_event(sk, CA_EVENT_FAST_ACK);

		NET_INC_STATS_BH(sock_net(sk), LINUX_MIB_TCPHPACKS);
	} else {
		if (ack_seq != TCP_SKB_CB(skb)->end_seq)
			flag |= FLAG_DATA;
		else
			NET_INC_STATS_BH(sock_net(sk), LINUX_MIB_TCPPUREACKS);

		flag |= tcp_ack_update_window(sk, skb, ack, ack_seq);

		if (TCP_SKB_CB(skb)->sacked)
			flag |= tcp_sacktag_write_queue(sk, skb, prior_snd_una);

		if (TCP_ECN_rcv_ecn_echo(tp, tcp_hdr(skb)))
			flag |= FLAG_ECE;

		tcp_ca_event(sk, CA_EVENT_SLOW_ACK);
	}

	/* We passed data and got it acked, remove any soft error
	 * log. Something worked...
	 */
	sk->sk_err_soft = 0;
	icsk->icsk_probes_out = 0;
	tp->rcv_tstamp = tcp_time_stamp;
	prior_packets = tp->packets_out;
	if (!prior_packets)
		goto no_queue;

	/* See if we can take anything off of the retransmit queue. */
	flag |= tcp_clean_rtx_queue(sk, prior_fackets, prior_snd_una);

	if (tp->frto_counter)
		frto_cwnd = tcp_process_frto(sk, flag);
	/* Guarantee sacktag reordering detection against wrap-arounds */
	if (before(tp->frto_highmark, tp->snd_una))
		tp->frto_highmark = 0;

	if (tcp_ack_is_dubious(sk, flag)) {
		/* Advance CWND, if state allows this. */
		if ((flag & FLAG_DATA_ACKED) && !frto_cwnd &&
		    tcp_may_raise_cwnd(sk, flag))
			tcp_cong_avoid(sk, ack, prior_in_flight);
		tcp_fastretrans_alert(sk, prior_packets - tp->packets_out,
				      flag);
	} else {
		if ((flag & FLAG_DATA_ACKED) && !frto_cwnd)
			tcp_cong_avoid(sk, ack, prior_in_flight);
	}

	if ((flag & FLAG_FORWARD_PROGRESS) || !(flag & FLAG_NOT_DUP))
		dst_confirm(__sk_dst_get(sk));

	return 1;

no_queue:
	/* If this ack opens up a zero window, clear backoff.  It was
	 * being used to time the probes, and is probably far higher than
	 * it needs to be for normal retransmission.
	 */
	if (tcp_send_head(sk))
		tcp_ack_probe(sk);
	return 1;

invalid_ack:
	SOCK_DEBUG(sk, "Ack %u after %u:%u\n", ack, tp->snd_una, tp->snd_nxt);
	return -1;

old_ack:
	if (TCP_SKB_CB(skb)->sacked) {
		tcp_sacktag_write_queue(sk, skb, prior_snd_una);
		if (icsk->icsk_ca_state == TCP_CA_Open)
			tcp_try_keep_open(sk);
	}

	SOCK_DEBUG(sk, "Ack %u before %u:%u\n", ack, tp->snd_una, tp->snd_nxt);
	return 0;
}

/* Look for tcp options. Normally only called on SYN and SYNACK packets.
 * But, this can also be called on packets in the established flow when
 * the fast version below fails.
 */
void tcp_parse_options(struct sk_buff *skb, struct tcp_options_received *opt_rx,
		       u8 **hvpp, int estab)
{
	unsigned char *ptr;
	struct tcphdr *th = tcp_hdr(skb);
	int length = (th->doff * 4) - sizeof(struct tcphdr);

	ptr = (unsigned char *)(th + 1);
	opt_rx->saw_tstamp = 0;

	while (length > 0) {
		int opcode = *ptr++;
		int opsize;

		switch (opcode) {
		case TCPOPT_EOL:
			return;
		case TCPOPT_NOP:	/* Ref: RFC 793 section 3.1 */
			length--;
			continue;
		default:
			opsize = *ptr++;
			if (opsize < 2) /* "silly options" */
				return;
			if (opsize > length)
				return;	/* don't parse partial options */
			switch (opcode) {
			case TCPOPT_MSS:
				if (opsize == TCPOLEN_MSS && th->syn && !estab) {
					u16 in_mss = get_unaligned_be16(ptr);
					if (in_mss) {
						if (opt_rx->user_mss &&
						    opt_rx->user_mss < in_mss)
							in_mss = opt_rx->user_mss;
						opt_rx->mss_clamp = in_mss;
					}
				}
				break;
			case TCPOPT_WINDOW:
				if (opsize == TCPOLEN_WINDOW && th->syn &&
				    !estab && sysctl_tcp_window_scaling) {
					__u8 snd_wscale = *(__u8 *)ptr;
					opt_rx->wscale_ok = 1;
					if (snd_wscale > 14) {
						if (net_ratelimit())
							printk(KERN_INFO "tcp_parse_options: Illegal window "
							       "scaling value %d >14 received.\n",
							       snd_wscale);
						snd_wscale = 14;
					}
					opt_rx->snd_wscale = snd_wscale;
				}
				break;
			case TCPOPT_TIMESTAMP:
				if ((opsize == TCPOLEN_TIMESTAMP) &&
				    ((estab && opt_rx->tstamp_ok) ||
				     (!estab && sysctl_tcp_timestamps))) {
					opt_rx->saw_tstamp = 1;
					opt_rx->rcv_tsval = get_unaligned_be32(ptr);
					opt_rx->rcv_tsecr = get_unaligned_be32(ptr + 4);
				}
				break;
			case TCPOPT_SACK_PERM:
				if (opsize == TCPOLEN_SACK_PERM && th->syn &&
				    !estab && sysctl_tcp_sack) {
					opt_rx->sack_ok = 1;
					tcp_sack_reset(opt_rx);
				}
				break;

			case TCPOPT_SACK:
				if ((opsize >= (TCPOLEN_SACK_BASE + TCPOLEN_SACK_PERBLOCK)) &&
				   !((opsize - TCPOLEN_SACK_BASE) % TCPOLEN_SACK_PERBLOCK) &&
				   opt_rx->sack_ok) {
					TCP_SKB_CB(skb)->sacked = (ptr - 2) - (unsigned char *)th;
				}
				break;
#ifdef CONFIG_TCP_MD5SIG
			case TCPOPT_MD5SIG:
				/*
				 * The MD5 Hash has already been
				 * checked (see tcp_v{4,6}_do_rcv()).
				 */
				break;
#endif
			case TCPOPT_COOKIE:
				/* This option is variable length.
				 */
				switch (opsize) {
				case TCPOLEN_COOKIE_BASE:
					/* not yet implemented */
					break;
				case TCPOLEN_COOKIE_PAIR:
					/* not yet implemented */
					break;
				case TCPOLEN_COOKIE_MIN+0:
				case TCPOLEN_COOKIE_MIN+2:
				case TCPOLEN_COOKIE_MIN+4:
				case TCPOLEN_COOKIE_MIN+6:
				case TCPOLEN_COOKIE_MAX:
					/* 16-bit multiple */
					opt_rx->cookie_plus = opsize;
					*hvpp = ptr;
					break;
				default:
					/* ignore option */
					break;
				}
				break;
			}

			ptr += opsize-2;
			length -= opsize;
		}
	}
}
EXPORT_SYMBOL(tcp_parse_options);

static int tcp_parse_aligned_timestamp(struct tcp_sock *tp, struct tcphdr *th)
{
	__be32 *ptr = (__be32 *)(th + 1);

	if (*ptr == htonl((TCPOPT_NOP << 24) | (TCPOPT_NOP << 16)
			  | (TCPOPT_TIMESTAMP << 8) | TCPOLEN_TIMESTAMP)) {
		tp->rx_opt.saw_tstamp = 1;
		++ptr;
		tp->rx_opt.rcv_tsval = ntohl(*ptr);
		++ptr;
		tp->rx_opt.rcv_tsecr = ntohl(*ptr);
		return 1;
	}
	return 0;
}

/* Fast parse options. This hopes to only see timestamps.
 * If it is wrong it falls back on tcp_parse_options().
 */
static int tcp_fast_parse_options(struct sk_buff *skb, struct tcphdr *th,
				  struct tcp_sock *tp, u8 **hvpp)
{
	/* In the spirit of fast parsing, compare doff directly to constant
	 * values.  Because equality is used, short doff can be ignored here.
	 */
	if (th->doff == (sizeof(*th) / 4)) {
		tp->rx_opt.saw_tstamp = 0;
		return 0;
	} else if (tp->rx_opt.tstamp_ok &&
		   th->doff == ((sizeof(*th) + TCPOLEN_TSTAMP_ALIGNED) / 4)) {
		if (tcp_parse_aligned_timestamp(tp, th))
			return 1;
	}
	tcp_parse_options(skb, &tp->rx_opt, hvpp, 1);
	return 1;
}

#ifdef CONFIG_TCP_MD5SIG
/*
 * Parse MD5 Signature option
 */
u8 *tcp_parse_md5sig_option(struct tcphdr *th)
{
	int length = (th->doff << 2) - sizeof (*th);
	u8 *ptr = (u8*)(th + 1);

	/* If the TCP option is too short, we can short cut */
	if (length < TCPOLEN_MD5SIG)
		return NULL;

	while (length > 0) {
		int opcode = *ptr++;
		int opsize;

		switch(opcode) {
		case TCPOPT_EOL:
			return NULL;
		case TCPOPT_NOP:
			length--;
			continue;
		default:
			opsize = *ptr++;
			if (opsize < 2 || opsize > length)
				return NULL;
			if (opcode == TCPOPT_MD5SIG)
				return opsize == TCPOLEN_MD5SIG ? ptr : NULL;
		}
		ptr += opsize - 2;
		length -= opsize;
	}
	return NULL;
}
EXPORT_SYMBOL(tcp_parse_md5sig_option);
#endif

static inline void tcp_store_ts_recent(struct tcp_sock *tp)
{
	tp->rx_opt.ts_recent = tp->rx_opt.rcv_tsval;
	tp->rx_opt.ts_recent_stamp = get_seconds();
}

static inline void tcp_replace_ts_recent(struct tcp_sock *tp, u32 seq)
{
	if (tp->rx_opt.saw_tstamp && !after(seq, tp->rcv_wup)) {
		/* PAWS bug workaround wrt. ACK frames, the PAWS discard
		 * extra check below makes sure this can only happen
		 * for pure ACK frames.  -DaveM
		 *
		 * Not only, also it occurs for expired timestamps.
		 */

		if (tcp_paws_check(&tp->rx_opt, 0))
			tcp_store_ts_recent(tp);
	}
}

/* Sorry, PAWS as specified is broken wrt. pure-ACKs -DaveM
 *
 * It is not fatal. If this ACK does _not_ change critical state (seqs, window)
 * it can pass through stack. So, the following predicate verifies that
 * this segment is not used for anything but congestion avoidance or
 * fast retransmit. Moreover, we even are able to eliminate most of such
 * second order effects, if we apply some small "replay" window (~RTO)
 * to timestamp space.
 *
 * All these measures still do not guarantee that we reject wrapped ACKs
 * on networks with high bandwidth, when sequence space is recycled fastly,
 * but it guarantees that such events will be very rare and do not affect
 * connection seriously. This doesn't look nice, but alas, PAWS is really
 * buggy extension.
 *
 * [ Later note. Even worse! It is buggy for segments _with_ data. RFC
 * states that events when retransmit arrives after original data are rare.
 * It is a blatant lie. VJ forgot about fast retransmit! 8)8) It is
 * the biggest problem on large power networks even with minor reordering.
 * OK, let's give it small replay window. If peer clock is even 1hz, it is safe
 * up to bandwidth of 18Gigabit/sec. 8) ]
 */

static int tcp_disordered_ack(const struct sock *sk, const struct sk_buff *skb)
{
	struct tcp_sock *tp = tcp_sk(sk);
	struct tcphdr *th = tcp_hdr(skb);
	u32 seq = TCP_SKB_CB(skb)->seq;
	u32 ack = TCP_SKB_CB(skb)->ack_seq;

	return (/* 1. Pure ACK with correct sequence number. */
		(th->ack && seq == TCP_SKB_CB(skb)->end_seq && seq == tp->rcv_nxt) &&

		/* 2. ... and duplicate ACK. */
		ack == tp->snd_una &&

		/* 3. ... and does not update window. */
		!tcp_may_update_window(tp, ack, seq, ntohs(th->window) << tp->rx_opt.snd_wscale) &&

		/* 4. ... and sits in replay window. */
		(s32)(tp->rx_opt.ts_recent - tp->rx_opt.rcv_tsval) <= (inet_csk(sk)->icsk_rto * 1024) / HZ);
}

static inline int tcp_paws_discard(const struct sock *sk,
				   const struct sk_buff *skb)
{
	const struct tcp_sock *tp = tcp_sk(sk);

	return !tcp_paws_check(&tp->rx_opt, TCP_PAWS_WINDOW) &&
	       !tcp_disordered_ack(sk, skb);
}

/* Check segment sequence number for validity.
 *
 * Segment controls are considered valid, if the segment
 * fits to the window after truncation to the window. Acceptability
 * of data (and SYN, FIN, of course) is checked separately.
 * See tcp_data_queue(), for example.
 *
 * Also, controls (RST is main one) are accepted using RCV.WUP instead
 * of RCV.NXT. Peer still did not advance his SND.UNA when we
 * delayed ACK, so that hisSND.UNA<=ourRCV.WUP.
 * (borrowed from freebsd)
 */

static inline int tcp_sequence(struct tcp_sock *tp, u32 seq, u32 end_seq)
{
	return	!before(end_seq, tp->rcv_wup) &&
		!after(seq, tp->rcv_nxt + tcp_receive_window(tp));
}

/* When we get a reset we do this. */
static void tcp_reset(struct sock *sk)
{
	/* We want the right error as BSD sees it (and indeed as we do). */
	switch (sk->sk_state) {
	case TCP_SYN_SENT:
		sk->sk_err = ECONNREFUSED;
		break;
	case TCP_CLOSE_WAIT:
		sk->sk_err = EPIPE;
		break;
	case TCP_CLOSE:
		return;
	default:
		sk->sk_err = ECONNRESET;
	}
	/* This barrier is coupled with smp_rmb() in tcp_poll() */
	smp_wmb();

	if (!sock_flag(sk, SOCK_DEAD))
		sk->sk_error_report(sk);

	tcp_done(sk);
}

/*
 * 	Process the FIN bit. This now behaves as it is supposed to work
 *	and the FIN takes effect when it is validly part of sequence
 *	space. Not before when we get holes.
 *
 *	If we are ESTABLISHED, a received fin moves us to CLOSE-WAIT
 *	(and thence onto LAST-ACK and finally, CLOSE, we never enter
 *	TIME-WAIT)
 *
 *	If we are in FINWAIT-1, a received FIN indicates simultaneous
 *	close and we go into CLOSING (and later onto TIME-WAIT)
 *
 *	If we are in FINWAIT-2, a received FIN moves us to TIME-WAIT.
 */
static void tcp_fin(struct sk_buff *skb, struct sock *sk, struct tcphdr *th)
{
	struct tcp_sock *tp = tcp_sk(sk);

	inet_csk_schedule_ack(sk);

	sk->sk_shutdown |= RCV_SHUTDOWN;
	sock_set_flag(sk, SOCK_DONE);

	switch (sk->sk_state) {
	case TCP_SYN_RECV:
	case TCP_ESTABLISHED:
		/* Move to CLOSE_WAIT */
		tcp_set_state(sk, TCP_CLOSE_WAIT);
		inet_csk(sk)->icsk_ack.pingpong = 1;
		break;

	case TCP_CLOSE_WAIT:
	case TCP_CLOSING:
		/* Received a retransmission of the FIN, do
		 * nothing.
		 */
		break;
	case TCP_LAST_ACK:
		/* RFC793: Remain in the LAST-ACK state. */
		break;

	case TCP_FIN_WAIT1:
		/* This case occurs when a simultaneous close
		 * happens, we must ack the received FIN and
		 * enter the CLOSING state.
		 */
		tcp_send_ack(sk);
		tcp_set_state(sk, TCP_CLOSING);
		break;
	case TCP_FIN_WAIT2:
		/* Received a FIN -- send ACK and enter TIME_WAIT. */
		tcp_send_ack(sk);
		tcp_time_wait(sk, TCP_TIME_WAIT, 0);
		break;
	default:
		/* Only TCP_LISTEN and TCP_CLOSE are left, in these
		 * cases we should never reach this piece of code.
		 */
		printk(KERN_ERR "%s: Impossible, sk->sk_state=%d\n",
		       __func__, sk->sk_state);
		break;
	}

	/* It _is_ possible, that we have something out-of-order _after_ FIN.
	 * Probably, we should reset in this case. For now drop them.
	 */
	__skb_queue_purge(&tp->out_of_order_queue);
	if (tcp_is_sack(tp))
		tcp_sack_reset(&tp->rx_opt);
	sk_mem_reclaim(sk);

	if (!sock_flag(sk, SOCK_DEAD)) {
		sk->sk_state_change(sk);

		/* Do not send POLL_HUP for half duplex close. */
		if (sk->sk_shutdown == SHUTDOWN_MASK ||
		    sk->sk_state == TCP_CLOSE)
			sk_wake_async(sk, SOCK_WAKE_WAITD, POLL_HUP);
		else
			sk_wake_async(sk, SOCK_WAKE_WAITD, POLL_IN);
	}
}

static inline int tcp_sack_extend(struct tcp_sack_block *sp, u32 seq,
				  u32 end_seq)
{
	if (!after(seq, sp->end_seq) && !after(sp->start_seq, end_seq)) {
		if (before(seq, sp->start_seq))
			sp->start_seq = seq;
		if (after(end_seq, sp->end_seq))
			sp->end_seq = end_seq;
		return 1;
	}
	return 0;
}

static void tcp_dsack_set(struct sock *sk, u32 seq, u32 end_seq)
{
	struct tcp_sock *tp = tcp_sk(sk);

	if (tcp_is_sack(tp) && sysctl_tcp_dsack) {
		int mib_idx;

		if (before(seq, tp->rcv_nxt))
			mib_idx = LINUX_MIB_TCPDSACKOLDSENT;
		else
			mib_idx = LINUX_MIB_TCPDSACKOFOSENT;

		NET_INC_STATS_BH(sock_net(sk), mib_idx);

		tp->rx_opt.dsack = 1;
		tp->duplicate_sack[0].start_seq = seq;
		tp->duplicate_sack[0].end_seq = end_seq;
	}
}

static void tcp_dsack_extend(struct sock *sk, u32 seq, u32 end_seq)
{
	struct tcp_sock *tp = tcp_sk(sk);

	if (!tp->rx_opt.dsack)
		tcp_dsack_set(sk, seq, end_seq);
	else
		tcp_sack_extend(tp->duplicate_sack, seq, end_seq);
}

static void tcp_send_dupack(struct sock *sk, struct sk_buff *skb)
{
	struct tcp_sock *tp = tcp_sk(sk);

	if (TCP_SKB_CB(skb)->end_seq != TCP_SKB_CB(skb)->seq &&
	    before(TCP_SKB_CB(skb)->seq, tp->rcv_nxt)) {
		NET_INC_STATS_BH(sock_net(sk), LINUX_MIB_DELAYEDACKLOST);
		tcp_enter_quickack_mode(sk);

		if (tcp_is_sack(tp) && sysctl_tcp_dsack) {
			u32 end_seq = TCP_SKB_CB(skb)->end_seq;

			if (after(TCP_SKB_CB(skb)->end_seq, tp->rcv_nxt))
				end_seq = tp->rcv_nxt;
			tcp_dsack_set(sk, TCP_SKB_CB(skb)->seq, end_seq);
		}
	}

	tcp_send_ack(sk);
}

/* These routines update the SACK block as out-of-order packets arrive or
 * in-order packets close up the sequence space.
 */
static void tcp_sack_maybe_coalesce(struct tcp_sock *tp)
{
	int this_sack;
	struct tcp_sack_block *sp = &tp->selective_acks[0];
	struct tcp_sack_block *swalk = sp + 1;

	/* See if the recent change to the first SACK eats into
	 * or hits the sequence space of other SACK blocks, if so coalesce.
	 */
	for (this_sack = 1; this_sack < tp->rx_opt.num_sacks;) {
		if (tcp_sack_extend(sp, swalk->start_seq, swalk->end_seq)) {
			int i;

			/* Zap SWALK, by moving every further SACK up by one slot.
			 * Decrease num_sacks.
			 */
			tp->rx_opt.num_sacks--;
			for (i = this_sack; i < tp->rx_opt.num_sacks; i++)
				sp[i] = sp[i + 1];
			continue;
		}
		this_sack++, swalk++;
	}
}

static void tcp_sack_new_ofo_skb(struct sock *sk, u32 seq, u32 end_seq)
{
	struct tcp_sock *tp = tcp_sk(sk);
	struct tcp_sack_block *sp = &tp->selective_acks[0];
	int cur_sacks = tp->rx_opt.num_sacks;
	int this_sack;

	if (!cur_sacks)
		goto new_sack;

	for (this_sack = 0; this_sack < cur_sacks; this_sack++, sp++) {
		if (tcp_sack_extend(sp, seq, end_seq)) {
			/* Rotate this_sack to the first one. */
			for (; this_sack > 0; this_sack--, sp--)
				swap(*sp, *(sp - 1));
			if (cur_sacks > 1)
				tcp_sack_maybe_coalesce(tp);
			return;
		}
	}

	/* Could not find an adjacent existing SACK, build a new one,
	 * put it at the front, and shift everyone else down.  We
	 * always know there is at least one SACK present already here.
	 *
	 * If the sack array is full, forget about the last one.
	 */
	if (this_sack >= TCP_NUM_SACKS) {
		this_sack--;
		tp->rx_opt.num_sacks--;
		sp--;
	}
	for (; this_sack > 0; this_sack--, sp--)
		*sp = *(sp - 1);

new_sack:
	/* Build the new head SACK, and we're done. */
	sp->start_seq = seq;
	sp->end_seq = end_seq;
	tp->rx_opt.num_sacks++;
}

/* RCV.NXT advances, some SACKs should be eaten. */

static void tcp_sack_remove(struct tcp_sock *tp)
{
	struct tcp_sack_block *sp = &tp->selective_acks[0];
	int num_sacks = tp->rx_opt.num_sacks;
	int this_sack;

	/* Empty ofo queue, hence, all the SACKs are eaten. Clear. */
	if (skb_queue_empty(&tp->out_of_order_queue)) {
		tp->rx_opt.num_sacks = 0;
		return;
	}

	for (this_sack = 0; this_sack < num_sacks;) {
		/* Check if the start of the sack is covered by RCV.NXT. */
		if (!before(tp->rcv_nxt, sp->start_seq)) {
			int i;

			/* RCV.NXT must cover all the block! */
			WARN_ON(before(tp->rcv_nxt, sp->end_seq));

			/* Zap this SACK, by moving forward any other SACKS. */
			for (i=this_sack+1; i < num_sacks; i++)
				tp->selective_acks[i-1] = tp->selective_acks[i];
			num_sacks--;
			continue;
		}
		this_sack++;
		sp++;
	}
	tp->rx_opt.num_sacks = num_sacks;
}

/* This one checks to see if we can put data from the
 * out_of_order queue into the receive_queue.
 */
static void tcp_ofo_queue(struct sock *sk)
{
	struct tcp_sock *tp = tcp_sk(sk);
	__u32 dsack_high = tp->rcv_nxt;
	struct sk_buff *skb;

	while ((skb = skb_peek(&tp->out_of_order_queue)) != NULL) {
		if (after(TCP_SKB_CB(skb)->seq, tp->rcv_nxt))
			break;

		if (before(TCP_SKB_CB(skb)->seq, dsack_high)) {
			__u32 dsack = dsack_high;
			if (before(TCP_SKB_CB(skb)->end_seq, dsack_high))
				dsack_high = TCP_SKB_CB(skb)->end_seq;
			tcp_dsack_extend(sk, TCP_SKB_CB(skb)->seq, dsack);
		}

		if (!after(TCP_SKB_CB(skb)->end_seq, tp->rcv_nxt)) {
			SOCK_DEBUG(sk, "ofo packet was already received\n");
			__skb_unlink(skb, &tp->out_of_order_queue);
			__kfree_skb(skb);
			continue;
		}
		SOCK_DEBUG(sk, "ofo requeuing : rcv_next %X seq %X - %X\n",
			   tp->rcv_nxt, TCP_SKB_CB(skb)->seq,
			   TCP_SKB_CB(skb)->end_seq);

		__skb_unlink(skb, &tp->out_of_order_queue);
		__skb_queue_tail(&sk->sk_receive_queue, skb);
		tp->rcv_nxt = TCP_SKB_CB(skb)->end_seq;
		if (tcp_hdr(skb)->fin)
			tcp_fin(skb, sk, tcp_hdr(skb));
	}
}

static int tcp_prune_ofo_queue(struct sock *sk);
static int tcp_prune_queue(struct sock *sk);

static inline int tcp_try_rmem_schedule(struct sock *sk, unsigned int size)
{
	if (atomic_read(&sk->sk_rmem_alloc) > sk->sk_rcvbuf ||
	    !sk_rmem_schedule(sk, size)) {

		if (tcp_prune_queue(sk) < 0)
			return -1;

		if (!sk_rmem_schedule(sk, size)) {
			if (!tcp_prune_ofo_queue(sk))
				return -1;

			if (!sk_rmem_schedule(sk, size))
				return -1;
		}
	}
	return 0;
}

static void tcp_data_queue(struct sock *sk, struct sk_buff *skb)
{
	struct tcphdr *th = tcp_hdr(skb);
	struct tcp_sock *tp = tcp_sk(sk);
	int eaten = -1;

	if (TCP_SKB_CB(skb)->seq == TCP_SKB_CB(skb)->end_seq)
		goto drop;

	skb_dst_drop(skb);
	__skb_pull(skb, th->doff * 4);

	TCP_ECN_accept_cwr(tp, skb);

	tp->rx_opt.dsack = 0;

	/*  Queue data for delivery to the user.
	 *  Packets in sequence go to the receive queue.
	 *  Out of sequence packets to the out_of_order_queue.
	 */
	if (TCP_SKB_CB(skb)->seq == tp->rcv_nxt) {
		if (tcp_receive_window(tp) == 0)
			goto out_of_window;

		/* Ok. In sequence. In window. */
		if (tp->ucopy.task == current &&
		    tp->copied_seq == tp->rcv_nxt && tp->ucopy.len &&
		    sock_owned_by_user(sk) && !tp->urg_data) {
			int chunk = min_t(unsigned int, skb->len,
					  tp->ucopy.len);

			__set_current_state(TASK_RUNNING);

			local_bh_enable();
			if (!skb_copy_datagram_iovec(skb, 0, tp->ucopy.iov, chunk)) {
				tp->ucopy.len -= chunk;
				tp->copied_seq += chunk;
				eaten = (chunk == skb->len);
				tcp_rcv_space_adjust(sk);
			}
			local_bh_disable();
		}

		if (eaten <= 0) {
queue_and_out:
			if (eaten < 0 &&
			    tcp_try_rmem_schedule(sk, skb->truesize))
				goto drop;

			skb_set_owner_r(skb, sk);
			__skb_queue_tail(&sk->sk_receive_queue, skb);
		}
		tp->rcv_nxt = TCP_SKB_CB(skb)->end_seq;
		if (skb->len)
			tcp_event_data_recv(sk, skb);
		if (th->fin)
			tcp_fin(skb, sk, th);

		if (!skb_queue_empty(&tp->out_of_order_queue)) {
			tcp_ofo_queue(sk);

			/* RFC2581. 4.2. SHOULD send immediate ACK, when
			 * gap in queue is filled.
			 */
			if (skb_queue_empty(&tp->out_of_order_queue))
				inet_csk(sk)->icsk_ack.pingpong = 0;
		}

		if (tp->rx_opt.num_sacks)
			tcp_sack_remove(tp);

		tcp_fast_path_check(sk);

		if (eaten > 0)
			__kfree_skb(skb);
		else if (!sock_flag(sk, SOCK_DEAD))
			sk->sk_data_ready(sk, 0);
		return;
	}

	if (!after(TCP_SKB_CB(skb)->end_seq, tp->rcv_nxt)) {
		/* A retransmit, 2nd most common case.  Force an immediate ack. */
		NET_INC_STATS_BH(sock_net(sk), LINUX_MIB_DELAYEDACKLOST);
		tcp_dsack_set(sk, TCP_SKB_CB(skb)->seq, TCP_SKB_CB(skb)->end_seq);

out_of_window:
		tcp_enter_quickack_mode(sk);
		inet_csk_schedule_ack(sk);
drop:
		__kfree_skb(skb);
		return;
	}

	/* Out of window. F.e. zero window probe. */
	if (!before(TCP_SKB_CB(skb)->seq, tp->rcv_nxt + tcp_receive_window(tp)))
		goto out_of_window;

	tcp_enter_quickack_mode(sk);

	if (before(TCP_SKB_CB(skb)->seq, tp->rcv_nxt)) {
		/* Partial packet, seq < rcv_next < end_seq */
		SOCK_DEBUG(sk, "partial packet: rcv_next %X seq %X - %X\n",
			   tp->rcv_nxt, TCP_SKB_CB(skb)->seq,
			   TCP_SKB_CB(skb)->end_seq);

		tcp_dsack_set(sk, TCP_SKB_CB(skb)->seq, tp->rcv_nxt);

		/* If window is closed, drop tail of packet. But after
		 * remembering D-SACK for its head made in previous line.
		 */
		if (!tcp_receive_window(tp))
			goto out_of_window;
		goto queue_and_out;
	}

	TCP_ECN_check_ce(tp, skb);

	if (tcp_try_rmem_schedule(sk, skb->truesize))
		goto drop;

	/* Disable header prediction. */
	tp->pred_flags = 0;
	inet_csk_schedule_ack(sk);

	SOCK_DEBUG(sk, "out of order segment: rcv_next %X seq %X - %X\n",
		   tp->rcv_nxt, TCP_SKB_CB(skb)->seq, TCP_SKB_CB(skb)->end_seq);

	skb_set_owner_r(skb, sk);

	if (!skb_peek(&tp->out_of_order_queue)) {
		/* Initial out of order segment, build 1 SACK. */
		if (tcp_is_sack(tp)) {
			tp->rx_opt.num_sacks = 1;
			tp->selective_acks[0].start_seq = TCP_SKB_CB(skb)->seq;
			tp->selective_acks[0].end_seq =
						TCP_SKB_CB(skb)->end_seq;
		}
		__skb_queue_head(&tp->out_of_order_queue, skb);
	} else {
		struct sk_buff *skb1 = skb_peek_tail(&tp->out_of_order_queue);
		u32 seq = TCP_SKB_CB(skb)->seq;
		u32 end_seq = TCP_SKB_CB(skb)->end_seq;

		if (seq == TCP_SKB_CB(skb1)->end_seq) {
			__skb_queue_after(&tp->out_of_order_queue, skb1, skb);

			if (!tp->rx_opt.num_sacks ||
			    tp->selective_acks[0].end_seq != seq)
				goto add_sack;

			/* Common case: data arrive in order after hole. */
			tp->selective_acks[0].end_seq = end_seq;
			return;
		}

		/* Find place to insert this segment. */
		while (1) {
			if (!after(TCP_SKB_CB(skb1)->seq, seq))
				break;
			if (skb_queue_is_first(&tp->out_of_order_queue, skb1)) {
				skb1 = NULL;
				break;
			}
			skb1 = skb_queue_prev(&tp->out_of_order_queue, skb1);
		}

		/* Do skb overlap to previous one? */
		if (skb1 && before(seq, TCP_SKB_CB(skb1)->end_seq)) {
			if (!after(end_seq, TCP_SKB_CB(skb1)->end_seq)) {
				/* All the bits are present. Drop. */
				__kfree_skb(skb);
				tcp_dsack_set(sk, seq, end_seq);
				goto add_sack;
			}
			if (after(seq, TCP_SKB_CB(skb1)->seq)) {
				/* Partial overlap. */
				tcp_dsack_set(sk, seq,
					      TCP_SKB_CB(skb1)->end_seq);
			} else {
				if (skb_queue_is_first(&tp->out_of_order_queue,
						       skb1))
					skb1 = NULL;
				else
					skb1 = skb_queue_prev(
						&tp->out_of_order_queue,
						skb1);
			}
		}
		if (!skb1)
			__skb_queue_head(&tp->out_of_order_queue, skb);
		else
			__skb_queue_after(&tp->out_of_order_queue, skb1, skb);

		/* And clean segments covered by new one as whole. */
		while (!skb_queue_is_last(&tp->out_of_order_queue, skb)) {
			skb1 = skb_queue_next(&tp->out_of_order_queue, skb);

			if (!after(end_seq, TCP_SKB_CB(skb1)->seq))
				break;
			if (before(end_seq, TCP_SKB_CB(skb1)->end_seq)) {
				tcp_dsack_extend(sk, TCP_SKB_CB(skb1)->seq,
						 end_seq);
				break;
			}
			__skb_unlink(skb1, &tp->out_of_order_queue);
			tcp_dsack_extend(sk, TCP_SKB_CB(skb1)->seq,
					 TCP_SKB_CB(skb1)->end_seq);
			__kfree_skb(skb1);
		}

add_sack:
		if (tcp_is_sack(tp))
			tcp_sack_new_ofo_skb(sk, seq, end_seq);
	}
}

static struct sk_buff *tcp_collapse_one(struct sock *sk, struct sk_buff *skb,
					struct sk_buff_head *list)
{
	struct sk_buff *next = NULL;

	if (!skb_queue_is_last(list, skb))
		next = skb_queue_next(list, skb);

	__skb_unlink(skb, list);
	__kfree_skb(skb);
	NET_INC_STATS_BH(sock_net(sk), LINUX_MIB_TCPRCVCOLLAPSED);

	return next;
}

/* Collapse contiguous sequence of skbs head..tail with
 * sequence numbers start..end.
 *
 * If tail is NULL, this means until the end of the list.
 *
 * Segments with FIN/SYN are not collapsed (only because this
 * simplifies code)
 */
static void
tcp_collapse(struct sock *sk, struct sk_buff_head *list,
	     struct sk_buff *head, struct sk_buff *tail,
	     u32 start, u32 end)
{
	struct sk_buff *skb, *n;
	bool end_of_skbs;

	/* First, check that queue is collapsible and find
	 * the point where collapsing can be useful. */
	skb = head;
restart:
	end_of_skbs = true;
	skb_queue_walk_from_safe(list, skb, n) {
		if (skb == tail)
			break;
		/* No new bits? It is possible on ofo queue. */
		if (!before(start, TCP_SKB_CB(skb)->end_seq)) {
			skb = tcp_collapse_one(sk, skb, list);
			if (!skb)
				break;
			goto restart;
		}

		/* The first skb to collapse is:
		 * - not SYN/FIN and
		 * - bloated or contains data before "start" or
		 *   overlaps to the next one.
		 */
		if (!tcp_hdr(skb)->syn && !tcp_hdr(skb)->fin &&
		    (tcp_win_from_space(skb->truesize) > skb->len ||
		     before(TCP_SKB_CB(skb)->seq, start))) {
			end_of_skbs = false;
			break;
		}

		if (!skb_queue_is_last(list, skb)) {
			struct sk_buff *next = skb_queue_next(list, skb);
			if (next != tail &&
			    TCP_SKB_CB(skb)->end_seq != TCP_SKB_CB(next)->seq) {
				end_of_skbs = false;
				break;
			}
		}

		/* Decided to skip this, advance start seq. */
		start = TCP_SKB_CB(skb)->end_seq;
	}
	if (end_of_skbs || tcp_hdr(skb)->syn || tcp_hdr(skb)->fin)
		return;

	while (before(start, end)) {
		struct sk_buff *nskb;
		unsigned int header = skb_headroom(skb);
		int copy = SKB_MAX_ORDER(header, 0);

		/* Too big header? This can happen with IPv6. */
		if (copy < 0)
			return;
		if (end - start < copy)
			copy = end - start;
		nskb = alloc_skb(copy + header, GFP_ATOMIC);
		if (!nskb)
			return;

		skb_set_mac_header(nskb, skb_mac_header(skb) - skb->head);
		skb_set_network_header(nskb, (skb_network_header(skb) -
					      skb->head));
		skb_set_transport_header(nskb, (skb_transport_header(skb) -
						skb->head));
		skb_reserve(nskb, header);
		memcpy(nskb->head, skb->head, header);
		memcpy(nskb->cb, skb->cb, sizeof(skb->cb));
		TCP_SKB_CB(nskb)->seq = TCP_SKB_CB(nskb)->end_seq = start;
		__skb_queue_before(list, skb, nskb);
		skb_set_owner_r(nskb, sk);

		/* Copy data, releasing collapsed skbs. */
		while (copy > 0) {
			int offset = start - TCP_SKB_CB(skb)->seq;
			int size = TCP_SKB_CB(skb)->end_seq - start;

			BUG_ON(offset < 0);
			if (size > 0) {
				size = min(copy, size);
				if (skb_copy_bits(skb, offset, skb_put(nskb, size), size))
					BUG();
				TCP_SKB_CB(nskb)->end_seq += size;
				copy -= size;
				start += size;
			}
			if (!before(start, TCP_SKB_CB(skb)->end_seq)) {
				skb = tcp_collapse_one(sk, skb, list);
				if (!skb ||
				    skb == tail ||
				    tcp_hdr(skb)->syn ||
				    tcp_hdr(skb)->fin)
					return;
			}
		}
	}
}

/* Collapse ofo queue. Algorithm: select contiguous sequence of skbs
 * and tcp_collapse() them until all the queue is collapsed.
 */
static void tcp_collapse_ofo_queue(struct sock *sk)
{
	struct tcp_sock *tp = tcp_sk(sk);
	struct sk_buff *skb = skb_peek(&tp->out_of_order_queue);
	struct sk_buff *head;
	u32 start, end;

	if (skb == NULL)
		return;

	start = TCP_SKB_CB(skb)->seq;
	end = TCP_SKB_CB(skb)->end_seq;
	head = skb;

	for (;;) {
		struct sk_buff *next = NULL;

		if (!skb_queue_is_last(&tp->out_of_order_queue, skb))
			next = skb_queue_next(&tp->out_of_order_queue, skb);
		skb = next;

		/* Segment is terminated when we see gap or when
		 * we are at the end of all the queue. */
		if (!skb ||
		    after(TCP_SKB_CB(skb)->seq, end) ||
		    before(TCP_SKB_CB(skb)->end_seq, start)) {
			tcp_collapse(sk, &tp->out_of_order_queue,
				     head, skb, start, end);
			head = skb;
			if (!skb)
				break;
			/* Start new segment */
			start = TCP_SKB_CB(skb)->seq;
			end = TCP_SKB_CB(skb)->end_seq;
		} else {
			if (before(TCP_SKB_CB(skb)->seq, start))
				start = TCP_SKB_CB(skb)->seq;
			if (after(TCP_SKB_CB(skb)->end_seq, end))
				end = TCP_SKB_CB(skb)->end_seq;
		}
	}
}

/*
 * Purge the out-of-order queue.
 * Return true if queue was pruned.
 */
static int tcp_prune_ofo_queue(struct sock *sk)
{
	struct tcp_sock *tp = tcp_sk(sk);
	int res = 0;

	if (!skb_queue_empty(&tp->out_of_order_queue)) {
		NET_INC_STATS_BH(sock_net(sk), LINUX_MIB_OFOPRUNED);
		__skb_queue_purge(&tp->out_of_order_queue);

		/* Reset SACK state.  A conforming SACK implementation will
		 * do the same at a timeout based retransmit.  When a connection
		 * is in a sad state like this, we care only about integrity
		 * of the connection not performance.
		 */
		if (tp->rx_opt.sack_ok)
			tcp_sack_reset(&tp->rx_opt);
		sk_mem_reclaim(sk);
		res = 1;
	}
	return res;
}

/* Reduce allocated memory if we can, trying to get
 * the socket within its memory limits again.
 *
 * Return less than zero if we should start dropping frames
 * until the socket owning process reads some of the data
 * to stabilize the situation.
 */
static int tcp_prune_queue(struct sock *sk)
{
	struct tcp_sock *tp = tcp_sk(sk);

	SOCK_DEBUG(sk, "prune_queue: c=%x\n", tp->copied_seq);

	NET_INC_STATS_BH(sock_net(sk), LINUX_MIB_PRUNECALLED);

	if (atomic_read(&sk->sk_rmem_alloc) >= sk->sk_rcvbuf)
		tcp_clamp_window(sk);
	else if (tcp_memory_pressure)
		tp->rcv_ssthresh = min(tp->rcv_ssthresh, 4U * tp->advmss);

	tcp_collapse_ofo_queue(sk);
	if (!skb_queue_empty(&sk->sk_receive_queue))
		tcp_collapse(sk, &sk->sk_receive_queue,
			     skb_peek(&sk->sk_receive_queue),
			     NULL,
			     tp->copied_seq, tp->rcv_nxt);
	sk_mem_reclaim(sk);

	if (atomic_read(&sk->sk_rmem_alloc) <= sk->sk_rcvbuf)
		return 0;

	/* Collapsing did not help, destructive actions follow.
	 * This must not ever occur. */

	tcp_prune_ofo_queue(sk);

	if (atomic_read(&sk->sk_rmem_alloc) <= sk->sk_rcvbuf)
		return 0;

	/* If we are really being abused, tell the caller to silently
	 * drop receive data on the floor.  It will get retransmitted
	 * and hopefully then we'll have sufficient space.
	 */
	NET_INC_STATS_BH(sock_net(sk), LINUX_MIB_RCVPRUNED);

	/* Massive buffer overcommit. */
	tp->pred_flags = 0;
	return -1;
}

/* RFC2861, slow part. Adjust cwnd, after it was not full during one rto.
 * As additional protections, we do not touch cwnd in retransmission phases,
 * and if application hit its sndbuf limit recently.
 */
void tcp_cwnd_application_limited(struct sock *sk)
{
	struct tcp_sock *tp = tcp_sk(sk);

	if (inet_csk(sk)->icsk_ca_state == TCP_CA_Open &&
	    sk->sk_socket && !test_bit(SOCK_NOSPACE, &sk->sk_socket->flags)) {
		/* Limited by application or receiver window. */
		u32 init_win = tcp_init_cwnd(tp, __sk_dst_get(sk));
		u32 win_used = max(tp->snd_cwnd_used, init_win);
		if (win_used < tp->snd_cwnd) {
			tp->snd_ssthresh = tcp_current_ssthresh(sk);
			tp->snd_cwnd = (tp->snd_cwnd + win_used) >> 1;
		}
		tp->snd_cwnd_used = 0;
	}
	tp->snd_cwnd_stamp = tcp_time_stamp;
}

static int tcp_should_expand_sndbuf(struct sock *sk)
{
	struct tcp_sock *tp = tcp_sk(sk);

	/* If the user specified a specific send buffer setting, do
	 * not modify it.
	 */
	if (sk->sk_userlocks & SOCK_SNDBUF_LOCK)
		return 0;

	/* If we are under global TCP memory pressure, do not expand.  */
	if (tcp_memory_pressure)
		return 0;

	/* If we are under soft global TCP memory pressure, do not expand.  */
	if (atomic_long_read(&tcp_memory_allocated) >= sysctl_tcp_mem[0])
		return 0;

	/* If we filled the congestion window, do not expand.  */
	if (tp->packets_out >= tp->snd_cwnd)
		return 0;

	return 1;
}

/* When incoming ACK allowed to free some skb from write_queue,
 * we remember this event in flag SOCK_QUEUE_SHRUNK and wake up socket
 * on the exit from tcp input handler.
 *
 * PROBLEM: sndbuf expansion does not work well with largesend.
 */
static void tcp_new_space(struct sock *sk)
{
	struct tcp_sock *tp = tcp_sk(sk);

	if (tcp_should_expand_sndbuf(sk)) {
		int sndmem = max_t(u32, tp->rx_opt.mss_clamp, tp->mss_cache) +
			MAX_TCP_HEADER + 16 + sizeof(struct sk_buff);
		int demanded = max_t(unsigned int, tp->snd_cwnd,
				     tp->reordering + 1);
		sndmem *= 2 * demanded;
		if (sndmem > sk->sk_sndbuf)
			sk->sk_sndbuf = min(sndmem, sysctl_tcp_wmem[2]);
		tp->snd_cwnd_stamp = tcp_time_stamp;
	}

	sk->sk_write_space(sk);
}

static void tcp_check_space(struct sock *sk)
{
	if (sock_flag(sk, SOCK_QUEUE_SHRUNK)) {
		sock_reset_flag(sk, SOCK_QUEUE_SHRUNK);
		if (sk->sk_socket &&
		    test_bit(SOCK_NOSPACE, &sk->sk_socket->flags))
			tcp_new_space(sk);
	}
}

static inline void tcp_data_snd_check(struct sock *sk)
{
	tcp_push_pending_frames(sk);
	tcp_check_space(sk);
}

/*
 * Check if sending an ack is needed.
 */
static void __tcp_ack_snd_check(struct sock *sk, int ofo_possible)
{
	struct tcp_sock *tp = tcp_sk(sk);

	    /* More than one full frame received... */
	if (((tp->rcv_nxt - tp->rcv_wup) > inet_csk(sk)->icsk_ack.rcv_mss &&
	     /* ... and right edge of window advances far enough.
	      * (tcp_recvmsg() will send ACK otherwise). Or...
	      */
	     __tcp_select_window(sk) >= tp->rcv_wnd) ||
	    /* We ACK each frame or... */
	    tcp_in_quickack_mode(sk) ||
	    /* We have out of order data. */
	    (ofo_possible && skb_peek(&tp->out_of_order_queue))) {
		/* Then ack it now */
		tcp_send_ack(sk);
	} else {
		/* Else, send delayed ack. */
		tcp_send_delayed_ack(sk);
	}
}

static inline void tcp_ack_snd_check(struct sock *sk)
{
	if (!inet_csk_ack_scheduled(sk)) {
		/* We sent a data segment already. */
		return;
	}
	__tcp_ack_snd_check(sk, 1);
}

/*
 *	This routine is only called when we have urgent data
 *	signaled. Its the 'slow' part of tcp_urg. It could be
 *	moved inline now as tcp_urg is only called from one
 *	place. We handle URGent data wrong. We have to - as
 *	BSD still doesn't use the correction from RFC961.
 *	For 1003.1g we should support a new option TCP_STDURG to permit
 *	either form (or just set the sysctl tcp_stdurg).
 */

static void tcp_check_urg(struct sock *sk, struct tcphdr *th)
{
	struct tcp_sock *tp = tcp_sk(sk);
	u32 ptr = ntohs(th->urg_ptr);

	if (ptr && !sysctl_tcp_stdurg)
		ptr--;
	ptr += ntohl(th->seq);

	/* Ignore urgent data that we've already seen and read. */
	if (after(tp->copied_seq, ptr))
		return;

	/* Do not replay urg ptr.
	 *
	 * NOTE: interesting situation not covered by specs.
	 * Misbehaving sender may send urg ptr, pointing to segment,
	 * which we already have in ofo queue. We are not able to fetch
	 * such data and will stay in TCP_URG_NOTYET until will be eaten
	 * by recvmsg(). Seems, we are not obliged to handle such wicked
	 * situations. But it is worth to think about possibility of some
	 * DoSes using some hypothetical application level deadlock.
	 */
	if (before(ptr, tp->rcv_nxt))
		return;

	/* Do we already have a newer (or duplicate) urgent pointer? */
	if (tp->urg_data && !after(ptr, tp->urg_seq))
		return;

	/* Tell the world about our new urgent pointer. */
	sk_send_sigurg(sk);

	/* We may be adding urgent data when the last byte read was
	 * urgent. To do this requires some care. We cannot just ignore
	 * tp->copied_seq since we would read the last urgent byte again
	 * as data, nor can we alter copied_seq until this data arrives
	 * or we break the semantics of SIOCATMARK (and thus sockatmark())
	 *
	 * NOTE. Double Dutch. Rendering to plain English: author of comment
	 * above did something sort of 	send("A", MSG_OOB); send("B", MSG_OOB);
	 * and expect that both A and B disappear from stream. This is _wrong_.
	 * Though this happens in BSD with high probability, this is occasional.
	 * Any application relying on this is buggy. Note also, that fix "works"
	 * only in this artificial test. Insert some normal data between A and B and we will
	 * decline of BSD again. Verdict: it is better to remove to trap
	 * buggy users.
	 */
	if (tp->urg_seq == tp->copied_seq && tp->urg_data &&
	    !sock_flag(sk, SOCK_URGINLINE) && tp->copied_seq != tp->rcv_nxt) {
		struct sk_buff *skb = skb_peek(&sk->sk_receive_queue);
		tp->copied_seq++;
		if (skb && !before(tp->copied_seq, TCP_SKB_CB(skb)->end_seq)) {
			__skb_unlink(skb, &sk->sk_receive_queue);
			__kfree_skb(skb);
		}
	}

	tp->urg_data = TCP_URG_NOTYET;
	tp->urg_seq = ptr;

	/* Disable header prediction. */
	tp->pred_flags = 0;
}

/* This is the 'fast' part of urgent handling. */
static void tcp_urg(struct sock *sk, struct sk_buff *skb, struct tcphdr *th)
{
	struct tcp_sock *tp = tcp_sk(sk);

	/* Check if we get a new urgent pointer - normally not. */
	if (th->urg)
		tcp_check_urg(sk, th);

	/* Do we wait for any urgent data? - normally not... */
	if (tp->urg_data == TCP_URG_NOTYET) {
		u32 ptr = tp->urg_seq - ntohl(th->seq) + (th->doff * 4) -
			  th->syn;

		/* Is the urgent pointer pointing into this packet? */
		if (ptr < skb->len) {
			u8 tmp;
			if (skb_copy_bits(skb, ptr, &tmp, 1))
				BUG();
			tp->urg_data = TCP_URG_VALID | tmp;
			if (!sock_flag(sk, SOCK_DEAD))
				sk->sk_data_ready(sk, 0);
		}
	}
}

static int tcp_copy_to_iovec(struct sock *sk, struct sk_buff *skb, int hlen)
{
	struct tcp_sock *tp = tcp_sk(sk);
	int chunk = skb->len - hlen;
	int err;

	local_bh_enable();
	if (skb_csum_unnecessary(skb))
		err = skb_copy_datagram_iovec(skb, hlen, tp->ucopy.iov, chunk);
	else
		err = skb_copy_and_csum_datagram_iovec(skb, hlen,
						       tp->ucopy.iov);

	if (!err) {
		tp->ucopy.len -= chunk;
		tp->copied_seq += chunk;
		tcp_rcv_space_adjust(sk);
	}

	local_bh_disable();
	return err;
}

static __sum16 __tcp_checksum_complete_user(struct sock *sk,
					    struct sk_buff *skb)
{
	__sum16 result;

	if (sock_owned_by_user(sk)) {
		local_bh_enable();
		result = __tcp_checksum_complete(skb);
		local_bh_disable();
	} else {
		result = __tcp_checksum_complete(skb);
	}
	return result;
}

static inline int tcp_checksum_complete_user(struct sock *sk,
					     struct sk_buff *skb)
{
	return !skb_csum_unnecessary(skb) &&
	       __tcp_checksum_complete_user(sk, skb);
}

#ifdef CONFIG_NET_DMA
static int tcp_dma_try_early_copy(struct sock *sk, struct sk_buff *skb,
				  int hlen)
{
	struct tcp_sock *tp = tcp_sk(sk);
	int chunk = skb->len - hlen;
	int dma_cookie;
	int copied_early = 0;

	if (tp->ucopy.wakeup)
		return 0;

	if (!tp->ucopy.dma_chan && tp->ucopy.pinned_list)
		tp->ucopy.dma_chan = dma_find_channel(DMA_MEMCPY);

	if (tp->ucopy.dma_chan && skb_csum_unnecessary(skb)) {

		dma_cookie = dma_skb_copy_datagram_iovec(tp->ucopy.dma_chan,
							 skb, hlen,
							 tp->ucopy.iov, chunk,
							 tp->ucopy.pinned_list);

		if (dma_cookie < 0)
			goto out;

		tp->ucopy.dma_cookie = dma_cookie;
		copied_early = 1;

		tp->ucopy.len -= chunk;
		tp->copied_seq += chunk;
		tcp_rcv_space_adjust(sk);

		if ((tp->ucopy.len == 0) ||
		    (tcp_flag_word(tcp_hdr(skb)) & TCP_FLAG_PSH) ||
		    (atomic_read(&sk->sk_rmem_alloc) > (sk->sk_rcvbuf >> 1))) {
			tp->ucopy.wakeup = 1;
			sk->sk_data_ready(sk, 0);
		}
	} else if (chunk > 0) {
		tp->ucopy.wakeup = 1;
		sk->sk_data_ready(sk, 0);
	}
out:
	return copied_early;
}
#endif /* CONFIG_NET_DMA */

/* Does PAWS and seqno based validation of an incoming segment, flags will
 * play significant role here.
 */
static int tcp_validate_incoming(struct sock *sk, struct sk_buff *skb,
			      struct tcphdr *th, int syn_inerr)
{
	u8 *hash_location;
	struct tcp_sock *tp = tcp_sk(sk);

	/* RFC1323: H1. Apply PAWS check first. */
	if (tcp_fast_parse_options(skb, th, tp, &hash_location) &&
	    tp->rx_opt.saw_tstamp &&
	    tcp_paws_discard(sk, skb)) {
		if (!th->rst) {
			NET_INC_STATS_BH(sock_net(sk), LINUX_MIB_PAWSESTABREJECTED);
			tcp_send_dupack(sk, skb);
			goto discard;
		}
		/* Reset is accepted even if it did not pass PAWS. */
	}

	/* Step 1: check sequence number */
	if (!tcp_sequence(tp, TCP_SKB_CB(skb)->seq, TCP_SKB_CB(skb)->end_seq)) {
		/* RFC793, page 37: "In all states except SYN-SENT, all reset
		 * (RST) segments are validated by checking their SEQ-fields."
		 * And page 69: "If an incoming segment is not acceptable,
		 * an acknowledgment should be sent in reply (unless the RST
		 * bit is set, if so drop the segment and return)".
		 */
		if (!th->rst)
			tcp_send_dupack(sk, skb);
		goto discard;
	}

	/* Step 2: check RST bit */
	if (th->rst) {
		tcp_reset(sk);
		goto discard;
	}

	/* ts_recent update must be made after we are sure that the packet
	 * is in window.
	 */
	tcp_replace_ts_recent(tp, TCP_SKB_CB(skb)->seq);

	/* step 3: check security and precedence [ignored] */

	/* step 4: Check for a SYN in window. */
	if (th->syn && !before(TCP_SKB_CB(skb)->seq, tp->rcv_nxt)) {
		if (syn_inerr)
			TCP_INC_STATS_BH(sock_net(sk), TCP_MIB_INERRS);
		NET_INC_STATS_BH(sock_net(sk), LINUX_MIB_TCPABORTONSYN);
		tcp_reset(sk);
		return -1;
	}

	return 1;

discard:
	__kfree_skb(skb);
	return 0;
}

/*
 *	TCP receive function for the ESTABLISHED state.
 *
 *	It is split into a fast path and a slow path. The fast path is
 * 	disabled when:
 *	- A zero window was announced from us - zero window probing
 *        is only handled properly in the slow path.
 *	- Out of order segments arrived.
 *	- Urgent data is expected.
 *	- There is no buffer space left
 *	- Unexpected TCP flags/window values/header lengths are received
 *	  (detected by checking the TCP header against pred_flags)
 *	- Data is sent in both directions. Fast path only supports pure senders
 *	  or pure receivers (this means either the sequence number or the ack
 *	  value must stay constant)
 *	- Unexpected TCP option.
 *
 *	When these conditions are not satisfied it drops into a standard
 *	receive procedure patterned after RFC793 to handle all cases.
 *	The first three cases are guaranteed by proper pred_flags setting,
 *	the rest is checked inline. Fast processing is turned on in
 *	tcp_data_queue when everything is OK.
 */
int tcp_rcv_established(struct sock *sk, struct sk_buff *skb,
			struct tcphdr *th, unsigned len)
{
	struct tcp_sock *tp = tcp_sk(sk);
	int res;

	/*
	 *	Header prediction.
	 *	The code loosely follows the one in the famous
	 *	"30 instruction TCP receive" Van Jacobson mail.
	 *
	 *	Van's trick is to deposit buffers into socket queue
	 *	on a device interrupt, to call tcp_recv function
	 *	on the receive process context and checksum and copy
	 *	the buffer to user space. smart...
	 *
	 *	Our current scheme is not silly either but we take the
	 *	extra cost of the net_bh soft interrupt processing...
	 *	We do checksum and copy also but from device to kernel.
	 */

	tp->rx_opt.saw_tstamp = 0;

	/*	pred_flags is 0xS?10 << 16 + snd_wnd
	 *	if header_prediction is to be made
	 *	'S' will always be tp->tcp_header_len >> 2
	 *	'?' will be 0 for the fast path, otherwise pred_flags is 0 to
	 *  turn it off	(when there are holes in the receive
	 *	 space for instance)
	 *	PSH flag is ignored.
	 */

	if ((tcp_flag_word(th) & TCP_HP_BITS) == tp->pred_flags &&
	    TCP_SKB_CB(skb)->seq == tp->rcv_nxt &&
	    !after(TCP_SKB_CB(skb)->ack_seq, tp->snd_nxt)) {
		int tcp_header_len = tp->tcp_header_len;

		/* Timestamp header prediction: tcp_header_len
		 * is automatically equal to th->doff*4 due to pred_flags
		 * match.
		 */

		/* Check timestamp */
		if (tcp_header_len == sizeof(struct tcphdr) + TCPOLEN_TSTAMP_ALIGNED) {
			/* No? Slow path! */
			if (!tcp_parse_aligned_timestamp(tp, th))
				goto slow_path;

			/* If PAWS failed, check it more carefully in slow path */
			if ((s32)(tp->rx_opt.rcv_tsval - tp->rx_opt.ts_recent) < 0)
				goto slow_path;

			/* DO NOT update ts_recent here, if checksum fails
			 * and timestamp was corrupted part, it will result
			 * in a hung connection since we will drop all
			 * future packets due to the PAWS test.
			 */
		}

		if (len <= tcp_header_len) {
			/* Bulk data transfer: sender */
			if (len == tcp_header_len) {
				/* Predicted packet is in window by definition.
				 * seq == rcv_nxt and rcv_wup <= rcv_nxt.
				 * Hence, check seq<=rcv_wup reduces to:
				 */
				if (tcp_header_len ==
				    (sizeof(struct tcphdr) + TCPOLEN_TSTAMP_ALIGNED) &&
				    tp->rcv_nxt == tp->rcv_wup)
					tcp_store_ts_recent(tp);

				/* We know that such packets are checksummed
				 * on entry.
				 */
				tcp_ack(sk, skb, 0);
				__kfree_skb(skb);
				tcp_data_snd_check(sk);
				return 0;
			} else { /* Header too small */
				TCP_INC_STATS_BH(sock_net(sk), TCP_MIB_INERRS);
				goto discard;
			}
		} else {
			int eaten = 0;
			int copied_early = 0;

			if (tp->copied_seq == tp->rcv_nxt &&
			    len - tcp_header_len <= tp->ucopy.len) {
#ifdef CONFIG_NET_DMA
				if (tcp_dma_try_early_copy(sk, skb, tcp_header_len)) {
					copied_early = 1;
					eaten = 1;
				}
#endif
				if (tp->ucopy.task == current &&
				    sock_owned_by_user(sk) && !copied_early) {
					__set_current_state(TASK_RUNNING);

					if (!tcp_copy_to_iovec(sk, skb, tcp_header_len))
						eaten = 1;
				}
				if (eaten) {
					/* Predicted packet is in window by definition.
					 * seq == rcv_nxt and rcv_wup <= rcv_nxt.
					 * Hence, check seq<=rcv_wup reduces to:
					 */
					if (tcp_header_len ==
					    (sizeof(struct tcphdr) +
					     TCPOLEN_TSTAMP_ALIGNED) &&
					    tp->rcv_nxt == tp->rcv_wup)
						tcp_store_ts_recent(tp);

					tcp_rcv_rtt_measure_ts(sk, skb);

					__skb_pull(skb, tcp_header_len);
					tp->rcv_nxt = TCP_SKB_CB(skb)->end_seq;
					NET_INC_STATS_BH(sock_net(sk), LINUX_MIB_TCPHPHITSTOUSER);
				}
				if (copied_early)
					tcp_cleanup_rbuf(sk, skb->len);
			}
			if (!eaten) {
				if (tcp_checksum_complete_user(sk, skb))
					goto csum_error;

				/* Predicted packet is in window by definition.
				 * seq == rcv_nxt and rcv_wup <= rcv_nxt.
				 * Hence, check seq<=rcv_wup reduces to:
				 */
				if (tcp_header_len ==
				    (sizeof(struct tcphdr) + TCPOLEN_TSTAMP_ALIGNED) &&
				    tp->rcv_nxt == tp->rcv_wup)
					tcp_store_ts_recent(tp);

				tcp_rcv_rtt_measure_ts(sk, skb);

				if ((int)skb->truesize > sk->sk_forward_alloc)
					goto step5;

				NET_INC_STATS_BH(sock_net(sk), LINUX_MIB_TCPHPHITS);

				/* Bulk data transfer: receiver */
				__skb_pull(skb, tcp_header_len);
				__skb_queue_tail(&sk->sk_receive_queue, skb);
				skb_set_owner_r(skb, sk);
				tp->rcv_nxt = TCP_SKB_CB(skb)->end_seq;
			}

			tcp_event_data_recv(sk, skb);

			if (TCP_SKB_CB(skb)->ack_seq != tp->snd_una) {
				/* Well, only one small jumplet in fast path... */
				tcp_ack(sk, skb, FLAG_DATA);
				tcp_data_snd_check(sk);
				if (!inet_csk_ack_scheduled(sk))
					goto no_ack;
			}

			if (!copied_early || tp->rcv_nxt != tp->rcv_wup)
				__tcp_ack_snd_check(sk, 0);
no_ack:
#ifdef CONFIG_NET_DMA
			if (copied_early)
				__skb_queue_tail(&sk->sk_async_wait_queue, skb);
			else
#endif
			if (eaten)
				__kfree_skb(skb);
			else
				sk->sk_data_ready(sk, 0);
			return 0;
		}
	}

slow_path:
	if (len < (th->doff << 2) || tcp_checksum_complete_user(sk, skb))
		goto csum_error;

	/*
	 *	Standard slow path.
	 */

	res = tcp_validate_incoming(sk, skb, th, 1);
	if (res <= 0)
		return -res;

step5:
	if (th->ack && tcp_ack(sk, skb, FLAG_SLOWPATH) < 0)
		goto discard;

	tcp_rcv_rtt_measure_ts(sk, skb);

	/* Process urgent data. */
	tcp_urg(sk, skb, th);

	/* step 7: process the segment text */
	tcp_data_queue(sk, skb);

	tcp_data_snd_check(sk);
	tcp_ack_snd_check(sk);
	return 0;

csum_error:
	TCP_INC_STATS_BH(sock_net(sk), TCP_MIB_INERRS);

discard:
	__kfree_skb(skb);
	return 0;
}
EXPORT_SYMBOL(tcp_rcv_established);

static int tcp_rcv_synsent_state_process(struct sock *sk, struct sk_buff *skb,
					 struct tcphdr *th, unsigned len)
{
	u8 *hash_location;
	struct inet_connection_sock *icsk = inet_csk(sk);
	struct tcp_sock *tp = tcp_sk(sk);
	struct tcp_cookie_values *cvp = tp->cookie_values;
	int saved_clamp = tp->rx_opt.mss_clamp;

	tcp_parse_options(skb, &tp->rx_opt, &hash_location, 0);

	if (th->ack) {
		/* rfc793:
		 * "If the state is SYN-SENT then
		 *    first check the ACK bit
		 *      If the ACK bit is set
		 *	  If SEG.ACK =< ISS, or SEG.ACK > SND.NXT, send
		 *        a reset (unless the RST bit is set, if so drop
		 *        the segment and return)"
		 *
		 *  We do not send data with SYN, so that RFC-correct
		 *  test reduces to:
		 */
		if (TCP_SKB_CB(skb)->ack_seq != tp->snd_nxt)
			goto reset_and_undo;

		if (tp->rx_opt.saw_tstamp && tp->rx_opt.rcv_tsecr &&
		    !between(tp->rx_opt.rcv_tsecr, tp->retrans_stamp,
			     tcp_time_stamp)) {
			NET_INC_STATS_BH(sock_net(sk), LINUX_MIB_PAWSACTIVEREJECTED);
			goto reset_and_undo;
		}

		/* Now ACK is acceptable.
		 *
		 * "If the RST bit is set
		 *    If the ACK was acceptable then signal the user "error:
		 *    connection reset", drop the segment, enter CLOSED state,
		 *    delete TCB, and return."
		 */

		if (th->rst) {
			tcp_reset(sk);
			goto discard;
		}

		/* rfc793:
		 *   "fifth, if neither of the SYN or RST bits is set then
		 *    drop the segment and return."
		 *
		 *    See note below!
		 *                                        --ANK(990513)
		 */
		if (!th->syn)
			goto discard_and_undo;

		/* rfc793:
		 *   "If the SYN bit is on ...
		 *    are acceptable then ...
		 *    (our SYN has been ACKed), change the connection
		 *    state to ESTABLISHED..."
		 */

		TCP_ECN_rcv_synack(tp, th);

		tp->snd_wl1 = TCP_SKB_CB(skb)->seq;
		tcp_ack(sk, skb, FLAG_SLOWPATH);

		/* Ok.. it's good. Set up sequence numbers and
		 * move to established.
		 */
		tp->rcv_nxt = TCP_SKB_CB(skb)->seq + 1;
		tp->rcv_wup = TCP_SKB_CB(skb)->seq + 1;

		/* RFC1323: The window in SYN & SYN/ACK segments is
		 * never scaled.
		 */
		tp->snd_wnd = ntohs(th->window);
		tcp_init_wl(tp, TCP_SKB_CB(skb)->seq);

		if (!tp->rx_opt.wscale_ok) {
			tp->rx_opt.snd_wscale = tp->rx_opt.rcv_wscale = 0;
			tp->window_clamp = min(tp->window_clamp, 65535U);
		}

		if (tp->rx_opt.saw_tstamp) {
			tp->rx_opt.tstamp_ok	   = 1;
			tp->tcp_header_len =
				sizeof(struct tcphdr) + TCPOLEN_TSTAMP_ALIGNED;
			tp->advmss	    -= TCPOLEN_TSTAMP_ALIGNED;
			tcp_store_ts_recent(tp);
		} else {
			tp->tcp_header_len = sizeof(struct tcphdr);
		}

		if (tcp_is_sack(tp) && sysctl_tcp_fack)
			tcp_enable_fack(tp);

		tcp_mtup_init(sk);
		tcp_sync_mss(sk, icsk->icsk_pmtu_cookie);
		tcp_initialize_rcv_mss(sk);

		/* Remember, tcp_poll() does not lock socket!
		 * Change state from SYN-SENT only after copied_seq
		 * is initialized. */
		tp->copied_seq = tp->rcv_nxt;

		if (cvp != NULL &&
		    cvp->cookie_pair_size > 0 &&
		    tp->rx_opt.cookie_plus > 0) {
			int cookie_size = tp->rx_opt.cookie_plus
					- TCPOLEN_COOKIE_BASE;
			int cookie_pair_size = cookie_size
					     + cvp->cookie_desired;

			/* A cookie extension option was sent and returned.
			 * Note that each incoming SYNACK replaces the
			 * Responder cookie.  The initial exchange is most
			 * fragile, as protection against spoofing relies
			 * entirely upon the sequence and timestamp (above).
			 * This replacement strategy allows the correct pair to
			 * pass through, while any others will be filtered via
			 * Responder verification later.
			 */
			if (sizeof(cvp->cookie_pair) >= cookie_pair_size) {
				memcpy(&cvp->cookie_pair[cvp->cookie_desired],
				       hash_location, cookie_size);
				cvp->cookie_pair_size = cookie_pair_size;
			}
		}

		smp_mb();
		tcp_set_state(sk, TCP_ESTABLISHED);

		security_inet_conn_established(sk, skb);

		/* Make sure socket is routed, for correct metrics.  */
		icsk->icsk_af_ops->rebuild_header(sk);

		tcp_init_metrics(sk);

		tcp_init_congestion_control(sk);

		/* Prevent spurious tcp_cwnd_restart() on first data
		 * packet.
		 */
		tp->lsndtime = tcp_time_stamp;

		tcp_init_buffer_space(sk);

		if (sock_flag(sk, SOCK_KEEPOPEN))
			inet_csk_reset_keepalive_timer(sk, keepalive_time_when(tp));

		if (!tp->rx_opt.snd_wscale)
			__tcp_fast_path_on(tp, tp->snd_wnd);
		else
			tp->pred_flags = 0;

		if (!sock_flag(sk, SOCK_DEAD)) {
			sk->sk_state_change(sk);
			sk_wake_async(sk, SOCK_WAKE_IO, POLL_OUT);
		}

		if (sk->sk_write_pending ||
		    icsk->icsk_accept_queue.rskq_defer_accept ||
		    icsk->icsk_ack.pingpong) {
			/* Save one ACK. Data will be ready after
			 * several ticks, if write_pending is set.
			 *
			 * It may be deleted, but with this feature tcpdumps
			 * look so _wonderfully_ clever, that I was not able
			 * to stand against the temptation 8)     --ANK
			 */
			inet_csk_schedule_ack(sk);
			icsk->icsk_ack.lrcvtime = tcp_time_stamp;
			icsk->icsk_ack.ato	 = TCP_ATO_MIN;
			tcp_incr_quickack(sk);
			tcp_enter_quickack_mode(sk);
			inet_csk_reset_xmit_timer(sk, ICSK_TIME_DACK,
						  TCP_DELACK_MAX, TCP_RTO_MAX);

discard:
			__kfree_skb(skb);
			return 0;
		} else {
			tcp_send_ack(sk);
		}
		return -1;
	}

	/* No ACK in the segment */

	if (th->rst) {
		/* rfc793:
		 * "If the RST bit is set
		 *
		 *      Otherwise (no ACK) drop the segment and return."
		 */

		goto discard_and_undo;
	}

	/* PAWS check. */
	if (tp->rx_opt.ts_recent_stamp && tp->rx_opt.saw_tstamp &&
	    tcp_paws_reject(&tp->rx_opt, 0))
		goto discard_and_undo;

	if (th->syn) {
		/* We see SYN without ACK. It is attempt of
		 * simultaneous connect with crossed SYNs.
		 * Particularly, it can be connect to self.
		 */
		tcp_set_state(sk, TCP_SYN_RECV);

		if (tp->rx_opt.saw_tstamp) {
			tp->rx_opt.tstamp_ok = 1;
			tcp_store_ts_recent(tp);
			tp->tcp_header_len =
				sizeof(struct tcphdr) + TCPOLEN_TSTAMP_ALIGNED;
		} else {
			tp->tcp_header_len = sizeof(struct tcphdr);
		}

		tp->rcv_nxt = TCP_SKB_CB(skb)->seq + 1;
		tp->rcv_wup = TCP_SKB_CB(skb)->seq + 1;

		/* RFC1323: The window in SYN & SYN/ACK segments is
		 * never scaled.
		 */
		tp->snd_wnd    = ntohs(th->window);
		tp->snd_wl1    = TCP_SKB_CB(skb)->seq;
		tp->max_window = tp->snd_wnd;

		TCP_ECN_rcv_syn(tp, th);

		tcp_mtup_init(sk);
		tcp_sync_mss(sk, icsk->icsk_pmtu_cookie);
		tcp_initialize_rcv_mss(sk);

		tcp_send_synack(sk);
#if 0
		/* Note, we could accept data and URG from this segment.
		 * There are no obstacles to make this.
		 *
		 * However, if we ignore data in ACKless segments sometimes,
		 * we have no reasons to accept it sometimes.
		 * Also, seems the code doing it in step6 of tcp_rcv_state_process
		 * is not flawless. So, discard packet for sanity.
		 * Uncomment this return to process the data.
		 */
		return -1;
#else
		goto discard;
#endif
	}
	/* "fifth, if neither of the SYN or RST bits is set then
	 * drop the segment and return."
	 */

discard_and_undo:
	tcp_clear_options(&tp->rx_opt);
	tp->rx_opt.mss_clamp = saved_clamp;
	goto discard;

reset_and_undo:
	tcp_clear_options(&tp->rx_opt);
	tp->rx_opt.mss_clamp = saved_clamp;
	return 1;
}

/*
 *	This function implements the receiving procedure of RFC 793 for
 *	all states except ESTABLISHED and TIME_WAIT.
 *	It's called from both tcp_v4_rcv and tcp_v6_rcv and should be
 *	address independent.
 */

int tcp_rcv_state_process(struct sock *sk, struct sk_buff *skb,
			  struct tcphdr *th, unsigned len)
{
	struct tcp_sock *tp = tcp_sk(sk);
	struct inet_connection_sock *icsk = inet_csk(sk);
	int queued = 0;
	int res;

	tp->rx_opt.saw_tstamp = 0;

	switch (sk->sk_state) {
	case TCP_CLOSE:
		goto discard;

	case TCP_LISTEN:
		if (th->ack)
			return 1;

		if (th->rst)
			goto discard;

		if (th->syn) {
			if (icsk->icsk_af_ops->conn_request(sk, skb) < 0)
				return 1;

			/* Now we have several options: In theory there is
			 * nothing else in the frame. KA9Q has an option to
			 * send data with the syn, BSD accepts data with the
			 * syn up to the [to be] advertised window and
			 * Solaris 2.1 gives you a protocol error. For now
			 * we just ignore it, that fits the spec precisely
			 * and avoids incompatibilities. It would be nice in
			 * future to drop through and process the data.
			 *
			 * Now that TTCP is starting to be used we ought to
			 * queue this data.
			 * But, this leaves one open to an easy denial of
			 * service attack, and SYN cookies can't defend
			 * against this problem. So, we drop the data
			 * in the interest of security over speed unless
			 * it's still in use.
			 */
			kfree_skb(skb);
			return 0;
		}
		goto discard;

	case TCP_SYN_SENT:
		queued = tcp_rcv_synsent_state_process(sk, skb, th, len);
		if (queued >= 0)
			return queued;

		/* Do step6 onward by hand. */
		tcp_urg(sk, skb, th);
		__kfree_skb(skb);
		tcp_data_snd_check(sk);
		return 0;
	}

	res = tcp_validate_incoming(sk, skb, th, 0);
	if (res <= 0)
		return -res;

	/* step 5: check the ACK field */
	if (th->ack) {
		int acceptable = tcp_ack(sk, skb, FLAG_SLOWPATH) > 0;

		switch (sk->sk_state) {
		case TCP_SYN_RECV:
			if (acceptable) {
				tp->copied_seq = tp->rcv_nxt;
				smp_mb();
				tcp_set_state(sk, TCP_ESTABLISHED);
				sk->sk_state_change(sk);

				/* Note, that this wakeup is only for marginal
				 * crossed SYN case. Passively open sockets
				 * are not waked up, because sk->sk_sleep ==
				 * NULL and sk->sk_socket == NULL.
				 */
				if (sk->sk_socket)
					sk_wake_async(sk,
						      SOCK_WAKE_IO, POLL_OUT);

				tp->snd_una = TCP_SKB_CB(skb)->ack_seq;
				tp->snd_wnd = ntohs(th->window) <<
					      tp->rx_opt.snd_wscale;
				tcp_init_wl(tp, TCP_SKB_CB(skb)->seq);

				/* tcp_ack considers this ACK as duplicate
				 * and does not calculate rtt.
				 * Force it here.
				 */
				tcp_ack_update_rtt(sk, 0, 0);

				if (tp->rx_opt.tstamp_ok)
					tp->advmss -= TCPOLEN_TSTAMP_ALIGNED;

				/* Make sure socket is routed, for
				 * correct metrics.
				 */
				icsk->icsk_af_ops->rebuild_header(sk);

				tcp_init_metrics(sk);

				tcp_init_congestion_control(sk);

				/* Prevent spurious tcp_cwnd_restart() on
				 * first data packet.
				 */
				tp->lsndtime = tcp_time_stamp;

				tcp_mtup_init(sk);
				tcp_initialize_rcv_mss(sk);
				tcp_init_buffer_space(sk);
				tcp_fast_path_on(tp);
			} else {
				return 1;
			}
			break;

		case TCP_FIN_WAIT1:
			if (tp->snd_una == tp->write_seq) {
				tcp_set_state(sk, TCP_FIN_WAIT2);
				sk->sk_shutdown |= SEND_SHUTDOWN;
				dst_confirm(__sk_dst_get(sk));

				if (!sock_flag(sk, SOCK_DEAD))
					/* Wake up lingering close() */
					sk->sk_state_change(sk);
				else {
					int tmo;

					if (tp->linger2 < 0 ||
					    (TCP_SKB_CB(skb)->end_seq != TCP_SKB_CB(skb)->seq &&
					     after(TCP_SKB_CB(skb)->end_seq - th->fin, tp->rcv_nxt))) {
						tcp_done(sk);
						NET_INC_STATS_BH(sock_net(sk), LINUX_MIB_TCPABORTONDATA);
						return 1;
					}

					tmo = tcp_fin_time(sk);
					if (tmo > TCP_TIMEWAIT_LEN) {
						inet_csk_reset_keepalive_timer(sk, tmo - TCP_TIMEWAIT_LEN);
					} else if (th->fin || sock_owned_by_user(sk)) {
						/* Bad case. We could lose such FIN otherwise.
						 * It is not a big problem, but it looks confusing
						 * and not so rare event. We still can lose it now,
						 * if it spins in bh_lock_sock(), but it is really
						 * marginal case.
						 */
						inet_csk_reset_keepalive_timer(sk, tmo);
					} else {
						tcp_time_wait(sk, TCP_FIN_WAIT2, tmo);
						goto discard;
					}
				}
			}
			break;

		case TCP_CLOSING:
			if (tp->snd_una == tp->write_seq) {
				tcp_time_wait(sk, TCP_TIME_WAIT, 0);
				goto discard;
			}
			break;

		case TCP_LAST_ACK:
			if (tp->snd_una == tp->write_seq) {
				tcp_update_metrics(sk);
				tcp_done(sk);
				goto discard;
			}
			break;
		}
	} else
		goto discard;

	/* step 6: check the URG bit */
	tcp_urg(sk, skb, th);

	/* step 7: process the segment text */
	switch (sk->sk_state) {
	case TCP_CLOSE_WAIT:
	case TCP_CLOSING:
	case TCP_LAST_ACK:
		if (!before(TCP_SKB_CB(skb)->seq, tp->rcv_nxt))
			break;
	case TCP_FIN_WAIT1:
	case TCP_FIN_WAIT2:
		/* RFC 793 says to queue data in these states,
		 * RFC 1122 says we MUST send a reset.
		 * BSD 4.4 also does reset.
		 */
		if (sk->sk_shutdown & RCV_SHUTDOWN) {
			if (TCP_SKB_CB(skb)->end_seq != TCP_SKB_CB(skb)->seq &&
			    after(TCP_SKB_CB(skb)->end_seq - th->fin, tp->rcv_nxt)) {
				NET_INC_STATS_BH(sock_net(sk), LINUX_MIB_TCPABORTONDATA);
				tcp_reset(sk);
				return 1;
			}
		}
		/* Fall through */
	case TCP_ESTABLISHED:
		tcp_data_queue(sk, skb);
		queued = 1;
		break;
	}

	/* tcp_data could move socket to TIME-WAIT */
	if (sk->sk_state != TCP_CLOSE) {
		tcp_data_snd_check(sk);
		tcp_ack_snd_check(sk);
	}

	if (!queued) {
discard:
		__kfree_skb(skb);
	}
	return 0;
}
EXPORT_SYMBOL(tcp_rcv_state_process);<|MERGE_RESOLUTION|>--- conflicted
+++ resolved
@@ -1385,12 +1385,8 @@
 
 	BUG_ON(!pcount);
 
-<<<<<<< HEAD
-	if (skb == tp->lost_skb_hint)
-=======
 	/* Adjust hint for FACK. Non-FACK is handled in tcp_sacktag_one(). */
 	if (tcp_is_fack(tp) && (skb == tp->lost_skb_hint))
->>>>>>> 12b4af69
 		tp->lost_cnt_hint += pcount;
 
 	TCP_SKB_CB(prev)->end_seq += shifted;
