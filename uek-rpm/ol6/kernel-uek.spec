%global __spec_install_pre %{___build_pre}

# Errors in specfile are causing builds to fail. Adding workarounds.
%define _unpackaged_files_terminate_build       0
%define _missing_doc_files_terminate_build      0


Summary: The Linux kernel


# For a stable, released kernel, released_kernel should be 1. For rawhide
# and/or a kernel built from an rc or git snapshot, released_kernel should
# be 0.
%define released_kernel 1

# Versions of various parts

# Polite request for people who spin their own kernel rpms:
# please modify the "buildid" define in a way that identifies
# that the kernel isn't the stock distribution kernel, for example,
# by setting the define to ".local" or ".bz123456"
#
# % define buildid .local

%define rhel 1
%if %{rhel}
%define distro_build 400
%define signmodules 1
%else

# fedora_build defines which build revision of this kernel version we're
# building. Rather than incrementing forever, as with the prior versioning
# setup, we set fedora_cvs_origin to the current cvs revision s/1.// of the
# kernel spec when the kernel is rebased, so fedora_build automatically
# works out to the offset from the rebase, so it doesn't get too ginormous.
#
# If you're building on a branch, the RCS revision will be something like
# 1.1205.1.1.  In this case we drop the initial 1, subtract fedora_cvs_origin
# from the second number, and then append the rest of the RCS string as is.
# Don't stare at the awk too long, you'll go blind.
%define fedora_cvs_origin   1462
%define fedora_cvs_revision() %2
%global fedora_build %(echo %{fedora_cvs_origin}.%{fedora_cvs_revision $Revision: 1.1504 $} | awk -F . '{ OFS = "."; ORS = ""; print $3 - $1 ; i = 4 ; OFS = ""; while (i <= NF) { print ".", $i ; i++} }')
%define distro_build %{fedora_build}
%define signmodules 0
%endif

# base_sublevel is the kernel version we're starting with and patching
# on top of -- for example, 2.6.22-rc7-git1 starts with a 2.6.21 base,
# which yields a base_sublevel of 21.
%define base_sublevel 39

## If this is a released kernel ##
%if 0%{?released_kernel}

# Do we have a -stable update to apply?
%define stable_update 0
# Is it a -stable RC?
%define stable_rc 0
# Set rpm version accordingly
%if 0%{?stable_update}
%define stablerev .%{stable_update}
%define stable_base %{stable_update}
%if 0%{?stable_rc}
# stable RCs are incremental patches, so we need the previous stable patch
%define stable_base %(echo $((%{stable_update} - 1)))
%endif
%endif
%define rpmversion 2.6.%{base_sublevel}%{?stablerev}

## The not-released-kernel case ##
%else
# The next upstream release sublevel (base_sublevel+1)
%define upstream_sublevel %(echo $((%{base_sublevel} + 1)))
# The rc snapshot level
%define rcrev 0
# The git snapshot level
%define gitrev 0
# Set rpm version accordingly
%define rpmversion 2.6.%{upstream_sublevel}
%endif
# Nb: The above rcrev and gitrev values automagically define Patch00 and Patch01 below.

# What parts do we want to build?  We must build at least one kernel.
# These are the kernels that are built IF the architecture allows it.
# All should default to 1 (enabled) and be flipped to 0 (disabled)
# by later arch-specific checks.

# The following build options are enabled by default.
# Use either --without <opt> in your rpmbuild command or force values
# to 0 in here to disable them.
#
# standard kernel
%define with_up        1
# kernel-smp (only valid for ppc 32-bit, sparc64)
%define with_smp       1
# kernel-kdump
%define with_kdump     0
# kernel-debug
%define with_debug     1
# kernel-doc
%define with_doc       1
# kernel-headers
%define with_headers   1
# kernel-firmware
%define with_firmware  0
# kernel-debuginfo
%define with_debuginfo %{?_without_debuginfo: 0} %{?!_without_debuginfo: 1}
# kernel-bootwrapper (for creating zImages from kernel + initrd)
%define with_bootwrapper %{?_without_bootwrapper: 0} %{?!_without_bootwrapper: 1}
# Want to build a the vsdo directories installed
%define with_vdso_install %{?_without_vdso_install: 0} %{?!_without_vdso_install: 1}

# Build the kernel-doc package, but don't fail the build if it botches.
# Here "true" means "continue" and "false" means "fail the build".
%if 0%{?released_kernel}
%define doc_build_fail false
%else
%define doc_build_fail true
%endif

# Control whether we perform a compat. check against published ABI.
%define with_kabichk 1

%define fancy_debuginfo 1
%if %{fancy_debuginfo}
BuildRequires: rpm-build >= 4.4.2.1-4
%define debuginfo_args --strict-build-id
%endif

# Additional options for user-friendly one-off kernel building:
#
# Only build the base kernel (--with baseonly):
%define with_baseonly  %{?_with_baseonly:     1} %{?!_with_baseonly:     0}
# Only build the smp kernel (--with smponly):
%define with_smponly   %{?_with_smponly:      1} %{?!_with_smponly:      0}

# should we do C=1 builds with sparse
%define with_sparse	%{?_with_sparse:      1} %{?!_with_sparse:      0}

# Set debugbuildsenabled to 1 for production (build separate debug kernels)
#  and 0 for rawhide (all kernels are debug kernels).
# See also 'make debug' and 'make release'.
%define debugbuildsenabled 1

# Want to build a vanilla kernel build without any non-upstream patches?
# (well, almost none, we need nonintconfig for build purposes). Default to 0 (off).
%define with_vanilla %{?_with_vanilla: 1} %{?!_with_vanilla: 0}

# pkg_release is what we'll fill in for the rpm Release: field
%if 0%{?released_kernel}

%if 0%{?stable_rc}
%define stable_rctag .rc%{stable_rc}
%endif
%define pkg_release %{distro_build}%{?stable_rctag}%{?dist}%{?buildid}

%else

# non-released_kernel
%if 0%{?rcrev}
%define rctag .rc%rcrev
%else
%define rctag .rc0
%endif
%if 0%{?gitrev}
%define gittag .git%gitrev
%else
%define gittag .git0
%endif
%define pkg_release 0.%{distro_build}%{?rctag}%{?gittag}%{?dist}%{?buildid}

%endif

# The kernel tarball/base version
%define kversion 2.6.%{base_sublevel}

%define make_target bzImage

%define hdrarch %_target_cpu
%define asmarch %_target_cpu

%if 0%{!?nopatches:1}
%define nopatches 0
%endif

%if %{with_vanilla}
%define nopatches 1
%endif

%if %{nopatches}
%define with_bootwrapper 0
%define variant -vanilla
%else
%define variant_fedora -fedora
%endif

%define using_upstream_branch 0
%if 0%{?upstream_branch:1}
%define stable_update 0
%define using_upstream_branch 1
%define variant -%{upstream_branch}%{?variant_fedora}
%define pkg_release 0.%{distro_build}%{upstream_branch_tag}%{?dist}%{?buildid}
%endif

%if %{rhel}
<<<<<<< HEAD
%define pkg_release %{distro_build}.100.0%{?dist}uek%{?buildid}
=======
%define pkg_release %{distro_build}.101.0%{?dist}uek%{?buildid}
>>>>>>> 1372f785
%endif
%define KVERREL %{rpmversion}-%{pkg_release}.%{_target_cpu}

%if !%{debugbuildsenabled}
%define with_debug 0
%endif

%if !%{with_debuginfo}
%define _enable_debug_packages 0
%endif
%define debuginfodir /usr/lib/debug

%define with_pae 0

# if requested, only build base kernel
%if %{with_baseonly}
%define with_smp 0
%define with_kdump 0
%define with_debug 0
%endif

# if requested, only build smp kernel
%if %{with_smponly}
%define with_up 0
%define with_kdump 0
%define with_debug 0
%endif

%define all_x86 i386 i686

%if %{with_vdso_install}
# These arches install vdso/ directories.
%define vdso_arches %{all_x86} x86_64 ppc ppc64
%endif

# Overrides for generic default options

# only ppc and sparc64 need separate smp kernels
%ifnarch ppc sparc64 alphaev56
%define with_smp 0
%endif

# only build kernel-kdump on ppc64
# (no relocatable kernel support upstream yet)
#FIXME: Temporarily disabled to speed up builds.
#ifnarch ppc64
%define with_kdump 0
#endif

# don't do debug builds on anything but i686 and x86_64
%ifnarch i686 x86_64
%define with_debug 0
%endif

# only package docs noarch
%ifnarch noarch
%define with_doc 0
%endif

# no need to build headers again for these arches,
# they can just use i586 and ppc64 headers
%ifarch ppc64iseries
%define with_headers 0
%endif

# don't build noarch kernels or headers (duh)
%ifarch noarch
%define with_up 0
%define with_headers 0
%define with_paravirt 0
%define with_paravirt_debug 0
%define all_arch_configs kernel-%{version}-*.config
%define with_firmware  %{?_without_firmware:  0} %{?!_without_firmware:  1}
%endif

# bootwrapper is only on ppc
%ifnarch ppc ppc64
%define with_bootwrapper 0
%endif

# sparse blows up on ppc64 alpha and sparc64
%ifarch ppc64 ppc alpha sparc64
%define with_sparse 0
%endif

# Per-arch tweaks

%ifarch %{all_x86}
%define asmarch x86
%define hdrarch i386
%define all_arch_configs kernel-%{version}-i?86*.config
%define image_install_path boot
%define kernel_image arch/x86/boot/bzImage
%endif

%ifarch x86_64
%define asmarch x86
%define all_arch_configs kernel-%{version}-x86_64*.config
%define image_install_path boot
%define kernel_image arch/x86/boot/bzImage
%endif

%ifarch ppc64
%define asmarch powerpc
%define hdrarch powerpc
%define all_arch_configs kernel-%{version}-ppc64*.config
%define image_install_path boot
%define make_target vmlinux
%define kernel_image vmlinux
%define kernel_image_elf 1
%endif

%ifarch s390x
%define asmarch s390
%define hdrarch s390
%define all_arch_configs kernel-%{version}-s390x.config
%define image_install_path boot
%define make_target image
%define kernel_image arch/s390/boot/image
%endif

%ifarch sparc
# We only build sparc headers since we dont support sparc32 hardware
%endif

%ifarch sparc64
%define asmarch sparc
%define all_arch_configs kernel-%{version}-sparc64*.config
%define make_target image
%define kernel_image arch/sparc/boot/image
%define image_install_path boot
%endif

%ifarch ppc
%define asmarch powerpc
%define hdrarch powerpc
%define all_arch_configs kernel-%{version}-ppc{-,.}*config
%define image_install_path boot
%define make_target vmlinux
%define kernel_image vmlinux
%define kernel_image_elf 1
%endif

%ifarch ia64
%define all_arch_configs kernel-%{version}-ia64*.config
%define image_install_path boot/efi/EFI/redhat
%define make_target compressed
%define kernel_image vmlinux.gz
%endif

%ifarch alpha alphaev56
%define all_arch_configs kernel-%{version}-alpha*.config
%define image_install_path boot
%define make_target vmlinux
%define kernel_image vmlinux
%endif

%ifarch %{arm}
%define all_arch_configs kernel-%{version}-arm*.config
%define image_install_path boot
%define hdrarch arm
%define make_target vmlinux
%define kernel_image vmlinux
%endif

%if %{nopatches}
# XXX temporary until last vdso patches are upstream
%define vdso_arches ppc ppc64
%endif

%define oldconfig_target oldnoconfig

# To temporarily exclude an architecture from being built, add it to
# %nobuildarches. Do _NOT_ use the ExclusiveArch: line, because if we
# don't build kernel-headers then the new build system will no longer let
# us use the previous build of that package -- it'll just be completely AWOL.
# Which is a BadThing(tm).

# We don't build a kernel on i386; we only do kernel-headers there,
# and we no longer build for 31bit S390. Same for 32bit sparc and arm.
##%define nobuildarches i386 s390 sparc %{arm}
%define nobuildarches s390 sparc %{arm}

%ifarch %nobuildarches
%define with_up 0
%define with_smp 0
%define with_pae 0
%define with_kdump 0
%define with_debuginfo 0
%define _enable_debug_packages 0
%define with_paravirt 0
%define with_paravirt_debug 0
%endif

%define with_pae_debug 0
%if %{with_pae}
%define with_pae_debug %{with_debug}
%endif

#
# Three sets of minimum package version requirements in the form of Conflicts:
# to versions below the minimum
#

#
# First the general kernel 2.6 required versions as per
# Documentation/Changes
#
%define kernel_dot_org_conflicts  ppp < 2.4.3-3, isdn4k-utils < 3.2-32, nfs-utils < 1.0.7-12, e2fsprogs < 1.37-4, util-linux < 2.12, jfsutils < 1.1.7-2, reiserfs-utils < 3.6.19-2, xfsprogs < 2.6.13-4, procps < 3.2.5-6.3, oprofile < 0.9.1-2

#
# Then a series of requirements that are distribution specific, either
# because we add patches for something, or the older versions have
# problems with the newer kernel or lack certain things that make
# integration in the distro harder than needed.
#
##%define package_conflicts initscripts < 7.23, udev < 063-6, iptables < 1.3.2-1, ipw2200-firmware < 2.4, iwl4965-firmware < 228.57.2, selinux-policy-targeted < 1.25.3-14, squashfs-tools < 4.0, wireless-tools < 29-3
%define package_conflicts initscripts < 7.23, udev < 063-6, iptables < 1.3.2-1, ipw2200-firmware < 2.4, selinux-policy-targeted < 1.25.3-14

#
# The ld.so.conf.d file we install uses syntax older ldconfig's don't grok.
#
%define kernel_xen_conflicts glibc < 2.3.5-1, xen < 3.0.1

# upto and including kernel 2.4.9 rpms, the 4Gb+ kernel was called kernel-enterprise
# now that the smp kernel offers this capability, obsolete the old kernel
%define kernel_smp_obsoletes kernel-enterprise < 2.4.10
%define kernel_PAE_obsoletes kernel-smp < 2.6.17, kernel-xen <= 2.6.27-0.2.rc0.git6.fc10
%define kernel_PAE_provides kernel-xen = %{rpmversion}-%{pkg_release}

%ifarch x86_64
%define kernel_obsoletes kernel-xen <= 2.6.27-0.2.rc0.git6.fc10
%define kernel_provides kernel%{?variant}-xen = %{rpmversion}-%{pkg_release}
%endif

# We moved the drm include files into kernel-headers, make sure there's
# a recent enough libdrm-devel on the system that doesn't have those.
%define kernel_headers_conflicts libdrm-devel < 2.4.0-0.15

#
# Packages that need to be installed before the kernel is, because the %post
# scripts use them.
#
%define kernel_prereq  fileutils, module-init-tools, initscripts >= 8.11.1-1, kernel-uek-firmware = %{rpmversion}-%{pkg_release}, /sbin/new-kernel-pkg, ql23xx-firmware
%define initrd_prereq  dracut-kernel >= 004-242.0.3

#
# This macro does requires, provides, conflicts, obsoletes for a kernel package.
#	%%kernel_reqprovconf <subpackage>
# It uses any kernel_<subpackage>_conflicts and kernel_<subpackage>_obsoletes
# macros defined above.
#
%define kernel_reqprovconf \
Provides: kernel%{?variant} = %{rpmversion}-%{pkg_release}\
Provides: kernel%{?variant}-%{_target_cpu} = %{rpmversion}-%{pkg_release}%{?1:.%{1}}\
Provides: kernel%{?variant}-drm = 4.3.0\
Provides: kernel%{?variant}-drm-nouveau = 12\
Provides: kernel%{?variant}-modeset = 1\
Provides: kernel%{?variant}-uname-r = %{KVERREL}%{?1:.%{1}}\
Provides: oracleasm = 2.0.5\
Provides: x86_energy_perf_policy = %{KVERREL}%{?1:.%{1}}\
Provides: perf = %{KVERREL}%{?1:.%{1}}\
#Provides: libperf.a = %{KVERREL}%{?1:.%{1}}\
Requires(pre): %{kernel_prereq}\
Requires(pre): %{initrd_prereq}\
Requires(post): /sbin/new-kernel-pkg\
Requires(preun): /sbin/new-kernel-pkg\
Conflicts: %{kernel_dot_org_conflicts}\
Conflicts: %{package_conflicts}\
%{expand:%%{?kernel%{?1:_%{1}}_conflicts:Conflicts: %%{kernel%{?1:_%{1}}_conflicts}}}\
%{expand:%%{?kernel%{?1:_%{1}}_obsoletes:Obsoletes: %%{kernel%{?1:_%{1}}_obsoletes}}}\
%{expand:%%{?kernel%{?1:_%{1}}_provides:Provides: %%{kernel%{?1:_%{1}}_provides}}}\
# We can't let RPM do the dependencies automatic because it'll then pick up\
# a correct but undesirable perl dependency from the module headers which\
# isn't required for the kernel proper to function\
AutoReq: no\
AutoProv: yes\
%{nil}

%define variant -uek
Name: kernel%{?variant}
Group: System Environment/Kernel
License: GPLv2
URL: http://www.kernel.org/
Version: %{rpmversion}
Release: %{pkg_release}
# DO NOT CHANGE THE 'ExclusiveArch' LINE TO TEMPORARILY EXCLUDE AN ARCHITECTURE BUILD.
# SET %%nobuildarches (ABOVE) INSTEAD
ExclusiveArch: noarch %{all_x86} x86_64 paravirt paravirt-debug ppc ppc64 ia64 sparc sparc64 s390x alpha alphaev56 %{arm}
ExclusiveOS: Linux

%kernel_reqprovconf
%ifarch x86_64
Obsoletes: kernel-smp
%endif


#
# List the packages used during the kernel build
#
BuildRequires: module-init-tools, patch >= 2.5.4, bash >= 2.03, sh-utils, tar
BuildRequires: bzip2, findutils, gzip, m4, perl, make >= 3.78, diffutils, gawk
BuildRequires: gcc >= 3.4.2, binutils >= 2.12
BuildRequires: net-tools
BuildRequires: elfutils-libelf-devel
BuildRequires: python
%if %{with_doc}
BuildRequires: xmlto
%endif
%if %{with_sparse}
BuildRequires: sparse >= 0.4.1
%endif
%if %{signmodules}
BuildRequires: gnupg
%endif
BuildConflicts: rhbuildsys(DiskFree) < 500Mb

Source0: ftp://ftp.kernel.org/pub/linux/kernel/v2.6/linux-%{kversion}.tar.bz2

Source11: genkey
Source13: x86_energy_perf_policy
Source14: find-provides
Source15: merge.pl
Source16: perf
Source17: kabitool
Source18: check-kabi
Source19: extrakeys.pub

Source20: Makefile.config
Source21: config-debug
Source22: config-nodebug
Source23: config-generic
Source24: config-rhel-generic
Source25: Module.kabi_i686
Source26: Module.kabi_x86_64

Source30: config-x86-generic
##Source31: config-i586
Source32: config-i686

Source40: config-x86_64-generic

Source50: config-powerpc-generic
Source51: config-powerpc32-generic
Source52: config-powerpc32-smp
Source53: config-powerpc64
##Source54: config-powerpc64-kdump

Source60: config-ia64-generic

Source70: config-s390x

Source90: config-sparc64-generic
##Source91: config-sparc64-smp

Source100: config-arm

Source200: kabi_whitelist_i686
Source201: kabi_whitelist_x86_64


# Here should be only the patches up to the upstream canonical Linus tree.

# For a stable release kernel
%if 0%{?stable_update}
%if 0%{?stable_base}
%define    stable_patch_00  patch-2.6.%{base_sublevel}.%{stable_base}.bz2
Patch00: %{stable_patch_00}
%endif
%if 0%{?stable_rc}
%define    stable_patch_01  patch-2.6.%{base_sublevel}.%{stable_update}-rc%{stable_rc}.bz2
Patch01: %{stable_patch_01}
%endif

# non-released_kernel case
# These are automagically defined by the rcrev and gitrev values set up
# near the top of this spec file.
%else
%if 0%{?rcrev}
Patch00: patch-2.6.%{upstream_sublevel}-rc%{rcrev}.bz2
%if 0%{?gitrev}
Patch01: patch-2.6.%{upstream_sublevel}-rc%{rcrev}-git%{gitrev}.bz2
%endif
%else
# pre-{base_sublevel+1}-rc1 case
%if 0%{?gitrev}
Patch00: patch-2.6.%{base_sublevel}-git%{gitrev}.bz2
%endif
%endif
%endif

%if %{using_upstream_branch}
### BRANCH PATCH ###
%endif

%if !%{nopatches}
# revert patches place holder
%endif

BuildRoot: %{_tmppath}/kernel-%{KVERREL}-root

# Override find_provides to use a script that provides "kernel(symbol) = hash".
# Pass path of the RPM temp dir containing kabideps to find-provides script.
%global _use_internal_dependency_generator 0
%define __find_provides %_sourcedir/find-provides %{_tmppath}
%define __find_requires /usr/lib/rpm/redhat/find-requires kernel

%description
The kernel package contains the Linux kernel (vmlinuz), the core of any
Linux operating system.  The kernel handles the basic functions
of the operating system: memory allocation, process allocation, device
input and output, etc.


%package doc
Summary: Various documentation bits found in the kernel source
Group: Documentation
Obsoletes: kernel-doc
Provides: kernel-doc
%description doc
This package contains documentation files from the kernel
source. Various bits of information about the Linux kernel and the
device drivers shipped with it are documented in these files.

You'll want to install this package if you need a reference to the
options that can be passed to Linux kernel modules at load time.


%package headers
Summary: Header files for the Linux kernel for use by glibc
Group: Development/System
Obsoletes: glibc-kernheaders
Obsoletes: kernel-headers
Provides: kernel-headers
Provides: glibc-kernheaders = 3.0-46
%description headers
Kernel-headers includes the C header files that specify the interface
between the Linux kernel and userspace libraries and programs.  The
header files define structures and constants that are needed for
building most standard programs and are also needed for rebuilding the
glibc package.

%package firmware
Summary: Firmware files used by the Linux kernel
Group: Development/System
# This is... complicated.
# Look at the WHENCE file.
License: GPL+ and GPLv2+ and MIT and Redistributable, no modification permitted
%if "x%{?variant}" != "x"
Provides: kernel-uek-firmware = %{rpmversion}-%{pkg_release}
%endif
%description firmware
Kernel-uek-firmware includes firmware files required for some devices to
operate.

%package bootwrapper
Summary: Boot wrapper files for generating combined kernel + initrd images
Group: Development/System
Requires: gzip
%description bootwrapper
Kernel-bootwrapper contains the wrapper code which makes bootable "zImage"
files combining both kernel and initial ramdisk.

%package debuginfo-common
Summary: Kernel source files used by %{name}-debuginfo packages
Group: Development/Debug
Provides: %{name}-debuginfo-common-%{_target_cpu} = %{version}-%{release}
%description debuginfo-common
This package is required by %{name}-debuginfo subpackages.
It provides the kernel source files common to all builds.


#
# This macro creates a kernel-<subpackage>-debuginfo package.
#	%%kernel_debuginfo_package <subpackage>
#
%define kernel_debuginfo_package() \
%package %{?1:%{1}-}debuginfo\
Summary: Debug information for package %{name}%{?1:-%{1}}\
Group: Development/Debug\
Requires: %{name}-debuginfo-common-%{_target_cpu} = %{version}-%{release}\
Provides: %{name}%{?1:-%{1}}-debuginfo-%{_target_cpu} = %{version}-%{release}\
AutoReqProv: no\
%description -n %{name}%{?1:-%{1}}-debuginfo\
This package provides debug information for package %{name}%{?1:-%{1}}.\
This is required to use SystemTap with %{name}%{?1:-%{1}}-%{KVERREL}.\
%{expand:%%global debuginfo_args %{?debuginfo_args} -p '/.*/%%{KVERREL}%{?1:\.%{1}}/.*|/.*%%{KVERREL}%{?1:\.%{1}}(\.debug)?' -o debuginfo%{?1}.list}\
%{nil}

#
# This macro creates a kernel-<subpackage>-devel package.
#	%%kernel_devel_package <subpackage> <pretty-name>
#
%define kernel_devel_package() \
%package %{?1:%{1}-}devel\
Summary: Development package for building kernel modules to match the %{?2:%{2} }kernel\
Group: System Environment/Kernel\
Provides: kernel%{?variant}%{?1:-%{1}}-devel-%{_target_cpu} = %{version}-%{release}\
Provides: kernel%{?variant}-xen-devel = %{version}-%{release}%{?1:.%{1}}\
Provides: kernel%{?variant}-devel-%{_target_cpu} = %{version}-%{release}%{?1:.%{1}}\
Provides: kernel%{?variant}-devel = %{version}-%{release}%{?1:.%{1}}\
Provides: kernel%{?variant}-devel-uname-r = %{KVERREL}%{?1:.%{1}}\
AutoReqProv: no\
Requires(pre): /usr/bin/find\
%description -n kernel%{?variant}%{?1:-%{1}}-devel\
This package provides kernel headers and makefiles sufficient to build modules\
against the %{?2:%{2} }kernel package.\
%{nil}

#
# This macro creates a kernel-<subpackage> and its -devel and -debuginfo too.
#	%%define variant_summary The Linux kernel compiled for <configuration>
#	%%kernel_variant_package [-n <pretty-name>] <subpackage>
#
%define kernel_variant_package(n:) \
%package %1\
Summary: %{variant_summary}\
Group: System Environment/Kernel\
%kernel_reqprovconf\
%{expand:%%kernel_devel_package %1 %{!?-n:%1}%{?-n:%{-n*}}}\
%{expand:%%kernel_debuginfo_package %1}\
%{nil}


# First the auxiliary packages of the main kernel package.
%kernel_devel_package
%kernel_debuginfo_package


# Now, each variant package.

%define variant_summary The Linux kernel compiled for SMP machines
%kernel_variant_package -n SMP smp
%description smp
This package includes a SMP version of the Linux kernel. It is
required only on machines with two or more CPUs as well as machines with
hyperthreading technology.

Install the kernel-smp package if your machine uses two or more CPUs.


%define variant_summary The Linux kernel compiled for PAE capable machines
%kernel_variant_package PAE
%description PAE
This package includes a version of the Linux kernel with support for up to
64GB of high memory. It requires a CPU with Physical Address Extensions (PAE).
The non-PAE kernel can only address up to 4GB of memory.
Install the kernel-PAE package if your machine has more than 4GB of memory.


%define variant_summary The Linux kernel compiled with extra debugging enabled for PAE capable machines
%kernel_variant_package PAEdebug
Obsoletes: kernel-PAE-debug
%description PAEdebug
This package includes a version of the Linux kernel with support for up to
64GB of high memory. It requires a CPU with Physical Address Extensions (PAE).
The non-PAE kernel can only address up to 4GB of memory.
Install the kernel-PAE package if your machine has more than 4GB of memory.

This variant of the kernel has numerous debugging options enabled.
It should only be installed when trying to gather additional information
on kernel bugs, as some of these options impact performance noticably.


%define variant_summary The Linux kernel compiled with extra debugging enabled
%kernel_variant_package debug
%description debug
The kernel package contains the Linux kernel (vmlinuz), the core of any
Linux operating system.  The kernel handles the basic functions
of the operating system:  memory allocation, process allocation, device
input and output, etc.

This variant of the kernel has numerous debugging options enabled.
It should only be installed when trying to gather additional information
on kernel bugs, as some of these options impact performance noticably.


%define variant_summary A minimal Linux kernel compiled for crash dumps
%kernel_variant_package kdump
%description kdump
This package includes a kdump version of the Linux kernel. It is
required only on machines which will use the kexec-based kernel crash dump
mechanism.


%prep
# do a few sanity-checks for --with *only builds
%if %{with_baseonly}
%if !%{with_up}%{with_pae}
echo "Cannot build --with baseonly, up build is disabled"
exit 1
%endif
%endif

%if %{with_smponly}
%if !%{with_smp}
echo "Cannot build --with smponly, smp build is disabled"
exit 1
%endif
%endif

patch_command='patch -p1 -F1 -s'
ApplyPatch()
{
  local patch=$1
  shift
  if [ ! -f $RPM_SOURCE_DIR/$patch ]; then
    exit 1;
  fi
  if ! egrep "^Patch[0-9]+: $patch\$" %{_specdir}/%{name}.spec ; then
    [ "${patch:0:10}" != "patch-2.6." ] && echo "Patch $patch not listed in specfile" && exit 1;
  fi
  case "$patch" in
  *.bz2) bunzip2 < "$RPM_SOURCE_DIR/$patch" | $patch_command ${1+"$@"} ;;
  *.gz) gunzip < "$RPM_SOURCE_DIR/$patch" | $patch_command ${1+"$@"} ;;
  *) $patch_command ${1+"$@"} < "$RPM_SOURCE_DIR/$patch" ;;
  esac
}

test_config_file()
{
  TestConfig=$1
  Arch=`head -1 .config | cut -b 3-`
  if [ `make ARCH=$Arch listnewconfig 2>/dev/null | grep -c CONFIG`  -ne 0 ]; then 
	echo "Following config options are unconfigured"
	make ARCH=$Arch listnewconfig 2> /dev/null
	echo "WARNING: Kernel version and config file missmatch"
	echo "WARNING: This options will be unset by default in config file"
  fi
}

# First we unpack the kernel tarball.
# If this isn't the first make prep, we use links to the existing clean tarball
# which speeds things up quite a bit.

# Update to latest upstream.
%if 0%{?released_kernel}
%define vanillaversion 2.6.%{base_sublevel}
# non-released_kernel case
%else
%if 0%{?rcrev}
%define vanillaversion 2.6.%{upstream_sublevel}-rc%{rcrev}
%if 0%{?gitrev}
%define vanillaversion 2.6.%{upstream_sublevel}-rc%{rcrev}-git%{gitrev}
%endif
%else
# pre-{base_sublevel+1}-rc1 case
%if 0%{?gitrev}
%define vanillaversion 2.6.%{base_sublevel}-git%{gitrev}
%endif
%endif
%endif

# We can share hardlinked source trees by putting a list of
# directory names of the CVS checkouts that we want to share
# with in .shared-srctree. (Full pathnames are required.)
[ -f .shared-srctree ] && sharedirs=$(cat .shared-srctree)

if [ ! -d kernel-%{kversion}/vanilla-%{vanillaversion} ]; then

  if [ -d kernel-%{kversion}/vanilla-%{kversion} ]; then

    cd kernel-%{kversion}

    # Any vanilla-* directories other than the base one are stale.
    for dir in vanilla-*; do
      [ "$dir" = vanilla-%{kversion} ] || rm -rf $dir &
    done

  else

    # Ok, first time we do a make prep.
    rm -f pax_global_header
    for sharedir in $sharedirs ; do
      if [[ ! -z $sharedir  &&  -d $sharedir/kernel-%{kversion}/vanilla-%{kversion} ]] ; then
        break
      fi
    done
    if [[ ! -z $sharedir  &&  -d $sharedir/kernel-%{kversion}/vanilla-%{kversion} ]] ; then
%setup -q -n kernel-%{kversion} -c -T
      cp -rl $sharedir/kernel-%{kversion}/vanilla-%{kversion} .
    else
%setup -q -n kernel-%{kversion} -c
      mv linux-%{kversion} vanilla-%{kversion}
    fi

  fi

%if "%{kversion}" != "%{vanillaversion}"

  for sharedir in $sharedirs ; do
    if [[ ! -z $sharedir  &&  -d $sharedir/kernel-%{kversion}/vanilla-%{vanillaversion} ]] ; then
      break
    fi
  done
  if [[ ! -z $sharedir  &&  -d $sharedir/kernel-%{kversion}/vanilla-%{vanillaversion} ]] ; then

    cp -rl $sharedir/kernel-%{kversion}/vanilla-%{vanillaversion} .

  else

    cp -rl vanilla-%{kversion} vanilla-%{vanillaversion}
    cd vanilla-%{vanillaversion}

# Update vanilla to the latest upstream.
# (non-released_kernel case only)
%if 0%{?rcrev}
    ApplyPatch patch-2.6.%{upstream_sublevel}-rc%{rcrev}.bz2
%if 0%{?gitrev}
    ApplyPatch patch-2.6.%{upstream_sublevel}-rc%{rcrev}-git%{gitrev}.bz2
%endif
%else
# pre-{base_sublevel+1}-rc1 case
%if 0%{?gitrev}
    ApplyPatch patch-2.6.%{base_sublevel}-git%{gitrev}.bz2
%endif
%endif

    cd ..

  fi

%endif

else
  # We already have a vanilla dir.
  cd kernel-%{kversion}
fi

if [ -d linux-%{kversion}.%{_target_cpu} ]; then
  # Just in case we ctrl-c'd a prep already
  rm -rf deleteme.%{_target_cpu}
  # Move away the stale away, and delete in background.
  mv linux-%{kversion}.%{_target_cpu} deleteme.%{_target_cpu}
  rm -rf deleteme.%{_target_cpu} &
fi

cp -rl vanilla-%{vanillaversion} linux-%{kversion}-%{release}
cd linux-%{kversion}-%{release}

# released_kernel with possible stable updates
%if 0%{?stable_base}
ApplyPatch %{stable_patch_00}
%endif
%if 0%{?stable_rc}
ApplyPatch %{stable_patch_01}
%endif

%if %{using_upstream_branch}
### BRANCH APPLY ###
%endif

# Drop some necessary files from the source dir into the buildroot
cp $RPM_SOURCE_DIR/config-* .
cp %{SOURCE15} .

# Dynamically generate kernel .config files from config-* files
make -f %{SOURCE20} VERSION=%{version} configs

#if a rhel kernel, apply the rhel config options
%if 0%{?rhel}
  for i in %{all_arch_configs}
  do
    mv $i $i.tmp
    ./merge.pl config-rhel-generic $i.tmp > $i
    rm $i.tmp
  done
%endif

%if !%{nopatches}
# OF PATCH APPLICATIONS
#
# END OF PATCH APPLICATIONS
%endif

# Any further pre-build tree manipulations happen here.

chmod +x scripts/checkpatch.pl

# only deal with configs if we are going to build for the arch
%ifnarch %nobuildarches

mkdir configs

# Remove configs not for the buildarch
for cfg in kernel-%{version}-*.config; do
  if [ `echo %{all_arch_configs} | grep -c $cfg` -eq 0 ]; then
    rm -f $cfg
  fi
done

%if !%{debugbuildsenabled}
rm -f kernel-%{version}-*debug.config
%endif

# now run oldconfig over all the config files
for i in *.config
do
  mv $i .config
  test_config_file $i
  Arch=`head -1 .config | cut -b 3-`
  make ARCH=$Arch %{oldconfig_target} > /dev/null
  echo "# $Arch" > configs/$i
  cat .config >> configs/$i
done
# end of kernel config
%endif

# get rid of unwanted files resulting from patch fuzz
find . \( -name "*.orig" -o -name "*~" \) -exec rm -f {} \; >/dev/null
%if %{signmodules}
cp %{SOURCE19} .
cat <<EOF
###
### Now generating a PGP key pair to be used for signing modules.
###
### If this takes a long time, you might wish to run rngd in the background to
### keep the supply of entropy topped up.  It needs to be run as root, and
### should use a hardware random number generator if one is available, eg:
###
###     rngd -r /dev/hwrandom
###
### If one isn't available, the pseudo-random number generator can be used:
###
###     rngd -r /dev/urandom
###
EOF
gpg --homedir . --batch --gen-key %{SOURCE11}
cat <<EOF
###
### Key pair generated.
###
EOF
# if there're external keys to be included
if [ -s %{SOURCE19} ]; then
        gpg --homedir . --no-default-keyring --keyring kernel.pub --import %{SOURCE19}
fi
gpg --homedir . --export --keyring ./kernel.pub Oracle > extract.pub
gcc -o scripts/bin2c scripts/bin2c.c
scripts/bin2c ksign_def_public_key __initdata <extract.pub >crypto/signature/key.h
%endif

###
### build
###
%build

%if %{with_sparse}
%define sparse_mflags	C=1
%endif

%if %{fancy_debuginfo}
# This override tweaks the kernel makefiles so that we run debugedit on an
# object before embedding it.  When we later run find-debuginfo.sh, it will
# run debugedit again.  The edits it does change the build ID bits embedded
# in the stripped object, but repeating debugedit is a no-op.  We do it
# beforehand to get the proper final build ID bits into the embedded image.
# This affects the vDSO images in vmlinux, and the vmlinux image in bzImage.
export AFTER_LINK=\
'sh -xc "/usr/lib/rpm/debugedit -b $$RPM_BUILD_DIR -d /usr/src/debug \
    				-i $@ > $@.id"'
%endif

cp_vmlinux()
{
  eu-strip --remove-comment -o "$2" "$1"
}

BuildKernel() {
    MakeTarget=$1
    KernelImage=$2
    Flavour=$3
    InstallName=${4:-vmlinuz}

    # Pick the right config file for the kernel we're building
    Config=kernel-%{version}-%{_target_cpu}${Flavour:+-${Flavour}}.config
    DevelDir=/usr/src/kernels/%{KVERREL}${Flavour:+.${Flavour}}

    # When the bootable image is just the ELF kernel, strip it.
    # We already copy the unstripped file into the debuginfo package.
    if [ "$KernelImage" = vmlinux ]; then
      CopyKernel=cp_vmlinux
    else
      CopyKernel=cp
    fi

    KernelVer=%{version}-%{release}.%{_target_cpu}${Flavour:+.${Flavour}}
    echo BUILDING A KERNEL FOR ${Flavour} %{_target_cpu}...

    # make sure EXTRAVERSION says what we want it to say
    perl -p -i -e "s/^EXTRAVERSION.*/EXTRAVERSION = %{?stablerev}-%{release}.%{_target_cpu}${Flavour:+.${Flavour}}/" Makefile

    # if pre-rc1 devel kernel, must fix up SUBLEVEL for our versioning scheme
    %if !0%{?rcrev}
    %if 0%{?gitrev}
    perl -p -i -e 's/^SUBLEVEL.*/SUBLEVEL = %{upstream_sublevel}/' Makefile
    %endif
    %endif

    # and now to start the build process

    make -s mrproper
    cp configs/$Config .config

    Arch=`head -1 .config | cut -b 3-`
    echo USING ARCH=$Arch

    make -s ARCH=$Arch %{oldconfig_target} > /dev/null
    make -s ARCH=$Arch V=1 %{?_smp_mflags} $MakeTarget %{?sparse_mflags}
    make -s ARCH=$Arch V=1 %{?_smp_mflags} modules %{?sparse_mflags} || exit 1

    # Start installing the results
%if %{with_debuginfo}
    mkdir -p $RPM_BUILD_ROOT%{debuginfodir}/boot
    mkdir -p $RPM_BUILD_ROOT%{debuginfodir}/%{image_install_path}
%endif
    mkdir -p $RPM_BUILD_ROOT/%{image_install_path}
    install -m 644 .config $RPM_BUILD_ROOT/boot/config-$KernelVer
    install -m 644 System.map $RPM_BUILD_ROOT/boot/System.map-$KernelVer
    touch $RPM_BUILD_ROOT/boot/initramfs-$KernelVer.img
    if [ -f arch/$Arch/boot/zImage.stub ]; then
      cp arch/$Arch/boot/zImage.stub $RPM_BUILD_ROOT/%{image_install_path}/zImage.stub-$KernelVer || :
    fi
    $CopyKernel $KernelImage \
    		$RPM_BUILD_ROOT/%{image_install_path}/$InstallName-$KernelVer
    chmod 755 $RPM_BUILD_ROOT/%{image_install_path}/$InstallName-$KernelVer

    mkdir -p $RPM_BUILD_ROOT/lib/modules/$KernelVer
    # Override $(mod-fw) because we don't want it to install any firmware
    # We'll do that ourselves with 'make firmware_install'
    make -s ARCH=$Arch INSTALL_MOD_PATH=$RPM_BUILD_ROOT modules_install KERNELRELEASE=$KernelVer mod-fw=
    # check if the modules are being signed
%if %{signmodules}
      if [ -z "$(readelf -n $(find fs/ -name \*.ko | head -n 1) | grep module.sig)" ]; then
        echo "ERROR: modules are NOT signed" >&2;
	    exit 1;
      fi
%endif

	%ifarch %{vdso_arches}
    make -s ARCH=$Arch INSTALL_MOD_PATH=$RPM_BUILD_ROOT vdso_install KERNELRELEASE=$KernelVer
    if grep '^CONFIG_XEN=y$' .config >/dev/null; then
      echo > ldconfig-kernel.conf "\
# This directive teaches ldconfig to search in nosegneg subdirectories
# and cache the DSOs there with extra bit 0 set in their hwcap match
# fields.  In Xen guest kernels, the vDSO tells the dynamic linker to
# search in nosegneg subdirectories and to match this extra hwcap bit
# in the ld.so.cache file.
hwcap 0 nosegneg"
    fi
    if [ ! -s ldconfig-kernel.conf ]; then
      echo > ldconfig-kernel.conf "\
# Placeholder file, no vDSO hwcap entries used in this kernel."
    fi
    %{__install} -D -m 444 ldconfig-kernel.conf \
        $RPM_BUILD_ROOT/etc/ld.so.conf.d/kernel-$KernelVer.conf
%ifnarch noarch
# build tools/perf:
    if [ -d tools/perf ]; then
	cd tools/perf
	make all
# and install it:
#	mkdir -p $RPM_BUILD_ROOT/usr/bin/$KernelVer/
	mkdir -p $RPM_BUILD_ROOT/usr/libexec/
	install -m 755 perf $RPM_BUILD_ROOT/usr/libexec/perf.$KernelVer
	#install -m 755 libperf.a $RPM_BUILD_ROOT/lib/modules/$KernelVer/bin/%{_target_cpu}/libperf.a
	cd ../..
    fi
%endif
%ifarch x86_64 %{all_x86}
# build tools/power/x86/x86_energy_perf_policy:
    if [ -d tools/power/x86/x86_energy_perf_policy ]; then
       cd tools/power/x86/x86_energy_perf_policy
       make
# and install it:
       mkdir -p $RPM_BUILD_ROOT/usr/libexec/
       install -m 755 x86_energy_perf_policy $RPM_BUILD_ROOT/usr/libexec/x86_energy_perf_policy.$KernelVer
       cd ../../../../
    fi
%endif
%endif

    # And save the headers/makefiles etc for building modules against
    #
    # This all looks scary, but the end result is supposed to be:
    # * all arch relevant include/ files
    # * all Makefile/Kconfig files
    # * all script/ files

    rm -f $RPM_BUILD_ROOT/lib/modules/$KernelVer/build
    rm -f $RPM_BUILD_ROOT/lib/modules/$KernelVer/source
    mkdir -p $RPM_BUILD_ROOT/lib/modules/$KernelVer/build
    (cd $RPM_BUILD_ROOT/lib/modules/$KernelVer ; ln -s build source)
    # dirs for additional modules per module-init-tools, kbuild/modules.txt
    mkdir -p $RPM_BUILD_ROOT/lib/modules/$KernelVer/extra
    mkdir -p $RPM_BUILD_ROOT/lib/modules/$KernelVer/updates
    mkdir -p $RPM_BUILD_ROOT/lib/modules/$KernelVer/weak-updates
    # first copy everything
    cp --parents `find  -type f -name "Makefile*" -o -name "Kconfig*"` $RPM_BUILD_ROOT/lib/modules/$KernelVer/build
    cp Module.symvers $RPM_BUILD_ROOT/lib/modules/$KernelVer/build
    cp System.map $RPM_BUILD_ROOT/lib/modules/$KernelVer/build
    if [ -s Module.markers ]; then
      cp Module.markers $RPM_BUILD_ROOT/lib/modules/$KernelVer/build
    fi

    # create the kABI metadata for use in packaging
    echo "**** GENERATING kernel ABI metadata ****"
    gzip -c9 < Module.symvers > $RPM_BUILD_ROOT/boot/symvers-$KernelVer.gz
    chmod 0755 %_sourcedir/kabitool
    if [ -e $RPM_SOURCE_DIR/kabi_whitelist_%{_target_cpu}$Flavour ]; then
       cp $RPM_SOURCE_DIR/kabi_whitelist_%{_target_cpu}$Flavour $RPM_BUILD_ROOT/lib/modules/$KernelVer/build/kabi_whitelist
    fi
    rm -f %{_tmppath}/kernel-$KernelVer-kabideps
    %_sourcedir/kabitool -s Module.symvers -o %{_tmppath}/kernel-$KernelVer-kabideps 

%if %{with_kabichk}
    echo "**** kABI checking is enabled in kernel SPEC file. ****"
    chmod 0755 $RPM_SOURCE_DIR/check-kabi
    if [ -e $RPM_SOURCE_DIR/Module.kabi_%{_target_cpu}$Flavour ]; then
       cp $RPM_SOURCE_DIR/Module.kabi_%{_target_cpu}$Flavour $RPM_BUILD_ROOT/Module.kabi
       $RPM_SOURCE_DIR/check-kabi -k $RPM_BUILD_ROOT/Module.kabi -s Module.symvers || exit 1
       rm $RPM_BUILD_ROOT/Module.kabi # for now, don't keep it around.
    else
       echo "**** NOTE: Cannot find reference Module.kabi file. ****"
    fi
%endif

    # then drop all but the needed Makefiles/Kconfig files
    rm -rf $RPM_BUILD_ROOT/lib/modules/$KernelVer/build/Documentation
    rm -rf $RPM_BUILD_ROOT/lib/modules/$KernelVer/build/scripts
    rm -rf $RPM_BUILD_ROOT/lib/modules/$KernelVer/build/include
    cp .config $RPM_BUILD_ROOT/lib/modules/$KernelVer/build
    cp -a scripts $RPM_BUILD_ROOT/lib/modules/$KernelVer/build
    if [ -d arch/$Arch/scripts ]; then
      cp -a arch/$Arch/scripts $RPM_BUILD_ROOT/lib/modules/$KernelVer/build/arch/%{_arch} || :
    fi
    if [ -f arch/$Arch/*lds ]; then
      cp -a arch/$Arch/*lds $RPM_BUILD_ROOT/lib/modules/$KernelVer/build/arch/%{_arch}/ || :
    fi
    rm -f $RPM_BUILD_ROOT/lib/modules/$KernelVer/build/scripts/*.o
    rm -f $RPM_BUILD_ROOT/lib/modules/$KernelVer/build/scripts/*/*.o
%ifarch ppc
    cp -a --parents arch/powerpc/lib/crtsavres.[So] $RPM_BUILD_ROOT/lib/modules/$KernelVer/build/
%endif
    if [ -d arch/%{asmarch}/include ]; then
      cp -a --parents arch/%{asmarch}/include $RPM_BUILD_ROOT/lib/modules/$KernelVer/build/
    fi
    cp -a --parents Kbuild $RPM_BUILD_ROOT/lib/modules/$KernelVer/build/
    cp -a --parents kernel/bounds.c $RPM_BUILD_ROOT/lib/modules/$KernelVer/build/
    cp -a --parents arch/%{asmarch}/kernel/asm-offsets.c $RPM_BUILD_ROOT/lib/modules/$KernelVer/build/
    cp -a --parents arch/%{asmarch}/kernel/asm-offsets_64.c $RPM_BUILD_ROOT/lib/modules/$KernelVer/build/
    cp -a --parents security/selinux/include $RPM_BUILD_ROOT/lib/modules/$KernelVer/build/ 
    
    mkdir -p $RPM_BUILD_ROOT/lib/modules/$KernelVer/build/include
    cd include
    cp -a acpi config generated crypto keys linux math-emu media mtd net pcmcia rdma rxrpc scsi sound trace video asm-generic drm xen $RPM_BUILD_ROOT/lib/modules/$KernelVer/build/include
    asmdir=../arch/%{asmarch}/include/asm
    cp -a $asmdir $RPM_BUILD_ROOT/lib/modules/$KernelVer/build/include/
    cd $RPM_BUILD_ROOT/lib/modules/$KernelVer/build/include 
    ln -s $asmdir asm
    cd -
    # Make sure the Makefile and version.h have a matching timestamp so that
    # external modules can be built
    touch -r $RPM_BUILD_ROOT/lib/modules/$KernelVer/build/Makefile $RPM_BUILD_ROOT/lib/modules/$KernelVer/build/include/linux/version.h
    touch -r $RPM_BUILD_ROOT/lib/modules/$KernelVer/build/.config $RPM_BUILD_ROOT/lib/modules/$KernelVer/build/include/linux/autoconf.h
    # Copy .config to include/config/auto.conf so "make prepare" is unnecessary.
    cp $RPM_BUILD_ROOT/lib/modules/$KernelVer/build/.config $RPM_BUILD_ROOT/lib/modules/$KernelVer/build/include/config/auto.conf
    cd ..

%if %{fancy_debuginfo}
    if test -s vmlinux.id; then
      cp vmlinux.id $RPM_BUILD_ROOT/lib/modules/$KernelVer/build/vmlinux.id
    else
      echo >&2 "*** ERROR *** no vmlinux build ID! ***"
      exit 1
    fi
%endif

    #
    # save the vmlinux file for kernel debugging into the kernel-debuginfo rpm
    #
%if %{with_debuginfo}
    mkdir -p $RPM_BUILD_ROOT%{debuginfodir}/lib/modules/$KernelVer
    cp vmlinux $RPM_BUILD_ROOT%{debuginfodir}/lib/modules/$KernelVer
%endif

    find $RPM_BUILD_ROOT/lib/modules/$KernelVer -name "*.ko" -type f >modnames

    # mark modules executable so that strip-to-file can strip them
    xargs --no-run-if-empty chmod u+x < modnames

    # Generate a list of modules for block and networking.

    fgrep /drivers/ modnames | xargs --no-run-if-empty nm -upA |
    sed -n 's,^.*/\([^/]*\.ko\):  *U \(.*\)$,\1 \2,p' > drivers.undef

    collect_modules_list()
    {
      sed -r -n -e "s/^([^ ]+) \\.?($2)\$/\\1/p" drivers.undef |
      LC_ALL=C sort -u > $RPM_BUILD_ROOT/lib/modules/$KernelVer/modules.$1
    }

    collect_modules_list networking \
    			 'register_netdev|ieee80211_register_hw|usbnet_probe|phy_driver_register|register_netdevice'
    collect_modules_list block \
    			 'ata_scsi_ioctl|scsi_add_host|scsi_add_host_with_dma|blk_init_queue|register_mtd_blktrans|scsi_esp_register|scsi_register_device_handler|blk_queue_physical_block_size'
    collect_modules_list drm \
    			 'drm_open|drm_init'
    collect_modules_list modesetting \
    			 'drm_crtc_init'

    # detect missing or incorrect license tags
    rm -f modinfo
    while read i
    do
      echo -n "${i#$RPM_BUILD_ROOT/lib/modules/$KernelVer/} " >> modinfo
      /sbin/modinfo -l $i >> modinfo
    done < modnames

    egrep -v \
    	  'GPL( v2)?$|Dual BSD/GPL$|Dual MPL/GPL$|GPL and additional rights$' \
	  modinfo && exit 1

    rm -f modinfo modnames

    # remove files that will be auto generated by depmod at rpm -i time
    for i in alias ccwmap dep ieee1394map inputmap isapnpmap ofmap pcimap seriomap symbols usbmap
    do
      rm -f $RPM_BUILD_ROOT/lib/modules/$KernelVer/modules.$i
    done

    # Move the devel headers out of the root file system
    mkdir -p $RPM_BUILD_ROOT/usr/src/kernels
    mv $RPM_BUILD_ROOT/lib/modules/$KernelVer/build $RPM_BUILD_ROOT/$DevelDir
    ln -sf ../../..$DevelDir $RPM_BUILD_ROOT/lib/modules/$KernelVer/build
}

###
# DO it...
###

# prepare directories
rm -rf $RPM_BUILD_ROOT
mkdir -p $RPM_BUILD_ROOT/boot

cd linux-%{version}-%{release}

%if %{with_debug}
%if %{with_up}
BuildKernel %make_target %kernel_image debug
%endif
%if %{with_pae}
BuildKernel %make_target %kernel_image PAEdebug
%endif
%endif

%if %{with_pae}
BuildKernel %make_target %kernel_image PAE
%endif

%if %{with_up}
BuildKernel %make_target %kernel_image
%endif

%if %{with_smp}
BuildKernel %make_target %kernel_image smp
%endif

%if %{with_kdump}
BuildKernel vmlinux vmlinux kdump vmlinux
%endif

%if %{with_doc}
# Make the HTML and man pages.
make -j1  htmldocs mandocs || %{doc_build_fail}

# sometimes non-world-readable files sneak into the kernel source tree
chmod -R a=rX Documentation
find Documentation -type d | xargs chmod u+w
%endif

###
### Special hacks for debuginfo subpackages.
###

# This macro is used by %%install, so we must redefine it before that.
%define debug_package %{nil}
%if %{fancy_debuginfo}
%define __debug_install_post \
  /usr/lib/rpm/find-debuginfo.sh %{debuginfo_args} %{_builddir}/%{?buildsubdir}\
%{nil}
%endif

%if %{with_debuginfo}
%ifnarch noarch
%global __debug_package 1
%files debuginfo-common
%defattr(-,root,root)
%dir /usr/src/debug
/usr/src/debug/kernel-%{version}/linux-%{kversion}-%{release}
%dir %{debuginfodir}
%dir %{debuginfodir}/%{image_install_path}
%dir %{debuginfodir}/lib
%dir %{debuginfodir}/lib/modules
%dir %{debuginfodir}/usr/src/kernels
%endif
%endif

###
### install
###

%install
cd linux-%{version}-%{release}

%if %{with_doc}
docdir=$RPM_BUILD_ROOT%{_datadir}/doc/kernel-doc-%{rpmversion}
man9dir=$RPM_BUILD_ROOT%{_datadir}/man/man9

# copy the source over
mkdir -p $docdir
tar -f - --exclude=man --exclude='.*' -c Documentation | tar xf - -C $docdir

# Install man pages for the kernel API.
mkdir -p $man9dir
find Documentation/DocBook/man -name '*.9.gz' -print0 |
xargs -0 --no-run-if-empty %{__install} -m 444 -t $man9dir $m
ls $man9dir | grep -q '' || > $man9dir/BROKEN
%endif

%ifnarch noarch
# perf shell wrapper
mkdir -p $RPM_BUILD_ROOT/usr/sbin/
cp $RPM_SOURCE_DIR/perf $RPM_BUILD_ROOT/usr/sbin/perf
chmod 0755 $RPM_BUILD_ROOT/usr/sbin/perf
%endif

%ifarch x86_64 %{all_x86}
# x86_energy_perf_policy shell wrapper
mkdir -p $RPM_BUILD_ROOT/usr/sbin/
cp $RPM_SOURCE_DIR/x86_energy_perf_policy $RPM_BUILD_ROOT/usr/sbin/x86_energy_perf_policy
chmod 0755 $RPM_BUILD_ROOT/usr/sbin/x86_energy_perf_policy
%endif


%if %{with_headers}
# Install kernel headers
make ARCH=%{hdrarch} INSTALL_HDR_PATH=$RPM_BUILD_ROOT/usr headers_install

# Do headers_check but don't die if it fails.
make ARCH=%{hdrarch} INSTALL_HDR_PATH=$RPM_BUILD_ROOT/usr headers_check \
     > hdrwarnings.txt || :
if grep -q exist hdrwarnings.txt; then
   sed s:^$RPM_BUILD_ROOT/usr/include/:: hdrwarnings.txt
   # Temporarily cause a build failure if header inconsistencies.
   # exit 1
fi

find $RPM_BUILD_ROOT/usr/include \
     \( -name .install -o -name .check -o \
     	-name ..install.cmd -o -name ..check.cmd \) | xargs rm -f

# glibc provides scsi headers for itself, for now
rm -rf $RPM_BUILD_ROOT/usr/include/scsi
rm -f $RPM_BUILD_ROOT/usr/include/asm*/atomic.h
rm -f $RPM_BUILD_ROOT/usr/include/asm*/io.h
rm -f $RPM_BUILD_ROOT/usr/include/asm*/irq.h

# these are provided by drm-devel
rm -rf $RPM_BUILD_ROOT/usr/include/drm
%endif

%if %{with_firmware}
mkdir -p $RPM_BUILD_ROOT/lib/firmware/%{rpmversion}-%{pkg_release}
Arch=`head -n 3 .config |grep -e "Linux.*Kernel" |cut -d '/' -f 2 | cut -d ' ' -f 1`
make ARCH=$Arch INSTALL_FW_PATH=$RPM_BUILD_ROOT/lib/firmware/%{rpmversion}-%{pkg_release} firmware_install
%endif

%if %{with_bootwrapper}
Arch=`head -n 3 .config |grep -e "Linux.*Kernel" |cut -d '/' -f 2 | cut -d ' ' -f 1`
make ARCH=$Arch DESTDIR=$RPM_BUILD_ROOT bootwrapper_install WRAPPER_OBJDIR=%{_libdir}/kernel-wrapper WRAPPER_DTSDIR=%{_libdir}/kernel-wrapper/dts
%endif

###
### clean
###

%clean
rm -rf $RPM_BUILD_ROOT

###
### scripts
###

#
# This macro defines a %%post script for a kernel*-devel package.
#	%%kernel_devel_post [<subpackage>]
#
%define kernel_devel_post() \
%{expand:%%post %{?1:%{1}-}devel}\
if [ -f /etc/sysconfig/kernel ]\
then\
    . /etc/sysconfig/kernel || exit $?\
fi\
if [ "$HARDLINK" != "no" -a -x /usr/sbin/hardlink ]\
then\
    (cd /usr/src/kernels/%{kversion}-%{release}%{?1:.%{1}}.%{_arch} &&\
     /usr/bin/find . -type f | while read f; do\
       hardlink -c /usr/src/kernels/*.fc*.*/$f $f\
     done)\
fi\
%{nil}

# This macro defines a %%posttrans script for a kernel package.
#	%%kernel_variant_posttrans [<subpackage>]
# More text can follow to go at the end of this variant's %%post.
#
%define kernel_variant_posttrans() \
%{expand:%%posttrans %{?1}}\
removeArgs=""\
(/sbin/grubby --info=`/sbin/grubby --default-kernel`) 2>/dev/null | grep -q "crashkernel=auto"\
if [ $? -eq 0 ];then\
  removeArgs="--remove-args=\"crashkernel=auto\""\
fi\
/sbin/new-kernel-pkg --package kernel%{?1:-%{1}} --mkinitrd --dracut --depmod ${removeArgs} --update %{KVERREL}%{?1:.%{1}} || exit $?\
/sbin/new-kernel-pkg --package kernel%{?1:-%{1}} --rpmposttrans %{KVERREL}%{?1:.%{1}} || exit $?\
if [ -x /sbin/weak-modules ]\
then\
    /sbin/weak-modules --add-kernel %{KVERREL}%{?1:.%{1}} || exit $?\
fi\
%{nil}

#
# This macro defines a %%post script for a kernel package and its devel package.
#	%%kernel_variant_post [-v <subpackage>] [-r <replace>]
# More text can follow to go at the end of this variant's %%post.
#
%define kernel_variant_post(uv:r:) \
%{expand:%%kernel_devel_post %{!-u:%{?-v*}}}\
%{expand:%%kernel_variant_posttrans %{!-u:%{?-v*}}}\
%{expand:%%post %{!-u:%{?-v*}}}\
%{-r:\
if [ `uname -i` == "x86_64" -o `uname -i` == "i386" ] &&\
   [ -f /etc/sysconfig/kernel ]; then\
  /bin/sed -r -i -e 's/^DEFAULTKERNEL=%{-r*}$/DEFAULTKERNEL=kernel%{?-v:-%{-v*}}/' /etc/sysconfig/kernel || exit $?\
fi}\
if grep --silent '^hwcap 0 nosegneg$' /etc/ld.so.conf.d/kernel-*.conf 2> /dev/null; then\
  sed -i '/^hwcap 0 nosegneg$/ s/0/1/' /etc/ld.so.conf.d/kernel-*.conf\
fi\
/sbin/new-kernel-pkg --package kernel%{?-v:-%{-v*}} --install %{KVERREL}%{!-u:%{?-v:.%{-v*}}} || exit $?\
ln -sf /lib/firmware/%{rpmversion}-%{pkg_release} /lib/firmware/%{rpmversion}-%{pkg_release}.%{_target_cpu} \
%{nil}

#
# This macro defines a %%preun script for a kernel package.
#	%%kernel_variant_preun <subpackage>
#
%define kernel_variant_preun() \
%{expand:%%preun %{?1}}\
/sbin/new-kernel-pkg --rminitrd --rmmoddep --remove %{KVERREL}%{?1:.%{1}} || exit $?\
if [ -x /sbin/weak-modules ]\
then\
    /sbin/weak-modules --remove-kernel %{KVERREL}%{?1:.%{1}} || exit $?\
   rm -f /lib/firmware/%{rpmversion}-%{pkg_release}.%{_target_cpu} \
fi\
%{nil}

#
# This macro defines a %%pre script for a kernel package.
#	%%kernel_variant_pre <subpackage>
#
%define kernel_variant_pre() \
%{expand:%%pre %{?1}}\
message="Change references of /dev/hd in /etc/fstab to disk label"\
if [ -f /etc/fstab ]\
then\
awk '($2=="/boot")&&/^\\/dev\\/hd/{print $1}' /etc/fstab | egrep -q "^/dev/hd"\
bdretval=$?\
awk '($2=="/")&&/^\\/dev\\/hd/{print $1}' /etc/fstab | egrep -q "^/dev/hd"\
rdretval=$?\
awk '($2=="/boot")&&/^LABEL=/{print $1}' /etc/fstab | egrep -q "^LABEL="\
blretval=$?\
awk '($2=="/")&&/^LABEL=/{print $1}' /etc/fstab | egrep -q "^LABEL="\
rlretval=$?\
if [ $bdretval == 0 ] || [ $rdretval == 0 ]\
then\
echo -e $message\
exit 1\
elif [ $blretval == 0 ] && [ $rlretval == 0 ]\
then\
grep -v "^#" /etc/fstab | egrep -q "/dev/hd"\
if [ $? == 0 ]\
then\
echo -e $message\
fi\
elif [ $blretval == 0 ] && [ $rdretval != 0 ]\
then\
grep -v "^#" /etc/fstab | egrep -q "/dev/hd"\
if [ $? == 0 ]\
then\
echo -e $message\
fi\
elif [ $bdretval != 0 ] && [ $rlretval == 0 ]\
then\
grep -v "^#" /etc/fstab | egrep -q "/dev/hd"\
if [ $? == 0 ]\
then\
echo -e $message\
fi\
elif [ $bdretval != 0 ] && [ $rdretval != 0 ]\
then\
grep -v "^#" /etc/fstab | egrep -q "/dev/hd"\
if [ $? == 0 ]\
then\
echo -e $message\
fi\
fi\
fi\
%{nil}

%kernel_variant_pre
%kernel_variant_preun
%ifarch x86_64
%kernel_variant_post -u -v uek -r (kernel-uek|kernel-uek-debug|kernel-ovs)
%else
%kernel_variant_post -u -v uek -r (kernel-uek|kernel-uek-debug|kernel-ovs)
%endif

%kernel_variant_pre smp
%kernel_variant_preun smp
%kernel_variant_post -v smp

%kernel_variant_pre PAE
%kernel_variant_preun PAE
%kernel_variant_post -v PAE -r (kernel|kernel-smp|kernel-xen)

%kernel_variant_pre debug
%kernel_variant_preun debug
%kernel_variant_post -v debug

%kernel_variant_post -v PAEdebug -r (kernel|kernel-smp|kernel-xen)
%kernel_variant_preun PAEdebug
%kernel_variant_pre PAEdebug

if [ -x /sbin/ldconfig ]
then
    /sbin/ldconfig -X || exit $?
fi

###
### file lists
###

%if %{with_headers}
%files headers
%defattr(-,root,root)
/usr/include/*
%endif

%if %{with_firmware}
%files firmware
%defattr(-,root,root)
/lib/firmware/*
%doc linux-%{version}-%{release}/firmware/WHENCE
%endif

%if %{with_bootwrapper}
%files bootwrapper
%defattr(-,root,root)
/usr/sbin/*
%{_libdir}/kernel-wrapper
%endif

# only some architecture builds need kernel-doc
%if %{with_doc}
%files doc
%defattr(-,root,root)
%{_datadir}/doc/kernel-doc-%{rpmversion}/Documentation/*
%dir %{_datadir}/doc/kernel-doc-%{rpmversion}/Documentation
%dir %{_datadir}/doc/kernel-doc-%{rpmversion}
%{_datadir}/man/man9/*
%endif

# This is %{image_install_path} on an arch where that includes ELF files,
# or empty otherwise.
%define elf_image_install_path %{?kernel_image_elf:%{image_install_path}}

#
# This macro defines the %%files sections for a kernel package
# and its devel and debuginfo packages.
#	%%kernel_variant_files [-k vmlinux] <condition> <subpackage>
#
%define kernel_variant_files(k:) \
%if %{1}\
%{expand:%%files %{?2}}\
%defattr(-,root,root)\
/%{image_install_path}/%{?-k:%{-k*}}%{!?-k:vmlinuz}-%{KVERREL}%{?2:.%{2}}\
/boot/System.map-%{KVERREL}%{?2:.%{2}}\
/boot/symvers-%{KVERREL}%{?2:.%{2}}.gz\
/boot/config-%{KVERREL}%{?2:.%{2}}\
%dir /lib/modules/%{KVERREL}%{?2:.%{2}}\
/lib/modules/%{KVERREL}%{?2:.%{2}}/kernel\
/lib/modules/%{KVERREL}%{?2:.%{2}}/build\
/lib/modules/%{KVERREL}%{?2:.%{2}}/source\
/lib/modules/%{KVERREL}%{?2:.%{2}}/extra\
/lib/modules/%{KVERREL}%{?2:.%{2}}/updates\
/lib/modules/%{KVERREL}%{?2:.%{2}}/weak-updates\
%ifarch %{vdso_arches}\
/lib/modules/%{KVERREL}%{?2:.%{2}}/vdso\
/etc/ld.so.conf.d/kernel-%{KVERREL}%{?2:.%{2}}.conf\
%endif\
/lib/modules/%{KVERREL}%{?2:.%{2}}/modules.*\
/usr/libexec/perf.%{KVERREL}%{?2:.%{2}}\
/usr/sbin/perf\
/usr/libexec/x86_energy_perf_policy.%{KVERREL}%{?2:.%{2}}\
/usr/sbin/x86_energy_perf_policy\
%ghost /boot/initramfs-%{KVERREL}%{?2:.%{2}}.img\
%{expand:%%files %{?2:%{2}-}devel}\
%defattr(-,root,root)\
%dir /usr/src/kernels\
%verify(not mtime) /usr/src/kernels/%{KVERREL}%{?2:.%{2}}\
/usr/src/kernels/%{KVERREL}%{?2:.%{2}}\
%if %{with_debuginfo}\
%ifnarch noarch\
%if %{fancy_debuginfo}\
%{expand:%%files -f debuginfo%{?2}.list %{?2:%{2}-}debuginfo}\
%else\
%{expand:%%files %{?2:%{2}-}debuginfo}\
%endif\
%defattr(-,root,root)\
%if !%{fancy_debuginfo}\
%if "%{elf_image_install_path}" != ""\
%{debuginfodir}/%{elf_image_install_path}/*-%{KVERREL}%{?2:.%{2}}.debug\
%endif\
%{debuginfodir}/lib/modules/%{KVERREL}%{?2:.%{2}}\
%{debuginfodir}/usr/src/kernels/%{KVERREL}%{?2:.%{2}}\
%endif\
%endif\
%endif\
%endif\
%{nil}


%kernel_variant_files %{with_up}
%kernel_variant_files %{with_smp} smp
%if %{with_up}
%kernel_variant_files %{with_debug} debug
%endif
%kernel_variant_files %{with_pae} PAE
%kernel_variant_files %{with_pae_debug} PAEdebug
%kernel_variant_files -k vmlinux %{with_kdump} kdump

%changelog
<<<<<<< HEAD
=======
* Tue Apr 02 2013 Maxim Uvarov <maxim.uvarov@oracle.com> [2.6.39-400.101.0.el6uek]
- PCI: Set device power state to PCI_D0 for device without native PM support
  (Ajaykumar Hotchandani) [Orabug: 16482495]
- xfs: don't assert on delalloc regions beyond EOF (Dave Chinner)
- ovmapi: several fixes and cleanups (Sasha Levin) [Orabug: 16541619]
- x86: ignore changes to paravirt_lazy_mode while in an interrupt context
  (Chuck Anderson) [Orabug: 16417326]
- RDS: fix rds-ping spinlock recursion (jeff.liu) [Orabug: 16223050]
- vhost: fix length for cross region descriptor (Michael S. Tsirkin) [Orabug:
  16387183] {CVE-2013-0311}
- kabifix: block/scsi: Allow request and error handling timeouts to be
  specified (Maxim Uvarov)
- block/scsi: Allow request and error handling timeouts to be specified (Martin
  K. Petersen) [Orabug: 16372401]
- [SCSI] Shorten the path length of scsi_cmd_to_driver() (Li Zhong) [Orabug:
  16372401]
- Fix NULL dereferences in scsi_cmd_to_driver (Mark Rustad) [Orabug: 16372401]
- SCSI: Fix error handling when no ULD is attached (Martin K. Petersen)
  [Orabug: 16372401]
- Handle disk devices which can not process medium access commands (Martin K.
  Petersen) [Orabug: 16372401]
- IB/core: Allow device-specific per-port sysfs files (Ralph Campbell)
- RDMA/cma: Pass QP type into rdma_create_id() (Sean Hefty)
- IB: Rename RAW_ETY to RAW_ETHERTYPE (Aleksey Senin)
- IB: Warning Resolution. (Ajaykumar Hotchandani)
- mlx4_core: fix FMR flags in free MTT range (Saeed Mahameed)
- mlx4_core/ib: sriov fmr bug fixes (Saeed Mahameed)
- mlx4_core: Change bitmap allocator to work in round-robin fashion (Saeed
  Mahameed)
- mlx4_vnic: move host admin vnics to closed state when closing the vnic.
  (Saeed Mahameed)
- mlx4_ib: make sure to flush clean_wq while closing sriov device (Saeed
  Mahameed)
- ib_sdp: fix deadlock when sdp_cma_handler is called while socket is being
  closed (Saeed Mahameed)
- ib_sdp: add unhandled events to rdma_cm_event_str (Saeed Mahameed)
- mlx4_core: use dev->sriov instead of hardcoed 127 vfs when initializing FMR
  MPT tables (Saeed Mahameed)
- mlx4_vnic: print vnic keep alive info in mlx4_vnic_info (Saeed Mahameed)
- drm/i915: bounds check execbuffer relocation count (Kees Cook) [Orabug:
  16482650] {CVE-2013-0913}
- sched: Fix cgroup movement of waking process (Daisuke Nishimura) [Orabug:
  13740515]
- sched: Fix cgroup movement of newly created process (Daisuke Nishimura)
  [Orabug: 13740515]
- sched: Fix cgroup movement of forking process (Daisuke Nishimura) [Orabug:
  13740515]

>>>>>>> 1372f785
* Thu Mar 21 2013 Maxim Uvarov <maxim.uvarov@oracle.com> [2.6.39-400.100.0.el6uek]
- xfs: prevent recursion in xfs_buf_iorequest (Christoph Hellwig)
- xfs: punch new delalloc blocks out of failed writes inside (Dave Chinner)
- xfs: handle EOF correctly in xfs_vm_writepage (Christoph Hellwig)
- xfs: xfs_vm_writepage clear iomap_valid when (Alain Renaud)
- xfs: fix memory reclaim deadlock on agi buffer (Peter Watkins)
- xfs: use iolock on XFS_IOC_ALLOCSP calls (Dave Chinner)
- xfs: fix incorrect b_offset initialisation (Dave Chinner)
- xfs: using GFP_NOFS for blkdev_issue_flush (Shaohua Li)
- xfs: limit specualtive delalloc to maxioffset (Dave Chinner)
- xfs: don't fill statvfs with project quota for a directory (Jie Liu)
- xfs: fix fstrim offset calculations (Dave Chinner)
- xfs: fix deadlock in xfs_rtfree_extent (Kamal Dasu)
- xfs: fix allocation length overflow in xfs_bmapi_write() (Dave Chinner)
- xfs: do not flush data workqueues in xfs_flush_buftarg (Christoph Hellwig)
- xfs: XFS_TRANS_SWAPEXT is not a valid flag for (Christoph Hellwig)
- xfs: fix possible overflow in xfs_ioc_trim() (Lukas Czerner)
- rds: Congestion flag does not get cleared causing the connection to hang
  (Bang Nguyen) [Orabug: 16424692]
- dm table: set flush capability based on underlying devices (Mike Snitzer)
  [Orabug: 16392584]
- wake_up_process() should be never used to wakeup a TASK_STOPPED/TRACED task
  (Oleg Nesterov) [Orabug: 16405869] {CVE-2013-0871}
- ptrace: ensure arch_ptrace/ptrace_request can never race with SIGKILL (Oleg
  Nesterov) [Orabug: 16405869] {CVE-2013-0871}
- ptrace: introduce signal_wake_up_state() and ptrace_signal_wake_up() (Oleg
  Nesterov) [Orabug: 16405869] {CVE-2013-0871}
- NLS: improve UTF8 -> UTF16 string conversion routine (Alan Stern) [Orabug:
  16425571] {CVE-2013-1773}
- drm/i915/lvds: ditch ->prepare special case (Daniel Vetter) [Orabug:
  14394113]
- drm/i915: Leave LVDS registers unlocked (Keith Packard) [Orabug: 14394113]
- drm/i915: don't clobber the pipe param in sanitize_modesetting (Daniel
  Vetter) [Orabug: 14394113]
- drm/i915: Sanitize BIOS debugging bits from PIPECONF (Chris Wilson) [Orabug:
  14394113]
- ipmi: make kcs timeout parameters as module options (Pavel Bures)
- Linux 3.0.69 (Greg Kroah-Hartman)
- Fix memory leak in cpufreq stats. (Tu, Xiaobing) [Orabug: 16524544]
- md: raid0: fix error return from create_stripe_zones. (NeilBrown) [Orabug:
  16524499]
- cifs: ensure that cifs_get_root() only traverses directories (Jeff Layton)
  [Orabug: 16524441]
- btrfs: Init io_lock after cloning btrfs device struct (Thomas Gleixner)
  [Orabug: 16524430]
- Linux 3.0.68 (Greg Kroah-Hartman)
- cgroup: fix exit() vs rmdir() race (Li Zefan) [Orabug: 16524187]
- cpuset: fix cpuset_print_task_mems_allowed() vs rename() race (Li Zefan)
  [Orabug: 16524180]
- x86: Do not leak kernel page mapping locations (Kees Cook) [Orabug: 16524160]
- ext4: fix race in ext4_mb_add_n_trim() (Niu Yawei) [Orabug: 16524038]
- sysctl: fix null checking in bin_dn_node_address() (Xi Wang) [Orabug:
  16524021]
- xen-blkback: do not leak mode property (Jan Beulich)
- target: Add missing mapped_lun bounds checking during make_mappedlun setup
  (Nicholas Bellinger) [Orabug: 16523953]
- ftrace: Call ftrace cleanup module notifier after all other notifiers (Steven
  Rostedt (Red Hat)) [Orabug: 16523318]
- ftrace: Be first to run code modification on modules (Steven Rostedt)
  [Orabug: 16523318]
- posix-timer: Don't call idr_find() with out-of-range ID (Tejun Heo) [Orabug:
  16522902]
- spec: ol6 port to uek2 fancy debug info (Maxim Uvarov) [Orabug: 14351757]
- Linux 3.0.67 (Greg Kroah-Hartman)
- xen-netback: cancel the credit timer when taking the vif down (David Vrabel)
  [Orabug: 16516401]
- ext4: add missing kfree() on error return path in add_new_gdb() (Dan
  Carpenter) [Orabug: 16516151]
- ext4: Free resources in some error path in ext4_fill_super (Tao Ma) [Orabug:
  16516151]
- tmpfs: fix use-after-free of mempolicy object (Greg Thelen) [Orabug:
  16515833] {CVE-2013-1767}
- ocfs2: unlock super lock if lockres refresh failed (Junxiao Bi) [Orabug:
  16515772]
- mmu_notifier_unregister NULL Pointer deref and multiple ->release() callouts
  (Robin Holt) [Orabug: 16515703]
- mm: mmu_notifier: make the mmu_notifier srcu static (Andrea Arcangeli)
  [Orabug: 16515703]
- mm: mmu_notifier: have mmu_notifiers use a global SRCU so they may safely
  schedule (Sagi Grimberg) [Orabug: 16515703]
- Driver core: treat unregistered bus_types as having no devices (Bjorn
  Helgaas) [Orabug: 16515651]
- hrtimer: Prevent hrtimer_enqueue_reprogram race (Leonid Shatz) [Orabug:
  16515570]
- posix-cpu-timers: Fix nanosleep task_struct leak (Stanislaw Gruszka) [Orabug:
  16515546]
- genirq: Avoid deadlock in spurious handling (Thomas Gleixner) [Orabug:
  16515515]
- kbuild: AFTER_LINK (Roland McGrath) [Orabug: 14351757]
- SPEC: fix doc build (Guru Anbalagane)
- floppy: Fix a crash during rmmod (Vivek Goyal) [Orabug: 16040504]
- Add SIOCRDSGETTOS to get the current TOS for the socket (Bang Nguyen)
  [Orabug: 16397197]
- Changes to connect/TOS interface (Bang Nguyen) [Orabug: 16397197]
- x86/msr: Add capabilities check (Alan Cox) [Orabug: 16405007] {CVE-2013-0268}
- spec: unique debuginfo (Maxim Uvarov) [Orabug: 16245366]
- 3.0.66 (Greg Kroah-Hartman)
- Linux 3.0.65 (Greg Kroah-Hartman)
- PCI/PM: Clean up PME state when removing a device (Rafael J. Wysocki)
  [Orabug: 16419018]
- x86/mm: Check if PUD is large when validating a kernel address (Mel Gorman)
  [Orabug: 16419009]
- Linux 3.0.64 (Greg Kroah-Hartman)
- net: sctp: sctp_endpoint_free: zero out secret key data (Daniel Borkmann)
  [Orabug: 16417847]
- net: sctp: sctp_setsockopt_auth_key: use kzfree instead of kfree (Daniel
  Borkmann) [Orabug: 16417847]
- packet: fix leakage of tx_ring memory (Phil Sutter) [Orabug: 16417817]
- net: loopback: fix a dst refcounting issue (Eric Dumazet) [Orabug: 16417800]
- kernel/resource.c: fix stack overflow in __reserve_region_with_split() (T
  Makphaibulchoke) [Orabug: 16417783]
- virtio_console: Don't access uninitialized data. (Sjur Brændeland) [Orabug:
  16417750]
- Linux 3.0.63 (Greg Kroah-Hartman)
- USB: XHCI: fix memory leak of URB-private data (Alan Stern) [Orabug:
  16405610]
- x86-64: Replace left over sti/cli in ia32 audit exit code (Jan Beulich)
  [Orabug: 16405604]
- Linux 3.0.62 (Greg Kroah-Hartman)
- efi, x86: Pass a proper identity mapping in efi_call_phys_prelog (Nathan
  Zimmer) [Orabug: 16405090]
- x86/msr: Add capabilities check (Alan Cox) [Orabug: 16405007]
- fs/cifs/cifs_dfs_ref.c: fix potential memory leakage (Cong Ding) [Orabug:
  16405135]
- Linux 3.0.61 (Greg Kroah-Hartman)
- Linux 3.0.60 (Greg Kroah-Hartman)
- xen: Fix stack corruption in xen_failsafe_callback for 32bit PVOPS guests.
  (Frediano Ziglio) [Orabug: 16398133] {CVE-2013-0190 XSA-40}
- xhci: fix null-pointer dereference when destroying half-built segment rings
  (Julius Werner) [Orabug: 16398006]
- Linux 3.0.59 (Greg Kroah-Hartman)
- intel-iommu: Free old page tables before creating superpage (Woodhouse,
  David) [Orabug: 16390878]
- udf: fix memory leak while allocating blocks during write (Namjae Jeon)
  [Orabug: 16390872]
- aoe: do not call bdi_init after blk_alloc_queue (Ed L. Cashin) [Orabug:
  16390867]
- jbd2: fix assertion failure in jbd2_journal_flush() (Jan Kara) [Orabug:
  16390861]
- ext4: fix extent tree corruption caused by hole punch (Forrest Liu) [Orabug:
  16383554]
- pci: hotplug: fix null dereference in pci_set_payload() (Jerry Snitselaar)
  [Orabug: 16345420]
- dm ioctl: prevent unsafe change to dm_ioctl data_size (Alasdair G Kergon)
  [Orabug: 16371437]
- ring-buffer: Fix race between integrity check and readers (Steven Rostedt)
  [Orabug: 16371349]
- RDMA/nes: Fix for terminate timer crash (Tatyana Nikolova) [Orabug: 16371298]
- RDMA/nes: Fix for crash when registering zero length MR for CQ (Tatyana
  Nikolova) [Orabug: 16371298]
- SUNRPC: Ensure that we free the rpc_task after cleanups are done (Trond
  Myklebust) [Orabug: 16371208]
- ext4: fix memory leak in ext4_xattr_set_acl()'s error path (Eugene Shatokhin)
  [Orabug: 16345607]
- xfs: Use preallocation for inodes with extsz hints (Dave Chinner) [Orabug:
  16307993]
- This is a fix on dlm_clean_master_list() (Xiaowei.Hu) [Orabug: 12798517]
- rds: this resolved crash while removing rds_rdma module. orabug: 16268201
  (Bang Nguyen)
- rds: scheduling while atomic on failover orabug: 16275095 (Bang Nguyen)
- SRP: Revert back to 2.6.39-400.8.0 code (Ajaykumar Hotchandani)
- iSER: Revert back to 2.6.39-400.8.0 code (Ajaykumar Hotchandani)
- the ac->ac_allow_chain_relink=0 won't disable group relink (Xiaowei.Hu)
  [Orabug: 14842737]
- epoll: prevent missed events on EPOLL_CTL_MOD (Eric Wong) [Orabug: 16363540]
- libata: fix Null pointer dereference on disk error (Xiaotian Feng) [Orabug:
  16344896]
- libata: set dma_mode to 0xff in reset (Aaron Lu) [Orabug: 16344896]
- sata_promise: fix hardreset lockdep error (Mikael Pettersson) [Orabug:
  16344878]
- SCSI: mvsas: fix undefined bit shift (Xi Wang) [Orabug: 16344868]
- Linux 3.0.58 (Greg Kroah-Hartman)
- mm: limit mmu_gather batching to fix soft lockups on !CONFIG_PREEMPT (Michal
  Hocko) [Orabug: 16344783]
- x86/xen: don't assume %ds is usable in xen_iret for 32-bit PVOPS. (Jan
  Beulich)  {CVE-2013-0228 XSA-42 CVE-2013-0190}
- xen-blkfront: drop the use of llist_for_each_entry_safe (Konrad Rzeszutek
  Wilk) [Orabug: 16263164]
- Revert "xen PVonHVM: use E820_Reserved area for shared_info" (Konrad
  Rzeszutek Wilk) [Orabug: 16297716]
- Revert "xen/PVonHVM: fix compile warning in init_hvm_pv_info" (Konrad
  Rzeszutek Wilk)
- xfs: use shared ilock mode for direct IO writes by default (Dave Chinner)
  [Orabug: 16304938]
- sched: fix divide by zero at {thread_group,task}_times (Stanislaw Gruszka)
  [Orabug: 15956690]
- Revert "Revert "cgroup: notify_on_release may not be triggered in some
  cases"" (Maxim Uvarov)
- cgroup: remove incorrect dget/dput() pair in cgroup_create_dir() (Tejun Heo)
  [Orabug: 16299317]
- nfs: fix null checking in nfs_get_option_str() (Xi Wang) [Orabug: 16299190]
- nfsd4: fix oops on unusual readlike compound (J. Bruce Fields) [Orabug:
  16299190]
- NFS: Fix calls to drop_nlink() (Trond Myklebust) [Orabug: 16299190]
- NFS: avoid NULL dereference in nfs_destroy_server (NeilBrown) [Orabug:
  16299190]
- virtio: force vring descriptors to be allocated from lowmem (Will Deacon)
  [Orabug: 16298929]
- exec: do not leave bprm->interp on stack (Kees Cook) [Orabug: 16298170]
- sctp: fix memory leak in sctp_datamsg_from_user() when copy from user space
  fails (Tommi Rantala) [Orabug: 16293274]
- bonding: fix race condition in bonding_store_slaves_active (nikolay) [Orabug:
  16293049]
- xen_fmr: Verify XEN platform before running xen_fmr drivers (Yuval Shaia)
  [Orabug: 16302435]
- Linux 3.0.57 (Greg Kroah-Hartman)
- tmpfs: fix shared mempolicy leak (Mel Gorman) [Orabug: 16292842]
- workqueue: convert BUG_ON()s in __queue_delayed_work() to WARN_ON_ONCE()s
  (Tejun Heo) [Orabug: 16286334]
- rds: unregister IB event handler on shutdown (Bang Nguyen) [Orabug: 16302435]
- rds: HAIP support child interface (Bang Nguyen) [Orabug: 16302435]
- Linux 3.0.56 (Greg Kroah-Hartman)
- scsi: Silence unnecessary warnings about ioctl to partition (Jan Kara)
  [Orabug: 16285846]
- ACPI: missing break (Alan Cox) [Orabug: 16285836]
- workqueue: exit rescuer_thread() as TASK_RUNNING (Mike Galbraith) [Orabug:
  16285719]
- mm: soft offline: split thp at the beginning of soft_offline_page() (Naoya
  Horiguchi) [Orabug: 16285709]
- Linux 3.0.55 (Greg Kroah-Hartman)
- x86-32: Export kernel_stack_pointer() for modules (H. Peter Anvin) [Orabug:
  16231017]
- Linux 3.0.54 (Greg Kroah-Hartman)
- jbd: Fix lock ordering bug in journal_unmap_buffer() (Jan Kara) [Orabug:
  16284655]
- futex: avoid wake_futex() for a PI futex_q (Darren Hart) [Orabug: 16284620]
- RDS HAIP misc fixes (Bang Nguyen) [Orabug: 16302435]
- Ignore failover groups if HAIP is disabled (Bang Nguyen) [Orabug: 16302435]
- RDS: RDS rolling upgrade (Saeed Mahameed) [Orabug: 16302435]
- mlx4_core: use correct FMR number of clients according to PRM. (Saeed
  Mahameed) [Orabug: 16302435]
- x86-32: Fix invalid stack address while in softirq (Robert Richter) [Orabug:
  16231017]
- Linux 3.0.53 (Greg Kroah-Hartman)
- Resource: fix wrong resource window calculation (Ram Pai) [Orabug: 16225482]
- PCI : Calculate right add_size (Yinghai Lu) [Orabug: 16225482]
- PCI : ability to relocate assigned pci-resources (Ram Pai) [Orabug: 16225482]
- selinux: fix sel_netnode_insert() suspicious rcu dereference (Dave Jones)
  [Orabug: 16225467]
- NFS: Wait for session recovery to finish before returning (Bryan Schumaker)
  [Orabug: 16225396]
- usb: use usb_serial_put in usb_serial_probe errors (Jan Safrata) [Orabug:
  16225350]
- netfilter: Mark SYN/ACK packets as invalid from original direction (Jozsef
  Kadlecsik) [Orabug: 16225312]
- netfilter: Validate the sequence number of dataless ACK packets as well
  (Jozsef Kadlecsik) [Orabug: 16225312]
- net-rps: Fix brokeness causing OOO packets (Tom Herbert) [Orabug: 16225270]
- net: correct check in dev_addr_del() (Jiri Pirko) [Orabug: 16225247]
- xen: netback: handle compound page fragments on transmit. (Ian Campbell)
- xen: Fix stack corruption in xen_failsafe_callback for 32bit PVOPS guests.
  (Andrew Cooper)  {CVE-2013-0190 XSA-40}
- xen/gntdev: remove erronous use of copy_to_user (Daniel De Graaf)
- xen/gntdev: correctly unmap unlinked maps in mmu notifier (Daniel De Graaf)
- xen/gntdev: fix unsafe vma access (Daniel De Graaf)
- xen/privcmd: Fix mmap batch ioctl. (Andres Lagar-Cavilla)
- Xen: properly bound buffer access when parsing cpu/*/availability (Jan
  Beulich)
- xen/grant-table: correctly initialize grant table version 1 (Matt Wilson)
- x86/xen : Fix the wrong check in pciback (Yang Zhang)
- xen/privcmd: Relax access control in privcmd_ioctl_mmap (Tamas Lengyel)
- xen/vcpu: Fix vcpu restore path. (Wei Liu)
- xen: Add EVTCHNOP_reset in Xen interface header files. (Wei Liu)
- ipv6: setsockopt(IPIPPROTO_IPV6, IPV6_MINHOPCOUNT) forgot to set return value
  (Hannes Frederic Sowa) [Orabug: 16219504]
- ipv4: avoid undefined behavior in do_ip_setsockopt() (Xi Wang) [Orabug:
  16219489]
- crypto: cryptd - disable softirqs in cryptd_queue_worker to prevent data
  corruption (Jussi Kivilinna) [Orabug: 16219473]
- mm: bugfix: set current->reclaim_state to NULL while returning from kswapd()
  (Takamori Yamaguchi) [Orabug: 16219405]
- Linux 3.0.52 (Greg Kroah-Hartman)
- intel-iommu: Fix AB-BA lockdep report (Roland Dreier) [Orabug: 16212693]
- futex: Handle futex_pi OWNER_DIED take over correctly (Thomas Gleixner)
  [Orabug: 16212042]
- l2tp: fix oops in l2tp_eth_create() error path (Tom Parkin) [Orabug:
  16211918]
- net: usb: Fix memory leak on Tx data path (Hemant Kumar) [Orabug: 16211885]
- ipv6: Set default hoplimit as zero. (Li RongQing) [Orabug: 16211773]
- tcp: fix FIONREAD/SIOCINQ (Eric Dumazet) [Orabug: 16211727]
- netlink: use kfree_rcu() in netlink_release() (Eric Dumazet) [Orabug:
  16211670]
- NFS: Fix Oopses in nfs_lookup_revalidate and nfs4_lookup_revalidate (Trond
  Myklebust) [Orabug: 16211565]
- NFSv4: nfs4_locku_done must release the sequence id (Trond Myklebust)
  [Orabug: 16211434]
- target: Don't return success from module_init() if setup fails (Roland
  Dreier) [Orabug: 16211397]
- floppy: Cleanup disk->queue before caling put_disk() if add_disk() was never
  called (Vivek Goyal) [Orabug: 16040504]

* Thu Feb 07 2013 Maxim Uvarov <maxim.uvarov@oracle.com> [2.6.39-400.13.0.el6uek]
- kmod: make __request_module() killable (Oleg Nesterov) [Orabug: 16286305]
  {CVE-2012-4398}
- kmod: introduce call_modprobe() helper (Oleg Nesterov) [Orabug: 16286305]
  {CVE-2012-4398}
- usermodehelper: implement UMH_KILLABLE (Oleg Nesterov) [Orabug: 16286305]
  {CVE-2012-4398}
- usermodehelper: introduce umh_complete(sub_info) (Oleg Nesterov) [Orabug:
  16286305] {CVE-2012-4398}
- KVM: x86: invalid opcode oops on SET_SREGS with OSXSAVE bit set
  (CVE-2012-4461) (Jerry Snitselaar) [Orabug: 16286290] {CVE-2012-4461}
- exec: do not leave bprm->interp on stack (Kees Cook) [Orabug: 16286267]
  {CVE-2012-4530}
- exec: use -ELOOP for max recursion depth (Kees Cook) [Orabug: 16286267]
  {CVE-2012-4530}
- xen-pciback: rate limit error messages from xen_pcibk_enable_msi{,x}() (Jan
  Beulich) [Orabug: 16243736] {CVE-2013-0231}
- netback: correct netbk_tx_err to handle wrap around. (Ian Campbell) [Orabug:
  16243309] {CVE-2013-0216 CVE-2013-0217}
- xen/netback: free already allocated memory on failure in
  xen_netbk_get_requests (Ian Campbell) [Orabug: 16243309] {CVE-2013-0216
  CVE-2013-0217}
- xen/netback: don't leak pages on failure in xen_netbk_tx_check_gop. (Ian
  Campbell) [Orabug: 16243309] {CVE-2013-0216 CVE-2013-0217}
- xen/netback: shutdown the ring if it contains garbage. (Ian Campbell)
  [Orabug: 16243309] {CVE-2013-0216 CVE-2013-0217}
- SCSI: scsi_remove_target: fix softlockup regression on hot remove (Dan
  Williams) [Orabug: 16242926]

* Tue Jan 29 2013 Maxim Uvarov <maxim.uvarov@oracle.com> [2.6.39-400.12.0.el6uek]
- IB: Add config options for Mellanox driver Xen FMR support. (Ajaykumar
  Hotchandani) [Orabug: 16234102]
- IB: Enable Xen FMR support for Mellanox driver. (Ajaykumar Hotchandani)
  [Orabug: 16234102]

* Mon Jan 28 2013 Maxim Uvarov <maxim.uvarov@oracle.com> [2.6.39-400.11.0.el6uek]
- cnic: don't use weak dependencies for ipv6 (Jerry Snitselaar) [Orabug:
  16207564]
- ext4: remove unaligned AIO warning printk (Eric Sandeen) [Orabug: 14096480]
- SPEC: add block/net modules to list used by installer (Guru Anbalagane)
  [Orabug: 14224837]
- dm mpath: add retain_attached_hw_handler feature (Mike Snitzer) [Orabug:
  16199397]
- [SCSI] scsi_dh: add scsi_dh_attached_handler_name (Mike Snitzer) [Orabug:
  16199397]
- xen/grant-table: Force to use v1 of grants. (Konrad Rzeszutek Wilk) [Oracle-
  bug: 16039922]
- xen: netback: handle compound page fragments on transmit. (Ian Campbell)
- xen: Fix stack corruption in xen_failsafe_callback for 32bit PVOPS guests.
  (Andrew Cooper)  {CVE-2013-0190}
- xen/grant-table: correctly initialize grant table version 1 (Matt Wilson)

* Fri Jan 18 2013 Maxim Uvarov <maxim.uvarov@oracle.com> [2.6.39-400.10.0.el6uek]
- btrfs: fix incompatible pointer warning (Jerry Snitselaar)
- bnx2x: enable support for ethtool op get_rxfh_indir_size (Jerry Snitselaar)
- Revert "cgroup: notify_on_release may not be triggered in some cases" (Maxim
  Uvarov) [Orabug: 16167473]
- mlx4: disable build for i686 (Maxim Uvarov)

* Thu Jan 17 2013 Maxim Uvarov <maxim.uvarov@oracle.com> [2.6.39-400.9.0.el6uek]
- mlx4_ib: alias_GUID, calculate slave port state in sa query handler
  (Ajaykumar Hotchandani) [Orabug: 15997083]
- RDS: Fixes warning while rds-info. spin_lock_irqsave() is changed to
  spin_lock_bh(). (Ajaykumar Hotchandani) [Orabug: 15997083]
- mlx4_en: handle HCA events correctly (Ajaykumar Hotchandani) [Orabug:
  15997083]
- ixgbevf fix typo in Makefile (Maxim Uvarov) [Orabug: 16168292]
- [patch3/3] kernel config: Mellanox OFED R2, 0080 release (Ajaykumar
  Hotchandani) [Orabug: 15997083]
- [patch2/3] RDS merge for UEK2 (Ajaykumar Hotchandani) [Orabug: 15997083]
- [patch1/3] Merge for Mellanox OFED R2, 0080 release (Ajaykumar Hotchandani)
  [Orabug: 15997083]

* Fri Jan 11 2013 Maxim Uvarov <maxim.uvarov@oracle.com> [2.6.39-400.8.0.el6uek]
- git-changelog: don't print debug info (Maxim Uvarov)
- spec: remove not used firmwares (Maxim Uvarov) [Orabug: 16048277]

* Thu Jan 10 2013 Maxim Uvarov <maxim.uvarov@oracle.com> [2.6.39-400.7.0.el6uek]
- git-changelog: search for bug # in merge commit (Maxim Uvarov)
- be2iscsi: Bump the driver version (Jayamohan Kallickal) [Orabug: 16023790]
- be2iscsi: Fix Unrecoverable Error Detection (Jayamohan Kallickal) [Orabug:
  16023790]
- be2iscsi: Fix for MBX timeout issue (Jayamohan Kallickal) [Orabug: 16023790]
- be2iscsi: Fix the copyright information (Jayamohan Kallickal) [Orabug:
  16023790]
- be2iscsi: Fix issue of displaying adapter family. (Jayamohan Kallickal)
  [Orabug: 16023790]
- be2iscsi: Fix Task Completion Event handling (Jayamohan Kallickal) [Orabug:
  16023790]
- be2iscsi: Fix session update context with V2 version. (Jayamohan Kallickal)
  [Orabug: 16023790]
- be2iscsi: Fix support for V2 version of WRB. (Jayamohan Kallickal) [Orabug:
  16023790]
- be2iscsi: Fix support for handling CQ_CREATE V2 version. (Jayamohan
  Kallickal) [Orabug: 16023790]
- be2iscsi: Fix max EQ supported by the driver. (Jayamohan Kallickal) [Orabug:
  16023790]
- be2iscsi: Fix driver support for an adapter. (Jayamohan Kallickal) [Orabug:
  16023790]
- be2iscsi: Fix return value and typo. (Jayamohan Kallickal) [Orabug: 16023790]
- be2iscsi: Fix kernel panic in blk_iopoll disable mode. (Jayamohan Kallickal)
  [Orabug: 16023790]
- be2iscsi: Issue an FLR when driver is loaded (Jayamohan Kallickal) [Orabug:
  16023790]
- be2iscsi: Display driver name and version in device attribute (Jayamohan
  Kallickal) [Orabug: 16023790]
- be2iscsi: Fix max supported EQ count to 8. (Jayamohan Kallickal) [Orabug:
  16023790]
- be2iscsi: Fix memory leak in control path of driver (Jayamohan Kallickal)
  [Orabug: 16023790]
- be2iscsi: Display Completion Event string instead of Opcode (Jayamohan
  Kallickal) [Orabug: 16023790]
- be2iscsi: Fix the issue with soft reset. (Jayamohan Kallickal) [Orabug:
  16023790]
- netxen: update to qlogic 4.0.80 (Sritej Velaga) [Orabug: 16025025]
- qlge: update to qlogic 1.00.00.31 (Sritej Velaga) [Orabug: 16025042]
- qlcnic: Update to 5.1.27.35 (Sritej Velaga) [Orabug: 16024990]
- [SCSI] scsi_dh_alua: Add fusionio ION LUNs to scsi_dh_alua device list (Mike
  Christie) [Orabug: 16081231]
- bonding: fixup typo in rlb mode of bond and bridge fix (Guru Anbalagane)
  [Orabug: 16069448]
- qla4xxx: Updated driver version to 5.03.00.01.06.02-uek2 (Tej Parkash)
  [Orabug: 16067337]
- qla4xxx: Correct the validation to check in get_sys_info mailbox (Nilesh
  Javali) [Orabug: 16067337]
- qla4xxx: Pass correct function param to qla4_8xxx_rd_direct (Vikas Chaudhary)
  [Orabug: 16067337]
- qla4xxx: Fix memory corruption issue in qla4xxx_get_ep_fwdb. (Manish
  Rangankar) [Orabug: 16067337]
- qla4xxx: Allow reset in link down case (Harish Zunjarrao) [Orabug: 16067337]
- qla4xxx: Fix MBOX intr switching from polling to intr mode for ISP83XX (Vikas
  Chaudhary) [Orabug: 16067337]
- [SCSI] hpsa: change confusing message to be more clear (Mike Miller) [Orabug:
  14793661]
- [SCSI] hpsa: retry commands completing with status of UNSOLICITED_ABORT
  (Stephen M. Cameron) [Orabug: 14793661]
- [SCSI] hpsa: use ioremap_nocache instead of ioremap (Stephen M. Cameron)
  [Orabug: 14793661]
- [SCSI] hpsa: fix incorrect abort diagnostic message (Stephen M. Cameron)
  [Orabug: 14793661]
- [SCSI] hpsa: dial down lockup detection during firmware flash (Stephen M.
  Cameron) [Orabug: 14793661]
- [SCSI] hpsa: add new RAID level "1(ADM)" (Mike Miller) [Orabug: 14793661]
- [SCSI] hpsa: factor out hpsa_free_irqs_and_disable_msix (Stephen M. Cameron)
  [Orabug: 14793661]
- [SCSI] hpsa: refine interrupt handler locking for greater concurrency (Matt
  Gates) [Orabug: 14793661]
- [SCSI] hpsa: use multiple reply queues (Matt Gates) [Orabug: 14793661]
- [SCSI] hpsa: factor out tail calls to next_command() in
  process_(non)indexed_cmd() (Stephen M. Cameron) [Orabug: 14793661]
- [SCSI] hpsa: do aborts two ways (Stephen M. Cameron) [Orabug: 14793661]
- [SCSI] hpsa: add abort error handler function (Stephen M. Cameron) [Orabug:
  14793661]
- [SCSI] hpsa: remove unused parameter from finish_cmd (Stephen M. Cameron)
  [Orabug: 14793661]
- [SCSI] hpsa: do not give up retry of driver cmds after only 3 retries
  (Stephen M. Cameron) [Orabug: 14793661]
- [SCSI] hpsa: retry driver initiated commands on busy status (Matt Bondurant)
  [Orabug: 14793661]
- [SCSI] hpsa: suppress excessively chatty error messages (Stephen M. Cameron)
  [Orabug: 14793661]
- [SCSI] hpsa: enable bus master bit after pci_enable_device (Stephen M.
  Cameron) [Orabug: 14793661]
- [SCSI] hpsa: do not skip disabled devices (Stephen M. Cameron) [Orabug:
  14793661]
- [SCSI] hpsa: call pci_disable_device on driver unload (Stephen M. Cameron)
  [Orabug: 14793661]
- [SCSI] hpsa: factor out driver name (Stephen M. Cameron) [Orabug: 14793661]
- [SCSI] hpsa: gen8plus Smart Array IDs (Mike Miller) [Orabug: 14793661]

* Wed Dec 26 2012 Maxim Uvarov <maxim.uvarov@oracle.com> [2.6.39-400.6.0.el6uek]
- qla3xxx: Ensure request/response queue addr writes to the registers (Joe Jin)
  [Orabug: 14614290]
- tcp: fix tcp_trim_head() (Eric Dumazet) [Orabug: 14810429]
- mm/hotplug: correctly add new zone to all other nodes' zone lists (Jiang Liu)
  [Orabug: 16020976 Bug-db: 14798] {CVE-2012-5517}
- Divide by zero in TCP congestion control Algorithm. (Jesper Dangaard Brouer)
  [Orabug: 16020656 Bug-db: 14798] {CVE-2012-4565}
- Fix length of buffer copied in __nfs4_get_acl_uncached (Sachin Prabhu) [Bug-
  db: 14798] {CVE-2012-2375}
- Avoid reading past buffer when calling GETACL (Sachin Prabhu) [Bug-db: 14798]
  {CVE-2012-2375}
- Avoid beyond bounds copy while caching ACL (Sachin Prabhu) [Bug-db: 14798]
  {CVE-2012-2375}
- Merge tag 'v2.6.39-400#bug16011154' of git://ca-git.us.oracle.com/linux-
  snits-public (Maxim Uvarov) [Orabug: 16011154]
- qla2xxx: Update the driver version to 8.04.00.11.39.0-k. (Saurav Kashyap)
- qla2xxx: Obtain loopback iteration count from bsg request. (Joe Carnuccio)
- qla2xxx: Update the FTP site references in the driver sources. (Giridhar
  Malavali)
- qla2xxx: Debug ID corrections. (Chad Dupuis)
- qla2xxx: Reject loopback request if one is already in progress. (Chad Dupuis)
- qla2xxx: Print ignore message when thermal is not supported. (Joe Carnuccio)
- qla2xxx: Avoid null pointer dereference in shutdown routine. (Masanari Iida)
- qla2xxx: Get VPD information from common location for CNA. (Saurav Kashyap)
- qla2xxx: Correct race in loop_state assignment during reset handling. (Andrew
  Vasquez)
- qla2xxx: Display that driver is operating in legacy interrupt mode. (Saurav
  Kashyap)
- qla2xxx: Free rsp_data even on error in qla2x00_process_loopback(). (Steve
  Hodgson)
- qla2xxx: Dont clear drv active on iospace config failure. (Saurav Kashyap)
- qla2xxx: Fix typo in qla2xxx driver. (Masanari Iida)
- qla2xxx: Update ql2xextended_error_logging parameter description with new
  option. (Chad Dupuis)
- qla2xxx: Parameterize the link speed string conversion function. (Joe
  Carnuccio)
- qla2xxx: Add 16Gb/s case to get port speed capability. (Joe Carnuccio)
- qla2xxx: Move marking fcport online ahead of setting iiDMA speed. (Joe
  Carnuccio)
- Merge tag 'v2.6.39-400.5.0#bugdb13826' of ca-git.us.oracle.com:linux-muvarov-
  public (Maxim Uvarov) [Bug-db: 13826]
- be2net: fix INTx ISR for interrupt behaviour on BE2 (Sathya Perla)
- be2net: fix a possible events_get() race on BE2 (Sathya Perla)
- net: Remove bogus dependencies on INET (Ben Hutchings)
- be2net: remove adapter->eq_next_idx (Sathya Perla)
- be2net: remove roce on lancer (Sathya Perla)
- be2net: fix access to SEMAPHORE reg (Sathya Perla)
- be2net: re-factor bar mapping code (Sathya Perla)
- be2net: do not use sli_family to identify skyhawk-R chip (Sathya Perla)
- be2net: fix wrong usage of adapter->generation (Sathya Perla)
- be2net: remove LANCER A0 workaround (Sathya Perla)
- be2net: Fix smatch warnings in be_main.c (Padmanabh Ratnakar)
- be2net: Update driver version (Padmanabh Ratnakar)
- be2net: Fix skyhawk VF PCI Device ID (Padmanabh Ratnakar)
- be2net: Fix FW flashing on Skyhawk-R (Padmanabh Ratnakar)
- be2net: Enabling Wake-on-LAN is not supported in S5 state (Padmanabh
  Ratnakar)
- be2net: Fix VF driver load on newer Lancer FW (Padmanabh Ratnakar)
- be2net: Fix unnecessary delay in PCI EEH (Padmanabh Ratnakar)
- be2net: Fix issues in error recovery due to wrong queue state (Padmanabh
  Ratnakar)
- be2net: Fix ethtool get_settings output for VF (Padmanabh Ratnakar)
- be2net: Fix error messages while driver load for VFs (Padmanabh Ratnakar)
- be2net: Fix configuring VLAN for VF for Lancer (Padmanabh Ratnakar)
- be2net: Wait till resources are available for VF in error recovery (Padmanabh
  Ratnakar)
- be2net: Fix change MAC operation for VF for Lancer (Padmanabh Ratnakar)
- be2net: Fix setting QoS for VF for Lancer (Padmanabh Ratnakar)
- be2net: Fix driver load failure for different FW configs in Lancer (Padmanabh
  Ratnakar)
- be2net: create RSS rings even in multi-channel configs (Sathya Perla)
- be2net: set maximal number of default RSS queues (Yuval Mintz)
- be2net: Program secondary UC MAC address into MAC filter (Ajit Khaparde)
- be2net: Remove code that stops further access to BE NIC based on UE bits
  (Ajit Khaparde)
- be2net: fix vfs enumeration (Ivan Vecera)
- be2net: fixup log messages (Sathya Perla)
- be2net: cleanup code related to be_link_status_query() (Sathya Perla)
- be2net: fix wrong handling of be_setup() failure in be_probe() (Sathya Perla)
- be2net: remove type argument of be_cmd_mac_addr_query() (Sathya Perla)
- Revert "be2net: fix vfs enumeration" (David S. Miller)
- be2net: fix vfs enumeration (Ivan Vecera)
- be2net: use PCIe AER capability (Sathya Perla)
- be2net: modify log msg for lack of privilege error (Vasundhara Volam)
- be2net: fix FW default for VF tx-rate (Vasundhara Volam)
- be2net: fix max VFs reported by HW (Vasundhara Volam)
- netpoll: revert 6bdb7fe3104 and fix be_poll() instead (Amerigo Wang)
- SPEC: OL5 kernel firmware rpm depends on all others firmwares (Maxim Uvarov)
  [Orabug: 15987332]

* Wed Dec 12 2012 Maxim Uvarov <maxim.uvarov@oracle.com> [2.6.39-400.5.0.el6uek]
- x86, tsc: Fix SMI induced variation in quick_pit_calibrate() (Linus Torvalds)
  [Orabug: 13256166]
- x86, tsc: Skip TSC synchronization checks for tsc=reliable (Suresh Siddha)
  [Orabug: 13256166]
- bonding: rlb mode of bond should not alter ARP originating via bridge
  (zheng.li) [Orabug: 14650975]
- Merge tag 'v2.6.39-400#rdac' of git://ca-git.us.oracle.com/linux-snits-public
  (Maxim Uvarov)
- [SCSI] scsi_dh_rdac: Fix error path (Richard Weinberger)
- [SCSI] scsi_dh_rdac: Adding NetApp as a brand name for rdac (Chauhan, Vijay)
- Merge tag 'uek2-merge-400-3.8-fixes-tag' of git://ca-git.us.oracle.com/linux-
  konrad-public (Maxim Uvarov)
- xen-blkfront: handle bvecs with partial data (Roger Pau Monne)
- xen-blkfront: implement safe version of llist_for_each_entry (Roger Pau
  Monne)
- xen-blkback: implement safe iterator for the list of persistent grants (Roger
  Pau Monne)
- Merge tag 'uek2-merge-400-3.8-tag' of git://ca-git.us.oracle.com/linux-
  konrad-public (Maxim Uvarov)
- Merge tag 'uek2-merge-backport-3.8' of git://ca-git/linux-konrad-public into
  uek2-merge-400 (Konrad Rzeszutek Wilk)
- xen: arm: implement remap interfaces needed for privcmd mappings. (Ian
  Campbell)
- xen: correctly use xen_pfn_t in remap_domain_mfn_range. (Ian Campbell)
- xen: arm: enable balloon driver (Ian Campbell)
- xen: balloon: allow PVMMU interfaces to be compiled out (Ian Campbell)
- xen: privcmd: support autotranslated physmap guests. (Mukesh Rathor)
- xen: add pages parameter to xen_remap_domain_mfn_range (Ian Campbell)
- xen/PVonHVM: fix compile warning in init_hvm_pv_info (Olaf Hering)
- xen/acpi: Move the xen_running_on_version_or_later function. (Konrad
  Rzeszutek Wilk)
- xen/xenbus: Remove duplicate inclusion of asm/xen/hypervisor.h (Sachin Kamat)
- xen/acpi: Fix compile error by missing decleration for xen_domain. (Konrad
  Rzeszutek Wilk)
- xen/acpi: revert pad config check in xen_check_mwait (Liu, Jinsong)
- xen/acpi: ACPI PAD driver (Liu, Jinsong)
- xen PVonHVM: use E820_Reserved area for shared_info (Olaf Hering)
- xen-blkfront: free allocated page (Roger Pau Monne)
- xen-blkback: move free persistent grants code (Roger Pau Monne)
- xen/blkback: persistent-grants fixes (Roger Pau Monne)
- xen/blkback: Persistent grant maps for xen blk drivers (Roger Pau Monne)
- xen/blkback: Change xen_vbd's flush_support and discard_secure to have type
  unsigned int, rather than bool (Oliver Chick)
- xen/blkback: use kmem_cache_zalloc instead of kmem_cache_alloc/memset (Wei
  Yongjun)
- xen/blkfront: Add WARN to deal with misbehaving backends. (Konrad Rzeszutek
  Wilk)
- llist-return-whether-list-is-empty-before-adding-in-llist_add-fix (Andrew
  Morton)
- llist: Add back llist_add_batch() and llist_del_first() prototypes (Stephen
  Rothwell)
- llist: Remove cpu_relax() usage in cmpxchg loops (Peter Zijlstra)
- llist: Add llist_next() (Peter Zijlstra)
- llist: Return whether list is empty before adding in llist_add() (Huang Ying)
- llist: Move cpu_relax() to after the cmpxchg() (Huang Ying)
- llist: Remove the platform-dependent NMI checks (Ingo Molnar)
- llist: Make some llist functions inline (Huang Ying)
- lib, Add lock-less NULL terminated single list (Huang Ying)
- xen/oprofile: Expose the oprofile_arch_exit_fnc pointer. (Konrad Rzeszutek
  Wilk)
- xen/oprofile: Switch from syscore_ops to platform_ops. (Konrad Rzeszutek
  Wilk)
- xen/oprofile: Fix compile issues when CONFIG_XEN is not defined. (Konrad
  Rzeszutek Wilk)
- xen/oprofile: The arch_ variants for init/exec weren't being called. (Konrad
  Rzeszutek Wilk)
- xen/oprofile: Compile fix (Konrad Rzeszutek Wilk)
- xen/oprofile: Patch from Michael Petullo (Konrad Rzeszutek Wilk)

* Thu Dec 06 2012 Maxim Uvarov <maxim.uvarov@oracle.com> [2.6.39-400.4.0.el6uek]
- Merge tag 'uek2-merge-400-3.7-tag' of git://ca-git.us.oracle.com/linux-
  konrad-public (Maxim Uvarov)
- Merge tag 'uek2-merge-backport-3.7' of git://ca-git/linux-konrad-public into
  uek2-merge-400 (Konrad Rzeszutek Wilk)
- Revert "xen/x86: Workaround 64-bit hypervisor and 32-bit initial domain." and
  "xen/x86: Use memblock_reserve for sensitive areas." (Konrad Rzeszutek Wilk)
- xen/x86: Workaround 64-bit hypervisor and 32-bit initial domain. (Konrad
  Rzeszutek Wilk)
- xen/arm: Fix compile errors when drivers are compiled as modules (export
  more). (Stefano Stabellini)
- xen/arm: Fix compile errors when drivers are compiled as modules. (Konrad
  Rzeszutek Wilk)
- xen/generic: Disable fallback build on ARM. (Konrad Rzeszutek Wilk)
- xen/hvm: If we fail to fetch an HVM parameter print out which flag it is.
  (Konrad Rzeszutek Wilk)
- xen/hypercall: fix hypercall fallback code for very old hypervisors (Jan
  Beulich)
- xen/arm: use the __HVC macro (Stefano Stabellini)
- xen/xenbus: fix overflow check in xenbus_file_write() (Jan Beulich)
- xen-kbdfront: handle backend CLOSED without CLOSING (David Vrabel)
- xen-fbfront: handle backend CLOSED without CLOSING (David Vrabel)
- xen/gntdev: don't leak memory from IOCTL_GNTDEV_MAP_GRANT_REF (David Vrabel)
- x86: remove obsolete comment from asm/xen/hypervisor.h (Olaf Hering)
- xen: dbgp: Fix warning when CONFIG_PCI is not enabled. (Ian Campbell)
- USB EHCI/Xen: propagate controller reset information to hypervisor (Jan
  Beulich)
- xen: arm: comment on why 64-bit xen_pfn_t is safe even on 32 bit (Ian
  Campbell)
- xen: balloon: use correct type for frame_list (Ian Campbell)
- xen/x86: don't corrupt %eip when returning from a signal handler (David
  Vrabel)
- xen: arm: make p2m operations NOPs (Ian Campbell)
- xen: balloon: don't include e820.h (Ian Campbell)
- xen: events: pirq_check_eoi_map is X86 specific (Ian Campbell)
- xen: XENMEM_translate_gpfn_list was remove ages ago and is unused. (Ian
  Campbell)
- xen: sysfs: include err.h for PTR_ERR etc (Ian Campbell)
- xen: xenbus: quirk uses x86 specific cpuid (Ian Campbell)
- xen/xenbus: Fix compile warning. (Konrad Rzeszutek Wilk)
- xen/x86: remove duplicated include from enlighten.c (Wei Yongjun)
- xen/pv-on-hvm kexec: add quirk for Xen 3.4 and shutdown watches. (Konrad
  Rzeszutek Wilk)
- xen/bootup: allow {read|write}_cr8 pvops call. (Konrad Rzeszutek Wilk)
- xen/bootup: allow read_tscp call for Xen PV guests. (Konrad Rzeszutek Wilk)
- xen pv-on-hvm: add pfn_is_ram helper for kdump (Olaf Hering)
- xen/hvc: handle backend CLOSED without CLOSING (David Vrabel)
- xen/xen_initial_domain: check that xen_start_info is initialized (Stefano
  Stabellini)
- xen: mark xen_init_IRQ __init (Stefano Stabellini)
- xen/Makefile: fix dom-y build (Stefano Stabellini)
- MAINTAINERS: add myself as Xen ARM maintainer (Stefano Stabellini)
- xen/arm: compile netback (Stefano Stabellini)
- xen/arm: compile blkfront and blkback (Stefano Stabellini)
- xen/arm: implement alloc/free_xenballooned_pages with alloc_pages/kfree
  (Stefano Stabellini)
- xen/arm: receive Xen events on ARM (Stefano Stabellini)
- xen/arm: initialize grant_table on ARM (Stefano Stabellini)
- xen/arm: get privilege status (Stefano Stabellini)
- xen/arm: introduce CONFIG_XEN on ARM (Stefano Stabellini)
- xen: do not compile manage, balloon, pci, acpi, pcpu and cpu_hotplug on ARM
  (Stefano Stabellini)
- xen/tmem: cleanup (Jan Beulich)
- xen: Add selfballoning memory reservation tunable. (Jana Saout)
- xen: constify all instances of "struct attribute_group" (Jan Beulich)
- xen: Fix selfballooning and ensure it doesn't go too far (Dan Magenheimer)
- xen: self-balloon needs module.h (Randy Dunlap)
- xen/balloon: Fix compile errors - missing header files. (Konrad Rzeszutek
  Wilk)
- xen: tmem: self-ballooning and frontswap-selfshrinking (Dan Magenheimer)
- xen: grant: use xen_pfn_t type for frame_list. (Ian Campbell)
- xen: sysfs: fix build warning. (Ian Campbell)
- xen/arm: Introduce xen_ulong_t for unsigned long (Stefano Stabellini)
- xen: Introduce xen_pfn_t for pfn and mfn types (Stefano Stabellini)
- xen/arm: Xen detection and shared_info page mapping (Stefano Stabellini)
- docs: Xen ARM DT bindings (Stefano Stabellini)
- xen/arm: empty implementation of grant_table arch specific functions (Stefano
  Stabellini)
- xen/arm: sync_bitops (Stefano Stabellini)
- xen/arm: page.h definitions (Stefano Stabellini)
- xen/arm: hypercalls (Stefano Stabellini)
- arm: initial Xen support (Stefano Stabellini)
- xen/vga: add the xen EFI video mode support (Jan Beulich)
- xen: allow enable use of VGA console on dom0 (Jeremy Fitzhardinge)
- xen/pcifront: Use Xen-SWIOTLB when initting if required. (Konrad Rzeszutek
  Wilk)
- xen/swiotlb: For early initialization, return zero on success. (Konrad
  Rzeszutek Wilk)
- xen/swiotlb: Use the swiotlb_late_init_with_tbl to init Xen-SWIOTLB late when
  PV PCI is used. (Konrad Rzeszutek Wilk)
- xen/swiotlb: Move the error strings to its own function. (Konrad Rzeszutek
  Wilk)
- xen/swiotlb: Move the nr_tbl determination in its own function. (Konrad
  Rzeszutek Wilk)
- xen: Use correct masking in xen_swiotlb_alloc_coherent. (Ronny Hegewald)
- xen/swiotlb: Use page alignment for early buffer allocation. (Konrad
  Rzeszutek Wilk)
- swiotlb: Expose swiotlb_nr_tlb function to modules (Konrad Rzeszutek Wilk)
- xen-swiotlb: When doing coherent alloc/dealloc check before swizzling the
  MFNs. (Konrad Rzeszutek Wilk)
- xen-swiotlb: fix printk and panic args (Randy Dunlap)
- xen-swiotlb: Fix wrong panic. (Konrad Rzeszutek Wilk)
- xen-swiotlb: Retry up three times to allocate Xen-SWIOTLB (Konrad Rzeszutek
  Wilk)
- swiotlb: add the late swiotlb initialization function with iotlb memory
  (Konrad Rzeszutek Wilk)
- xen/swiotlb: With more than 4GB on 64-bit, disable the native SWIOTLB.
  (Konrad Rzeszutek Wilk)
- xen/swiotlb: Simplify the logic. (Konrad Rzeszutek Wilk)
- xen/gndev: Xen backend support for paged out grant targets V4. (Andres Lagar-
  Cavilla)
- xen/arm: compile and run xenbus (Stefano Stabellini)
- xen: clear IRQ_NOAUTOEN and IRQ_NOREQUEST (Stefano Stabellini)
- xen/events: fix unmask_evtchn for PV on HVM guests (Stefano Stabellini)
- xen/privcmd: Correctly return success from IOCTL_PRIVCMD_MMAPBATCH (Mats
  Petersson)
- xen/mmu: Use Xen specific TLB flush instead of the generic one. (Konrad
  Rzeszutek Wilk) [Oracle-bug: 14630170]
- xen/enlighten: Disable MWAIT_LEAF so that acpi-pad won't be loaded. (Konrad
  Rzeszutek Wilk)
- x86, amd, xen: Avoid NULL pointer paravirt references (Konrad Rzeszutek Wilk)
- xen/setup: filter APERFMPERF cpuid feature out (Andre Przywara)
- xen/enlighten: Expose MWAIT and MWAIT_LEAF if hypervisor OKs it. (Konrad
  Rzeszutek Wilk)
- xen/acpi: Fix potential memory leak. (Konrad Rzeszutek Wilk)
- xen-acpi-processor: Add missing #include <xen/xen.h> (H. Peter Anvin)
- xen/acpi: Workaround broken BIOSes exporting non-existing C-states. (Konrad
  Rzeszutek Wilk)
- xen/acpi: Remove the WARN's as they just create noise. (Konrad Rzeszutek
  Wilk)
- xen/acpi-processor: C and P-state driver that uploads said data to
  hypervisor. (Konrad Rzeszutek Wilk)
- xen/acpi: Domain0 acpi parser related platform hypercall (Yu Ke)
- xen PV passthru: assign SR-IOV virtual functions to separate virtual slots
  (Laszlo Ersek)
- xen-pciback: properly clean up after calling pcistub_device_find() (Jan
  Beulich)
- kabi: add ocfs2 white list fuction (Maxim Uvarov)
- Merge tag 'v2.6.39-400#qla2xxx' of git://ca-git.us.oracle.com/linux-snits-
  public (Maxim Uvarov)
- qla2xxx: Update driver version to 8.04.00.10.39.0-k. (Saurav Kashyap)
- qla2xxx: Ramp down queue depth for attached SCSI devices when driver
  resources are low. (Chad Dupuis)
- qla2xxx: Add acquiring of risc semaphore before doing ISP reset. (Joe
  Carnuccio)
- qla2xxx: Determine the number of outstanding commands based on available
  resources. (Chad Dupuis)
- qla2xxx: Fix for kernel crash when external loopback diagnostic is run
  through BSG interface. (Armen Baloyan)
- qla2xxx: Ignore driver ack bit if corresponding presence bit is not set.
  (Saurav Kashyap)
- qla2xxx: Fix typo in qla83xx_fw_dump function. (Saurav Kashyap)
- qla2xxx: Add Gen3 PCIe speed 8GT/s to the log message. (Saurav Kashyap)
- qla2xxx: Use correct Request-Q-Out register during bidirectional request
  processing (Andrew Vasquez)
- qla2xxx: Test and clear FCPORT_UPDATE_NEEDED atomically. (David Jeffery)
- qla2xxx: Move noisy Start scsi failed messages to verbose logging level.
  (Chad Dupuis)
- qla2xxx: Honor status value of 2 for report-id acquistion. (Saurav Kashyap)
- qla2xxx: Fix coccinelle warnings in qla2x00_relogin. (Saurav Kashyap)
- qla2xxx: Fix for warning reported by sparse. (Saurav Kashyap)
- qla2xxx: Update the driver verion to 8.04.00.09.39.0-k. (Saurav Kashyap)
- qla2xxx: No fcport FC-4 type assignment in GA_NXT response. (Armen Baloyan)
- qla2xxx: Fix checkpatch error in qla2xxx_mctp_dump. (Chad Dupuis)
- qla2xxx: Change in setting UNLOADING flag and FC vports logout sequence while
  unloading qla2xxx driver. (Giridhar Malavali)
- qla2xxx: Remove spurious taking of ha->vport_slock spinlock. (Chad Dupuis)
- qla2xxx: Clear unsupported 'states' during Get-FW-State queries. (Andrew
  Vasquez)
- qla2xxx: Bind to ISP8031. (Saurav Kashyap)
- ip_options: git meerge fix: do not duplicate setting of daddr (Maxim Uvarov)
  [Orabug: 15929855]
- ext4: race-condition protection for ext4_convert_unwritten_extents_endio
  (Dmitry Monakhov) [Orabug: 14774219] {CVE-2012-4508}
- NFS: fix bug in legacy DNS resolver. (NeilBrown) [Orabug: 14769650]
- [libata] Add " 2GB ATA Flash Disk"/"ADMA428M" to DMA blacklist (Prarit
  Bhargava) [Orabug: 15929836]
- NFS: Map minor mismatch error to protocol not support error. (Steve Dickson)
  [Orabug: 15929836]
- tg3: fix VLAN tagging regression (Kasper Pedersen) [Orabug: 15929836]
- ext4: Fix overflow caused by missing cast in ext4_fallocate() (Utako Kusaka)
  [Orabug: 15929836]
- intel_idle: initial IVB support (Len Brown) [Orabug: 15919684]
- oracleasm: Introduce module parameter for block size selection (Martin K.
  Petersen) [Orabug: 15924773]
- Merge tag 'v2.6.39-400#lpfc' of git://ca-git.us.oracle.com/linux-snits-public
  (Maxim Uvarov)
- lpfc: Update lpfc version for 8.3.5.86.2p driver release (James Smart)
- lpfc: Fixed setting sequential delivery bit in a service class that is not
  valid (James Smart)
- lpfc: fix boot from san failure (James Smart)
- [SCSI] lpfc 8.3.34: Add LOGO support after ABTS compliance (James Smart)
- [SCSI] lpfc 8.3.35: Fixed not reporting logical link speed to SCSI midlayer
  when QoS not on (James Smart)
- [SCSI] lpfc 8.3.35: Fixed SCSI host create showing wrong link speed on SLI3
  HBA ports (James Smart)
- [SCSI] lpfc 8.3.35: Fixed Linux generic firmware download on SLI4 devices
  with longer module names (James Smart)
- [SCSI] lpfc 8.3.35: Fix error with fabric service parameters causing
  performance issues (James Smart)
- [SCSI] lpfc 8.3.35: Fixed messages for misconfigured port errors (James
  Smart)
- [SCSI] lpfc 8.3.35: Fix FCP2 Retries for non-r/w commands. (James Smart)
- [SCSI] lpfc 8.3.35: Fix incorrect comment in T10 DIF attributes (James Smart)
- [SCSI] lpfc 8.3.35: Correct missing queue destroy on function reset (James
  Smart)
- [SCSI] lpfc 8.3.35: Added checking BMBX register for RDY bit before writing
  the first address in (James Smart)
- [SCSI] lpfc 8.3.33: Misc changes to optimize critical path (James Smart)
- nbd: clear waiting_queue on shutdown (Paul Clements)
- kernel posttrans remove all crashkernel=* (Jason Luan) [Orabug: 15882974]
- vmxnet3: must split too big fragments (Eric Dumazet)
- vmxnet3: convert to SKB paged frag API. (Ian Campbell)
- vmxnet3: Fix race between dev_open() and register_netdev() (Steve Hodgson)
- vmxnet3: Fix log messages and corrects some typos (Shreyas Bhatewara)
- vmxnet3: Fix typo in vmxnet3_drv.c (Masanari Iida)
- vmxnet3: cleanup tso headers manipulation (Eric Dumazet)
- vmxnet3" make ethtool ops const (stephen hemminger)
- Sweep away N/A fw_version dustbunnies from the .get_drvinfo routine of a
  number of drivers (Guangyu Sun)
- vmxnet3: fix skb truesize underestimation (Eric Dumazet)
- vmxnet3: Don't enable vlan filters in promiscuous mode. (Jesse Gross)
- xen/mmu: Use Xen specific TLB flush instead of the generic one. (Konrad
  Rzeszutek Wilk) [Oracle-bug: 14630170]
- xen: resynchronise grant table status codes with upstream (Ian Campbell)
- xen/privcmd: return -EFAULT on error (Dan Carpenter)
- xen/privcmd: Fix mmap batch ioctl error status copy back. (Andres Lagar-
  Cavilla)
- xen/privcmd: add PRIVCMD_MMAPBATCH_V2 ioctl (Andres Lagar-Cavilla)
- xen/mm: return more precise error from xen_remap_domain_range() (David
  Vrabel)
- xen/swiotlb: Fix compile warnings when using plain integer instead of NULL
  pointer. (Konrad Rzeszutek Wilk)
- xen/swiotlb: Remove functions not needed anymore. (Konrad Rzeszutek Wilk)
- xen: allow privcmd for HVM guests (Stefano Stabellini)
- xen/sysfs: Use XENVER_guest_handle to query UUID (Daniel De Graaf)
- xen/apic/xenbus/swiotlb/pcifront/grant/tmem: Make functions or variables
  static. (Konrad Rzeszutek Wilk)
- xen: missing includes (Stefano Stabellini)
- xen: update xen_add_to_physmap interface (Stefano Stabellini)

* Fri Nov 16 2012 Maxim Uvarov <maxim.uvarov@oracle.com> [2.6.39-400.3.0.el6uek]
- Merge tag 'v2.6.39-400.2.0#btrfs_reb' of git://ca-git.us.oracle.com/linux-
  muvarov-public (Maxim Uvarov)
- mm: hugetlbfs: assign return value of huge_pmd_share() to pte (Guangyu Sun)
  [Orabug: 15861301]
- Added suspend and resume support (Cathy Avery) [Orabug: 14801157]
- rcu: Fix wrong check in list_splice_init_rcu() (Jan H. Schönherr)
- btrfs: ->submit_bio_hook error push-up (Jeff Mahoney)
- btrfs: Don't BUG_ON() errors in update_ref_for_cow() (Mark Fasheh)
- btrfs: add varargs to btrfs_error (Jeff Mahoney)
- Btrfs: Fix space checking during fs resize (Daniel J Blueman)
- Btrfs: avoid setting ->d_op twice (Li Zefan)
- btrfs: replace many BUG_ONs with proper error handling (Jeff Mahoney)
- btrfs: enhance transaction abort infrastructure (Jeff Mahoney)
- sfc: Replace some literal constants with EFX_PAGE_SIZE/EFX_BUF_SIZE (Maxim
  Uvarov) [Orabug: 14769994]
- qla4xxx: Updated driver version to 5.03.00.00.06.02-uek2 (Tej Parkash)
- scsi: fix various printk and comment typos (Masanari Iida)
- qla4xxx: Disable generating pause frames for ISP83XX (Tej Parkash)
- qla4xxx: Fix double clearing of risc_intr for ISP83XX (Manish Dusane)
- qla4xxx: IDC implementation for Loopback (Nilesh Javali)
- qla4xxx: Fix panic while rmmod (Vikas Chaudhary)
- qla4xxx: Fail probe_adapter if IRQ allocation fails (Poornima Vonti)
- qla4xxx: Prevent MSI/MSI-X falling back to INTx for ISP82XX (Vikas Chaudhary)
- qla4xxx: Update idc reg in case of PCI AER (Vikas Chaudhary)
- qla4xxx: Fix double IDC locking in qla4_8xxx_error_recovery (Poornima Vonti)
- qla4xxx: Clear interrupt while unloading driver for ISP83XX (Vikas Chaudhary)
- qla4xxx: Print correct IDC version (Vikas Chaudhary)
- qla4xxx: Added new mbox cmd to pass driver version to FW (Manish Dusane)
- qla4xxx: Update Copyright header (Vikas Chaudhary)
- qla4xxx: Added support for ISP83XX (Vikas Chaudhary)
- qla4xxx: Added new function qla4_8xxx_get_minidump (Vikas Chaudhary)
- qla4xxx: Set IDC version in correct way (Vikas Chaudhary)
- qla4xxx: Replace all !is_qla8022() with is_qla40XX() (Vikas Chaudhary)
- qla4xxx: Added new functions in isp_ops (Vikas Chaudhary)
- qla4xxx: Clean-up and optimize macros (Vikas Chaudhary)
- qla4xxx: Rename 82XX macros (Vikas Chaudhary)
- qla4xxx: Update func name from ql4_ to qla4_ (Vikas Chaudhary)
- qla4xxx: Update structure and variable names (Vikas Chaudhary)
- qla4xxx: Update function name from 8xxx to 82xx (Vikas Chaudhary)
- qla4xxx: Wait for cmd to complete before chip reset for ISP40XX (Vikas
  Chaudhary)
- qla4xxx: Clear interrupt while unloading driver. (Vikas Chaudhary)
- qla4xxx: Fix lockdep warning in qla4xxx_post_work() (Vikas Chaudhary)
- qla4xxx: Properly handle SCSI underrun while processing status IOCBs. (Lalit
  Chandivade)
- qla4xxx: Fix multiple conn login event issue during session recovery. (Manish
  Rangankar)
- qla4xxx: Fix gcc warning for x86 system (Vikas Chaudhary)
- qla4xxx: Fix memory corruption issue in qla4xxx_ep_connect. (Manish
  Rangankar)
- qla4xxx: remove unnecessary read of PCI_CAP_ID_EXP (Jon Mason)
- qla4xxx: Fix Spell check. (Vikas Chaudhary)
- qla4xxx: Fix a Sparse warning message (Vikas Chaudhary)
- qla4xxx: multi-session fix for flash ddbs (Vikas Chaudhary)
- qla4xxx: Add missing spaces to error messages (Petr Uzel)
- qla4xxx: Capture minidump for ISP82XX on firmware failure (Tej Parkash)
- qla4xxx: Add change_queue_depth API support (Tej Parkash)
- qla4xxx: Fix clear ddb mbx command failure issue. (Manish Rangankar)
- qla4xxx: Fix kernel panic during discovery logout. (Manish Rangankar)
- qla4xxx: Correct early completion of pending mbox. (Lalit Chandivade)
- atp870u, mpt2sas, qla4xxx use pci_dev->revision (Sergei Shtylyov)
- qla4xxx: Removed packed attr from struct iscsi_chap_rec (Vikas Chaudhary)
- iscsi_transport: Added error status code for ping comp event (Vikas
  Chaudhary)
- qla4xxx: assign correct address for iscsi_cls_host (Vikas Chaudhary)
- qla4xxx: trivial cleanup (Vikas Chaudhary)
- qla4xxx: Fix sparse warning (Vikas Chaudhary)
- qla4xxx: Add support for multiple session per host. (Manish Rangankar)
- qla4xxx: Export CHAP index as sysfs attribute (Mike Christie)
- scsi_transport: Export CHAP index as sysfs attribute (Mike Christie)
- qla4xxx: Add support to display CHAP list and delete CHAP entry (Nilesh
  Javali)
- iscsi_transport: Add support to display CHAP list and delete CHAP entry
  (Nilesh Javali)
- qla4xxx: Added support to show port_state and port_speed in sysfs (Vikas
  Chaudhary)
- scsi_transport_iscsi: Added support to show port_state and port_speed in
  sysfs (Vikas Chaudhary)
- qla4xxx: Added support to show targetalias in sysfs (Vikas Chaudhary)
- libiscsi: Added support to show targetalias in sysfs (Vikas Chaudhary)
- qla4xxx: Export boot targets to sysfs by default (Nilesh Javali)
- Updated driver version to 5.02.00.01.06.02-uek2 (Tej Parkash)
- qla4xxx: Added ping support (Vikas Chaudhary)
- iscsi_transport: Added Ping support (Vikas Chaudhary)
- qla4xxx: added support for host event (Vikas Chaudhary)
- scsi_transport_iscsi: added support for host event (Vikas Chaudhary)
- qla4xxx: Remove un-necessary print statment (Lalit Chandivade)
- qla4xxx: Modified debug log messages for boot info. (Manish Rangankar)
- qla4xxx: Fix un-necessary delay on invalid DDB (Lalit Chandivade)
- qla4xxx: Remove unused code (Shyam Sundar)
- qla4xxx: Proper detection of firmware abort error code for ISP82xx (Tej
  Parkash)
- qla4xxx: Fix verify boot idx correctly (Lalit Chandivade)

* Fri Nov  9 2012 Guru Anbalagane <guru.anbalagane@oracle.com> [2.6.39-400.2.0.el6uek]
- update kabi (Srinivas Maturi) [orabug 15852885]
- alpha release

* Mon Oct 08 2012 Maxim Uvarov <maxim.uvarov@oracle.com> [2.6.39-400.1.0.el6uek]
- proc: Consider NO_HZ when printing idle and iowait times (Michal Hocko)
  [Orabug: 14779047]
- xen/netfront: teardown the device before unregistering it. (Ian Campbell)
  [Orabug: 14579353]
- x86: Fetch stack from regs when possible in dump_trace() (Frederic
  Weisbecker) [Orabug: 14701687]
- CVE-2012-3400: udf: Avoid run away loop when partition table length is
  corrupted (Chuck Anderson) [Orabug: 15845302] {CVE-2012-3400}
- CVE-2012-3400: udf: Fortify loading of sparing table (Chuck Anderson)
  [Orabug: 15845302] {CVE-2012-3400}
- CVE-2012-2133: hugepages: fix use after free bug in "quota" handling (Chuck
  Anderson) [Orabug: 15845276] {CVE-2012-2133}
- Merge tag 'v2.6.39-400#bcom' of git://ca-git.us.oracle.com/linux-snits-public
  into m-master (Maxim Uvarov)
- bnx2,bnx2x,tg3: resolve build error (Jerry Snitselaar)
- Revert "drm/i915: Sanitize BIOS debugging bits from PIPECONF" (Guangyu Sun)
  [Orabug: 15851255]
- Revert "drm/i915: don't clobber the pipe param in sanitize_modesetting"
  (Guangyu Sun) [Orabug: 15851255]
- drm/i915: protect force_wake_(get|put) with the gt_lock (Daniel Vetter)
  [Orabug: 15851255]
- drm/i915: convert force_wake_get to func pointer in the gpu reset code
  (Daniel Vetter) [Orabug: 15851255]
- drm/i915: Cache GT fifo count for SandyBridge (Chris Wilson) [Orabug:
  15851255]
- drm/i915: add multi-threaded forcewake support (Keith Packard) [Orabug:
  15851255]
- i915: Move i915_read/write out of line (Andi Kleen) [Orabug: 15851255]
- drm/i915: set GFX_MODE to pre-Ivybridge default value even on Ivybridge
  (Jesse Barnes) [Orabug: 15851255]
- bnx2x: update to broadcom 1.74.17 driver (Jerry Snitselaar)
- bnx2i: update to broadcom 2.7.4.1f driver (Jerry Snitselaar)
- bnx2fc: update to broadcom 2.2.17 driver (Jerry Snitselaar)
- cnic: update to broadcom 2.5.12e driver (Jerry Snitselaar)
- bnx2: update to broadcom 2.74.09 driver (Jerry Snitselaar)
- tg3: update to broadcom 3.125g driver (Jerry Snitselaar)
- Linux 3.0.51 (Greg Kroah-Hartman)
- xen/mmu: Use Xen specific TLB flush instead of the generic one. (Konrad
  Rzeszutek Wilk) [Oracle-bug: 14630170]
- Revert "RDS: Bypass workqueue when queueing cong updates" (Maxim Uvarov)
  [Orabug: 14647229]
- bridge: Pull ip header into skb->data before looking into ip header.
  (Sarveshwar Bandi) [Bugdb: 13780 Bugdb: 13780]
- qlcnic: reverts to old api (Maxim Uvarov)
- qlcnic: bumped up version number to 5.0.29 (Maxim Uvarov)
- netxen: bumped version to 4.0.80 (Maxim Uvarov)
- qlge: bumped version to v1.00.00.31 (Maxim Uvarov)
- net: implement inline ether_addr_equal (Maxim Uvarov)
- add skb_frag inline functions (Maxim Uvarov)
- r8169: use unlimited DMA burst for TX (Michal Schmidt)
- r8169: add D-Link DGE-560T identifiers. (Francois Romieu)
- Revert "RDS: Bypass workqueue when queueing cong updates" (Maxim Uvarov)
  [Orabug: 14647229]
- Linux 3.0.51 (Greg Kroah-Hartman)
- drm/nouveau: silence modesetting spam on pre-gf8 chipsets (Ben Skeggs)
- x86: Remove the ancient and deprecated disable_hlt() and enable_hlt()
  facility (Len Brown)
- floppy: do put_disk on current dr if blk_init_queue fails (Herton Ronaldo
  Krzesinski)
- xen/mmu: Use Xen specific TLB flush instead of the generic one. (Konrad
  Rzeszutek Wilk) [Oracle-bug: 14630170]
- bridge: Pull ip header into skb->data before looking into ip header.
  (Sarveshwar Bandi) [Bugdb: 13780 Bugdb: 13780]
- Linux 3.0.50 (Greg Kroah-Hartman)
- x86, mm: Undo incorrect revert in arch/x86/mm/init.c (Yinghai Lu)
- x86, mm: Find_early_table_space based on ranges that are actually being
  mapped (Jacob Shin)
- cpufreq / powernow-k8: Remove usage of smp_processor_id() in preemptible code
  (Andreas Herrmann)
- mac80211: check if key has TKIP type before updating IV (Stanislaw Gruszka)
- vhost: fix mergeable bufs on BE hosts (Michael S. Tsirkin)
- xhci: Fix potential NULL ptr deref in command cancellation. (Sarah Sharp)
- USB: mos7840: remove invalid disconnect handling (Johan Hovold)
- USB: mos7840: remove NULL-urb submission (Johan Hovold)
- USB: mos7840: fix port-device leak in error path (Johan Hovold)
- USB: mos7840: fix urb leak at release (Johan Hovold)
- USB: sierra: fix memory leak in probe error path (Johan Hovold)
- USB: sierra: fix memory leak in attach error path (Johan Hovold)
- USB: serial: Fix memory leak in sierra_release() (Lennart Sorensen)
- USB: opticon: fix memory leak in error path (Johan Hovold)
- USB: opticon: fix DMA from stack (Johan Hovold)
- USB: whiteheat: fix memory leak in error path (Johan Hovold)
- usb hub: send clear_tt_buffer_complete events when canceling TT clear work
  (Octavian Purdila)
- sysfs: sysfs_pathname/sysfs_add_one: Use strlcat() instead of strcat() (Geert
  Uytterhoeven)
- SUNRPC: Prevent races in xs_abort_connection() (Trond Myklebust)
- Revert "SUNRPC: Ensure we close the socket on EPIPE errors too..." (Trond
  Myklebust)
- SUNRPC: Clear the connect flag when socket state is TCP_CLOSE_WAIT (Trond
  Myklebust)
- SUNRPC: Get rid of the xs_error_report socket callback (Trond Myklebust)
- gen_init_cpio: avoid stack overflow when expanding (Kees Cook)
- Linux 3.0.49 (Greg Kroah-Hartman)
- xHCI: handle command after aborting the command ring (Elric Fu)
- xHCI: cancel command after command timeout (Elric Fu)
- xHCI: add aborting command ring function (Elric Fu)
- xHCI: add cmd_ring_state (Elric Fu)
- sparc64: Be less verbose during vmemmap population. (David S. Miller)
- sparc64: do not clobber personality flags in sys_sparc64_personality() (Jiri
  Kosina)
- sparc64: Fix bit twiddling in sparc_pmu_enable_event(). (David S. Miller)
- sparc64: Like x86 we should check current->mm during perf backtrace
  generation. (David S. Miller)
- sparc64: fix ptrace interaction with force_successful_syscall_return() (Al
  Viro)
- tcp: resets are misrouted (Alexey Kuznetsov)
- RDS: fix rds-ping spinlock recursion (jeff.liu)
- net: Fix skb_under_panic oops in neigh_resolve_output (ramesh.nagappa)
- drm/i915: apply timing generator bug workaround on CPT and PPT (Jesse Barnes)
- amd64_edac:__amd64_set_scrub_rate(): avoid overindexing scrubrates[] (Andrew
  Morton)
- cgroup: notify_on_release may not be triggered in some cases (Daisuke
  Nishimura)
- usb: acm: fix the computation of the number of data bits (Nicolas Boullis)
- USB: cdc-acm: fix pipe type of write endpoint (Ming Lei)
- xen/x86: don't corrupt %eip when returning from a signal handler (David
  Vrabel)
- x86: Exclude E820_RESERVED regions and memory holes above 4 GB from direct
  mapping. (Jacob Shin)
- use clamp_t in UNAME26 fix (Kees Cook)
- kernel/sys.c: fix stack memory content leak via UNAME26 (Kees Cook)
  {CVE-2012-0957}
- SUNRPC: Prevent kernel stack corruption on long values of flush (Sasha Levin)
- oprofile, x86: Fix wrapping bug in op_x86_get_ctrl() (Dan Carpenter)
- NLM: nlm_lookup_file() may return NLMv4-specific error codes (Trond
  Myklebust)
- Linux 3.0.48 (Greg Kroah-Hartman)
- Linux 3.0.47 (Greg Kroah-Hartman)
- tpm: Propagate error from tpm_transmit to fix a timeout hang (Peter Huewe)
- jbd: Fix assertion failure in commit code due to lacking transaction credits
  (Jan Kara)
- netfilter: xt_limit: have r->cost != 0 case work (Jan Engelhardt)
- netfilter: limit, hashlimit: avoid duplicated inline (Florian Westphal)
- netfilter: nf_ct_expect: fix possible access to uninitialized timer (Pablo
  Neira Ayuso)
- netfilter: nf_nat_sip: fix via header translation with multiple parameters
  (Patrick McHardy)
- ipvs: fix oops on NAT reply in br_nf context (Lin Ming)
- netfilter: nf_nat_sip: fix incorrect handling of EBUSY for RTCP expectation
  (Pablo Neira Ayuso)
- netfilter: nf_ct_ipv4: packets with wrong ihl are invalid (Jozsef Kadlecsik)
- netfilter: nf_conntrack: fix racy timer handling with reliable events (Pablo
  Neira Ayuso)
- ipvs: fix oops in ip_vs_dst_event on rmmod (Julian Anastasov)
- pktgen: fix crash when generating IPv6 packets (Amerigo Wang)
- timers: Fix endless looping between cascade() and internal_add_timer()
  (Hildner, Christian)
- autofs4 - fix reset pending flag on mount fail (Ian Kent)
- xen/bootup: allow read_tscp call for Xen PV guests. (Konrad Rzeszutek Wilk)
- xen/bootup: allow {read|write}_cr8 pvops call. (Konrad Rzeszutek Wilk)
- SUNRPC: Ensure that the TCP socket is closed when in CLOSE_WAIT (Trond
  Myklebust)
- firewire: cdev: fix user memory corruption (i386 userland on amd64 kernel)
  (Stefan Richter)
- tmpfs,ceph,gfs2,isofs,reiserfs,xfs: fix fh_len checking (Hugh Dickins)
- qlcnic: reverts to old api (Maxim Uvarov)
- qlcnic: bumped up version number to 5.0.29 (Maxim Uvarov)
- netxen: bumped version to 4.0.80 (Maxim Uvarov)
- qlge: bumped version to v1.00.00.31 (Maxim Uvarov)
- net: implement inline ether_addr_equal (Maxim Uvarov)
- add skb_frag inline functions (Maxim Uvarov)
- r8169: use unlimited DMA burst for TX (Michal Schmidt)
- r8169: add D-Link DGE-560T identifiers. (Francois Romieu)
- ixgbe add uek kcompat (Maxim Uvarov)
- net: add a truesize parameter to skb_add_rx_frag() (Eric Dumazet)
- gro: fix truesize underestimation (Eric Dumazet)
- CVE-2012-2313: dl2k: Clean up rio_ioctl (Chuck Anderson) [Orabug: 14680245]
- [net/sfc] limit number of segments per skb on tx (Maxim Uvarov) [Orabug:
  14769994] {CVE-2012-3412}
- ocfs2: submit disk heartbeat bio using WRITE_SYNC (Srinivas Eeda)
- Linux 3.0.46 (Greg Kroah-Hartman)
- CPU hotplug, cpusets, suspend: Don't modify cpusets during suspend/resume
  (Srivatsa S. Bhat)
- mempolicy: fix a memory corruption by refcount imbalance in alloc_pages_vma()
  (Mel Gorman)
- mempolicy: fix refcount leak in mpol_set_shared_policy() (KOSAKI Motohiro)
- mempolicy: fix a race in shared_policy_replace() (Mel Gorman)
- mempolicy: remove mempolicy sharing (KOSAKI Motohiro)
- rcu: Fix day-one dyntick-idle stall-warning bug (Paul E. McKenney)
- mm: thp: fix pmd_present for split_huge_page and PROT_NONE with THP (Andrea
  Arcangeli)
- mm: fix invalidate_complete_page2() lock ordering (Hugh Dickins)
- ext4: fix fdatasync() for files with only i_size changes (Jan Kara)
- ext4: online defrag is not supported for journaled files (Dmitry Monakhov)
- PCI: Check P2P bridge for invalid secondary/subordinate range (Yinghai Lu)
- aoe: assert AoE packets marked as requiring no checksum (Ed L. Cashin)
- net: do not disable sg for packets requiring no checksum (Ed L. Cashin)
- l2tp: fix a typo in l2tp_eth_dev_recv() (Eric Dumazet)
- ipv6: mip6: fix mip6_mh_filter() (Eric Dumazet)
- ipv6: raw: fix icmpv6_filter() (Eric Dumazet)
- ipv4: raw: fix icmp_filter() (Eric Dumazet)
- net: guard tcp_set_keepalive() to tcp sockets (Eric Dumazet)
- net: small bug on rxhash calculation (Chema Gonzalez)
- pppoe: drop PPPOX_ZOMBIEs in pppoe_release (Xiaodong Xu)
- sctp: Don't charge for data in sndbuf again when transmitting packet (Thomas
  Graf)
- tcp: flush DMA queue before sk_wait_data if rcv_wnd is zero (Michal Kubeček)
- ipv6: release reference of ip6_null_entry's dst entry in __ip6_del_rt (Gao
  feng)
- 8021q: fix mac_len recomputation in vlan_untag() (Antonio Quartulli)
- sierra_net: Endianess bug fix. (Lennart Sorensen)
- pkt_sched: fix virtual-start-time update in QFQ (Paolo Valente)
- net-sched: sch_cbq: avoid infinite loop (Eric Dumazet)
- netxen: check for root bus in netxen_mask_aer_correctable (Nikolay
  Aleksandrov)
- xfrm_user: ensure user supplied esn replay window is valid (Mathias Krause)
- xfrm_user: don't copy esn replay window twice for new states (Mathias Krause)
- xfrm_user: fix info leak in copy_to_user_tmpl() (Mathias Krause)
- xfrm_user: fix info leak in copy_to_user_policy() (Mathias Krause)
- xfrm_user: fix info leak in copy_to_user_state() (Mathias Krause)
- xfrm_user: fix info leak in copy_to_user_auth() (Mathias Krause)
- xfrm: fix a read lock imbalance in make_blackhole (Li RongQing)
- xfrm_user: return error pointer instead of NULL #2 (Mathias Krause)
- xfrm_user: return error pointer instead of NULL (Mathias Krause)
- xfrm: Workaround incompatibility of ESN and async crypto (Steffen Klassert)
- workqueue: add missing smp_wmb() in process_one_work() (Tejun Heo)
- kernel/sys.c: call disable_nonboot_cpus() in kernel_restart() (Shawn Guo)
- lib/gcd.c: prevent possible div by 0 (Davidlohr Bueso)
- PCI: acpiphp: check whether _ADR evaluation succeeded (Bjorn Helgaas)
- ACPI: run _OSC after ACPI_FULL_INITIALIZATION (Lin Ming)
- [net] igb-4.0.17 driver update (Maxim Uvarov)
- [net] ixgbe-3.11.33 driver update (Maxim Uvarov)
- [net] ixgbe-3.10.17 driver update (Maxim Uvarov)
- [net] e1000e-2.1.4 driver update (Maxim Uvarov)
- [PATCH] ocfs2: fix NULL pointer dereference in
  ocfs2_duplicate_clusters_by_page v2 (Xiaowei.Hu) [Orabug: 14752693]
- rds fix cong locking (Maxim Uvarov)
- DELL MEE (Maxim Uvarov)
- x86, UV: Clean up uv_mmrs.h (Jack Steiner) [Orabug: 14751013]
- x86, UV: Fix UV2 hub part number (Jack Steiner) [Orabug: 14751013]
- x86/uv: Fix uninitialized spinlocks (Maxim Uvarov) [Orabug: 14751013]
- x86/UV: Lower UV rtc clocksource rating (Dimitri Sivanich) [Orabug: 14751013]
- xen/pv-on-hvm kexec: add quirk for Xen 3.4 and shutdown watches. (Konrad
  Rzeszutek Wilk)
- SPEC: v2.6.39-400.1.0 (Maxim Uvarov)
- Linux 3.0.45 (Maxim Uvarov)
- xhci: Intel Panther Point BEI quirk. (Maxim Uvarov)
- SCSI: scsi_dh_alua: Enable STPG for unavailable ports (Bart Van Assche)
- PCI: honor child buses add_size in hot plug configuration (Yinghai Lu)
- IB/srp: Avoid having aborted requests hang (Bart Van Assche)
- IB/srp: Fix use-after-free in srp_reset_req() (Bart Van Assche)
- IB/srp: Fix a race condition (Bart Van Assche)
- IPoIB: Fix use-after-free of multicast object (Patrick McHardy)
- SCSI: hpsa: Use LUN reset instead of target reset (Stephen M. Cameron)
- SCSI: ibmvscsi: Fix host config length field overflow (Benjamin
  Herrenschmidt)
- Increase XHCI suspend timeout to 16ms (Michael Spang)
- coredump: prevent double-free on an error path in core dumper (Denys
  Vlasenko)
- firmware: Add missing attributes to EFI variable attribute print out from
  sysfs (Khalid Aziz)
- b43legacy: Fix crash on unload when firmware not available (Larry Finger)
- serial: set correct baud_base for EXSYS EX-41092 Dual 16950 (Flavio Leitner)
- TTY: ttyprintk, don't touch behind tty->write_buf (Jiri Slaby)
- Remove BUG_ON from n_tty_read() (Stanislav Kozina)
- dm: handle requests beyond end of device instead of using BUG_ON (Mike
  Snitzer)
- vfs: dcache: fix deadlock in tree traversal (Miklos Szeredi)
- Linux 3.0.44 (Greg Kroah-Hartman)
- USB: Fix race condition when removing host controllers (Alan Stern)
- MCE: Fix vm86 handling for 32bit mce handler (Andi Kleen)
- sched: Fix ancient race in do_exit() (Yasunori Goto)
- pch_uart: Fix parity setting issue (Tomoya MORINAGA)
- pch_uart: Fix rx error interrupt setting issue (Tomoya MORINAGA)
- pch_uart: Fix missing break for 16 byte fifo (Alan Cox)
- time: Move ktime_t overflow checking into timespec_valid_strict (John Stultz)
- time: Avoid making adjustments if we haven't accumulated anything (John
  Stultz)
- time: Improve sanity checking of timekeeping inputs (John Stultz)
- drop_monitor: dont sleep in atomic context (Eric Dumazet)
- drop_monitor: prevent init path from scheduling on the wrong cpu (Neil
  Horman)
- drop_monitor: Make updating data->skb smp safe (Neil Horman)
- drop_monitor: fix sleeping in invalid context warning (Neil Horman)
- sched: Fix race in task_group() (Peter Zijlstra)
- cpufreq / ACPI: Fix not loading acpi-cpufreq driver regression (Thomas
  Renninger)
- libata: Prevent interface errors with Seagate FreeAgent GoFlex (Daniel J
  Blueman)
- rds: set correct msg_namelen (Weiping Pan)  {CVE-2012-3430}
- net: Statically initialize init_net.dev_base_head (Rustad, Mark D)
- workqueue: UNBOUND -> REBIND morphing in rebind_workers() should be atomic
  (Lai Jiangshan)
- fbcon: fix race condition between console lock and cursor timer (v1.1) (Dave
  Airlie)
- drivers/misc/sgi-xp/xpc_uv.c: SGI XPC fails to load when cpu 0 is out of IRQ
  resources (Robin Holt)
- PM / Runtime: Clear power.deferred_resume on success in rpm_suspend() (Rafael
  J. Wysocki)
- PM / Runtime: Fix rpm_resume() return value for power.no_callbacks set
  (Rafael J. Wysocki)
- xhci: Fix bug after deq ptr set to link TRB. (Sarah Sharp)
- xhci: Make handover code more robust (Matthew Garrett)
- Intel xhci: Only switch the switchable ports (Keng-Yu Lin)
- EHCI: Update qTD next pointer in QH overlay region during unlink (Pavankumar
  Kondeti)
- NFS: return error from decode_getfh in decode open (Weston Andros Adamson)
- NFS: Fix the initialisation of the readdir 'cookieverf' array (Trond
  Myklebust)
- cfg80211: fix possible circular lock on reg_regdb_search() (Luis R.
  Rodriguez)
- tracing: Don't call page_to_pfn() if page is NULL (Wen Congyang)
- hpwdt: Fix kdump issue in hpwdt (Toshi Kani)
- SCSI: hpsa: fix handling of protocol error (Stephen M. Cameron)
- SCSI: bnx2i: Fixed NULL ptr deference for 1G bnx2 Linux iSCSI offload (Eddie
  Wai)
- SCSI: mpt2sas: Fix for issue - Unable to boot from the drive connected to HBA
  (sreekanth.reddy)
- memory hotplug: fix section info double registration bug (qiuxishi)
- mm/ia64: fix a memory block size bug (Jianguo Wu)
- mm/page_alloc: fix the page address of higher page's buddy calculation (Li
  Haifeng)
- md: Don't truncate size at 4TB for RAID0 and Linear (NeilBrown)
- perf_event: Switch to internal refcount, fix race with close() (Al Viro)
- target: Fix ->data_length re-assignment bug with SCSI overflow (Nicholas
  Bellinger)
- eCryptfs: Copy up attributes of the lower target inode after rename (Tyler
  Hicks)
- netconsole: remove a redundant netconsole_target_put() (Amerigo Wang)
- vfs: dcache: use DCACHE_DENTRY_KILLED instead of DCACHE_DISCONNECTED in
  d_kill() (Miklos Szeredi)
- cpufreq/powernow-k8: workqueue user shouldn't migrate the kworker to another
  CPU (Tejun Heo)
- workqueue: reimplement work_on_cpu() using system_wq (Tejun Heo)
- net: ipv4: ipmr_expire_timer causes crash when removing net namespace
  (Francesco Ruggeri)
- l2tp: avoid to use synchronize_rcu in tunnel free function (xeb)
- netlink: fix possible spoofing from non-root processes (Pablo Neira Ayuso)
- net: fix info leak in compat dev_ifconf() (Mathias Krause)
- ipvs: fix info leak in getsockopt(IP_VS_SO_GET_TIMEOUT) (Mathias Krause)
- dccp: fix info leak via getsockopt(DCCP_SOCKOPT_CCID_TX_INFO) (Mathias
  Krause)
- atm: fix info leak via getsockname() (Mathias Krause)
- atm: fix info leak in getsockopt(SO_ATMPVC) (Mathias Krause)
- ipv6: addrconf: Avoid calling netdevice notifiers with RCU read-side lock
  (Ben Hutchings)
- af_packet: remove BUG statement in tpacket_destruct_skb (danborkmann)
- net/core: Fix potential memory leak in dev_set_alias() (Alexey Khoroshilov)
- net_sched: gact: Fix potential panic in tcf_gact(). (Hiroaki SHIMODA)
- tcp: Apply device TSO segment limit earlier (Ben Hutchings)  {CVE-2012-3412}
- sfc: Fix maximum number of TSO segments and minimum TX queue size (Ben
  Hutchings)  {CVE-2012-3412}
- net: Allow driver to limit number of GSO segments per skb (Ben Hutchings)
  {CVE-2012-3412}
- Linux 3.0.45 (Maxim Uvarov)
- xhci: Intel Panther Point BEI quirk. (Maxim Uvarov)
- SCSI: scsi_dh_alua: Enable STPG for unavailable ports (Bart Van Assche)
- PCI: honor child buses add_size in hot plug configuration (Yinghai Lu)
- IB/srp: Avoid having aborted requests hang (Bart Van Assche)
- IB/srp: Fix use-after-free in srp_reset_req() (Bart Van Assche)
- IB/srp: Fix a race condition (Bart Van Assche)
- IPoIB: Fix use-after-free of multicast object (Patrick McHardy)
- SCSI: hpsa: Use LUN reset instead of target reset (Stephen M. Cameron)
- SCSI: ibmvscsi: Fix host config length field overflow (Benjamin
  Herrenschmidt)
- Increase XHCI suspend timeout to 16ms (Michael Spang)
- coredump: prevent double-free on an error path in core dumper (Denys
  Vlasenko)
- firmware: Add missing attributes to EFI variable attribute print out from
  sysfs (Khalid Aziz)
- b43legacy: Fix crash on unload when firmware not available (Larry Finger)
- serial: set correct baud_base for EXSYS EX-41092 Dual 16950 (Flavio Leitner)
- TTY: ttyprintk, don't touch behind tty->write_buf (Jiri Slaby)
- Remove BUG_ON from n_tty_read() (Stanislav Kozina)
- dm: handle requests beyond end of device instead of using BUG_ON (Mike
  Snitzer)
- vfs: dcache: fix deadlock in tree traversal (Miklos Szeredi)
- Linux 3.0.40 (Maxim Uvarov)
- Linux 3.0.41 (Greg Kroah-Hartman)
- rt61pci: fix NULL pointer dereference in config_lna_gain (Stanislaw Gruszka)
- e1000e: NIC goes up and immediately goes down (Maxim Uvarov)
- cfg80211: fix interface combinations check for ADHOC(IBSS) (Liang Li)
- cfg80211: process pending events when unregistering net device (Daniel Drake)
- mm: hugetlbfs: close race during teardown of hugetlbfs shared page tables
  (Mel Gorman)
- x86, nops: Missing break resulting in incorrect selection on Intel (Alan Cox)
- mm: mmu_notifier: fix freed page still mapped in secondary MMU (Xiao
  Guangrong)
- mm: fix wrong argument of migrate_huge_pages() in soft_offline_huge_page()
  (Maxim Uvarov)
- pcdp: use early_ioremap/early_iounmap to access pcdp table (Greg Pearson)
- nilfs2: fix deadlock issue between chcp and thaw ioctls (Ryusuke Konishi)
- SUNRPC: return negative value in case rpcbind client creation error
  (Stanislav Kinsbursky)
- Redefine ATOMIC_INIT and ATOMIC64_INIT to drop the casts (Tony Luck)
- Linux 3.0.43 (Greg Kroah-Hartman)
- block: replace __getblk_slow misfix by grow_dev_page fix (Hugh Dickins)
- block: fix infinite loop in __getblk_slow (Jeff Moyer)
- hwmon: (asus_atk0110) Add quirk for Asus M5A78L (Luca Tettamanti)
- dccp: check ccid before dereferencing (Mathias Krause)
- drm/vmwgfx: add MODULE_DEVICE_TABLE so vmwgfx loads at boot (Dave Airlie)
- Input: i8042 - add Gigabyte T1005 series netbooks to noloop table (Dmitry
  Torokhov)
- fuse: fix retrieve length (Miklos Szeredi)
- ext3: Fix fdatasync() for files with only i_size changes (Jan Kara)
- udf: Fix data corruption for files in ICB (Jan Kara)
- SCSI: Fix 'Device not ready' issue on mpt2sas (James Bottomley)
- SCSI: megaraid_sas: Move poll_aen_lock initializer (Kashyap Desai)
- Remove user-triggerable BUG from mpol_to_str (Dave Jones)
- USB: CDC ACM: Fix NULL pointer dereference (Sven Schnelle)
- USB: smsusb: remove __devinit* from the struct usb_device_id table (Greg
  Kroah-Hartman)
- USB: rtl8187: remove __devinit* from the struct usb_device_id table (Greg
  Kroah-Hartman)
- USB: p54usb: remove __devinit* from the struct usb_device_id table (Greg
  Kroah-Hartman)
- USB: spca506: remove __devinit* from the struct usb_device_id table (Greg
  Kroah-Hartman)
- PCI: EHCI: Fix crash during hibernation on ASUS computers (Rafael J. Wysocki)
- ath9k: fix decrypt_error initialization in ath_rx_tasklet() (Lorenzo
  Bianconi)
- ACPI: export symbol acpi_get_table_with_size (Alex Deucher)
- cciss: fix incorrect scsi status reporting (Stephen M. Cameron)
- svcrpc: sends on closed socket should stop immediately (J. Bruce Fields)
- svcrpc: fix svc_xprt_enqueue/svc_recv busy-looping (J. Bruce Fields)
- svcrpc: fix BUG() in svc_tcp_clear_pages (J. Bruce Fields)
- audit: fix refcounting in audit-tree (Miklos Szeredi)
- audit: don't free_chunk() after fsnotify_add_mark() (Miklos Szeredi)
- NFS: Alias the nfs module to nfs4 (bjschuma)
- NFSv4.1: Remove a bogus BUG_ON() in nfs4_layoutreturn_done (Trond Myklebust)
- NFSv3: Ensure that do_proc_get_root() reports errors correctly (Trond
  Myklebust)
- mm: hugetlbfs: correctly populate shared pmd (Michal Hocko)
- USB: winbond: remove __devinit* from the struct usb_device_id table (Greg
  Kroah-Hartman)
- vfs: canonicalize create mode in build_open_flags() (Miklos Szeredi)
- vfs: missed source of ->f_pos races (Al Viro)
- ALSA: hda - fix Copyright debug message (Wang Xingchao)
- USB: emi62: remove __devinit* from the struct usb_device_id table (Greg
  Kroah-Hartman)
- USB: vt6656: remove __devinit* from the struct usb_device_id table (Greg
  Kroah-Hartman)
- Linux 3.0.42 (Greg Kroah-Hartman)
- IB/srp: Fix a race condition (Bart Van Assche)
- usb: serial: mos7840: Fixup mos7840_chars_in_buffer() (Mark Ferrell)
- xhci: Switch PPT ports to EHCI on shutdown. (Sarah Sharp)
- xhci: Increase reset timeout for Renesas 720201 host. (Sarah Sharp)
- ext4: avoid kmemcheck complaint from reading uninitialized memory (Theodore
  Ts'o)
- drm/radeon: do not reenable crtc after moving vram start address (Jerome
  Glisse)
- drm/i915: correctly order the ring init sequence (Daniel Vetter)
- xen: mark local pages as FOREIGN in the m2p_override (Stefano Stabellini)
- fuse: verify all ioctl retry iov elements (Zach Brown)
- futex: Forbid uaddr == uaddr2 in futex_wait_requeue_pi() (Darren Hart)
- futex: Fix bug in WARN_ON for NULL q.pi_state (Darren Hart)
- futex: Test for pi_mutex on fault in futex_wait_requeue_pi() (Darren Hart)
- USB: echi-dbgp: increase the controller wait time to come out of halt. (Colin
  Ian King)
- net/tun: fix ioctl() based info leaks (Mathias Krause)
- tcp: perform DMA to userspace only if there is a task waiting for it (Jiri
  Kosina)
- net: fix rtnetlink IFF_PROMISC and IFF_ALLMULTI handling (Jiri Benc)
- USB: kaweth.c: use GFP_ATOMIC under spin_lock (Dan Carpenter)
- tcp: Add TCP_USER_TIMEOUT negative value check (Hangbin Liu)
- cipso: don't follow a NULL pointer when setsockopt() is called (Paul Moore)
- sctp: Fix list corruption resulting from freeing an association on a list
  (Neil Horman)
- sch_sfb: Fix missing NULL check (Alan Cox)
- ext4: don't let i_reserved_meta_blocks go negative (Brian Foster)
- ext4: pass a char * to ext4_count_free() instead of a buffer_head ptr
  (Theodore Ts'o)
- nfs: skip commit in releasepage if we're freeing memory for fs-related
  reasons (Jeff Layton)
- ACPI/AC: prevent OOPS on some boxes due to missing check
  power_supply_register() return value check (Lan Tianyu)
- ftrace: Disable function tracing during suspend/resume and hibernation, again
  (Srivatsa S. Bhat)
- locks: fix checking of fcntl_setlease argument (J. Bruce Fields)
- usbdevfs: Correct amount of data copied to user in processcompl_compat (Hans
  de Goede)
- SCSI: Avoid dangling pointer in scsi_requeue_command() (Bart Van Assche)
- SCSI: fix hot unplug vs async scan race (Dan Williams)
- SCSI: fix eh wakeup (scsi_schedule_eh vs scsi_restart_operations) (Dan
  Williams)
- SCSI: libsas: fix sas_discover_devices return code handling (Dan Williams)
- SCSI: libsas: continue revalidation (Dan Williams)
- vmscan: fix initial shrinker size handling (Konstantin Khlebnikov)
- mm/hugetlb: fix warning in alloc_huge_page/dequeue_huge_page_vma (Konstantin
  Khlebnikov)
- cpuset: mm: reduce large amounts of memory barrier related damage v3 (Mel
  Gorman)
- cpusets: stall when updating mems_allowed for mempolicy or disjoint nodemask
  (David Rientjes)
- cpusets: avoid looping when storing to mems_allowed if one node remains set
  (David Rientjes)
- mm: vmscan: convert global reclaim to per-memcg LRU lists (Johannes Weiner)
- mm: test PageSwapBacked in lumpy reclaim (Hugh Dickins)
- mm/vmscan.c: consider swap space when deciding whether to continue reclaim
  (Minchan Kim)
- vmscan: activate executable pages after first usage (Konstantin Khlebnikov)
- vmscan: promote shared file mapped pages (Konstantin Khlebnikov)
- mm: vmscan: check if reclaim should really abort even if compaction_ready()
  is true for one zone (Mel Gorman)
- mm: vmscan: do not OOM if aborting reclaim to start compaction (Mel Gorman)
- mm: vmscan: when reclaiming for compaction, ensure there are sufficient free
  pages available (Mel Gorman)
- mm: compaction: introduce sync-light migration for use by compaction (Mel
  Gorman)
- kswapd: assign new_order and new_classzone_idx after wakeup in sleeping (Alex
  Shi)
- kswapd: avoid unnecessary rebalance after an unsuccessful balancing (Alex
  Shi)
- mm: compaction: make isolate_lru_page() filter-aware again (Mel Gorman)
- mm: page allocator: do not call direct reclaim for THP allocations while
  compaction is deferred (Mel Gorman)
- mm: compaction: determine if dirty pages can be migrated without blocking
  within ->migratepage (Mel Gorman)
- mm: compaction: allow compaction to isolate dirty pages (Mel Gorman)
- mm: migration: clean up unmap_and_move() (Minchan Kim)
- mm: zone_reclaim: make isolate_lru_page() filter-aware (Minchan Kim)
- mm: compaction: make isolate_lru_page() filter-aware (Minchan Kim)
- mm: change isolate mode from #define to bitwise type (Minchan Kim)
- mm: compaction: trivial clean up in acct_isolated() (Minchan Kim)
- vmscan: abort reclaim/compaction if compaction can proceed (Mel Gorman)
- vmscan: limit direct reclaim for higher order allocations (Rik van Riel)
- vmscan: reduce wind up shrinker->nr when shrinker can't do work (Dave
  Chinner)
- vmscan: shrinker->nr updates race and go wrong (Dave Chinner)
- vmscan: add shrink_slab tracepoints (Dave Chinner)
- vmscan: clear ZONE_CONGESTED for zone with good watermark (Shaohua Li)
- mm: vmscan: fix force-scanning small targets without swap (Johannes Weiner)
- mm: memory hotplug: Check if pages are correctly reserved on a per-section
  basis (Mel Gorman)
- dm raid1: fix crash with mirror recovery and discard (Mikulas Patocka)
- UBIFS: fix a bug in empty space fix-up (Artem Bityutskiy)
- mm: fix lost kswapd wakeup in kswapd_stop() (Aaditya Kumar)
- ntp: Fix STA_INS/DEL clearing bug (John Stultz)
- cifs: always update the inode cache with the results from a FIND_* (Jeff
  Layton)
- Linux 3.0.38 (Greg Kroah-Hartman)
- timekeeping: Add missing update call in timekeeping_resume() (Thomas
  Gleixner)
- hrtimer: Update hrtimer base offsets each hrtimer_interrupt (John Stultz)
- timekeeping: Provide hrtimer update function (Thomas Gleixner)
- hrtimers: Move lock held region in hrtimer_interrupt() (Thomas Gleixner)
- timekeeping: Maintain ktime_t based offsets for hrtimers (Thomas Gleixner)
- timekeeping: Fix leapsecond triggered load spike issue (John Stultz)
- hrtimer: Provide clock_was_set_delayed() (John Stultz)
- time: Move common updates to a function (Thomas Gleixner)
- timekeeping: Fix CLOCK_MONOTONIC inconsistency during leapsecond (John
  Stultz)
- ntp: Correct TAI offset during leap second (Richard Cochran)
- ntp: Fix leap-second hrtimer livelock (John Stultz)
- Revert "ntp: Cleanup timex.h" (Guangyu Sun)
- Revert "ntp: Access tick_length variable via ntp_tick_length()" (Guangyu Sun)
- Revert "ntp: Add ntp_lock to replace xtime_locking" (Guangyu Sun)
- Revert "ntp: Fix leap-second hrtimer livelock" (Guangyu Sun)
- Revert "ntp: Correct TAI offset during leap second" (Guangyu Sun)
- Revert "timekeeping: Fix CLOCK_MONOTONIC inconsistency during leapsecond"
  (Guangyu Sun)
- Revert "time: Move common updates to a function" (Guangyu Sun)
- Revert "hrtimer: Provide clock_was_set_delayed()" (Guangyu Sun)
- Revert "timekeeping: Fix leapsecond triggered load spike issue" (Guangyu Sun)
- Revert "timekeeping: Maintain ktime_t based offsets for hrtimers" (Guangyu
  Sun)
- Revert "hrtimers: Move lock held region in hrtimer_interrupt()" (Guangyu Sun)
- Revert "timekeeping: Provide hrtimer update function" (Guangyu Sun)
- Revert "hrtimer: Update hrtimer base offsets each hrtimer_interrupt" (Guangyu
  Sun)
- Revert "timekeeping: Add missing update call in timekeeping_resume()"
  (Guangyu Sun)
- Revert "htrimer: fix kabi break." (Guangyu Sun)
- cfg80211: check iface combinations only when iface is running (Michal Kazior)
- tcp: drop SYN+FIN messages (Eric Dumazet)
- e1000e: Correct link check logic for 82571 serdes (Tushar Dave)
- fifo: Do not restart open() if it already found a partner (Anders Kaseorg)
- block: fix infinite loop in __getblk_slow (Jeff Moyer)
- Linux 3.0.37 (Greg Kroah-Hartman)
- ACPI: Remove one board specific WARN when ignoring timer overriding (Feng
  Tang)
- ACPI: Make acpi_skip_timer_override cover all source_irq==0 cases (Feng Tang)
- mm: Hold a file reference in madvise_remove (Andy Lutomirski)
- mm, thp: abort compaction if migration page cannot be charged to memcg (David
  Rientjes)
- memory hotplug: fix invalid memory access caused by stale kswapd pointer
  (Jiang Liu)
- md/raid10: Don't try to recovery unmatched (and unused) chunks. (NeilBrown)
- md/raid5: Do not add data_offset before call to is_badblock (majianpeng)
- raid5: delayed stripe fix (Shaohua Li)
- vhost: don't forget to schedule() (Nadav Har'El)
- tracing: change CPU ring buffer state from tracing_cpumask (Vaibhav
  Nagarnaik)
- PCI: EHCI: fix crash during suspend on ASUS computers (Alan Stern)
- eCryptfs: Gracefully refuse miscdev file ops on inherited/passed files (Tyler
  Hicks)
- tcm_fc: Resolve suspicious RCU usage warnings (Mark Rustad)
- cfg80211: fix potential deadlock in regulatory (Eliad Peller)
- ACPI, x86: fix Dell M6600 ACPI reboot regression via DMI (Zhang Rui)
- acpi_pad: fix power_saving thread deadlock (Stuart Hayes)
- drm/i915: Fix eDP blank screen after S3 resume on HP desktops (Takashi Iwai)
- Btrfs: run delayed directory updates during log replay (Chris Mason)
- nilfs2: ensure proper cache clearing for gc-inodes (Ryusuke Konishi)
- netpoll: fix netpoll_send_udp() bugs (Eric Dumazet)
- sky2: fix checksum bit management on some chips (stephen hemminger)
- ipv6: Move ipv6 proc file registration to end of init order (Thomas Graf)
- bonding: Fix corrupted queue_mapping (Eric Dumazet)
- bridge: Assign rtnl_link_ops to bridge devices created via ioctl (v2)
  (stephen hemminger)
- dummy: fix rcu_sched self-detected stalls (Eric Dumazet)
- net: l2tp_eth: fix kernel panic on rmmod l2tp_eth (Eric Dumazet)
- SPEC: v2.6.39-300.12.0 (Maxim Uvarov)
- xen/m2p: do not reuse kmap_op->dev_bus_addr (Stefano Stabellini)
- config - clean up NBD selecting (Maxim Uvarov) [Orabug: 14547051]
- net: do not take an additional reference in skb_frag_set_page (Maxim Uvarov)
  [Orabug: 14696254]
- [ovmapi] changed instances of strncmp to strcmp (Cathy Avery) [Orabug:
  14644624]
- SPEC: v2.6.39-400.1.0 (Maxim Uvarov)
- xen-pciback: support wild cards in slot specifications (Jan Beulich)
- xen/boot: Disable BIOS SMP MP table search. (Konrad Rzeszutek Wilk)
- xen/m2p: do not reuse kmap_op->dev_bus_addr (Stefano Stabellini)
- xen/pciback: Fix proper FLR steps. (Konrad Rzeszutek Wilk)
- xen/setup: Fix one-off error when adding for-balloon PFNs to the P2M. (Konrad
  Rzeszutek Wilk)

* Mon Oct 01 2012 Maxim Uvarov <maxim.uvarov@oracle.com> [2.6.39-300.11.0.el6uek]
- xen/boot: Disable BIOS SMP MP table search. (Konrad Rzeszutek Wilk) [Bugdb:
  13665]

* Fri Sep 28 2012 Maxim Uvarov <maxim.uvarov@oracle.com> [2.6.39-300.10.0.el6uek]
- [ovmapi] changed instances of strncmp to strcmp (Cathy Avery) [Orabug:
  14644624]

* Thu Sep 27 2012 Joe Jin <joe.jin@oracle.com> [2.6.39-300.9.0.el6uek]
- cciss: Update HPSA_BOUNDARY. (Joe Jin) [Orabug: 14681165]

* Wed Sep 12 2012 Guru Anbalagane <guru.anbalagane@oracle.com> [2.6.39-300.8.0.el6uek]
- ocfs2: Fix oops in ocfs2_fast_symlink_readpage() code path (Xiaowei.Hu)

* Thu Sep 06 2012 Maxim Uvarov <maxim.uvarov@oracle.com> [2.6.39-300.7.0.el6uek]
- htrimer: fix kabi break. (Joe Jin)
- timekeeping: Add missing update call in timekeeping_resume() (Thomas
  Gleixner)
- hrtimer: Update hrtimer base offsets each hrtimer_interrupt (John Stultz)
- timekeeping: Provide hrtimer update function (Thomas Gleixner)
- hrtimers: Move lock held region in hrtimer_interrupt() (Thomas Gleixner)
- timekeeping: Maintain ktime_t based offsets for hrtimers (Thomas Gleixner)
- timekeeping: Fix leapsecond triggered load spike issue (John Stultz)
- hrtimer: Provide clock_was_set_delayed() (John Stultz)
- time: Move common updates to a function (Thomas Gleixner)
- timekeeping: Fix CLOCK_MONOTONIC inconsistency during leapsecond (John
  Stultz)
- ntp: Correct TAI offset during leap second (Richard Cochran)
- Revert "3.0.x: hrtimer: Fix clock_was_set so it is safe to call from irq
  context" (Joe Jin)
- Revert "3.0.x: time: Fix leapsecond triggered hrtimer/futex load spike issue"
  (Joe Jin)
- Revert "3.0.x: hrtimer: Update hrtimer base offsets each hrtimer_interrupt"
  (Joe Jin)
- scsi/lpfc: Resolve spinlock issue (Vaios Papadimitriou)
- scsi/lpfc: Update lpfc version for 8.3.5.82.2p driver release (Vaios
  Papadimitriou)
- scsi/lpfc: Fix null pointer error for piocbq (Vaios Papadimitriou)
- scsi/lpfc: Add missing jumps to mempool_free to fix potential memory leak
  (Vaios Papadimitriou)
- scsi/lpfc: Fixed leaking memory from pci dma pool (Vaios Papadimitriou)
- scsi/lpfc: Logged XRI of the SCSI command to be aborted on abort handler
  timeout (Vaios Papadimitriou)
- scsi/lpfc: Fix bug with driver logging too many fcp underrun messages (Vaios
  Papadimitriou)
- scsi/lpfc: Fixed unnecessary SCSI device reset escalation due to LLD handling
  of I/O abort (Vaios Papadimitriou)
- scsi/lpfc: Fixed system panic due to midlayer abort and driver complete race
  on SCSI cmd (Vaios Papadimitriou)
- scsi/lpfc: Fix unable to create vports on FCoE SLI4 adapter (Vaios
  Papadimitriou)
- scsi/lpfc: Fix BlockGuard lpfc_printf_vlog messages (Vaios Papadimitriou)
- scsi/lpfc: Fix parameter field in CQE to mask for LOCAL_REJECT status (Vaios
  Papadimitriou)
- scsi/lpfc: Fixed new requirement compatibility with Resource and Capacity
  Descriptors (Vaios Papadimitriou)
- scsi/lpfc: Fixed incomplete list of SLI4 commands with extended 300 second
  timeout value (Vaios Papadimitriou)
- scsi/lpfc: Fix switching ports on Fabric causing additional fc_host rport
  entries (Vaios Papadimitriou)
- scsi/lpfc: Fix conflicts in log message numbers (Vaios Papadimitriou)
- scsi/lpfc: Fixed kernel panic after scsi_eh escalation by checking the proper
  return status (Vaios Papadimitriou)
- scsi/lpfc: Fix driver not checking data transfered on write commands (Vaios
  Papadimitriou)
- scsi/lpfc: Fix bug with message 2520 appearing in the messages file (Vaios
  Papadimitriou)
- scsi/lpfc: Fix bug with rrq_pool not being destroyed during driver removal
  (Vaios Papadimitriou)
- scsi/lpfc: Fix Driver not attaching to OCe14000 adapters (Vaios
  Papadimitriou)
- scsi/lpfc: Fix bug with driver not setting the diag set valid bit for
  loopback testing (Vaios Papadimitriou)
- scsi/lpfc: Fix bug with driver does not reporting misconfigured ports for
  Ganymede (Vaios Papadimitriou)
- scsi/lpfc: Fix System Panic During IO Test using Medusa tool (Vaios
  Papadimitriou)
- scsi/lpfc: Fix fcp_imax module parameter to dynamically change FCP EQ delay
  multiplier (Vaios Papadimitriou)
- scsi/lpfc: Fix successful aborts returning incorrect status (Vaios
  Papadimitriou)
- scsi/lpfc: Fixed system held-up when performing resource provsion through
  same PCI function (Vaios Papadimitriou)
- scsi/lpfc: Fixed debug helper routine failed to dump CQ and EQ entries in
  non-MSI-X mode (Vaios Papadimitriou)
- scsi/lpfc: Fixed system crash due to not providing SCSI error-handling host
  reset handler (Vaios Papadimitriou)
- scsi/lpfc: Fix bug with driver using the wrong xritag when sending an els
  echo (Vaios Papadimitriou)
- scsi/lpfc: Increment capability to dump various SLI4 queues via debug helper
  routines (Vaios Papadimitriou)
- scsi/lpfc: Fix unsol abts xri lookup (Vaios Papadimitriou)
- scsi/lpfc: Bug fixes for LPe16000 to LPe16000 discovery (CR 130446) (Vaios
  Papadimitriou)
- scsi/lpfc: Reregister VPI for SLI3 after cable moved to new 8Gb FC Adapter
  port (Vaios Papadimitriou)
- scsi/lpfc: Fix driver crash during back-to-back ramp events (Vaios
  Papadimitriou)
- scsi/lpfc: Fix log message 2597 displayed when no error is detected (Vaios
  Papadimitriou)
- scsi/lpfc: Address FCP LOG support for Finisar trace correlation (Vaios
  Papadimitriou)
- scsi/lpfc: Fix kernel panic when going into to sleep state (Vaios
  Papadimitriou)
- scsi/lpfc: Fix error message displayed even when not an error (Vaios
  Papadimitriou)
- scsi/lpfc: Fix Read Link status data (Vaios Papadimitriou)
- scsi/lpfc: Fix initiator sending flogi after acking flogi from target (Vaios
  Papadimitriou)
- scsi/lpfc: Fix bug with driver not supporting the get controller attributes
  command (Vaios Papadimitriou)
- scsi/lpfc: Incremented capability for handling SLI4-port XRI resource-
  provisioning profile change (Vaios Papadimitriou)
- scsi/lpfc: Sync driver base with upstream code (Vaios Papadimitriou)
- scsi/lpfc: Change default DA_ID support from disabled to enabled (Vaios
  Papadimitriou)
- scsi/lpfc: Fix bug with driver unload leaving a scsi host for a vport around
  (Vaios Papadimitriou)
- scsi/lpfc: Incremented capability for T10 DIF debugfs error injection (CR
  123966) (Vaios Papadimitriou)
- scsi/lpfc: Update copyright date for files modified in 2012 (Vaios
  Papadimitriou)
- scsi/lpfc: Refine T10 DIF debugfs error injection capability for verification
  usage (CR 123966) (Vaios Papadimitriou)
- scsi/lpfc: Update copyright date for files modified in 2012 (Vaios
  Papadimitriou)
- scsi/lpfc: Make BA_ACC work on a fully qualified exchange (CR 126289) (Vaios
  Papadimitriou)
- scsi/lpfc: Fix KERNEL allocation while lock held (Vaios Papadimitriou)
- scsi/lpfc: Incorrect usage of bghm for BlockGuard errors (CR 127022) (Vaios
  Papadimitriou)
- scsi/lpfc: Fixed capability to inject T10 DIF errors via debugfs (CR 123966)
  (Vaios Papadimitriou)
- scsi/lpfc: Fix SLI4 BlockGuard behavior when protection data is generated by
  HBA (CR 121980) (Vaios Papadimitriou)
- scsi/lpfc: Fixed driver logging in area of SLI4 port error attention and
  reset recovery (Vaios Papadimitriou)
- scsi/lpfc: Fixed the ability to process T10 DIF/Blockguard with SLI4 16Gb FC
  Adapters (CR 121980) (Vaios Papadimitriou)
- scsi/lpfc: Fixed the ability to process T10 DIF/Blockguard with SLI4 16Gb FC
  Adapters (CR 121980) (Vaios Papadimitriou)
- scsi/lpfc: Merge from upstream: scsi: Fix up files implicitly depending on
  module.h inclusion (Vaios Papadimitriou)
- xen/p2m: Fix one by off error in checking the P2M tree directory. (Konrad
  Rzeszutek Wilk)

* Tue Sep 04 2012 Maxim Uvarov <maxim.uvarov@oracle.com> [2.6.39-300.6.0.el6uek]
- [kabi] update kabi (Maxim Uvarov)
- [config] clean up NBD settings in kernel config (Maxim Uvarov)
- xen/p2m: When revectoring deal with holes in the P2M array. (Konrad Rzeszutek
  Wilk)
- xen/mmu: Recycle the Xen provided L4, L3, and L2 pages (Konrad Rzeszutek
  Wilk)
- qla2xxx: Update the driver version to 8.04.00.08.39.0-k. (Saurav Kashyap)
  [Bugdb: 13653]
- qla2xxx: Correct loop_id_map allocation-size and usage. (Andrew Vasquez)
  [Bugdb: 13653]
- dm mpath: delay retry of bypassed pg (Mike Christie) [Orabug: 14478983]
- [kabi] update kabi for ASM and ACFS (Maxim Uvarov) [Orabug: 14547312]
- be2iscsi: Bump the driver version. (John Soni Jose)
- be2iscsi: Fix a kernel panic because of TCP RST/FIN received. (John Soni
  Jose)
- be2iscsi: Configure the VLAN settings on the adapter. (John Soni Jose)
- be2iscsi: Format the MAC_ADDR with sysfs_format_mac. (John Soni Jose)
- be2iscsi: Logging mechanism for the driver. (John Soni Jose)
- be2iscsi: Issue MBX Cmd for login to boot target in crashdump mode (John Soni
  Jose)
- be2iscsi: Removing the iscsi_data_pdu setting. (John Soni Jose)
- be2iscsi: fix dma free size mismatch regression (John Soni Jose)
- x86/nmi: Clean up register_nmi_handler() usage (Maxim Uvarov)
- x86/nmi: Fix page faults by nmiaction if kmemcheck is enabled (Li Zhong)
- [hpwdt] add include NMI (Maxim Uvarov)
- be2net: Add functionality to support RoCE driver (Parav Pandit)
- [igb] uek2 fix driver merge (Maxim Uvarov)
- [igb] update to version 3.4.8 (Maxim Uvarov)
- ocfs2: use list_for_each_entry in ocfs2_find_local_alias() (Al Viro)
- ocfs2: fix NULL pointer dereference in __ocfs2_change_file_space() (Luis
  Henriques)
- ocfs2: Fix bogus error message from ocfs2_global_read_info (Jan Kara)
- ocfs2: Misplaced parens in unlikley (roel)
- ocfs: simplify symlink handling (Al Viro)
- ocfs2: kill endianness abuses in blockcheck.c (Al Viro)
- ocfs2: deal with __user misannotations (Al Viro)
- ocfs2: trivial endianness misannotations (Al Viro)
- ocfs2: ->rl_count endianness breakage (Al Viro)
- ocfs: ->rl_used breakage on big-endian (Al Viro)
- ocfs2: fix leaks on failure exits in module_init (Al Viro)
- ... and the same failure exits cleanup for ocfs2 (Al Viro)
- ocfs2: remove the second argument of k[un]map_atomic() (Cong Wang)
- ocfs2: deal with wraparounds of i_nlink in ocfs2_rename() (Al Viro)
- ocfs2: propagate umode_t (Al Viro)
- dlmfs: use inode_init_owner() (Al Viro)
- ocfs2: avoid unaligned access to dqc_bitmap (Akinobu Mita)
- ocfs2: Use filemap_write_and_wait() instead of write_inode_now() (Jan Kara)
- ocfs2: honor O_(D)SYNC flag in fallocate (Mark Fasheh)
- ocfs2: Add a missing journal credit in ocfs2_link_credits() -v2 (Xiaowei.Hu)
- ocfs2: Commit transactions in error cases -v2 (Wengang Wang)
- ocfs2: make direntry invalid when deleting it (Wengang Wang)
- fs/ocfs2/dlm/dlmlock.c: free kmem_cache_zalloc'd data using kmem_cache_free
  (Julia Lawall)
- ocfs2: remove unnecessary nlink setting (Miklos Szeredi)
- ocfs2: Fix ocfs2_page_mkwrite() (Wengang Wang)
- ocfs2: Add comment about orphan scanning (Sunil Mushran)
- ocfs2: Clean up messages in the fs (Sunil Mushran)
- ocfs2: Clean up messages in stack_o2cb.c (Sunil Mushran)
- ocfs2_init_acl(): fix a leak (Al Viro)
- ocfs2: use proper little-endian bitops (Akinobu Mita)
- ocfs2: checking the wrong variable in ocfs2_move_extent() (Dan Carpenter)
- e1000e: disable rxhash when try to enable jumbo frame also rxhash and rxcsum
  have enabled (Joe Jin)
- r8169: verbose error message. (Francois Romieu)
- r8169: remove rtl_ocpdr_cond. (Hayes Wang)
- r8169: fix argument in rtl_hw_init_8168g. (Hayes Wang)
- r8169: support RTL8168G (Joe Jin)
- r8169: abstract out loop conditions. (Francois Romieu)
- r8169: ephy, eri and efuse functions signature changes. (Francois Romieu)
- r8169: csi_ops signature change. (Francois Romieu)
- r8169: mdio_ops signature change. (Francois Romieu)
- r8169: add RTL8106E support. (Hayes Wang)
- r8169: RxConfig hack for the 8168evl. (françois romieu)
- r8169: avoid NAPI scheduling delay. (françois romieu)
- r8169: call netif_napi_del at errpaths and at driver unload (Devendra Naga)
- 8139cp/8139too: terminate the eeprom access with the right opmode (Jason
  Wang)
- 8139cp: set ring address before enabling receiver (Jason Wang)
- r8169: support the new RTL8411 chip. (Hayes Wang)
- r8169: adjust some functions of 8111f (Hayes Wang)
- r8169: support the new RTL8402 chip. (Hayes Wang)
- r8169: add device specific CSI access helpers. (Hayes Wang)
- r8169: modify pll power function (Hayes Wang)
- r8169: 8168c and later require bit 0x20 to be set in Config2 for PME
  signaling. (Francois Romieu)
- r8169: Config1 is read-only on 8168c and later. (Francois Romieu)
- 8139too: dev->{base_addr, irq} removal. (Joe Jin)
- 8139cp: stop using net_device.{base_addr, irq}. (Joe Jin)
- r8169.c: fix comment typo (Justin P. Mattock)
- r8169: move rtl_cfg_info closer to its caller. (Francois Romieu)
- r8169: move the netpoll handler after the irq handler. (Francois Romieu)
- r8169: move rtl8169_open after rtl_task it depends on. (Joe Jin)
- r8169: move rtl_set_rx_mode before its rtl_hw_start callers. (Joe Jin)
- r8169: move net_device_ops beyond the methods it references. (Francois
  Romieu)
- r8169: move the driver probe method to the end of the driver file. (Joe Jin)
- r8169: add firmware for RTL8168G RTL8106E RTL8411 RTL8402 (Joe Jin)
- enic: replace open-coded ARRAY_SIZE with macro (Jim Cromie)
- enic: Stop using NLA_PUT*(). (David S. Miller)
- enic: Fix addr valid check in enic_set_vf_mac (Roopa Prabhu)
- enic: fix an endian bug in enic_probe() (Dan Carpenter)
- enic: Fix endianness bug. (Santosh Nayak)
- enic: Add support for fw init command on sriov vf's (Roopa Prabhu)
- enic: Fix ndo_set_vf_mac and ndo_set_vf_port to set/get the sriov vf's mac
  (Roopa Prabhu)
- enic: Add new fw devcmd to set mac address of an interface (Roopa Prabhu)
- enic: rename CMD_MAC_ADDR to CMD_GET_MAC_ADDR (Roopa Prabhu)
- cisco/enic: use eth_hw_addr_random() instead of random_ether_addr() (Danny
  Kukawka)
- enic: remove assignment of random mac on enic vf (Roopa Prabhu)
- enic: Fix address deregistration for sriov vf during port profile
  disassociate (Roopa Prabhu)
- enic: Check firmware capability before issuing firmware commands (Neel Patel)
- enic: Enable support for multiple hardware receive queues (Neel Patel)
- enic: fix compile when CONFIG_PCI_IOV is not enabled (Roopa Prabhu)
- enic: fix location of vnic dev unregister in enic_probe cleanup code (Roopa
  Prabhu)
- enic: rearrange some of the port profile code (Roopa Prabhu)
- enic: Add sriov vf device id checks in port profile code (Roopa Prabhu)
- enic: This patch adds pci id 0x71 for SRIOV VF's (Roopa Prabhu)
- enic: Use kcalloc instead of kzalloc to allocate array (Thomas Meyer)
- enic: Add support for port profile association on a enic SRIOV VF (Roopa
  Prabhu)
- enic: Helper code for SRIOV proxy commands (Roopa Prabhu)
- enic: Add SRIOV support (Roopa Prabhu)
- enic: convert to SKB paged frag API. (Ian Campbell)
- bnx2fc: Bumped version to 1.0.11 (Bhanu Prakash Gollapudi)
- bnx2fc: cleanup task management IO when it times out. (Bhanu Prakash
  Gollapudi)
- bnx2fc: Decrememnt io ref count when abort times out (Bhanu Prakash
  Gollapudi)
- bnx2fc: Allow FLOGI to be retried when receiving bad responses. (Bhanu
  Prakash Gollapudi)
- bnx2i: Removed the reference to the netdev->base_addr (Eddie Wai)
- bnx2i: Updated version and copyright year (Eddie Wai)
- bnx2i: Added the setting of target can_queue via target_alloc (Eddie Wai)
- bnx2x: fix link for BCM57711 with 84823 phy (Yuval Mintz)
- bnx2x: fix I2C non-respondent issue (Yuval Mintz)
- bnx2x: fix panic when TX ring is full (Eric Dumazet)
- bnx2x: fix checksum validation (Eric Dumazet)
- bnx2x: Added EEE support (Yuval Mintz)
- bnx2x: bug fix when loading after SAN boot (Ariel Elior)
- bnx2x: fix handling single MSIX mode for 57710/57711 (Dmitry Kravkov)
- bnx2x: remove some bloat (Joe Jin)
- bnx2x: add transmit timestamping support (Joe Jin)
- bnx2x: Update driver version to 1.72.50-0 (Barak Witkowski)
- bnx2x: remove gro workaround (Dmitry Kravkov)
- bnx2x: add afex support (Joe Jin)
- firmware: use 7.2.51 for bnx2x (Joe Jin)
- bnx2x: off by one in bnx2x_ets_e3b0_sp_pri_to_cos_set() (Dan Carpenter)
- bnx2x: Fix BCM57711+BCM84823 link issue (Yaniv Rosner)
- bnx2x: Clear BCM84833 LED after fan failure (Yaniv Rosner)
- bnx2x: Fix BCM84833 PHY FW version presentation (Yaniv Rosner)
- bnx2x: Fix link issue for BCM8727 boards. (Yaniv Rosner)
- bnx2x: Restore 1G LED on BCM57712+BCM8727 designs. (Yaniv Rosner)
- bnx2x: Fix BCM57810-KR FC (Yaniv Rosner)
- bnx2x: add missing parenthesis to prevent u32 overflow (Dmitry Kravkov)
- bnx2x: Change to driver version 1.72.10-0 (Yuval Mintz)
- bnx2x: Change comments and white spaces (Yaniv Rosner)
- bnx2x: change to the rss engine (Dmitry Kravkov)
- bnx2x: congestion management re-organization (Joe Jin)
- bnx2x: Added support for a new device - 57811 (Barak Witkowski)
- bnx2x: Add remote-fault link detection (Yaniv Rosner)
- bnx2x: added support for working with one msix irq. (Dmitry Kravkov)
- bnx2x: enable inta on the pci bus when used (Yuval Mintz)
- bnx2x: remove unnecessary dmae code (Yuval Mintz)
- bnx2x: remove unnecessary .h dependencies (Yuval Mintz)
- bnx2x: previous driver unload revised (Yuval Mintz)
- bnx2x: validate FW trace prior to its printing (Dmitry Kravkov)
- bnx2x: consistent statistics for old FW (Yuval Mintz)
- bnx2x: changed iscsi/fcoe mac init and macros (Dmitry Kravkov)
- bnx2x: added TLV_NOT_FOUND flags to the dcb (Dmitry Kravkov)
- bnx2x: changed initial dcb configuration (Dmitry Kravkov)
- bnx2x: removed dcb unused code (Yuval Mintz)
- bnx2x: reduced sparse warnings (Yuval Mintz)
- bnx2x: revised driver prints (Joe Jin)
- bnx2x: code doesn't use stats for allocating Rx BDs (Dmitry Kravkov)
- bnx2x: ethtool returns req. AN even when AN fails (Yuval Mintz)
- bnx2x: ethtool now returns unknown speed/duplex (Yuval Mintz)
- bnx2x: use param's id instead of sp_obj's id (Yuval Mintz)
- bnx2x: set_one_mac_e1x uses raw's state as input (Yuval Mintz)
- bnx2x: removed unused function bnx2x_queue_set_cos_cid (Yuval Mintz)
- bnx2x: move LLH_CAM to header, apply naming conventions (Yuval Mintz)
- bnx2x: FCoE statistics id fixed (Yuval Mintz)
- bnx2x: dcb bit indices flags used as bits (Yuval Mintz)
- bnx2x: added cpu_to_le16 when preparing ramrod's data (Ariel Elior)
- bnx2x: pfc statistics counts pfc events twice (Yuval Mintz)
- bnx2x: update driver version to 1.72.10-0 (Dmitry Kravkov)
- bnx2x: add gro_check (Dmitry Kravkov)
- use FW 7.2.16 (Joe Jin)
- bnx2x: consistent statistics after internal driver reload (Joe Jin)
- bnx2x: downgrade Max BW error message to debug (Joe Jin)
- drivers/net/cnic.c: remove invalid reference to list iterator variable (Julia
  Lawall)
- cnic: Fix mmap regression. (Joe Jin)
- cnic: Handle RAMROD_CMD_ID_CLOSE error. (Joe Jin)
- cnic: Remove uio mem[0]. (Michael Chan)
- cnic: Read bnx2x function number from internal register (Eddie Wai)
- cnic: Fix occasional NULL pointer dereference during reboot. (Joe Jin)
- ethernet/broadcom: ip6_route_output() never returns NULL. (RongQing.Li)
- bnx2: Try to recover from PCI block reset (Michael Chan)
- bnx2: Fix bug in bnx2_free_tx_skbs(). (Michael Chan)
- bnx2: set maximal number of default RSS queues (Yuval Mintz)
- net-next: Add netif_get_num_default_rss_queues (Yuval Mintz)
- bnx2: Add missing netif_tx_disable() in bnx2_close() (Michael Chan)
- bnx2: Add "fall through" comments (Michael Chan)
- bnx2: Update version 2.2.2 (Michael Chan)
- bnx2: Read PCI function number from internal register (Michael Chan)
- bnx2: Dump additional BC_STATE during firmware sync timeout. (Michael Chan)
- bnx2: Dump all FTQ_CTL registers during tx_timeout (Michael Chan)
- broadcom: replace open-coded ARRAY_SIZE with macro (Jim Cromie)
- bnx2: stop using net_device.{base_addr, irq}. (Francois Romieu)
- bnx2: switch to build_skb() infrastructure (Joe Jin)
- bnx2: convert to SKB paged frag API. (Ian Campbell)
- tg3: Update version to 3.124 (Michael Chan)
- tg3: Fix race condition in tg3_get_stats64() (Michael Chan)
- tg3: Add New 5719 Read DMA workaround (Michael Chan)
- tg3: Fix Read DMA workaround for 5719 A0. (Michael Chan)
- tg3: Request APE_LOCK_PHY before PHY access (Michael Chan)
- tg3: Add hwmon support for temperature (Michael Chan)
- tg3: Add APE scratchpad read function (Matt Carlson)
- tg3: Add common function tg3_ape_event_lock() (Matt Carlson)
- tg3: Fix the setting of the APE_HAS_NCSI flag (Michael Chan)
- tg3: add device id of Apple Thunderbolt Ethernet device (Greg KH)
- tg3: Apply short DMA frag workaround to 5906 (Matt Carlson)
- tg3: remove redundant NULL test before release_firmware() call (Jesper Juhl)
- tg3: Fix 5717 serdes powerdown problem (Matt Carlson)
- tg3: Fix RSS ring refill race condition (Michael Chan)
- tg3: Recode PCI MRRS adjustment as a PCI quirk (Matt Carlson)
- tg3: Fix poor tx performance on 57766 after MTU change (Michael Chan)
- tg3: Add memory barriers to sync BD data (Joe Jin)
- tg3: Fix jumbo loopback test on 5719 (Michael Chan)
- tg3: Fix tg3_get_stats64 for 5700 / 5701 devs (Joe Jin)
- tg3: Create timer helper functions (Matt Carlson)
- tg3: Clear RECOVERY_PENDING with reset_task_cancel (Matt Carlson)
- tg3: Remove SPEED_UNKNOWN checks (Matt Carlson)
- tg3: Fix link check in tg3_adjust_link (Matt Carlson)
- tg3: remove IRQF_SAMPLE_RANDOM flag (Davidlohr Bueso)
- tg3: Update copyright (Matt Carlson)
- tg3: Use *_UNKNOWN ethtool definitions (Matt Carlson)
- tg3: Remove unneeded link_config.orig_... members (Matt Carlson)
- tg3: Remove unused link config code (Matt Carlson)
- tg3: Consolidate ASIC rev detection code (Matt Carlson)
- tg3: Reduce UMP event collision window (Matt Carlson)
- tg3: Fix NVRAM page writes on newer devices (Matt Carlson)
- tg3: Fix copper autoneg adv checks (Matt Carlson)
- tg3: Fix stats while interface is down (Matt Carlson)
- tg3: Disable new DMA engine for 57766 (Matt Carlson)
- tg3: Move transmit comment to a better location (Matt Carlson)
- tg3: Eliminate unneeded prototype (Matt Carlson)
- tg3: Relocate tg3_find_peer (Matt Carlson)
- tg3: Move tg3_nvram_write_block functions (Matt Carlson)
- tg3: Move tg3_set_rx_mode (Matt Carlson)
- tg3: Move tg3_change_mtu to a better location (Joe Jin)
- tg3: Relocate tg3_reset_task (Matt Carlson)
- tg3: Move tg3_restart_hw to a better location (Matt Carlson)
- tg3: Fix single-vector MSI-X code (Matt Carlson)
- tg3: Make the RSS indir tbl admin configurable (Matt Carlson)
- ethtool: Define and apply a default policy for RX flow hash indirection (Joe
  Jin)
- ethtool: Clarify use of size field for ETHTOOL_GRXFHINDIR (Ben Hutchings)
- ethtool: Centralise validation of ETHTOOL_{G, S}RXFHINDIR parameters (Joe
  Jin)
- bonding: comparing a u8 with -1 is always false (Joe Jin)
- bonding:update speed/duplex for NETDEV_CHANGE (Joe Jin)
- fnic: fix incorrect use of SLAB_CACHE_DMA flag (Abhijeet Joglekar)
- ixgbevf: upgrade to -2.6.2. (Joe Jin)
- ixgbe: upgrade to 3.10.16. (Joe Jin)
- igbvf: upgrade to 2.0.4 (Joe Jin)
- igb: upgrade to 3.4.8. (Joe Jin)
- e1000e: upgrade to 2.0.0.1 (Joe Jin)
- e1000: upgrade to 8.0.35-NAPI (Joe Jin)
- mpt2sas: Bump driver vesion to 14.100.00.00 (sreekanth.reddy)
- mpt2sas: Fix for With post diag reset same set of device gets added, removed
  and then again gets added with new target ids (sreekanth.reddy)
- mpt2sas: Fix for staged device discovery functionality of driver not working
  (sreekanth.reddy)
- mpt2sas : MPI 2.0 Rev V(2.0.14) specification (sreekanth.reddy)
- mpt2sas: Fix for max_sectors warning message is stating the incorrect range
  (sreekanth.reddy)
- mpt2sas: Provide sysfs attribute to report Backup Rail Monitor Status
  (sreekanth.reddy)
- mpt2sas: Fix for Driver oops, when loading driver with max_queue_depth
  command line option to a very small value (sreekanth.reddy)
- mpt2sas: To include more Intel Branding (sreekanth.reddy)
- mpt2sas: 2012 source code copyright (sreekanth.reddy)
- benet: Add a missing CR in the end of message (Masanari Iida)
- be2net: Fix to parse RSS hash from Receive completions correctly. (Sarveshwar
  Bandi)
- be2net: Missing byteswap in be_get_fw_log_level causes oops on PowerPC (Anton
  Blanchard)
- be2net: Ignore physical link async event for Lancer (Padmanabh Ratnakar)
- be2net: Fix VF driver load for Lancer (Padmanabh Ratnakar)
- be2net: dont pull too much data in skb linear part (Eric Dumazet)
- be2net: update driver version (Padmanabh Ratnakar)
- be2net: Add description about various RSS hash types (Padmanabh Ratnakar)
- be2net: Enable RSS UDP hashing for Lancer and Skyhawk (Padmanabh Ratnakar)
- be2net: Fix port name in message during driver load (Padmanabh Ratnakar)
- be2net: Fix cleanup path when EQ creation fails (Padmanabh Ratnakar)
- be2net: Activate new FW after FW download for Lancer (Padmanabh Ratnakar)
- be2net: Fix initialization sequence for Lancer (Padmanabh Ratnakar)
- be2net : Fix die temperature stat for Lancer (Padmanabh Ratnakar)
- be2net: Fix error while toggling autoneg of pause parameters (Padmanabh
  Ratnakar)
- be2net: Fix Endian (Li RongQing)
- be2net: Fix to trim skb for padded vlan packets to workaround an ASIC Bug
  (Somnath Kotur)
- be2net: Regression bug wherein VFs creation broken for multiple cards.
  (Somnath Kotur)
- be2net: Explicitly clear the reserved field in the Tx Descriptor (Somnath
  Kotur)
- be2net: Increase statistics structure size for skyhawk. (Vasundhara Volam)
- be2net: Modify error message to incorporate subsystem (Vasundhara Volam)
- be2net: reduce gso_max_size setting to account for ethernet header.
  (Sarveshwar Bandi)
- be2net: fix a race in be_xmit() (Eric Dumazet)
- be2net: Fix driver load for VFs for Lancer (Padmanabh Ratnakar)
- be2net: update driver version (Sathya Perla)
- be2net: do not use SCRATCHPAD register (Sathya Perla)
- be2net: remove unnecessary usage of unlikely() (Sathya Perla)
- be2net: fix reporting number of actual rx queues (Sathya Perla)
- be2net: do not modify PCI MaxReadReq size (Sathya Perla)
- be2net: cleanup be_vid_config() (Sathya Perla)
- be2net: don't call vid_config() when there's no vlan config (Sathya Perla)
- be2net: Fix to allow get/set of debug levels in the firmware. (Somnath Kotur)
- be2net: avoid disabling sriov while VFs are assigned (Sathya Perla)
- be2net: Add functionality to support RoCE driver (Parav Pandit)
- be2net: Add function to issue mailbox cmd on MQ (Parav Pandit)
- qla2xxx: Update the driver version to 8.04.00.07.39.0-k. (Saurav Kashyap)
- qla2xxx: Delay for legacy interrupts not rquired for all board for ISP83xx.
  (Giridhar Malavali)
- qla2xxx: Use the right field for container_of. (Arun Easi)
- qla2xxx: Allow MSI interrupt registration for ISP82xx. (Giridhar Malavali)
- qla2xxx: Don't toggle RISC interrupt bits after IRQ lines are attached.
  (Giridhar Malavali)
- qla2xxx: Fix incorrect status reporting on DIF errors. (Arun Easi)
- qla2xxx: Remove dumping fw on timeout for bidirectional commands. (Chad
  Dupuis)
- qla2xxx: T10 DIF - ISP83xx changes. (Arun Easi)
- qla2xxx: Fix for legacy interrupts for ISP83xx. (Chad Dupuis)
- qla2xxx: Restrict nic core reset to one function for mctp. (Saurav Kashyap)
- qla2xxx: Update to Implementation of the mctp. (Saurav Kashyap)
- qla2xxx: Enable fw attributes for ISP24xx and above. (Saurav Kashyap)
- qla2xxx: Get fcal position map should not be called for p2p topology. (Saurav
  Kashyap)
- qla2xxx: Change log messages to dbg and remove dumping fw on timeout for
  bidirectional. (Saurav Kashyap)
- qla2xxx: Set Maximum Read Request Size to 4K. (Chad Dupuis)
- qla2xxx: Enclose adapter related calls in adapter check in failed state
  handler. (Saurav Kashyap)
- qla2xxx: Fix for handling some error conditions in loopback. (Chad Dupuis)
- qla2xxx: Fix description of qla2xmaxqdepth parameter. (Chad Dupuis)
- qla2xxx: set idc version if function is first one to come. (Saurav Kashyap)
- qla2xxx: Do not restrict the number of NPIV ports for ISP83xx. (Saurav
  Kashyap)
- qla2xxx: Do PCI fundamental reset for 83xx (Joe Carnuccio)
- qla2xxx: Fail initialization if unable to load RISC code. (Andrew Vasquez)
- qla2xxx: Ensure PLOGI is sent to Fabric Management-Server upon request.
  (Andrew Vasquez)
- qla2xxx: Remove setting Scsi_host->this_id during adapter probe. (Chad
  Dupuis)
- qla2xxx: Use #defines instead of hardcoded values for intr status. (Arun
  Easi)
- don't warn on for mlock ulimits on shm_hugetlb (chris.mason) [Orabug:
  14096387]
- net: e100: ucode is optional in some cases (Bjørn Mork)
- e100: enable transmit time stamping. (Richard Cochran)
- lpfc: Fix for the cable swap issue discovered during DI testing. (Martin K.
  Petersen)

* Mon Aug 20 2012 Maxim Uvarov <maxim.uvarov@oracle.com> [2.6.39-300.5.0.el6uek]
- [ovmapi] fix memcpy overrun, leaks and mutex unlock (Cathy Avery)
- xen/mmu: If the revector fails, don't attempt to revector anything else.
  (Konrad Rzeszutek Wilk)
- xen/p2m: When revectoring deal with holes in the P2M array. (Konrad Rzeszutek
  Wilk)
- xen/p2m: Reuse existing P2M leafs if they are filled with 1:1 PFNs or
  INVALID. (Konrad Rzeszutek Wilk)
- x86, mtrr: Fix a type overflow in range_to_mtrr func (zhenzhong.duan)
  [Orabug: 14073173]
- Fetch dmi version from SMBIOS if it exist (Zhenzhong Duan) [Orabug: 14267379]
- Check dmi version when get system uuid (Zhenzhong Duan) [Orabug: 14267379]
- Merge git://ca-git.us.oracle.com/linux-zduan-public.git
  v2.6.39-200.18.0#bug13993738 (Maxim Uvarov)
- Revert "xen PVonHVM: move shared_info to MMIO before kexec" (Konrad Rzeszutek
  Wilk)
- xen/mmu: Release just the MFN list, not MFN list and part of pagetables.
  (Konrad Rzeszutek Wilk)
- x86/nmi: Add new NMI queues to deal with IO_CHK and SERR (Maxim Uvarov)
- x86, nmi: Create new NMI handler routines (Don Zickus)
- tick: Add tick skew boot option (Mike Galbraith)
- mm/vmstat.c: cache align vm_stat (Dimitri Sivanich)
- vfs: fix panic in __d_lookup() with high dentry hashtable counts (Dimitri
  Sivanich)
- cpusets: randomize node rotor used in cpuset_mem_spread_node() (Jack Steiner)
- x86: Reduce clock calibration time during slave cpu startup (Jack Steiner)
- x66, UV: Enable 64-bit ACPI MFCG support for SGI UV2 platform (Jack Steiner)
- x86, pci: Increase the number of iommus supported to be MAX_IO_APICS (Mike
  Travis)
- x86 PCI: Fix identity mapping for sandy bridge (Mike Travis)
- x86, nmi: Split out nmi from traps.c (Don Zickus)
- PCI: pciehp: replace unconditional sleep with config space access check
  (Yinghai Lu) [Orabug:13993738]
- PCI: Separate pci_bus_read_dev_vendor_id from pci_scan_device (Yinghai Lu)
  [Orabug:13993738]
- PCI: pciehp: wait 1000 ms before Link Training check (Kenji Kaneshige)
  [Orabug:13993738]
- ocfs2: clear unaligned io flag when dio fails (Junxiao Bi) [Orabug: 14063941]
- aio: make kiocb->private NUll in init_sync_kiocb() (Junxiao Bi) [Orabug:
  14063941]

* Tue Aug 07 2012 Maxim Uvarov <maxim.uvarov@oracle.com> [2.6.39-300.4.0.el6uek]
- cciss: only enable cciss_allow_hpsa when for ol5 (Joe Jin) [Orabug: 14106006]
- Revert "cciss: remove controllers supported by hpsa" (Joe Jin) [Orabug:
  14106006]
- [scsi] hpsa: add all support devices for ol5 (Joe Jin) [Orabug: 14106006]
- Disable VLAN 0 tagging for none VLAN traffic (Adnan Misherfi) [Orabug:
  14406424]

* Mon Aug 06 2012 Maxim Uvarov <maxim.uvarov@oracle.com> [2.6.39-300.3.0.el6uek]
- dl2k: Clean up rio_ioctl (Jeff Mahoney) [Orabug: 14126896] {CVE-2012-2313}
- dl2k: use standard #defines from mii.h (Guangyu Sun)
- [SCSI] vmw_pvscsi: Try setting host->max_id as suggested by the device.
  (Arvind Kumar)
- dl2k: Clean up rio_ioctl (Jeff Mahoney) [Orabug: 14126896] {CVE-2012-2313}

* Thu Aug 02 2012 Maxim Uvarov <maxim.uvarov@oracle.com> [2.6.39-300.2.0.el6uek]
- xen/mmu/enlighten: Fix memblock_x86_reserve_range downport. (Konrad Rzeszutek
  Wilk)
- xen/p2m: Reserve 8MB of _brk space for P2M leafs when populating back.
  (Konrad Rzeszutek Wilk)
- xen/mmu: Remove from __ka space PMD entries for pagetables. (Konrad Rzeszutek
  Wilk)
- xen/mmu: Copy and revector the P2M tree. (Konrad Rzeszutek Wilk)
- xen/p2m: Add logic to revector a P2M tree to use __va leafs. (Konrad
  Rzeszutek Wilk)
- xen/mmu: Recycle the Xen provided L4, L3, and L2 pages (Konrad Rzeszutek
  Wilk)
- xen/mmu: For 64-bit do not call xen_map_identity_early (Konrad Rzeszutek
  Wilk)
- xen/mmu: use copy_page instead of memcpy. (Konrad Rzeszutek Wilk)
- xen/mmu: Provide comments describing the _ka and _va aliasing issue (Konrad
  Rzeszutek Wilk)
- xen/mmu: The xen_setup_kernel_pagetable doesn't need to return anything.
  (Konrad Rzeszutek Wilk)
- xen/x86: Use memblock_reserve for sensitive areas. (Konrad Rzeszutek Wilk)
- xen/p2m: Fix the comment describing the P2M tree. (Konrad Rzeszutek Wilk)
- xen/perf: Define .glob for the different hypercalls. (Konrad Rzeszutek Wilk)

* Thu Jul 26 2012 Maxim Uvarov <maxim.uvarov@oracle.com> [2.6.39-300.1.0.el6uek]
- xen/p2m: Check __brk_limit before allocating. (Konrad Rzeszutek Wilk)

* Mon Jul 23 2012 Maxim Uvarov <maxim.uvarov@oracle.com> [2.6.39-300.0.7.el6uek]
- qla2xxx: Updated the driver version to 8.04.00.06.39.0-k. (Saurav Kashyap)
- qla2xxx: Dont call nic restart firmware if it is already active and running.
  (Saurav Kashyap)
- qla2xxx: Wrong PCIe(2.5Gb/s x8) speed in the kerenel message for QLE8242.
  (Atul Deshmukh)
- qla2xxx: Perform ROM mbx cmd access only after ISP soft-reset during f/w
  recovery. (Santosh Vernekar)
- qla2xxx: Fix rval may be used uninitialized in this function warning. (Saurav
  Kashyap)
- qla2xxx: Implement beacon support for ISP83xx CNA. (Chad Dupuis)
- qla2xxx: Fix for continuous rescan attempts in arbitrated loop topology.
  (Arun Easi)
- qla2xxx: Only enable link up on the correct interrupt event. (Chad Dupuis)
- qla2xxx: Don't register to legacy interrupt for ISP82xx. (Giridhar Malavali)
- qla2xxx: Changes for ISP83xx CNA loopback support. (Chad Dupuis)
- qla2xxx: Add bit to identify Sensei card for thermal temp. (Joe Carnuccio)
- qla2xxx: Implemetation of mctp. (Saurav Kashyap)
- qla2xxx: IDC implementation for ISP83xx. (Santosh Vernekar)
- qla2xxx: Add FW DUMP SIZE sysfs attribute. (Harish Zunjarrao)
- qla2xxx: Implementation of bidirectional. (Saurav Kashyap)
- qla2xxx: Use bitmap to store loop_id's for fcports. (Chad Dupuis)
- qla2xxx: Display mailbox failure by default. (Saurav Kashyap)
- qla2xxx: Fix typo in qla2xxx files (Masanari Iida)
- qla2xxx: Remove redundant NULL check before release_firmware() call. (Jesper
  Juhl)
- qla2xxx: Add check in qla82xx_watchdog for failed hardware state. (Chad
  Dupuis)
- qla2xxx: Add I2C BSG interface. (Joe Carnuccio)
- Revert "qla2xxx: During loopdown perform Diagnostic loopback." (Chad Dupuis)
- qla2xxx: Display proper firmware version when new minidump template is
  gathered for ISP82xx. (Giridhar Malavali)
- qla2xxx: Properly check for current state after the fabric-login request.
  (Saurav Kashyap)
- qla2xxx: Proper completion to scsi-ml for scsi status task_set_full and busy.
  (Giridhar Malavali)
- qla2xxx: Don't capture minidump for ISP82xx on flash update from application.
  (Giridhar Malavali)
- qla2xxx: Print link up and link down messages. (Chad Dupuis)
- qla2xxx: More trivial fixups. (Chad Dupuis)
- qla2xxx: Avoid losing any fc ports when loop id's are exhausted. (Joe
  Carnuccio)
- qla2xxx: Optimize existing port name server query matching. (Joe Carnuccio)
- qla2xxx: Remove mirrored field vp_idx from struct fc_port. (Joe Carnuccio)
- qla2xxx: Fixups for ISP83xx CNA. (Nigel Kirkland)
- qla2xxx: Display proper supported speeds for 16G FC adapters. (Giridhar
  Malavali)
- qla2xxx: handle default case in qla2x00_request_firmware() (Dan Carpenter)
- qla2xxx: Fix reset time out as qla2xxx not ack to reset request. (Vikas
  Chaudhary)
- qla2xxx: Fix typo in qla_mbx.c (Masanari Iida)
- qla2xxx: Micro optimization in queuecommand handler (Chetan Loke)
- qla2xxx: Fix typo in qla_init.c (Raul Porcel)
- qla2xxx: Fix typo in qla_bsg.c (Masanari Iida)
- qla2xxx: Stats should be different from physical and virtual ports (Saurav
  Kashyap)
- qla2xxx: Add ql_dbg_verbose logging level. (Saurav Kashyap)
- qla2xxx: Block flash access from application when device is initialized for
  ISP82xx. (Giridhar Malavali)
- qla2xxx: Handle interrupt registration failures more gracefully. (Chad
  Dupuis)
- qla2xxx: Change "Done" to "Entering" in the debug print statement in
  qla2x00_port_logout. (Chad Dupuis)
- qla2xxx: Logic to detect overheat condition and fail ISP82xx. (Giridhar
  Malavali)
- qla2xxx: Encapsulate prematurely completing mailbox commands during ISP82xx
  firmware hang. (Chad Dupuis)
- qla2xxx: Remove unneeded DPC wakeups from qla82xx_watchdog. (Chad Dupuis)
- xen/setup: filter APERFMPERF cpuid feature out (Andre Przywara)
- xen/acpi: Fix potential memory leak. (Konrad Rzeszutek Wilk)
- xen PVonHVM: move shared_info to MMIO before kexec (Olaf Hering)
- xen: simplify init_hvm_pv_info (Olaf Hering)
- xen: remove cast from HYPERVISOR_shared_info assignment (Olaf Hering)
- xen: enable platform-pci only in a Xen guest (Olaf Hering)
- xen/pv-on-hvm kexec: shutdown watches from old kernel (Olaf Hering)
- Revert "xen/pv-on-hvm kexec: add xs_reset_watches to shutdown watches from
  old kernel" (Konrad Rzeszutek Wilk)
- xen/hvc: Fix up checks when the info is allocated. (Konrad Rzeszutek Wilk)
- xen/mm: zero PTEs for non-present MFNs in the initial page table (David
  Vrabel)
- xen/mm: do direct hypercall in xen_set_pte() if batching is unavailable
  (David Vrabel)
- xen/x86: add desc_equal() to compare GDT descriptors (David Vrabel)
- x86/xen: avoid updating TLS descriptors if they haven't changed (David
  Vrabel)
- xen: populate correct number of pages when across mem boundary (v2)
  (zhenzhong.duan)

* Wed Jul 18 2012 Maxim Uvarov <maxim.uvarov@oracle.com> [2.6.39-300.0.6.el6uek]
- export devinet_ioctl (Maxim Uvarov) [Orabug: 14306942]
- Changed length for strncpy to OVMM_MAX_NAME_LEN (Cathy Avery) [Orabug:
  14233627]
- Add Oracle VM guest messaging driver (Maxim Uvarov)
- epoll: clear the tfile_check_list on -ELOOP (Guangyu Sun) [Orabug: 14306496]
- SPEC: v2.6.39-300.0.5 (Maxim Uvarov)

* Tue Jul 10 2012 Maxim Uvarov <maxim.uvarov@oracle.com> [2.6.39-300.0.5.el6uek]
- tg3: fix VLAN tagging regression (Kasper Pedersen)
- thp: avoid atomic64_read in pmd_read_atomic for 32bit PAE (Andrea Arcangeli)
  [Orabug: 14300370]
- [SCSI] libfc: fcoe_transport_create fails in single-CPU environment (Steven
  Clark) [Orabug: 14239242]

* Mon Jul 09 2012 Maxim Uvarov <maxim.uvarov@oracle.com> [2.6.39-300.0.4.el6uek]
- Revert "mm: mempolicy: Let vma_merge and vma_split handle vma->vm_policy
  linkages" (Guangyu Sun)
- 3.0.x: hrtimer: Update hrtimer base offsets each hrtimer_interrupt (John
  Stultz)
- 3.0.x: time: Fix leapsecond triggered hrtimer/futex load spike issue (John
  Stultz)
- 3.0.x: hrtimer: Fix clock_was_set so it is safe to call from irq context
  (John Stultz)
- Revert "Fix clock_was_set so it is safe to call from atomic" (Joe Jin)
- Revert "Fix leapsecond triggered hrtimer/futex load spike issue" (Joe Jin)
- Revert "3.0.x: hrtimer: Update hrtimer base offsets each hrtimer_interrupt"
  (Joe Jin)
- 3.0.x: hrtimer: Update hrtimer base offsets each hrtimer_interrupt (John
  Stultz)
- SPEC: replace kernel-ovs to kernel-uek (Guru Anbalagane) [Orabug: 14238939]
- Fix leapsecond triggered hrtimer/futex load spike issue (John Stultz)
- Fix clock_was_set so it is safe to call from atomic (John Stultz)
- fixed some merge errors (Guangyu Sun)
- futex: Mark get_robust_list as deprecated (Kees Cook)
- Merge tag 'v3.0.36' into uek2-2.6.39-300#14252075 (Guangyu Sun)
- Merge tag 'v3.0.35' into uek2-2.6.39-300#14252075 (Guangyu Sun)
- Merge tag 'v3.0.34' into uek2-2.6.39-300#14252075 (Guangyu Sun)
- Merge tag 'v3.0.33' into uek2-2.6.39-300#14252075 (Guangyu Sun)
- Merge tag 'v3.0.32' into uek2-2.6.39-300#14252075 (Guangyu Sun)
- Merge tag 'v3.0.31' into uek2-2.6.39-300#14252075 (Guangyu Sun)
- Merge tag 'v3.0.30' into uek2-2.6.39-300#14252075 (Guangyu Sun)
- Merge tag 'v3.0.29' into uek2-2.6.39-300#14252075 (Guangyu Sun)
- Merge tag 'v3.0.28' into uek2-2.6.39-300#14252075 (Guangyu Sun)
- Merge tag 'v3.0.27' into uek2-2.6.39-300#14252075 (Guangyu Sun)
- Merge git://ca-git.us.oracle.com/linux-ganbalag-public.git
  v2.6.39-200.24.1#leapsec (Maxim Uvarov)
- ntp: Fix leap-second hrtimer livelock (John Stultz) [Orabug: 14264454  leap
  second fix for UEK]
- ntp: Add ntp_lock to replace xtime_locking (John Stultz)
- ntp: Access tick_length variable via ntp_tick_length() (John Stultz)
- ntp: Cleanup timex.h (John Stultz)
- dm-nfs: force random mode for the backend file (Joe Jin) [Orabug: 14092678]
- dm-nfs: force random mode for the backend file (Joe Jin) [Orabug: 14092678]
- x86: Add Xen kexec control code size check to linker script (Daniel Kiper)
- drivers/xen: Export vmcoreinfo through sysfs (Daniel Kiper)
- x86/xen/enlighten: Add init and crash kexec/kdump hooks (Daniel Kiper)
- x86/xen: Add kexec/kdump makefile rules (Daniel Kiper)
- x86/xen: Add x86_64 kexec/kdump implementation (Daniel Kiper)
- x86/xen: Add placeholder for i386 kexec/kdump implementation (Daniel Kiper)
- x86/xen: Register resources required by kexec-tools (Daniel Kiper)
- x86/xen: Introduce architecture dependent data for kexec/kdump (Daniel Kiper)
- xen: Introduce architecture independent data for kexec/kdump (Daniel Kiper)
- x86/kexec: Add extra pointers to transition page table PGD, PUD, PMD and PTE
  (Daniel Kiper)
- kexec: introduce kexec_ops struct (Daniel Kiper)
  Anbalagane)
- Revert "Add Oracle VM guest messaging driver" Orabug: 14233627 This reverts
  commit 0193318fe7899d2717cabff800c3a51cbfbc6ada. (Guru Anbalagane)
- Linux 3.0.36 (Greg Kroah-Hartman)
- USB: fix gathering of interface associations (Daniel Mack)
- USB: serial: Enforce USB driver and USB serial driver match (Bjørn Mork)
- USB: serial: sierra: Add support for Sierra Wireless AirCard 320U modem (Tom
  Cassidy)
- usb: cdc-acm: fix devices not unthrottled on open (Otto Meta)
- USB: add NO_D3_DURING_SLEEP flag and revert 151b61284776be2 (Alan Stern)
- USB: ftdi-sio: Add support for RT Systems USB-RTS01 serial adapter (Evan
  McNabb)
- USB: serial: cp210x: add Optris MS Pro usb id (Mikko Tuumanen)
- USB: mct_u232: Fix incorrect TIOCMSET return (Alan Cox)
- USB: qcserial: Add Sierra Wireless device IDs (Bjørn Mork)
- USB: mos7840: Fix compilation of usb serial driver (Tony Zelenoff)
- xHCI: Increase the timeout for controller save/restore state operation
  (Andiry Xu)
- hfsplus: fix overflow in sector calculations in hfsplus_submit_bio (Janne
  Kalliomäki)
- USB: option: fix port-data abuse (Johan Hovold)
- USB: option: fix memory leak (Johan Hovold)
- USB: option: add more YUGA device ids (说不得)
- USB: option: Updated Huawei K4605 has better id (Andrew Bird)
- USB: option: Add Vodafone/Huawei K5005 support (Bjørn Mork)
- NFSv4.1: Fix a request leak on the back channel (Trond Myklebust)
- xen/setup: filter APERFMPERF cpuid feature out (Andre Przywara)
- ARM i.MX imx21ads: Fix overlapping static i/o mappings (Jaccon Bastiaansen)
  Anbalagane)
- SPEC: add block/net modules to list used by installer (Guru Anbalagane)
  [Orabug: 14224837]
- NFSv4: include bitmap in nfsv4 get acl data (Andy Adamson)  {CVE-2011-4131}
- Add Oracle VM guest messaging driver (Zhigang Wang)
- thp: avoid atomic64_read in pmd_read_atomic for 32bit PAE (Andrea Arcangeli)
  [Orabug: 14217003]
- ocfs2:btrfs: aio-dio-loop changes broke setrlimit behavior [orabug 14207636]
  (Dave Kleikamp)
- xen/mce: add .poll method for mcelog device driver (Liu, Jinsong)
- KVM: Fix buffer overflow in kvm_set_irq() (Avi Kivity) [Bugdb: 13966]
  {CVE-2012-2137}
- net: sock: validate data_len before allocating skb in sock_alloc_send_pskb()
  (Jason Wang) [Bugdb: 13966] {CVE-2012-2136}
- mm: pmd_read_atomic: fix 32bit PAE pmd walk vs pmd_populate SMP race
  condition (Andrea Arcangeli) [Bugdb: 13966] {CVE-2012-2373}
- KVM: lock slots_lock around device assignment (Alex Williamson) [Bugdb:
  13966] {CVE-2012-2121}
- KVM: unmap pages from the iommu when slots are removed (Alex Williamson)
  [Bugdb: 13966] {CVE-2012-2121}
- KVM: introduce kvm_for_each_memslot macro (Xiao Guangrong) [Bugdb: 13966]
- fcaps: clear the same personality flags as suid when fcaps are used (Eric
  Paris) [Bugdb: 13966] {CVE-2012-2123}
- hwmon: (fam15h_power) Correct sign extension of running_avg_capture (Andreas
  Herrmann)
- EDAC: Make pci_device_id tables __devinitconst. (Lionel Debroux)
- x86, MCE, AMD: Make APIC LVT thresholding interrupt optional (Borislav
  Petkov)
- hwmon: (fam15h_power) Increase output resolution (Andre Przywara)
- Linux 3.0.35 (Greg Kroah-Hartman)
- hugetlb: fix resv_map leak in error path (Dave Hansen)
- mm: fix faulty initialization in vmalloc_init() (KyongHo)
- mm/vmalloc.c: change void* into explict vm_struct* (Minchan Kim)
- e1000: save skb counts in TX to avoid cache misses (Dean Nelson)
- fuse: fix stat call on 32 bit platforms (Pavel Shilovsky)
- x86, MCE, AMD: Make APIC LVT thresholding interrupt optional (Borislav
  Petkov)
- iwlwifi: don't mess up the SCD when removing a key (Emmanuel Grumbach)
- sched: Fix the relax_domain_level boot parameter (Dimitri Sivanich)
- acpi_video: fix leaking PCI references (Alan Cox)
- hwmon: (fam15h_power) Increase output resolution (Andre Przywara)
- can: c_can: fix race condition in c_can_open() (AnilKumar Ch)
- can: c_can: fix an interrupt thrash issue with c_can driver (AnilKumar Ch)
- can: c_can: fix "BUG! echo_skb is occupied!" during transmit (AnilKumar Ch)
- net: sierra_net: device IDs for Aircard 320U++ (Bjørn Mork)
- cfg80211: fix interface combinations check (Johannes Berg)
- mac80211: clean up remain-on-channel on interface stop (Johannes Berg)
- crypto: aesni-intel - fix unaligned cbc decrypt for x86-32 (Mathias Krause)
- powerpc: Fix kernel panic during kernel module load (Steffen Rumler)
- btree: fix tree corruption in btree_get_prev() (Roland Dreier)
- char/agp: add another Ironlake host bridge (Eugeni Dodonov)
- MCE, AMD: Drop too granulary family model checks (Borislav Petkov)
- MCE, AMD: Constify error tables (Borislav Petkov)
- MCE, AMD: Correct bank 5 error signatures (Borislav Petkov)
- MCE, AMD: Rework NB MCE signatures (Borislav Petkov)
- MCE, AMD: Correct VB data error description (Borislav Petkov)
- MCE, AMD: Correct ucode patch buffer description (Borislav Petkov)
- MCE, AMD: Correct some MC0 error types (Borislav Petkov)
- amd64_edac: Fix K8 revD and later chip select sizes (Borislav Petkov)
- amd64_edac: Fix missing csrows sysfs nodes (Ashish Shenoy)
- amd64_edac: Cleanup return type of amd64_determine_edac_cap() (Dan Carpenter)
- amd64_edac: Add a fix for Erratum 505 (Borislav Petkov)
- EDAC, MCE, AMD: Simplify NB MCE decoder interface (Borislav Petkov)
- EDAC, MCE, AMD: Drop local coreid reporting (Borislav Petkov)
- EDAC, MCE, AMD: Print valid addr when reporting an error (Borislav Petkov)
- EDAC, MCE, AMD: Print CPU number when reporting the error (Borislav Petkov)
- x86, MCE, AMD: Disable error thresholding bank 4 on some models (Borislav
  Petkov)
- x86, MCE, AMD: Hide interrupt_enable sysfs node (Borislav Petkov)
- hwmon: (k10temp) Add support for AMD Trinity CPUs (Andre Przywara)
- hwmon: fam15h_power: fix bogus values with current BIOSes (Andre Przywara)
- x86/amd: Re-enable CPU topology extensions in case BIOS has disabled it
  (Andreas Herrmann)
- Update lpfc version for 8.3.5.68.6p driver release (Martin K. Petersen)
- Fix system hang due to bad protection module parameters (CR 130769) (Martin
  K. Petersen)
- xen/netback: Calculate the number of SKB slots required correctly (Simon
  Graham)
- oracleasm: Data integrity support (Martin K. Petersen)
- sd: Allow protection_type to be overridden (Martin K. Petersen)
- SCSI: Fix two bugs in DIX retry handling (Martin K. Petersen)
- sd: Avoid remapping bad reference tags (Martin K. Petersen)
- block: Fix bad range check in bio_sector_offset (Martin K. Petersen)
- Linux 3.0.34 (Greg Kroah-Hartman)
- ext4: don't set i_flags in EXT4_IOC_SETFLAGS (Tao Ma)
- wl1251: fix oops on early interrupt (Grazvydas Ignotas)
- ACPI battery: only refresh the sysfs files when pertinent information changes
  (Andy Whitcroft)
- drm/radeon/kms: add new BTC PCI ids (Alex Deucher)
- ext4: remove mb_groups before tearing down the buddy_cache (Salman Qazi)
- ext4: add ext4_mb_unload_buddy in the error path (Salman Qazi)
- ext4: don't trash state flags in EXT4_IOC_SETFLAGS (Theodore Ts'o)
- ext4: add missing save_error_info() to ext4_error() (Theodore Ts'o)
- ext4: force ro mount if ext4_setup_super() fails (Eric Sandeen)
- xfrm: take net hdr len into account for esp payload size calculation
  (Benjamin Poirier)
- skb: avoid unnecessary reallocations in __skb_cow (Felix Fietkau)
- sctp: check cached dst before using it (Nicolas Dichtel)
- Revert "net: maintain namespace isolation between vlan and real device"
  (David S. Miller)
- pktgen: fix module unload for good (Eric Dumazet)
- pktgen: fix crash at module unload (Eric Dumazet)
- l2tp: fix oops in L2TP IP sockets for connect() AF_UNSPEC case (James
  Chapman)
- ipv6: fix incorrect ipsec fragment (Gao feng)
- ipv4: fix the rcu race between free_fib_info and ip_route_output_slow (Yanmin
  Zhang)
- ipv4: Do not use dead fib_info entries. (David S. Miller)
- drm/ttm: Fix spinlock imbalance (Thomas Hellstrom)
- drm/radeon: fix HD6790, HD6570 backend programming (Jerome Glisse)
- drm/radeon: properly program gart on rv740, juniper, cypress, barts, hemlock
  (Alex Deucher)
- mtd: nand: fix scan_read_raw_oob (Dmitry Maluka)
- vfs: umount_tree() might be called on subtree that had never made it (Al
  Viro)
- ALSA: usb-audio: fix rate_list memory leak (Clemens Ladisch)
- Bluetooth: Add support for Foxconn/Hon Hai AR5BBU22 0489:E03C (Michael
  Gruetzner)
- Add Foxconn / Hon Hai IDs for btusb module (Steven Harms)
- Bluetooth: btusb: typo in Broadcom SoftSailing id (Don Zickus)
- Bluetooth: btusb: Add vendor specific ID (0489 e042) for BCM20702A0 (Manoj
  Iyer)
- Bluetooth: btusb: Add USB device ID "0a5c 21e8" (João Paulo Rechi Vita)
- Bluetooth: btusb: add support for BCM20702A0 [0a5c:21e6] (James M. Leddy)
- Bluetooth: btusb: Add vendor specific ID (0a5c 21f3) for BCM20702A0 (Manoj
  Iyer)
- Bluetooth: Add support for BCM20702A0 [0a5c:21e3] (Jesse Sung)
- Bluetooth: Add support for Broadcom BCM20702A0 (Wen-chien Jesse Sung)
- drm/i915: wait for a vblank to pass after tv detect (Daniel Vetter)
- drm/i915: properly handle interlaced bit for sdvo dtd conversion (Daniel
  Vetter)
- drm/radeon: fix XFX quirk (Alex Deucher)
- NFSv4: Map NFS4ERR_SHARE_DENIED into an EACCES error instead of EIO (Trond
  Myklebust)
- mac80211: fix ADDBA declined after suspend with wowlan (Eyal Shapira)
- solos-pci: Fix DMA support (David Woodhouse)
- PARISC: fix TLB fault path on PA2.0 narrow systems (James Bottomley)
- PARISC: fix boot failure on 32-bit systems caused by branch stubs placed
  before .text (John David Anglin)
- cifs: fix oops while traversing open file list (try #4) (Shirish Pargaonkar)
- iwlwifi: update BT traffic load states correctly (Meenakshi Venkataraman)
- mm: pmd_read_atomic: fix 32bit PAE pmd walk vs pmd_populate SMP race
  condition (Andrea Arcangeli)
- mm: consider all swapped back pages in used-once logic (Michal Hocko)
- SCSI: Fix dm-multipath starvation when scsi host is busy (Jun'ichi Nomura)
- SCSI: fix scsi_wait_scan (James Bottomley)
- e1000e: disable rxhash when try to enable jumbo frame also rxhash and rxcsum
  have enabled (Joe Jin)
- mm: reduce the amount of work done when updating min_free_kbytes (Mel Gorman)
  [Orabug: 14073214]
- ocfs2: clear unaligned io flag when dio fails (Junxiao Bi) [Orabug: 14063941]
- aio: make kiocb->private NUll in init_sync_kiocb() (Junxiao Bi) [Orabug:
  14063941]
- vmxnet3: cap copy length at size of skb to prevent dropped frames on tx (Neil
  Horman) [Orabug: 14159701]
- mm/mempolicy.c: refix mbind_range() vma issue (KOSAKI Motohiro) [Orabug:
  14149364]
- mm/mempolicy.c: fix pgoff in mbind vma merge (Caspar Zhang) [Orabug:14149364]
- xen: expose host uuid via sysfs. (Zhigang Wang)
- Linux 3.0.33 (Greg Kroah-Hartman)
- i2c: davinci: Free requested IRQ in remove (Marcus Folkesson)
- ARM: 7409/1: Do not call flush_cache_user_range with mmap_sem held (Dima
  Zavin)
- ARM: 7365/1: drop unused parameter from flush_cache_user_range (Dima Zavin)
- isci: fix oem parameter validation on single controller skus (Dan Williams)
- tile: fix bug where fls(0) was not returning 0 (Chris Metcalf)
- mmc: sdio: avoid spurious calls to interrupt handlers (Nicolas Pitre)
- x86/mce: Fix check for processor context when machine check was taken. (Tony
  Luck)
- media: uvcvideo: Fix ENUMINPUT handling (Laurent Pinchart)
- smsusb: add autodetection support for USB ID 2040:c0a0 (Michael Krufky)
- nouveau: nouveau_set_bo_placement takes TTM flags (Dave Airlie)
- drm/i915: don't clobber the pipe param in sanitize_modesetting (Daniel
  Vetter)
- drm/i915: [GEN7] Use HW scheduler for fixed function shaders (Ben Widawsky)
- drm/i915: Avoid a double-read of PCH_IIR during interrupt handling (Chris
  Wilson)
- xhci: Add new short TX quirk for Fresco Logic host. (Sarah Sharp)
- xhci: Reset reserved command ring TRBs on cleanup. (Sarah Sharp)
- usb-xhci: Handle COMP_TX_ERR for isoc tds (Hans de Goede)
- xhci: Add Lynx Point to list of Intel switchable hosts. (Sarah Sharp)
- usb: add USB_QUIRK_RESET_RESUME for M-Audio 88es (Steffen Müller)
- usb: gadget: fsl_udc_core: dTD's next dtd pointer need to be updated once
  written (Peter Chen)
- USB: serial: ti_usb_3410_5052: Add support for the FRI2 serial console
  (Darren Hart)
- USB: Remove races in devio.c (Huajun Li)
- usb: usbtest: two super speed fixes for usbtest (Paul Zimmerman)
- SCSI: hpsa: Fix problem with MSA2xxx devices (Stephen M. Cameron)
- drivers/rtc/rtc-pl031.c: configure correct wday for 2000-01-01 (Rajkumar
  Kasirajan)
- USB: ffs-test: fix length argument of out function call (Matthias Fend)
- usb-storage: unusual_devs entry for Yarvik PMP400 MP4 player (Alan Stern)
- USB: ftdi-sio: add support for Physik Instrumente E-861 (Éric Piel)
- tty: Allow uart_register/unregister/register (Alan Cox)
- Add missing call to uart_update_timeout() (Lothar Waßmann)
- md: using GFP_NOIO to allocate bio for flush request (Shaohua Li)
- mm: mempolicy: Let vma_merge and vma_split handle vma->vm_policy linkages
  (Mel Gorman)
- workqueue: skip nr_running sanity check in worker_enter_idle() if trustee is
  active (Tejun Heo)
- USB: cdc-wdm: poll must return POLLHUP if device is gone (Bjørn Mork)
- docs: update HOWTO for 2.6.x -> 3.x versioning (Kees Cook)
- um: Implement a custom pte_same() function (Richard Weinberger)
- um: Fix __swp_type() (Richard Weinberger)
- ahci: Detect Marvell 88SE9172 SATA controller (Matt Johnson)
- mtd: sm_ftl: fix typo in major number. (Maxim Levitsky)
- perf/x86: Update event scheduling constraints for AMD family 15h models
  (Robert Richter)
- drivers/staging/comedi/comedi_fops.c: add missing vfree (Julia Lawall)
- SELinux: if sel_make_bools errors don't leave inconsistent state (Eric Paris)
- KEYS: Use the compat keyctl() syscall wrapper on Sparc64 for Sparc32 compat
  (David Howells)
- RDMA/cxgb4: Drop peer_abort when no endpoint found (Steve Wise)
- SCSI: mpt2sas: Fix for panic happening because of improper memory allocation
  (nagalakshmi.nandigama)
- s390/pfault: fix task state race (Heiko Carstens)
- Fix blocking allocations called very early during bootup (Linus Torvalds)
- cfg80211: warn if db.txt is empty with CONFIG_CFG80211_INTERNAL_REGDB (Luis
  R. Rodriguez)
- vfs: make AIO use the proper rw_verify_area() area helpers (Linus Torvalds)
- isdn/gigaset: ratelimit CAPI message dumps (Tilman Schmidt)
- PARISC: fix panic on prefetch(NULL) on PA7300LC (James Bottomley)
- PARISC: fix crash in flush_icache_page_asm on PA1.1 (John David Anglin)
- PARISC: fix PA1.1 oops on boot (James Bottomley)
- block: don't mark buffers beyond end of disk as mapped (Jeff Moyer)
- block: fix buffer overflow when printing partition UUIDs (Tejun Heo)
- tilegx: enable SYSCALL_WRAPPERS support (Chris Metcalf)  {CVE-2009-0029}
- xen/gntdev: Fix merge error. (Konrad Rzeszutek Wilk)
- SPEC: upgrade preserve rhck as a boot kernel (Kevin Lyons) [Orabug: 14065209]
- hxge: update driver to 1.3.4 (Maxim Uvarov) [Orabug: 14134149]
- drm/i915: fix integer overflow in i915_gem_do_execbuffer() (Xi Wang) [Orabug:
  14107456] {CVE-2012-2384}
- drm/i915: fix integer overflow in i915_gem_execbuffer2() (Xi Wang) [Orabug:
  14107445] {CVE-2012-2383}
- Revert "x86, efi: Pass a minimal map to SetVirtualAddressMap()" (Maxim
  Uvarov) [Orabug: 14076004]
- config: turn on CONFIG_HVC_XEN_FRONTEND (Maxim Uvarov) [Orabug: 14064174]
- xen/hvc: Check HVM_PARAM_CONSOLE_[EVTCHN|PFN] for correctness. (Konrad
  Rzeszutek Wilk)
- xen/hvc: Fix error cases around HVM_PARAM_CONSOLE_PFN (Konrad Rzeszutek Wilk)
- xen/hvc: Collapse error logic. (Konrad Rzeszutek Wilk)
- Revert "bnx2x: correction to firmware interface" (Joe Jin)
- cnic: fix bnx2fc_constants.h path (Maxim Uvarov)
- bnx2x: PFC fix (Yaniv Rosner)
- cnic: Fix parity error code conflict (Michael Chan)
- bnx2x: Clear MDC/MDIO warning message (Yaniv Rosner)
- bnx2x: Fix BCM578x0-SFI pre-emphasis settings (Yaniv Rosner)
- bnx2x: Fix BCM57810-KR AN speed transition (Yaniv Rosner)
- cnic: Re-init dev->stats_addr after chip reset (Michael Chan)
- config: turn on CONFIG_HVC_XEN_FRONTEND (Maxim Uvarov) [Orabug: 14064174]
- ixgbe: Don't set ip checksum if did not enable tso. (Joe Jin)
- Linux 3.0.32 (Greg Kroah-Hartman)
- ia64: Add accept4() syscall (Émeric Maschino)
- pch_gbe: memory corruption calling pch_gbe_validate_option() (Dan Carpenter)
- pch_gbe: Do not abort probe on bad MAC (Darren Hart)
- pch_gbe: Fixed the issue on which PC was frozen when link was downed.
  (Toshiharu Okada)
- pch_gbe: support ML7831 IOH (Toshiharu Okada)
- pch_gbe: fixed the issue which receives an unnecessary packet. (Toshiharu
  Okada)
- pch_gpio: Support new device LAPIS Semiconductor ML7831 IOH (Tomoya MORINAGA)
- wake up s_wait_unfrozen when ->freeze_fs fails (Kazuya Mio)
- SCSI: hpsa: Add IRQF_SHARED back in for the non-MSI(X) interrupt handler
  (Stephen M. Cameron)
- ACPI / PM: Add Sony Vaio VPCCW29FX to nonvs blacklist. (Lan Tianyu)
- ext4: fix error handling on inode bitmap corruption (Jan Kara)
- ext3: Fix error handling on inode bitmap corruption (Jan Kara)
- compat: Fix RT signal mask corruption via sigprocmask (Jan Kiszka)
- memcg: free spare array to avoid memory leak (Sha Zhengju)
- NFSv4: Revalidate uid/gid after open (Jonathan Nieder)
- ext4: avoid deadlock on sync-mounted FS w/o journal (Eric Sandeen)
- init: don't try mounting device as nfs root unless type fully matches (Sasha
  Levin)
- tcp: do_tcp_sendpages() must try to push data out on oom conditions (Willy
  Tarreau)
- MD: Add del_timer_sync to mddev_suspend (fix nasty panic) (Jonathan Brassow)
- crypto: mv_cesa requires on CRYPTO_HASH to build (Alexander Clouter)
- arch/tile: apply commit 74fca9da0 to the compat signal handling as well
  (Chris Metcalf)
- jffs2: Fix lock acquisition order bug in gc path (Josh Cartwright)
- mm: nobootmem: fix sign extend problem in __free_pages_memory() (Russ
  Anderson)
- hugetlb: prevent BUG_ON in hugetlb_fault() -> hugetlb_cow() (Chris Metcalf)
- percpu: pcpu_embed_first_chunk() should free unused parts after all allocs
  are complete (Tejun Heo)
- cdc_ether: add Novatel USB551L device IDs for FLAG_WWAN (Dan Williams)
- cdc_ether: Ignore bogus union descriptor for RNDIS devices (Bjørn Mork)
- media: rc: Postpone ISR registration (Luis Henriques)
- ARM: prevent VM_GROWSDOWN mmaps extending below FIRST_USER_ADDRESS (Russell
  King)
- sparc64: Do not clobber %g2 in xcall_fetch_glob_regs(). (David S. Miller)
- namespaces, pid_ns: fix leakage on fork() failure (Mike Galbraith)
- usbnet: fix skb traversing races during unlink(v2) (Ming Lei)
- ALSA: HDA: Lessen CPU usage when waiting for chip to respond (David
  Henningsson)
- ALSA: echoaudio: Remove incorrect part of assertion (Mark Hills)
- sony-laptop: Enable keyboard backlight by default (Josh Boyer)
- tcp: change tcp_adv_win_scale and tcp_rmem[2] (Eric Dumazet)
- sungem: Fix WakeOnLan (Gerard Lledo)
- tg3: Avoid panic from reserved statblk field access (Matt Carlson)
- sky2: fix receive length error in mixed non-VLAN/VLAN traffic (stephen
  hemminger)
- sky2: propogate rx hash when packet is copied (stephen hemminger)
- net: l2tp: unlock socket lock before returning from l2tp_ip_sendmsg (Sasha
  Levin)
- net: In unregister_netdevice_notifier unregister the netdevices. (Eric W.
  Biederman)
- netem: fix possible skb leak (Eric Dumazet)
- asix: Fix tx transfer padding for full-speed USB (Ingo van Lil)
- ARM: orion5x: Fix GPIO enable bits for MPP9 (Ben Hutchings)
- regulator: Fix the logic to ensure new voltage setting in valid range (Axel
  Lin)
- ARM: 7414/1: SMP: prevent use of the console when using idmap_pgd (Colin
  Cross)
- ARM: 7410/1: Add extra clobber registers for assembly in kernel_execve (Tim
  Bird)
- Fix __read_seqcount_begin() to use ACCESS_ONCE for sequence value read (Linus
  Torvalds)
- asm-generic: Use __BITS_PER_LONG in statfs.h (H. Peter Anvin)
- percpu, x86: don't use PMD_SIZE as embedded atom_size on 32bit (Tejun Heo)
- xen/pci: don't use PCI BIOS service for configuration space accesses (David
  Vrabel)
- xen/pte: Fix crashes when trying to see non-existent PGD/PMD/PUD/PTEs (Konrad
  Rzeszutek Wilk)
- smsc95xx: mark link down on startup and let PHY interrupt deal with carrier
  changes (Paolo Pisati)
- Revert "x86, efi: Pass a minimal map to SetVirtualAddressMap()" (Maxim
  Uvarov) [Orabug: 14076004]
- r8169: add firmware files (Joe Jin)
- e1000e: fix build warning. (Joe Jin)
- bnx2x: file build warning (Joe Jin)
- 8139too: Add 64bit statistics (Junchang Wang)
- net: export netdev_stats_to_stats64 (Eric Dumazet)
- r8169: enable transmit time stamping. (Joe Jin)
- r8169: stop using net_device.{base_addr, irq}. (Francois Romieu)
- r8169: move the driver removal method to the end of the driver file.
  (Francois Romieu)
- r8169: fix unsigned int wraparound with TSO (Julien Ducourthial)
- 8139cp: set intr mask after its handler is registered (Jason Wang)
- r8169: enable napi on resume. (Artem Savkov)
- r8169: runtime resume before shutdown. (françois romieu)
- r8169: add 64bit statistics. (Junchang Wang)
- r8169: corrupted IP fragments fix for large mtu. (françois romieu)
- r8169: spinlock redux. (Francois Romieu)
- r8169: avoid a useless work scheduling. (Francois Romieu)
- r8169: move task enable boolean to bitfield. (Francois Romieu)
- r8169: bh locking redux and task scheduling. (Francois Romieu)
- r8169: fix early queue wake-up. (Francois Romieu)
- r8169: remove work from irq handler. (Joe Jin)
- r8169: missing barriers. (Francois Romieu)
- r8169: irq mask helpers. (Francois Romieu)
- r8169: factor out IntrMask writes. (Francois Romieu)
- r8169: stop delaying workqueue. (Francois Romieu)
- r8169: remove rtl8169_reinit_task. (Francois Romieu)
- r8169: remove hardcoded PCIe registers accesses. (Francois Romieu)
- 8139cp: fix missing napi_gro_flush. (françois romieu)
- 8139cp/8139too: do not read into reserved registers (Jason Wang)
- r8169: fix Config2 MSIEnable bit setting. (françois romieu)
- r8169: fix Rx index race between FIFO overflow recovery and NAPI handler.
  (françois romieu)
- r8169: Rx FIFO overflow fixes. (françois romieu)
- corral some wayward N/A fw_version dust bunnies (Rick Jones)
- ethernet: Convert MAC_ADDR_LEN uses to ETH_ALEN (Joe Jin)
- sweep the floors and convert some .get_drvinfo routines to strlcpy (Joe Jin)
- r8169: check firmware content sooner. (Francois Romieu)
- r8169: support new firmware format. (Hayes Wang)
- r8169: explicit firmware format check. (Francois Romieu)
- r8169: move the firmware down into the device private data. (Francois Romieu)
- r8169: increase the delay parameter of pm_schedule_suspend (hayeswang)
- r8169: fix wrong eee setting for rlt8111evl (hayeswang)
- r8169: fix driver shutdown WoL regression. (françois romieu)
- Add ethtool -g support to 8139cp (Rick Jones)
- sc92031: use standard #defines from mii.h. (françois romieu)
- r8169: jumbo fixes. (Francois Romieu)
- r8169: expand received packet length indication. (Francois Romieu)
- r8169: support new chips of RTL8111F (Hayes Wang)
- r8169: do not enable the TBI for anything but the original 8169. (Francois
  Romieu)
- r8169: remove erroneous processing of always set bit. (Francois Romieu)
- r8169: fix WOL setting for 8105 and 8111evl (Hayes Wang)
- r8169: add MODULE_FIRMWARE for the firmware of 8111evl (Hayes Wang)
- r8169: fix the reset setting for 8111evl (Hayes Wang)
- r8169: define the early size for 8111evl (Hayes Wang)
- r8169: convert to SKB paged frag API. (Ian Campbell)
- 8139cp: convert to SKB paged frag API. (Ian Campbell)
- net: remove use of ndo_set_multicast_list in realtek drivers (Joe Jin)
- r8169 : MAC address change fix for the 8168e-vl. (françois romieu)
- r8169: use pci_dev->subsystem_{vendor|device} (Sergei Shtylyov)
- r8169: fix sticky accepts packet bits in RxConfig. (Francois Romieu)
- r8169: adjust the RxConfig settings. (Hayes Wang)
- r8169: don't enable rx when shutdown. (Hayes Wang)
- r8169: fix wake on lan setting for non-8111E. (Hayes Wang)
- r8169: support RTL8111E-VL. (Hayes Wang)
- r8169: add ERI functions. (Hayes Wang)
- r8169: modify the flow of the hw reset. (Hayes Wang)
- r8169: adjust some registers. (Hayes Wang)
- r8169: remove unnecessary read of PCI_CAP_ID_EXP (Jon Mason)
- [dm] do not forward ioctls from logical volumes to the underlying device (Joe
  Jin)  {CVE-2011-4127}
- [block] fail SCSI passthrough ioctls on partition devices (Joe Jin)
  {CVE-2011-4127}
- [block] add and use scsi_blk_cmd_ioctl (Joe Jin) [Orabug: 14056755]
  {CVE-2011-4127}
- ixgbevf: print MAC via printk format specifier (Danny Kukawka)
- ixgbevf: Update copyright notices (Greg Rose)
- ixgbevf: Fix mailbox interrupt ack bug (Greg Rose)
- ixgbevf: make operations tables const (Stephen Hemminger)
- ixgbevf: fix sparse warnings (Stephen Hemminger)
- ixgbevf: make ethtool ops and strings const (Stephen Hemminger)
- ixgbevf: Prevent possible race condition by checking for message (Greg Rose)
- ixgbevf: Fix register defines to correctly handle complex expressions
  (Alexander Duyck)
- ixgbevf: Update release version (Greg Rose)
- ixgbevf: Fix broken trunk vlan (Greg Rose)
- ixgbevf: convert to ndo_fix_features (Joe Jin)
- ixgbevf: Check if EOP has changed before using it (Greg Rose)
- ixgbe: Correct flag values set by ixgbe_fix_features (Joe Jin)
- ixgbe: fix typo in enumeration name (Don Skidmore)
- ixgbe: Add support for enabling UDP RSS via the ethtool rx-flow-hash command
  (Joe Jin)
- ixgbe: Whitespace cleanups (Joe Jin)
- ixgbe: Two minor fixes for RSS and FDIR set queues functions (Alexander
  Duyck)
- ixgbe: drop err_eeprom tag which is at same location as err_sw_init
  (Alexander Duyck)
- ixgbe: Move poll routine in order to improve readability (Alexander Duyck)
- ixgbe: cleanup logic for the service timer and VF hang detection (Alexander
  Duyck)
- ixgbe: Fix issues with SR-IOV loopback when flow control is disabled
  (Alexander Duyck)
- ixgbe: Place skb on first buffer_info structure to avoid using stack space
  (Joe Jin)
- ixgbe: Use packets to track Tx completions instead of a seperate value
  (Alexander Duyck)
- ixgbe: Modify setup of descriptor flags to avoid conditional jumps (Alexander
  Duyck)
- ixgbe: Make certain that all frames fit minimum size requirements (Alexander
  Duyck)
- ixgbe: cleanup logic in ixgbe_change_mtu (Alexander Duyck)
- ixgbe: dcb: use DCB config values for FCoE traffic class on open (John
  Fastabend)
- ixgbe: Fix race condition where RX buffer could become corrupted. (Atita
  Shirwaikar)
- ixgbe: use typed min/max functions where possible (Jesse Brandeburg)
- ixgbe: fix obvious return value bug. (Don Skidmore)
- ixgbe: Replace eitr_low and eitr_high with static values in ixgbe_update_itr
  (Alexander Duyck)
- ixgbe: Do not disable read relaxed ordering when DCA is enabled (Alexander
  Duyck)
- ixgbe: Simplify logic for ethtool loopback frame creation and testing
  (Alexander Duyck)
- ixgbe: Add iterator for cycling through rings on a q_vector (Alexander Duyck)
- ixgbe: Allocate rings as part of the q_vector (Alexander Duyck)
- ixgbe: Drop unnecessary napi_schedule_prep and spare blank line from
  ixgbe_intr (Alexander Duyck)
- ixgbe: Default to queue pairs when number of queues is less than CPUs
  (Alexander Duyck)
- ixgbe: Correct Adaptive Interrupt Moderation so that it will change values
  (Alexander Duyck)
- ixgbe: Address issues with Tx WHTRESH value not being set correctly
  (Alexander Duyck)
- ixgbe: Reorder adapter contents for better cache utilization (Joe Jin)
- ixgbe: Do no clear Tx status bits since eop_desc provides enough info
  (Alexander Duyck)
- ixgbe: remove tie between NAPI work limits and interrupt moderation (Jeff
  Kirsher)
- ixgbe: dcb: check setup_tc return codes (John Fastabend)
- ixgbe: Fix comments that are out of date or formatted incorrectly (Alexander
  Duyck)
- ixgbe: fix spelling errors (Don Skidmore)
- ixgbe: Minor formatting and comment corrections for ixgbe_xmit_frame_ring
  (Alexander Duyck)
- ixgbe: Combine post-DMA processing of sk_buff fields into single function
  (Alexander Duyck)
- ixgbe: Drop the _ADV of descriptor macros since all ixgbe descriptors are ADV
  (Alexander Duyck)
- ixgbe: Add function for testing status bits in Rx descriptor (Alexander
  Duyck)
- ixgbe: Let the Rx buffer allocation clear status bits instead of cleanup (Joe
  Jin)
- ixgbe: Address fact that RSC was not setting GSO size for incoming frames
  (Alexander Duyck)
- ixgbe: Minor refactor of RSC (Alexander Duyck)
- ixgbe: ethtool: stats user buffer overrun (John Fastabend)
- ixgbe: dcb: up2tc mapping lost on disable/enable CEE DCB state (John
  Fastabend)
- ixgbe: do not update real num queues when netdev is going away (Yi Zou)
- ixgbe: Fix broken dependency on MAX_SKB_FRAGS being related to page size
  (Alexander Duyck)
- ixgbe: Fix case of Tx Hang in PF with 32 VFs (Greg Rose)
- ixgbe: fix vf lookup (Greg Rose)
- ixgbe: Fix typo in ixgbe_common.h (Masanari Iida)
- ixgbe: make ethtool strings table const (Stephen Hemminger)
- ixgbe: Add warning when no space left for more MAC filters (Joe Jin)
- ixgbe: update copyright to 2012 (Don Skidmore)
- ixgbe: Add module parameter to allow untested and unsafe SFP+ modules (Peter
  P Waskiewicz Jr)
- ixgbe: Fix register defines to correctly handle complex expressions
  (Alexander Duyck)
- ixgbe: add support for new 82599 device. (Don Skidmore)
- ixgbe: add support for new 82599 device id (Emil Tantilov)
- ixgbe: add write flush in ixgbe_clock_out_i2c_byte() (Emil Tantilov)
- ixgbe: fix typo's (Stephen Hemminger)
- ixgbe: fix incorrect PHY register reads (Emil Tantilov)
- ixgbe: Remove function prototype for non-existent function (Greg Rose)
- ixgbe: DCB: IEEE transitions may fail to reprogram hardware. (John Fastabend)
- ixgbe: DCBnl set_all, order of operations fix (Joe Jin)
- ixgbe: fix LED blink logic to check for link (Emil Tantilov)
- ixgbe: Fix compile for kernel without CONFIG_PCI_IOV defined (Rose, Gregory
  V)
- ixgbe: DCB, return max for IEEE traffic classes (John Fastabend)
- ixgbe: fix reading of the buffer returned by the firmware (Emil Tantilov)
- ixgbe: Fix compiler warnings (Greg Rose)
- ixgbe: fix smatch splat due to missing NULL check (John Fastabend)
- ixgbe: fix disabling of Tx laser at probe (Emil Tantilov)
- ixgbe: Fix link issues caused by a reset while interface is down (Emil
  Tantilov)
- ixgbe: change the eeprom version reported by ethtool (Emil Tantilov)
- ixgbe: allow eeprom writes via ethtool (Emil Tantilov)
- ixgbe: fix endianess when writing driver version to firmware (Emil Tantilov)
- ixgbe: fix skb truesize underestimation (Eric Dumazet)
- ixgbe: Correct check for change in FCoE priority (Mark Rustad)
- ixgbe: Add FCoE DDP allocation failure counters to ethtool stats. (Amir
  Hanania)
- ixgbe: Add protection from VF invalid target DMA (Greg Rose)
- ixgbe: bump version number (Don Skidmore)
- ixgbe: X540 devices RX PFC frames pause traffic even if disabled (John
  Fastabend)
- ixgbe: DCB X540 devices support max traffic class of 4 (John Fastabend)
- ixgbe: fixup hard dependencies on supporting 8 traffic classes (Joe Jin)
- ixgbe: Fix PFC mask generation (Mark Rustad)
- ixgbe: remove instances of ixgbe_phy_aq for 82598 and 82599 (Emil Tantilov)
- ixgbe: get pauseparam autoneg (Mika Lansirinne)
- ixgbe: do not disable flow control in ixgbe_check_mac_link (Emil Tantilov)
- ixgbe: send MFLCN to ethtool (Emil Tantilov)
- ixgbe: add support for new 82599 device (Emil Tantilov)
- ixgbe: fix driver version initialization in firmware (Jacob Keller)
- ixgbe: remove return code for functions that always return 0 (Emil Tantilov)
- ixgbe: clear the data field in ixgbe_read_i2c_byte_generic (Emil Tantilov)
- ixgbe: prevent link checks while resetting (Emil Tantilov)
- ixgbe: add ECC warning for legacy interrupts (Don Skidmore)
- ixgbe: cleanup ixgbe_setup_gpie() for X540 (Don Skidmore)
- ixgbe add thermal sensor support for x540 hardware (Jacob Keller)
- ixgbe: update {P}FC thresholds to account for X540 and loopback (John
  Fastabend)
- ixgbe: disable LLI for FCoE (Vasu Dev)
- ixgbe: Cleanup q_vector interrupt throttle rate logic (Emil Tantilov)
- ixgbe: remove global reset to the MAC (Emil Tantilov)
- ixgbe: add WOL support for X540 (Emil Tantilov)
- ixgbe: avoid HW lockup when adapter is reset with Tx work pending (Emil
  Tantilov)
- ixgbe: dcb, set priority to traffic class mappings (John Fastabend)
- ixgbe: cleanup X540 interrupt enablement (Don Skidmore)
- ixgbe: DCB, do not call set_state() from IEEE mode (Joe Jin)
- ixgbe: Reconfigure SR-IOV Init (Greg Rose)
- ixgbe: remove duplicate netif_tx_start_all_queues (Emil Tantilov)
- ixgbe: fix FCRTL/H register dump for X540 (Emil Tantilov)
- ixgbe: cleanup some register reads (Emil Tantilov)
- ixgbe: Make better use of memory allocations in one-buffer mode w/ RSC
  (Alexander Duyck)
- ixgbe: drop adapter from ixgbe_fso call documentation (Alexander Duyck)
- ixgbe: Add SFP support for missed 82598 PHY (Alexander Duyck)
- ixgbe: Add missing code for enabling overheat sensor interrupt (Alexander
  Duyck)
- ixgbe: make ixgbe_up and ixgbe_up_complete void functions (Alexander Duyck)
- v2 ixgbe: Update packet buffer reservation to correct fdir headroom size
  (Alexander Duyck)
- ixgbe: remove redundant configuration of tx_sample_rate (Alexander Duyck)
- ixgbe: Correctly name and handle MSI-X other interrupt (Alexander Duyck)
- ixgbe: cleanup configuration of EITRSEL and VF reset path (Alexander Duyck)
- ixgbe: cleanup reset paths (Alexander Duyck)
- ixgbe: Update TXDCTL configuration to correctly handle WTHRESH (Alexander
  Duyck)
- ixgbe: combine PCI_VDEVICE and board declaration to same line (Alexander
  Duyck)
- ixgbe: Drop unnecessary adapter->hw dereference in loopback test setup
  (Alexander Duyck)
- ixgbe: commonize ixgbe_map_rings_to_vectors to work for all interrupt types
  (Alexander Duyck)
- ixgbe: Use ring->dev instead of adapter->pdev->dev when updating DCA
  (Alexander Duyck)
- ixgbe: cleanup allocation and freeing of IRQ affinity hint (Alexander Duyck)
- v2 ixgbe: consolidate all MSI-X ring interrupts and poll routines into one
  (Alexander Duyck)
- ixgbe: Change default Tx work limit size to 256 buffers (Alexander Duyck)
- ixgbe: clear RNBC only for 82598 (Emil Tantilov)
- ixgbe: add check for supported modes (Emil Tantilov)
- ixgbe: fix ixgbe_fc_autoneg_fiber bug (Don Skidmore)
- ixgbe: cleanup feature flags in ixgbe_probe (Don Skidmore)
- ixgbe: PFC not cleared on X540 devices (John Fastabend)
- ixgbe: consolidate, setup for multiple traffic classes (John Fastabend)
- ixgbe: remove unneeded fdir pb alloc case (John Fastabend)
- ixgbe: fixup remaining call sites for arbitrary TCs (John Fastabend)
- ixgbe: Always tag VLAN tagged packets (Alexander Duyck)
- ixgbe: Add support for setting CC bit when SR-IOV is enabled (Alexander
  Duyck)
- ixgbe: convert rings from q_vector bit indexed array to linked list
  (Alexander Duyck)
- ixgbe: Simplify transmit cleanup path (Alexander Duyck)
- ixgbe: Cleanup FCOE and VLAN handling in xmit_frame_ring (Alexander Duyck)
- ixgbe: replace reference to CONFIG_FCOE with IXGBE_FCOE (Alexander Duyck)
- ixgbe - DDP last user buffer - error to warn (Amir Hanania)
- ixgbe: remove unused fcoe.tc field and fcoe_setapp() (John Fastabend)
- ixgbe: complete FCoE initialization from setapp() routine (John Fastabend)
- ixgbe: DCB, remove unneeded ixgbe_dcb_txq_to_tc() routine (John Fastabend)
- ixgb: Remove unnecessary defines, use pr_debug (Joe Perches)
- ixgb: finish conversion to ndo_fix_features (Michał Mirosław)
- ixgb: eliminate checkstack warnings (Jesse Brandeburg)
- ixgb: convert to ndo_fix_features (Michał Mirosław)
- igbvf: fix the bug when initializing the igbvf (Samuel Liao)
- rename dev_hw_addr_random and remove redundant second (Joe Jin)
- ixgbevf: Convert printks to pr_<level> (Jeff Kirsher)
- igbvf: Use ETH_ALEN (Joe Perches)
- igbvf: reset netdevice addr_assign_type if changed (Danny Kukawka)
- igbvf: refactor Interrupt Throttle Rate code (Mitch A Williams)
- igbvf: change copyright date (Mitch A Williams)
- igbvf: Remove unnecessary irq disable/enable (Joe Jin)
- igbvf: remove unneeded cast (Stephen Hemminger)
- igbvf: Convert printks to pr_<level> (Jeff Kirsher)
- igbvf: Bump version number (Williams, Mitch A)
- igbvf: Update module identification strings (Williams, Mitch A)
- igbvf: fix truesize underestimation (Eric Dumazet)
- igbvf: Fix trunk vlan (Greg Rose)
- igbvf: convert to ndo_fix_features (Michał Mirosław)
- igb: fix rtnl race in PM resume path (Benjamin Poirier)
- igb: fix warning about unused function (Emil Tantilov)
- igb: fix vf lookup (Greg Rose)
- igb: Update Copyright on all Intel copyrighted files. (Carolyn Wyborny)
- igb: make local functions static (Stephen Hemminger)
- igb: reset PHY after recovering from PHY power down (Koki Sanagi)
- igb: add basic runtime PM support (Yan, Zheng)
- igb: Add flow control advertising to ethtool setting. (Carolyn Wyborny)
- igb: Update DMA Coalescing threshold calculation. (Matthew Vick)
- igb: Convert bare printk to pr_notice (Joe Perches)
- igb: Convert printks to pr_<level> (Jeff Kirsher)
- igb: Fix for I347AT4 PHY cable length unit detection (Kantecki, Tomasz)
- igb: VFTA Table Fix for i350 devices (Carolyn Wyborny)
- igb: Move DMA Coalescing init code to separate function. (Carolyn Wyborny)
- igb: Fix for Alt MAC Address feature on 82580 and later devices (Carolyn
  Wyborny)
- igb: fix a compile warning (RongQing Li)
- igb: Check if subordinate VFs are assigned to virtual machines (Greg Rose)
- pci: Add flag indicating device has been assigned by KVM (Greg Rose)
- igb: enable l4 timestamping for v2 event packets (Jacob Keller)
- igb: fix skb truesize underestimation (Eric Dumazet)
- igb: Version bump. (Carolyn Wyborny)
- igb: Loopback functionality supports for i350 devices (Akeem G. Abodunrin)
- igb: fix static function warnings reported by sparse (Emil Tantilov)
- igb: Add workaround for byte swapped VLAN on i350 local traffic (Alexander
  Duyck)
- igb: Drop unnecessary write of E1000_IMS from igb_msix_other (Alexander
  Duyck)
- igb: Fix features that are currently 82580 only and should also be i350
  (Alexander Duyck)
- igb: Make certain one vector is always assigned in igb_request_irq (Alexander
  Duyck)
- igb: avoid unnecessarily creating a local copy of the q_vector (Alexander
  Duyck)
- igb: add support for NETIF_F_RXHASH (Alexander Duyck)
- igb: move TX hang check flag into ring->flags (Alexander Duyck)
- igb: fix recent VLAN changes that would leave VLANs disabled after reset
  (Alexander Duyck)
- igb: leave staterr in place and instead us a helper function to check bits
  (Alexander Duyck)
- igb: retire the RX_CSUM flag and use the netdev flag instead (Alexander
  Duyck)
- igb: cleanup IVAR configuration (Alexander Duyck)
- igb: Move ITR related data into work container within the q_vector (Alexander
  Duyck)
- igb: Consolidate all of the ring feature flags into a single value (Alexander
  Duyck)
- igb: avoid unnecessary conversions from u16 to int (Alexander Duyck)
- igb: Use node specific allocations for the q_vectors and rings (Alexander
  Duyck)
- igb: push data into first igb_tx_buffer sooner to reduce stack usage
  (Alexander Duyck)
- igb: consolidate creation of Tx buffer info and data descriptor (Alexander
  Duyck)
- igb: Combine all flag info fields into a single tx_flags structure (Alexander
  Duyck)
- igb: Cleanup protocol handling in transmit path (Alexander Duyck)
- igb: Create separate functions for generating cmd_type and olinfo (Alexander
  Duyck)
- igb: Make first and tx_buffer_info->next_to_watch into pointers (Alexander
  Duyck)
- igb: Consolidate creation of Tx context descriptors into a single function
  (Alexander Duyck)
- intel: convert to SKB paged frag API. (Ian Campbell)
- ixgbe: Refactor transmit map and cleanup routines (Alexander Duyck)
- igb: split buffer_info into tx_buffer_info and rx_buffer_info (Alexander
  Duyck)
- igb: Make Tx budget for NAPI user adjustable (Alexander Duyck)
- igb: Alternate MAC Address Updates for Func2&3 (Akeem G. Abodunrin)
- igb: Alternate MAC Address EEPROM Updates (Akeem G. Abodunrin)
- igb: Code to prevent overwriting SFP I2C (Akeem G. Abodunrin)
- igb: Remove multi_tx_table and simplify igb_xmit_frame (Alexander Duyck)
- igb: drop the "adv" off function names relating to descriptors (Joe Jin)
- igb: Replace E1000_XX_DESC_ADV with IGB_XX_DESC (Alexander Duyck)
- igb: Refactor clean_rx_irq to reduce overhead and improve performance
  (Alexander Duyck)
- igb: update ring and adapter structure to improve performance (Alexander
  Duyck)
- igb: streamline Rx buffer allocation and cleanup (Alexander Duyck)
- igb: drop support for single buffer mode (Alexander Duyck)
- igb: Update max_frame_size to account for an optional VLAN tag if present
  (Alexander Duyck)
- igb: Update RXDCTL/TXDCTL configurations (Alexander Duyck)
- igb: remove duplicated #include (Huang Weiyi)
- igb: Fix for DH89xxCC near end loopback test (Robert Healy)
- igb: do vlan cleanup (Jiri Pirko)
- igb: Add support of SerDes Forced mode for certain hardware (Carolyn Wyborny)
- igb: Update copyright on all igb driver files. (Carolyn Wyborny)
- net: igb: Use is_multicast_ether_addr helper (Tobias Klauser)
- igb: remove unnecessary reads of PCI_CAP_ID_EXP (Jon Mason)
- igb: convert to ndo_fix_features (Michał Mirosław)
- igb: Change version to remove number after -k in kernel versions. (Carolyn
  Wyborny)
- e1000e: Fix default interrupt throttle rate not set in NIC HW (Jeff Kirsher)
- e1000e: MSI interrupt test failed, using legacy interrupt (Prasanna S
  Panchamukhi)
- e1000e: issues in Sx on 82577/8/9 (Joe Jin)
- e1000e: Guarantee descriptor writeback flush success. (Matthew Vick)
- e1000e: prevent oops when adapter is being closed and reset simultaneously
  (Bruce Allan)
- e1000e: use msleep instead of mdelay (Joe Jin)
- e1000e: cleanup goto statements to exit points without common work (Bruce
  Allan)
- e1000e: potentially incorrect return for e1000e_setup_fiber_serdes_link
  (Bruce Allan)
- e1000e: potentially incorrect return for e1000_init_hw_ich8lan (Bruce Allan)
- e1000e: cleanup: minor whitespace addition (insert blank line separator)
  (Bruce Allan)
- e1000e: cleanup: remove unnecessary variable initializations (Bruce Allan)
- e1000e: cleanup: remove unnecessary test and return (Bruce Allan)
- e1000e: cleanup: remove unnecessary variable ret_val (Bruce Allan)
- e1000e: cleanup: remove unreachable statement (Bruce Allan)
- e1000e: potentially incorrect return for e1000_set_d3_lplu_state_ich8lan
  (Bruce Allan)
- e1000e: cleanup: always return 0 (Bruce Allan)
- e1000e: cleanup: remove unnecessary assignments just before returning (Bruce
  Allan)
- e1000e: potential incorrect return for e1000_setup_copper_link_80003es2lan
  (Bruce Allan)
- e1000e: potentially incorrect return for e1000_cfg_kmrn_10_100_80003es2lan
  (Bruce Allan)
- e1000e: cleanup: rename goto labels to be more meaningful (Bruce Allan)
- e1000e: cleanup: use goto for common work needed by multiple exit points
  (Bruce Allan)
- e1000e: replace '1' with 'true' for boolean get_link_status (Bruce Allan)
- e1000e: pass pointer to hw struct for e1000_init_mac_params_XXX() (Bruce
  Allan)
- e1000e: use true/false for bool autoneg_false (Bruce Allan)
- e1000e: remove unnecessary parentheses (Bruce Allan)
- e1000e: remove unnecessary returns from void functions (Bruce Allan)
- e1000e: remove test that is always false (Bruce Allan)
- e1000e: WoL fails on device ID 0x1501 (Joe Jin)
- e1000e: WoL can fail on 82578DM (Bruce Allan)
- e1000e: remove redundant reverse dependency on CRC32 (Bruce Allan)
- e1000e: minor whitespace and indentation cleanup (Bruce Allan)
- e1000e: fix sparse warnings with -D__CHECK_ENDIAN__ (Bruce Allan)
- e1000e: fix checkpatch warning from MINMAX test (Bruce Allan)
- e1000e: cleanup - use braces in both branches of a conditional statement
  (Bruce Allan)
- e1000e: cleanup e1000_set_phys_id (Bruce Allan)
- e1000e: cleanup e1000_init_mac_params_82571() (Bruce Allan)
- e1000e: cleanup e1000_init_mac_params_80003es2lan() (Bruce Allan)
- e1000e: rename es2lan.c to 80003es2lan.c (Joe Jin)
- e1000e: cleanup - check return values consistently (Bruce Allan)
- e1000e: add missing initializers reported when compiling with W=1 (Bruce
  Allan)
- e1000e: update copyright year (Bruce Allan)
- e1000e: split lib.c into three more-appropriate files (Bruce Allan)
- e1000e: call er16flash() instead of __er16flash() (Bruce Allan)
- e1000e: increase version number (Joe Jin)
- e1000e: convert final strncpy() to strlcpy() (Bruce Allan)
- e1000e: concatenate long debug strings which span multiple lines (Bruce
  Allan)
- e1000e: conditionally restart autoneg on 82577/8/9 when setting LPLU state
  (Bruce Allan)
- e1000e: increase Rx PBA to prevent dropping received packets on 82566/82567
  (Bruce Allan)
- e1000e: ICHx/PCHx LOMs should use LPLU setting in NVM when going to Sx (Joe
  Jin)
- e1000e: update workaround for 82579 intermittently disabled during S0->Sx
  (Bruce Allan)
- e1000e: disable Early Receive DMA on ICH LOMs (Bruce Allan)
- e1000e: Need to include vmalloc.h (David S. Miller)
- e1000e: 82574/82583 Tx hang workaround (Bruce Allan)
- e1000e: use hardware default values for Transmit Control register (Bruce
  Allan)
- e1000e: use default settings for Tx Inter Packet Gap timer (Bruce Allan)
- e1000e: 82579: workaround for link drop issue (Bruce Allan)
- e1000e: always set transmit descriptor control registers the same (Bruce
  Allan)
- e1000e: re-factor ethtool get/set ring parameter (Bruce Allan)
- e1000e: pass pointer to ring struct instead of adapter struct (Joe Jin)
- e1000e: add Receive Packet Steering (RPS) support (Joe Jin)
- e1000e: convert to netdev features/hw_features API (Joe Jin)
- e1000e: cleanup Rx checksum offload code (Bruce Allan)
- e1000e: convert head, tail and itr_register offsets to __iomem pointers
  (Bruce Allan)
- e1000e: re-enable alternate MAC address for all devices which support it
  (Bruce Allan)
- e1000e: default IntMode based on kernel config & available hardware support
  (Bruce Allan)
- e1000e: convert to real ndo_set_rx_mode (Joe Jin)
- net: introduce IFF_UNICAST_FLT private flag (Joe Jin)
- e1000e: remove use of ndo_set_multicast_list in drivers (Joe Jin)
- e1000e: Convert printks to pr_<level> (Jeff Kirsher)
- e1000e: demote a debugging WARN to a debug log message (Bruce Allan)
- e1000e: fix skb truesize underestimation (Eric Dumazet)
- e1000e: locking bug introduced by commit 67fd4fcb (Bruce Allan)
- e1000e: bad short packets received when jumbos enabled on 82579 (Bruce Allan)
- e1000e: convert driver to use extended descriptors (Joe Jin)
- drivers/net: Add module.h to drivers who were implicitly using it (Joe Jin)
- e1000e: hitting BUG_ON() from napi_enable (Bruce Allan)
- e1000: Silence sparse warnings by correcting type (Andrei Emeltchenko)
- v2 e1000: Neaten e1000_dump function (Tushar Dave)
- e1000: Neaten e1000_config_dsp_after_link_change (Joe Perches)
- e1000: fix vlan processing regression (Joe Jin)
- e1000: Remove unnecessary k.alloc/v.alloc OOM messages (Joe Jin)
- e1000: add dropped DMA receive enable back in for WoL (Dean Nelson)
- e1000: Adding e1000_dump function (Tushar Dave)
- e1000: don't enable dma receives until after dma address has been setup (Dean
  Nelson)
- e1000: save skb counts in TX to avoid cache misses (Dean Nelson)
- e1000: cleanup CE4100 MDIO registers access (Florian Fainelli)
- e1000: unmap ce4100_gbe_mdio_base_virt in e1000_remove (Florian Fainelli)
- e1000: fix lockdep splat in shutdown handler (Jesse Brandeburg)
- e1000e/ixgb: fix assignment of 0/1 to bool variables. (Joe Jin)
- intel: Convert <FOO>_LENGTH_OF_ADDRESS to ETH_ALEN (Joe Perches)
- e1000: fix skb truesize underestimation (Eric Dumazet)
- e1000: convert to private mutex from rtnl (Jesse Brandeburg)
- e1000: convert mdelay to msleep (Jesse Brandeburg)
- e1000: convert hardware management from timers to threads (Jesse Brandeburg)
- e100: Remove alloc_etherdev error messages (Joe Jin)
- net: Remove Intel NICs unnecessary driver assignments of ethtool_ringparam
  fields to zero (Joe Jin)
- e100: Show short v/s long rx length errors in ethtool stats. (Ben Greear)
- e100: Fix rx-over-length statistics. (Ben Greear)
- e100: make sure vlan support isn't advertised on old adapters (Jesse
  Brandeburg)
- 8139cp: properly config rx mode after resuming (Jason Wang)
- bnx2x: add bnx2x firmware 7.2.16 (Joe Jin)
- bnx2fc: Remove bh disable in softirq context (Neil Horman)
- bnx2fc: HSI dependent changes for 7.2.xx FW (Bhanu Prakash Gollapudi)
- bnx2fc: Bumped version to 1.0.10 (Bhanu Prakash Gollapudi)
- bnx2fc: NPIV ports go offline when interface is brought down & up (Bhanu
  Prakash Gollapudi)
- bnx2fc: Handle LOGO flooding from the target (Bhanu Prakash Gollapudi)
- bnx2fc: fix panic in bnx2fc_post_io_req (Bhanu Prakash Gollapudi)
- bnx2fc: Bumped version to 1.0.9 (Bhanu Prakash Gollapudi)
- bnx2fc: Handle SRR LS_ACC drop scenario (Bhanu Prakash Gollapudi)
- bnx2fc: Handle ABTS timeout during ulp timeout (Bhanu Prakash Gollapudi)
- bnx2fc: Bumped version to 1.0.8 (Bhanu Prakash Gollapudi)
- bnx2fc: Return error statistics of remote peer (Bhanu Prakash Gollapudi)
- bnx2fc: call ctlr_link_up only when the interface is enabled (Bhanu Prakash
  Gollapudi)
- bnx2fc: Bumped version to 1.0.7 (Bhanu Prakash Gollapudi)
- bnx2fc: Handle bnx2fc_map_sg failure (Bhanu Prakash Gollapudi)
- bnx2fc: Replace scsi_dma_map() with dma_map_sg(). (Bhanu Prakash Gollapudi)
- bnx2fc: Bumped version to 1.0.6 (Bhanu Prakash Gollapudi)
- bnx2fc: Fix FW assert during RSCN stress tests (Bhanu Prakash Gollapudi)
- bnx2fc: Fix panic caused because of incorrect errror handling in create().
  (Bhanu Prakash Gollapudi)
- bnx2fc: Avoid calling bnx2fc_if_destroy with unnecessary locks (Bhanu Prakash
  Gollapudi)
- bnx2fc: Validate vlan id in NETDEV_UNREGISTER handler (Nithin Nayak Sujir)
- bnx2fc: No abort issued for REC when it times out (Bhanu Prakash Gollapudi)
- bnx2fc: Send solicitation only after vlan discovery is complete (Bhanu
  Prakash Gollapudi)
- bnx2fc: Reset max receive frame size during link up (Bhanu Prakash Gollapudi)
- bnx2fc: Need not schedule destroy_work from __bnx2fc_destroy (Bhanu Prakash
  Gollapudi)
- bnx2fc: Bump version to 1.0.5 (Bhanu Prakash Gollapudi)
- bnx2fc: Prevent creating of NPIV port with duplicate WWN (Bhanu Prakash
  Gollapudi)
- bnx2fc: Obtain WWNN/WWPN from the shared memory (Bhanu Prakash Gollapudi)
- [SCSI] fcoe,libfcoe: Move common code for fcoe_get_lesb to fcoe_transport
  (Bhanu Prakash Gollapudi)
- [SCSI] fcoe: Move common functions to fcoe_transport library (Bhanu Prakash
  Gollapudi)
- [SCSI] bnx2fc: Drop incoming ABTS (Bhanu Prakash Gollapudi)
- [SCSI] bnx2fc: code cleanup in bnx2fc_offload_session (Bhanu Prakash
  Gollapudi)
- [SCSI] bnx2fc: Fix NULL pointer deref during arm_cq. (Bhanu Prakash
  Gollapudi)
- [SCSI] bnx2fc: IO errors when receiving unsolicited LOGO (Bhanu Prakash
  Gollapudi)
- [SCSI] bnx2fc: Do not reuse the fcoe connection id immediately (Bhanu Prakash
  Gollapudi)
- [SCSI] bnx2fc: Clear DESTROY_CMPL flag after firmware destroy (Bhanu Prakash
  Gollapudi)
- [SCSI] bnx2fc: Handle NETDEV_UNREGISTER for vlan devices (Bhanu Prakash
  Gollapudi)
- [SCSI] bnx2fc: Reorganize cleanup code between interface_cleanup and
  if_destory (Bhanu Prakash Gollapudi)
- [SCSI] bnx2fc: Change function names of
  bnx2fc_netdev_setup/bnx2fc_netdev_cleanup (Bhanu Prakash Gollapudi)
- [SCSI] bnx2fc: Do not attempt destroying NPIV port twice (Bhanu Prakash
  Gollapudi)
- [SCSI] bnx2fc: Remove erroneous kref_get on IO request (Bhanu Prakash
  Gollapudi)
- [SCSI] bnx2fc: Enable bsg_request support for bnx2fc (Bhanu Prakash
  Gollapudi)
- [SCSI] bnx2fc: Bug fixes in percpu_thread_create/destroy (Bhanu Prakash
  Gollapudi)
- [SCSI] bnx2fc: Reset the max receive frame size (Bhanu Prakash Gollapudi)
- [SCSI] bnx2i: Fixed the override of the error_mask module param (Eddie Wai)
- [SCSI] bnx2i: use kthread_create_on_node() (Eric Dumazet)
- [SCSI] bnx2i: Fixed kernel panic caused by unprotected task->sc->request
  deref (Eddie Wai)
- [SCSI] bnx2i: Fixed the endian on TTT for NOP out transmission (Eddie Wai)
- [SCSI] bnx2i: Fixed kernel panic due to illegal usage of sc->request->cpu
  (Eddie Wai)
- cnic: Fix select dependencies in bnx2fc/bnx2i Kconfig. (David S. Miller)
- bnx2x: Fix 578xx link LED (Yaniv Rosner)
- bnx2x: Enable FEC for 57810-KR (Yaniv Rosner)
- bnx2x: disable dcb on 578xx since not supported yet (Dmitry Kravkov)
- bnx2x: decrease print level to debug (Dmitry Kravkov)
- bnx2x: fix BRB thresholds for dropless_fc mode (Dmitry Kravkov)
- bnx2x: fix cl_id allocation for non-eth clients for NPAR mode (Dmitry
  Kravkov)
- bnx2x: Fix for a host coalescing bug which impared latency. (Ariel Elior)
- bnx2x: fix select_queue when FCoE is disabled (Vladislav Zolotarov)
- bnx2x: fix WOL by enablement PME in config space (Dmitry Kravkov)
- bnx2x: Fix XMAC loopback test (Yaniv Rosner)
- bnx2x: init FCOE FP only once (Vladislav Zolotarov)
- bnx2x: Remove fiber remote fault detection (Yaniv Rosner)
- net: ipv4: relax AF_INET check in bind() (Eric Dumazet) [Orabug: 14054411]
- xen-netback: fix the number of skb slots calculation. (Adnan Misherfi)
- KVM: Ensure all vcpus are consistent with in-kernel irqchip settings (Avi
  Kivity) [Bugdb: 13871] {CVE-2012-1601}
- cnic: update for FW 7.2.xx (Michael Chan)
- bnx2x: correction to firmware interface (Yuval Mintz)
- bnx2x: fix vector traveling while looking for an empty entry (Dmitry Kravkov)
- bnx2x: mark functions as loaded on shared memory (Yuval Mintz)
- bnx2x: fix memory leak in bnx2x_init_firmware() (Michal Schmidt)
- bnx2x: fix a crash on corrupt firmware file (Michal Schmidt)
- bnx2x: make bnx2x_close() static again (Michal Schmidt)
- bnx2x: removed code re-checking memory base after device open (Mintz Yuval)
- bnx2x: allow BCM84833 phy to advertise 100Base-T speeds (Mintz Yuval)
- bnx2x: notify cnic of address of info-to-the-mcp (Mintz Yuval)
- bnx2x: allocate smaller Rx rings for 1G functions (Mintz Yuval)
- bnx2x: allocate memory dynamically in ethtool self-test. (Merav Sicron)
- bnx2x: force 10G on 84833 phy should be autoneg with only 10G advertised
  (Yaniv Rosner)
- bnx2x: added autoneg-restart after link advertisement changes (Yaniv Rosner)
- bnx2x: ethtool publishes link partners speed and FC (Mintz Yuval)
- bnx2x: half duplex support added for several boards (Yaniv Rosner)
- bnx2x: remove the 'poll' module option (Michal Schmidt)
- bnx2x: fix bnx2x_storm_stats_update() on big endian (Eric Dumazet)
- bnx2x: Fix mem leak in bnx2x_tpa_stop() if build_skb() fails. (Jesper Juhl)
- bnx2x: Update version to 1.72.0 and copyrights (Ariel Elior)
- bnx2x: Recoverable and unrecoverable error statistics (Ariel Elior)
- bnx2x: Recovery flow bug fixes (Ariel Elior)
- bnx2x: init fw_seq after undi_unload is done (Dmitry Kravkov)
- bnx2x: Track active PFs with bitmap (Ariel Elior)
- bnx2x: Lock PF-common resources (Ariel Elior)
- bnx2x: don't reset device while reading its configuration. (Dmitry Kravkov)
- bnx2x: Loaded Firmware Version Validation (Ariel Elior)
- bnx2x: Function Level Reset Final Cleanup (Ariel Elior)
- bnx2x: Obtain Bus Device Function from register (Ariel Elior)
- bnx2x: Removing indirect register access (Ariel Elior)
- bnx2x: Support Queue Per Cos in 5771xx devices (Ariel Elior)
- bnx2x: Remove 100Mb force speed for BCM84833 (Yaniv Rosner)
- bnx2x: Fix ethtool advertisement (Yaniv Rosner)
- bnx2x: unlock before returning an error (Dan Carpenter)
- bnx2x: fix compilation error with SOE in fw_dump (Yuval Mintz)
- bnx2x: handle CHIP_REVISION during init_one (Ariel Elior)
- bnx2x: don't access removed registers on 57712 and above (Dmitry Kravkov)
- bnx2x: properly clean indirect addresses (Dmitry Kravkov)
- bnx2x: allow user to change ring size in ISCSI SD mode (Dmitry Kravkov)
- bnx2x: fix Big-Endianess in ethtool -t (Dmitry Kravkov)
- bnx2x: fixed ethtool statistics for MF modes (Yuval Mintz)
- bnx2x: credit-leakage fixup on vlan_mac_del_all (Yuval Mintz)
- bnx2x: Disable AN KR work-around for BCM57810 (Yaniv Rosner)
- bnx2x: Remove AutoGrEEEn for BCM84833 (Yaniv Rosner)
- bnx2x: Fix PFC setting on BCM57840 (Yaniv Rosner)
- bnx2x: Fix Super-Isolate mode for BCM84833 (Yaniv Rosner)
- bnx2x: handle vpd data longer than 128 bytes (Barak Witkowski)
- bnx2x: properly update skb when mtu > 1500 (Dmitry Kravkov)
- bnx2x: properly initialize L5 features (Joe Jin)
- bnx2x: fix typo in fcoe stats collection (Barak Witkowski)
- bnx2x: Fix compile errors if CONFIG_CNIC is not set (Michael Chan)
- bnx2x, cnic: support DRV_INFO upon FW request (Barak Witkowski)
- bnx2x: support classification config query (Ariel Elior)
- bnx2x: add fcoe statistics (Barak Witkowski)
- bnx2x: add PFC statistics (Barak Witkowski)
- bnx2x: Use kcalloc instead of kzalloc to allocate array (Thomas Meyer)
- bnx2x: handle iSCSI SD mode (Dmitry Kravkov)
- bnx2x: fix rx ring size report (Vladislav Zolotarov)
- bnx2x: Change value comparison order (Yaniv Rosner)
- bnx2x: Cosmetic changes (Yaniv Rosner)
- bnx2x: Fix self test of BCM57800 (Yaniv Rosner)
- bnx2x: Add known PHY type check (Yaniv Rosner)
- bnx2x: Change Warpcore MDIO work around mode (Yaniv Rosner)
- bnx2x: Fix BCM84833 link and LED behavior (Yaniv Rosner)
- bnx2x: Warpcore HW reset following fan failure (Yaniv Rosner)
- bnx2x: ETS changes (Yaniv Rosner)
- bnx2x: Fix ETS bandwidth (Yaniv Rosner)
- bnx2x: PFC changes (Yaniv Rosner)
- bnx2x: Fix 5461x LED (Yaniv Rosner)
- bnx2x: cache-in compressed fw image (Dmitry Kravkov)
- bnx2x: add endline at end of message (Dmitry Kravkov)
- bnx2x: uses build_skb() in receive path (Eric Dumazet)
- net: introduce build_skb() (Eric Dumazet)
- net: more accurate skb truesize (Eric Dumazet)
- bnx2x: update driver version to 1.70.35-0 (Dmitry Kravkov)
- bnx2x: Remove on-stack napi struct variable (Ariel Elior)
- bnx2x: prevent race in statistics flow (Dmitry Kravkov)
- bnx2x: add fan failure event handling (Ariel Elior)
- bnx2x: remove unused #define (Dmitry Kravkov)
- bnx2x: simplify definition of RX_SGE_MASK_LEN and use it. (Dmitry Kravkov)
- bnx2x: propagate DCBX negotiation (Dmitry Kravkov)
- bnx2x: fix MF for 4-port devices (Dmitry Kravkov)
- bnx2x: DCBX: use #define instead of magic (Dmitry Kravkov)
- bnx2x: separate FCoE and iSCSI license initialization. (Joe Jin)
- bnx2x: remove unused variable (Dmitry Kravkov)
- bnx2x: use rx_queue index for skb_record_rx_queue() (Dmitry Kravkov)
- bnx2x: allow FCoE and DCB for 578xx (Joe Jin)
- bnx2x: update driver version to 1.70.30-0 (Dmitry Kravkov)
- bnx2x: use FW 7.0.29.0 (Dmitry Kravkov)
- bnx2x: add bnx2x FW 7.0.29 (Joe Jin)
- bnx2x: Enable changing speed when port type is PORT_DA (Yaniv Rosner)
- bnx2x: Fix 54618se LED behavior (Yaniv Rosner)
- bnx2x: Fix RX/TX problem caused by the MAC layer (Yaniv Rosner)
- bnx2x: Add link retry to 578xx-KR (Yaniv Rosner)
- bnx2x: Fix LED blink rate for 578xx (Yaniv Rosner)
- bnx2x: fix skb truesize underestimation (Eric Dumazet)
- bnx2x: remove some dead code (Dan Carpenter)
- bnx2x: Fix build error (Dmitry Kravkov)
- bnx2x: Add new PHY BCM54616 (Yaniv Rosner)
- bnx2x: resurrect RX hashing (Joe Jin)
- bnx2x: convert to SKB paged frag API. (Ian Campbell)
- net: add APIs for manipulating skb page fragments. (Ian Campbell)
- bnx2x: Use pr_fmt and message logging cleanups (Joe Jin)
- bnx2x: Coalesce pr_cont uses and fix DP typos (Joe Perches)
- bnx2x: Remove local defines for %pM and mac address (Joe Perches)
- bnx2x: Clear MDIO access warning during first driver load (Yaniv Rosner)
- bnx2x: Fix BCM578xx MAC test (Yaniv Rosner)
- bnx2x: Fix BCM54618se invalid link indication (Yaniv Rosner)
- bnx2x: Fix BCM84833 link (Yaniv Rosner)
- bnx2x: Fix link issue with DAC over 578xx (Yaniv Rosner)
- bnx2x: Fix LED behavior (Yaniv Rosner)
- bnx2x: Fix BCM578xx-B0 MDIO access (Yaniv Rosner)
- bnx2x: Fix remote fault handling (Yaniv Rosner)
- bnx2x: Fix chip hanging due to TX pipe stall. (Yaniv Rosner)
- bnx2x: Fix missing pause on for 578xx (Yaniv Rosner)
- bnx2x: Prevent restarting Tx during bnx2x_nic_unload (Vladislav Zolotarov)
- bnx2x: use pci_pcie_cap() (Vladislav Zolotarov)
- bnx2x: fix bnx2x_stop_on_error flow in bnx2x_sp_rtnl_task (Vladislav
  Zolotarov)
- bnx2x: enable internal target-read for 57712 and up only (Shmulik Ravid)
- bnx2x: count statistic ramrods on EQ to prevent MC assert (Vladislav
  Zolotarov)
- bnx2x: fix loopback for non 10G link (Yaniv Rosner)
- bnx2x: dcb - send all unmapped priorities to same COS as L2 (Dmitry Kravkov)
- bnx2x: Broken self-test in SF mode on 578xx (Vladislav Zolotarov)
- bnx2x: Parity errors recovery for 578xx (Vladislav Zolotarov)
- bnx2x: Read FIP mac from SHMEM in single function mode (Vladislav Zolotarov)
- bnx2x: Fixed ethtool -d for 578xx (Vladislav Zolotarov)
- bnx2x: disable FCoE for 578xx devices since not yet supported (Dmitry
  Kravkov)
- bnx2x: fix memory barriers (Vladislav Zolotarov)
- bnx2x: use BNX2X_Q_FLG_TPA_IPV6 for TPA queue configuration (Vladislav
  Zolotarov)
- bnx2x: disable loacal BH when scheduling FCOE napi (Vladislav Zolotarov)
- bnx2x: fix MB index for 4-port devices (Dmitry Kravkov)
- bnx2x: DCB rework (Dmitry Kravkov)
- bnx2x: remove unnecessary dma_sync (Vladislav Zolotarov)
- bnx2x: stop tx before CNIC_STOP (Vladislav Zolotarov)
- bnx2x: add missing command in error handling flow (Dmitry Kravkov)
- bnx2x: use correct dma_sync function (Vladislav Zolotarov)
- bnx2x: Fix compilation when CNIC is not selected in config (Dmitry Kravkov)
- bnx2x: Multiple concurrent l2 traffic classes (Ariel Elior)
- bnx2x: Renaming the "reset_task" to "sp_rtnl_task" (Ariel Elior)
- bnx2x: Add dcbnl notification (Shmulik Ravid)
- dcbnl: Add CEE notification (Shmulik Ravid)
- dcbnl: Aggregated CEE GET operation (Shmulik Ravid)
- dcb: use nlmsg_free() instead of kfree() (Dan Carpenter)
- dcb: Add missing error check in dcb_ieee_set() (John Fastabend)
- dcb: fix return type on dcb_setapp() (John Fastabend)
- dcb: Add dcb_ieee_getapp_mask() for drivers to query APP settings (John
  Fastabend)
- dcb: Add ieee_dcb_delapp() and dcb op to delete app entry (Joe Jin)
- dcb: Add ieee_dcb_setapp() to be used for IEEE 802.1Qaz APP data (John
  Fastabend)
- net: dcbnl, add multicast group for DCB (John Fastabend)
- dcb: Add DCBX capabilities bitmask to the get_ieee response (John Fastabend)
- bnx2x: Fix warning message during 57712/8727 initialization (Yaniv Rosner)
- bnx2x: Add autogrEEEn support (Yaniv Rosner)
- bnx2x: Fix BCM84833 initialization (Yaniv Rosner)
- bnx2x: Fix false link indication at link partner when DAC is used (Yaniv
  Rosner)
- bnx2x: Reset PHY due to fan failure for 578xx (Yaniv Rosner)
- bnx2x: Add CL37 BAM for Warpcore (Yaniv Rosner)
- bnx2x: Change BCM54616S to BCM54618SE (Yaniv Rosner)
- bnx2x: PFC fixes (Yaniv Rosner)
- bnx2x: remove unnecessary read of PCI_CAP_ID_EXP (Jon Mason)
- cnic: Update VLAN ID during ISCSI_UEVENT_PATH_UPDATE (Eddie Wai)
- cnic: set error flag when iSCSI connection fails (Jeffrey Huang)
- cnic: Add FCoE parity error recovery (Michael Chan)
- cnic: Improve error recovery on bnx2x devices (Michael Chan)
- cnic: Add timeout for ramrod replies. (Michael Chan)
- cnic, bnx2fc: Increase maximum FCoE sessions. (Michael Chan)
- bnx2: Update driver to use new mips firmware. (Joe Jin)
- bnx2: Add missing memory barrier in bnx2_start_xmit() (Joe Jin)
- bnx2: Add support for ethtool --show-channels|--set-channels (Michael Chan)
- bnx2: fix skb truesize underestimation (Eric Dumazet)
- bnx2: don't request firmware when there's no userspace. (françois romieu)
- tg3: Avoid panic from reserved statblk field access (Matt Carlson)
- tg3: Use mii_advertise_flowctrl (Matt Carlson)
- tg3: Fix advertisement handling (Joe Jin)
- tg3: Add 57766 ASIC rev support (Matt Carlson)
- tg3: Make the TX BD DMA limit configurable (Matt Carlson)
- tg3: Track LP advertising (Matt Carlson)
- tg3: Integrate flowctrl check into AN adv check (Joe Jin)
- net: Change mii to ethtool advertisement function names (Matt Carlson)
- net: Add ethtool to mii advertisment conversion helpers (Joe Jin)
- tg3: fix ipv6 header length computation (Eric Dumazet)
- tg3: Break out RSS indir table init and assignment (Matt Carlson)
- tg3: Update version to 3.122 (Matt Carlson)
- tg3: Return flowctrl config through ethtool (Matt Carlson)
- tg3: Save stats across chip resets (Matt Carlson)
- tg3: Remove ethtool stats member from dev struct (Matt Carlson)
- tg3: Scale back code that modifies MRRS (Matt Carlson)
- tg3: Fix TSO CAP for 5704 devs w / ASF enabled (Matt Carlson)
- tg3: Add MDI-X reporting (Matt Carlson)
- tg3: Restrict large prod ring cap devices (Matt Carlson)
- tg3: Adjust BD replenish thresholds (Matt Carlson)
- tg3: Make 1000Base-X FC resolution look like 1000T (Matt Carlson)
- tg3: Update version to 3.121 (Matt Carlson)
- tg3: Eliminate timer race with reset_task (Matt Carlson)
- tg3: Schedule at most one tg3_reset_task run (Joe Jin)
- tg3: Obtain PCI function number from device (Matt Carlson)
- tg3: Fix irq alloc error cleanup path (Matt Carlson)
- tg3: Fix 4k skb error recovery path (Matt Carlson)
- tg3: Fix 4k tx bd segmentation code (Joe Jin)
- tg3: Fix APE mutex init and use (Matt Carlson)
- tg3: add tx_dropped counter (Joe Jin)
- tg3: fix tigon3_dma_hwbug_workaround() (Eric Dumazet)
- tg3: Remove unnecessary driver assignments of ethtool_ringparam fields to
  zero (Joe Jin)
- tg3: Code movement (Matt Carlson)
- tg3: Eliminate tg3_halt_cpu() prototype (Matt Carlson)
- tg3: Eliminate tg3_write_sig_post_reset() prototype (Matt Carlson)
- tg3: Eliminate tg3_stop_fw() prototype (Matt Carlson)
- tg3: Remove tp->rx_offset term when unneeded (Matt Carlson)
- tg3: Fix missed MSI workaround (Matt Carlson)
- tg3: Workaround tagged status update bug (Matt Carlson)
- tg3: Add ability to turn off 1shot MSI (Matt Carlson)
- tg3: Check all adv bits when checking config (Matt Carlson)
- tg3: Update version to 3.120 (Matt Carlson)
- tg3: Add external loopback support to selftest (Matt Carlson)
- net: add external loopback test in ethtool self test (Amit Kumar Salecha)
- tg3: Restructure tg3_test_loopback (Matt Carlson)
- tg3: Pull phy int lpbk setup into separate func (Matt Carlson)
- tg3: Consilidate MAC loopback code (Matt Carlson)
- tg3: Remove dead code (Matt Carlson)
- tg3: Remove 5719 jumbo frames and TSO blocks (Matt Carlson)
- tg3: Break larger frags into 4k chunks for 5719 (Matt Carlson)
- tg3: Add tx BD budgeting code (Matt Carlson)
- tg3: Consolidate code that calls tg3_tx_set_bd() (Matt Carlson)
- tg3: Add partial fragment unmapping code (Matt Carlson)
- tg3: Generalize tg3_skb_error_unmap() (Matt Carlson)
- tg3: Remove short DMA check for 1st fragment (Matt Carlson)
- tg3: Simplify tx bd assignments (Matt Carlson)
- tg3: Reintroduce tg3_tx_ring_info (Matt Carlson)
- tg3: Fix NVRAM selftest failures for 5720 devs (Matt Carlson)
- tg3: Add more selfboot formats to NVRAM selftest (Matt Carlson)
- tg3: Return size from tg3_vpd_readblock() (Matt Carlson)
- tg3: Fix RSS indirection table distribution (Matt Carlson)
- tg3: Fix link down notify failure when EEE disabled (Matt Carlson)
- tg3: Fix link flap at 100Mbps with EEE enabled (Matt Carlson)
- tg3: Match power source to driver state (Matt Carlson)
- tg3: Add function status reporting (Matt Carlson)
- tg3: Create critical section around GPIO toggling (Matt Carlson)
- tg3: Determine PCI function number in one place (Matt Carlson)
- tg3: Check transitions to D0 power state (Matt Carlson)
- tg3: Create funcs for power source switching (Matt Carlson)
- tg3: Move power state transitions to init_one (Matt Carlson)
- tg3: Detect APE enabled devs earlier (Matt Carlson)
- tg3: remove unnecessary read of PCI_CAP_ID_EXP (Jon Mason)
- tg3: Migrate phy preprocessor defs to system defs (Matt Carlson)
- tg3: Show flowctrl settings through get_settings() (Matt Carlson)
- tg3: Remove 4G_DMA_BNDRY_BUG flag (Matt Carlson)
- tg3: Remove 40BIT_DMA_LIMIT_BUG (Matt Carlson)
- [SCSI] hpsa: use find_first_zero_bit (Akinobu Mita)
- [SCSI] hpsa: combine hpsa_scsi_detect and hpsa_register_scsi (Stephen M.
  Cameron)
- [SCSI] hpsa: removed unneeded structure member max_sg_entries and fix badly
  named constant MAXSGENTRIES (Stephen M. Cameron)
- [SCSI] hpsa: fix per device memory leak on driver unload (Stephen M. Cameron)
- [SCSI] hpsa: do not sleep in atomic context in rmmod path. (Stephen M.
  Cameron)
- [SCSI] hpsa: fix flush cache transfer length (Stephen M. Cameron)
- [SCSI] hpsa: set max sectors instead of taking the default (Stephen M.
  Cameron)
- [SCSI] hpsa: detect controller lockup (Stephen M. Cameron)
- [SCSI] hpsa: remove unused busy_initializing and busy_scanning (Stephen M.
  Cameron)
- cciss: fix flush cache transfer length (Stephen M. Cameron)
- cciss: auto engage SCSI mid layer at driver load time (Stephen M. Cameron)
- The Windows driver .inf disables ASPM on all cciss devices. Do the same.
  (Matthew Garrett)
- cciss: add transport mode attribute to sys (Joe Handzik)
- cciss: Adds simple mode functionality (Joseph Handzik)
- [SCSI] hpsa: update device attributes when they change (Scott Teel)
- [SCSI] hpsa: improve naming on external target device functions (Scott Teel)
- [SCSI] hpsa: eliminate 8 external target limitation (Scott Teel)
- [SCSI] hpsa: fix potential array overflow in hpsa_update_scsi_devices (Scott
  Teel)
- [SCSI] hpsa: rename HPSA_MAX_SCSI_DEVS_PER_HBA (Scott Teel)
- [SCSI] hpsa: refactor hpsa_figure_bus_target_lun (Stephen M. Cameron)
- [SCSI] hpsa: make target and lun match what SCSI REPORT LUNs returns (Stephen
  M. Cameron)
- [SCSI] hpsa: Fix problem with MSA2xxx devices (Stephen M. Cameron)
- [scsi] hpsa: Add IRQF_SHARED back in for the non-MSI(X) interrupt handler
  (Joe Jin)
- kabi update whitelist for OCFS (Maxim Uvarov) [Orabug: 14055758]
- [SCSI] scsi_dh_rdac: Fix for unbalanced reference count (Moger, Babu)
  [Orabug: 14059970]
- [SCSI] scsi_dh_rdac: Adding couple more vendor product ids (Moger, Babu)
  [Orabug: 14059970]
- [SCSI] dh_rdac: Associate HBA and storage in rdac_controller to support
  partitions in storage (Chandra Seetharaman) [Orabug: 14059970]
- [SCSI] dh_rdac: Use WWID from C8 page instead of Subsystem id from C4 page to
  identify storage (Chandra Seetharaman) [Orabug: 14059970]
- kernel config: turn on sxge and sxgevf drivers (Maxim Uvarov)
- sxge/sxgevf: add new driver (Maxim Uvarov) [Orabug: 13444150]
- be2iscsi: adding functionality to change network settings using iscsiadm
  (root)
- be2iscsi: Adding bsg interface for be2iscsi (root)
- be2iscsi: Get Initiator Name for the iSCSI_Host (root)
- be2iscsi: Return async handle of unknown opcode to free list. (root)
- be2iscsi: Check ASYNC PDU Handle corresponds to HDR/DATA Handle (root)
- be2iscsi:Bump the driver Version (root)
- be2iscsi: Update in Copyright information (root)
- be2iscsi:Fix the function return values. (root)
- be2iscsi:Code cleanup, removing the goto statement (root)
- be2iscsi:Fix double free of MCCQ info memory. (root)
- be2iscsi:Set num_cpu = 1 if pci_enable_msix fails (root)
- be2iscsi:Fix typo function name mismatch (root)
- be2iscsi:Freeing of WRB and SGL Handle in cleanup task (root)
- be2iscsi: WRB Initialization and Failure code path change (root)
- be2iscsi: Fix in the Asynchronous Code Path (root)
- be2iscsi: cleanup a min_t() call (root)
- qlge: driver update to v1.0.0.30 (Maxim Uvarov) [Orabug: 14045380]
- netxen: driver update to v4.0.78 (Maxim Uvarov) [Orabug: 14045367]
- qlcnic: driver update to v5.0.28.1 (Maxim Uvarov) [Orabug: 14055720]
- Revert "x86/ioapic: Add register level checks to detect bogus io-apic
  entries" (Maxim Uvarov)
- qla2xxx: Updated the driver version to 8.04.00.03.39.0-k. (Giridhar Malavali)
- qla2xxx: Don't attach driver with function. (Giridhar Malavali)
- qla2xxx: Proper detection of firmware abort error code for ISP82xx. (Giridhar
  Malavali)
- qla2xxx: Fix typo in bus-reset handler. (Andrew Vasquez)
- qla2xxx: Correct link-reset regressions introduced during 83xx porting.
  (Andrew Vasquez)
- qla2xxx: Handle device mapping changes due to device logout. (Arun Easi)
- qla2xxx: Avoid invalid request queue dereference for bad response packets.
  (Arun Easi)
- qla2xxx: Stop iteration after first failure in *_id functions. (Arun Easi)
- qla2xxx: Fix incorrect register access in qla2x00_start_iocbs(). (Arun Easi)
- qla2xxx: Fix to update proper command completion upon command retries.
  (Andrew Vasquez)
- qla2xxx: Hard code the number of loop entries at 128. (Chad Dupuis)
- Revert "qla2xxx: Return N-port id to firmware on logout." (Giridhar Malavali)
- qla2xxx: Reference proper scsi_qla_host structure for processing non-scsi SRB
  commands. (Giridhar Malavali)
- qla2xxx: Fix wrong decrement, null sp access. (Arun Easi)
- qla2xxx: Further consolidation of SRB related code changes. (Giridhar
  Malavali)
- qla2xxx: Complete mailbox command timedout to avoid initialization failures
  during next reset cycle. (Giridhar Malavali)
- qla2xxx: Add ha->max_fibre_devices to keep track of the maximum number of
  targets. (Chad Dupuis)
- qla2xxx: Cache swl during fabric discovery. (Andrew Vasquez)
- qla2xxx: Remove EDC sysfs interface. (Joe Carnuccio)
- qla2xxx: Perform firmware dump procedure on mailbox command timeout. (Chad
  Dupuis)
- qla2xxx: Change the log message when previous dump is available to retrieve
  for ISP82xx. (Giridhar Malavali)
- qla2xxx: Log messages to use correct vha. (Arun Easi)
- qla2xxx: Add new message when a new loopid is assigned. (Chad Dupuis)
- qla2xxx: Fix ql_dbg arguments. (Arun Easi)
- qla2xxx: Use ql_log* #define's in ql_log() and ql_log_pci(). (Chad Dupuis)
- qla2xxx: Convert remaining printk's to ql_log format. (Chad Dupuis)
- qla2xxx: Print mailbox command opcode and return code when a command times
  out. (Chad Dupuis)
- qla2xxx: Remove check for null fcport from host reset handler. (Michael
  Christie)
- qla2xxx: Correct out of bounds read of ISP2200 mailbox registers. (Andrew
  Vasquez)
- qla2xxx: Remove errant clearing of MBX_INTERRUPT flag during CT-IOCB
  processing. (Andrew Vasquez)
- qla2xxx: Reduce mbx-command timeout for Login/Logout requests. (Andrew
  Vasquez)
- qla2xxx: Clear options-flags while issuing stop-firmware mbx command. (Andrew
  Vasquez)
- qla2xxx: Prep zero-length BSG data-transfer requests. (Andrew Vasquez)
- qla2xxx: Perform implicit logout during rport tear-down. (Andrew Vasquez)
- qla2xxx: Return N-port id to firmware on logout. (Joe Carnuccio)
- qla2xxx: Handle failure cases during fabric_login (Chad Dupuis)
- qla2xxx: Increase speed of flash access in ISP82xx adapters to improve
  firmware load speed. (Chad Dupuis)
- qla2xxx: Handle change notifications based on switch scan results. (Arun
  Easi)
- qla2xxx: Correct print format for edc ql_log() calls. (Joe Carnuccio)
- qla2xxx: Use consistent DL mask for ELS/CT passthru requests. (Andrew
  Vasquez)
- qla2xxx: Consolidation of SRB processing. (Giridhar Malavali)
- qla2xxx: Use proper VPD/NVRAM regions with ISP8031 parts. (Andrew Vasquez)
- qla2xxx: Remove ql2xfwloadbin assignment to 0. (Chad Dupuis)
- qla2xxx: Call MPI reset for 81xx adapters only. (Andrew Vasquez)
- qla2xxx: Driver need to do HotReset instead of FundamentalReset for ISP83XX
  (Andrew Vasquez)
- qla2xxx: Use default semantic for firmware load. (Saurav Kashyap)
- qla2xxx: Enhancements to support ISP83xx. (Giridhar Malavali)
- qla2xxx: Enhanced the dump routines to capture multiple request and response
  queues. (Giridhar Malavali)
- qla2xxx: Update the driver version to 8.03.07.13.39.0-k. (Saurav Kashyap)
- qla2xxx: Fixed typos and misc issues. (Saurav Kashyap)
- qla2xxx: Fix byte swapping in IPE print statement. (Chad Dupuis)
- qla2xxx: Add an "is reset active" helper. (Andrew Vasquez)
- qla2xxx: Disable generating pause frames when firmware hang detected for
  ISP82xx. (Giridhar Malavali)
- qla2xxx: Use a valid enode-mac if none defined. (Andrew Vasquez)
- qla2xxx: Remove resetting memory during device initialization for ISP82xx.
  (Shyam Sundar)
- qla2xxx: Propagate up abort failures. (Arun Easi)
- qla2xxx: Add check for null fcport references in qla2xxx_queuecommand. (Chad
  Dupuis)
- [mpt2sas] Bump driver vesion to 13.100.00.00 (Nagalakshmi Nandigama) [Orabug:
  14040678]
- [mpt2sas] fix NULL pointer at ioc->pfacts (Nagalakshmi Nandigama) [Orabug:
  14040678]
- [mpt2sas] A hard drive is going OFFLINE when there is a hard reset issued and
  simultaneously another hard drive is hot unplugged (Nagalakshmi Nandigama)
  [Orabug: 14040678]
- [mpt2sas] Set the phy identifier of the end device to to the phy number of
  the parent device it is linked to (Nagalakshmi Nandigama) [Orabug: 14040678]
- [mpt2sas] While enabling phy, read the current port number from sas iounit
  page 0 instead of page 1 (Nagalakshmi Nandigama) [Orabug: 14040678]
- [mpt2sas] Fix several endian issues found by runing sparse (Nagalakshmi
  Nandigama) [Orabug: 14040678]
- [mpt2sas] Modify the source code as per the findings reported by the source
  code analysis tool (Nagalakshmi Nandigama) [Orabug: 14040678]
- [mpt2sas] Improvement were made to better protect the sas_device,
  raid_device, and expander_device lists (Nagalakshmi Nandigama)
- [mpt2sas] Perform Target Reset instead of HBA reset when a SATA_PASSTHROUGH
  cmd timeout happens (Nagalakshmi Nandigama) [Orabug: 14040678]
- [mpt2sas] Added multisegment mode support for Linux BSG Driver (Nagalakshmi
  Nandigama) [Orabug: 14040678]
- [mpt2sas] remove the global mutex (Nagalakshmi Nandigama) [Orabug: 14040678]
- [mpt2sas] MPI next revision header update (Nagalakshmi Nandigama) [Orabug:
  14040678]
- Update lpfc version for 8.3.5.68.4p driver release (Vaios Papadimitriou)
- Fix bug with mailbox handling of REG_VFI and cable pull (CR 127762) (Vaios
  Papadimitriou)
- Use PCI configure space read to flush PCI function reset register write to
  avoid MMIO issues (CR 128101) (Vaios Papadimitriou)
- Fixed system panic when extents enabled with large number of small blocks (CR
  128010) (Vaios Papadimitriou)
- Fixed the system panic during EEH recovery (CR 127062) (Vaios Papadimitriou)
- Fix resource leak when acc fails for received plogi (CR 127847) (Vaios
  Papadimitriou)
- Fixed SLI4 driver module load and unload test in a loop crashes the system
  (CR 126397) (Vaios Papadimitriou)
- Fixed missing CVL event causing round-robin FCF failover process to stop (CR
  123367) (Vaios Papadimitriou)
- Fix deadlock during adapter offline request (CR 127217) (Vaios Papadimitriou)
- Fix same RPI registered multiple times after HBA reset (CR 127176) (Vaios
  Papadimitriou)
- Fix driver handling of XRI Aborted CQE response (CR 127345) (Vaios
  Papadimitriou)
- Fixed port and system failure in handling SLI4 FC port function reset (CR
  126551) (Vaios Papadimitriou)
- Fix bug with driver not sending a LOGO with vport delete (CR 126625) (Vaios
  Papadimitriou)
- Fix for SLI4 Port delivery for BLS ABORT ACC (CR 126289) (Vaios
  Papadimitriou)
- Fix ndlp nodelist not empty wait timeout during driver unloading (CR 127052)
  (Vaios Papadimitriou)
- Fix mailbox and vpi memory leaks (CR 126818) (Vaios Papadimitriou)
- Fix management communication issues by creating character device to take a
  reference on the driver (CR 126082) (Vaios Papadimitriou)
- Fix for FDISC failures after firmware reset or link bounce (CR 126779) (Vaios
  Papadimitriou)
- Fix for driver using duplicate RPIs after LPe16000 port reset (CR 126723)
  (Vaios Papadimitriou)
- Fix discovery problem when in pt2pt (CR 126887) (Vaios Papadimitriou)
- Fixed failure in handling large CQ/EQ identifiers in an IOV environment (CR
  126856) (Vaios Papadimitriou)
- Fix Locking code raising IRQ twice (Vaios Papadimitriou)
- Fix driver not returning when bad ndlp found in abts error event handling (CR
  126209) (Vaios Papadimitriou)
- Fix bug with driver returning the wrong ndlp (CR 125743) (Vaios
  Papadimitriou)
- Fix driver behavior when receiving an ADISC (CR 126654) (Vaios Papadimitriou)
- Fix bug with driver processing dump command type 4 using 16Gb FC Adapter (CR
  126406) (Vaios Papadimitriou)
- Fix driver does not reset port when reset is needed during fw_dump (CR
  125807) (Vaios Papadimitriou)
- Fix ELS FDISC failing with local reject / invalid RPI (CR 126350) (Vaios
  Papadimitriou)
- Fix SLI4 FC port internal loopback (CR 126409) (Vaios Papadimitriou)
- Fix REG_RPI fails on SLI4 HBA putting NPort into NPR state (CR 126230) (Vaios
  Papadimitriou)
- Fix bug with driver processing an els command using 16Gb FC Adapter (CR
  126345) (Vaios Papadimitriou)
- Fix NMI seen due to CQE starvation (CR 126149) (Vaios Papadimitriou)
- Fixed SLI4 FC port obtained link type and number dependent on link connection
  (CR 126264) (Vaios Papadimitriou)
- Fixed SLI4 FC port internal loopback without SFP and external link/loopback
  plug (CR 125843) (Vaios Papadimitriou)
- Fix driver incorrectly building fcpCdb during scsi command prep (CR 126209)
  (Vaios Papadimitriou)
- be2net: make be_vlan_add_vid() void (Maxim Uvarov)
- be2net: Record receive queue index in skb to aid RPS. (Somnath Kotur)
- be2net: Fix FW download for BE (Padmanabh Ratnakar)
- be2net: Fix traffic stall INTx mode (Padmanabh Ratnakar)
- be2net: fix ethtool get settings (Ajit Khaparde)
- be2net: fix programming of VLAN tags for VF (Ajit Khaparde)
- be2net: reset queue address after freeing (Sathya Perla)
- be2net: fix tx completion cleanup (Sathya Perla)
- be2net: refactor/cleanup vf configuration code (Maxim Uvarov)
- be2net: event queue re-design (Maxim Uvarov)
- be2net: update the driver version (Sarveshwar Bandi)
- be2net: Fix EEH error reset before a flash dump completes (Somnath Kotur)
- be2net: Ignore status of some ioctls during driver load (Ajit Khaparde)
- be2net: Fix wrong status getting returned for MCC commands (Padmanabh
  Ratnakar)
- be2net: Fix Lancer statistics (Padmanabh Ratnakar)
- be2net: Fix ethtool self test for Lancer (Padmanabh Ratnakar)
- be2net: Fix FW download in Lancer (Padmanabh Ratnakar)
- be2net: Fix VLAN/multicast packet reception (Padmanabh Ratnakar)
- be2net: Fix number of vlan slots in flex mode (Ajit Khaparde)
- be2net: enable WOL by default if h/w supports it (Ajit Khaparde)
- be2net: Remove unused OFFSET_IN_PAGE() macro (Roland Dreier)
- be2net: enable RSS for ipv6 pkts (Sathya Perla)
- be2net: Use new implementation of get mac list command (Padmanabh Ratnakar)
- be2net: Fix link status query command (Padmanabh Ratnakar)
- ethtool: Null-terminate filename passed to ethtool_ops::flash_device (Ben
  Hutchings)
- be2net: add descriptions for stat counters reported via ethtool (Sathya
  Perla)
- be2net: allocate more headroom in incoming skbs (Eric Dumazet)
- netdev: make net_device_ops const (stephen hemminger)
- be2net: fix be_vlan_add/rem_vid (Ajit Khaparde)
- be2net: Fix INTx processing for Lancer (Padmanabh Ratnakar)
- be2net: Add support for Skyhawk cards (Ajit Khaparde)
- be2net: fix ethtool ringparam reporting (Sathya Perla)
- be2net: workaround to fix a bug in BE (Ajit Khaparde)
- be2net: update some counters to display via ethtool (Ajit Khaparde)
- net: make vlan ndo_vlan_rx_[add/kill]_vid return error value (Jiri Pirko)
- be2net: netpoll support (Ivan Vecera)
- Linux 3.0.31 (Greg Kroah-Hartman)
- hfsplus: Fix potential buffer overflows (Greg Kroah-Hartman)
- sched: Fix nohz load accounting -- again! (Peter Zijlstra)
- wl1251: fix crash on remove due to leftover work item (Grazvydas Ignotas)
- wl1251: fix crash on remove due to premature kfree (Grazvydas Ignotas)
- rtlwifi: Fix oops on unload (Larry Finger)
- mac80211: fix AP mode EAP tx for VLAN stations (Felix Fietkau)
- ipw2200: Fix race condition in the command completion acknowledge (Stanislav
  Yakovlev)
- i2c: pnx: Disable clk in suspend (Roland Stigge)
- libata: skip old error history when counting probe trials (Lin Ming)
- hwmon: (coretemp) fix oops on cpu unplug (Kirill A. Shutemov)
- hwmon: (coretemp) Increase CPU core limit (Guenter Roeck)
- efivars: Improve variable validation (Matthew Garrett)
- efi: Validate UEFI boot variables (Matthew Garrett)
- efivars: fix warnings when CONFIG_PSTORE=n (Tony Luck)
- efivars: String functions (Mike Waychison)
- efi: Add new variable attributes (Matthew Garrett)
- SCSI: libsas: fix false positive 'device attached' conditions (Dan Williams)
- SCSI: libsas: fix sas_find_bcast_phy() in the presence of 'vacant' phys
  (Thomas Jackson)
- ARM: 7403/1: tls: remove covert channel via TPIDRURW (Will Deacon)
- autofs: make the autofsv5 packet file descriptor use a packetized pipe (Linus
  Torvalds)
- pipes: add a "packetized pipe" mode for writing (Linus Torvalds)
- usb gadget: uvc: uvc_request_data::length field must be signed (Laurent
  Pinchart)
- USB: gadget: storage gadgets send wrong error code for unknown commands (Alan
  Stern)
- USB: EHCI: fix crash during suspend on ASUS computers (Alan Stern)
- USB: cdc-wdm: fix race leading leading to memory corruption (Oliver Neukum)
- Revert "usb: Fix build error due to dma_mask is not at pdev_archdata at ARM"
  (Greg Kroah-Hartman)
- nfsd: fix error values returned by nfsd4_lockt() when nfsd_open() fails (Al
  Viro)
- nfsd: fix b0rken error value for setattr on read-only mount (Al Viro)
- mmc: unbreak sdhci-esdhc-imx on i.MX25 (Eric Bénard)
- KVM: unmap pages from the iommu when slots are removed (Alex Williamson)
- Fix modpost failures in fedora 17 (David Miller)
- brcm80211: smac: resume transmit fifo upon receiving frames (Arend van
  Spriel)
- EHCI: fix criterion for resuming the root hub (Alan Stern)
- nl80211: ensure interface is up in various APIs (Johannes Berg)
- drm/i915: fix integer overflow in i915_gem_do_execbuffer() (Xi Wang)
- drm/i915: fix integer overflow in i915_gem_execbuffer2() (Xi Wang)
- drm/i915: handle input/output sdvo timings separately in mode_set (Daniel
  Vetter)
- hwmon: (fam15h_power) Fix pci_device_id array (Guenter Roeck)
- hwmon: fam15h_power: fix bogus values with current BIOSes (Andre Przywara)
- dmaengine: at_hdmac: remove clear-on-read in atc_dostart() (Nicolas Ferre)
- ASoC: dapm: Ensure power gets managed for line widgets (Mark Brown)
- xen/smp: Fix crash when booting with ACPI hotplug CPUs. (Konrad Rzeszutek
  Wilk)
- xen: correctly check for pending events when restoring irq flags (David
  Vrabel)
- Revert "autofs: work around unhappy compat problem on x86-64" (Linus
  Torvalds)
- x86, apic: APIC code touches invalid MSR on P5 class machines (Bryan
  O'Donoghue)
- NFSv4: Ensure that we check lock exclusive/shared type against open modes
  (Trond Myklebust)
- NFSv4: Ensure that the LOCK code sets exception->inode (Trond Myklebust)
- nfs: Enclose hostname in brackets when needed in nfs_do_root_mount (Jan Kara)
- [USB] cdc-acm: Increase number of devices to 64 (Joe Jin) [Orabug: 13693812]
- git-changelog: generate date entry (Maxim Uvarov)
- [scsi] hpsa: Remove some PCI IDs if for OL5. (Joe Jin)
- [block] cciss: fix incorrect PCI IDs and add two new ones (Joe Jin)
- [scsi] hpsa: add some older controllers to the kdump blacklist (Joe Jin)
- [block] cciss: Add IRQF_SHARED back in for the non-MSI(X) interrupt handler
  (Joe Jin)
- [block] cciss: add some older controllers to the kdump blacklist (Joe Jin)
- be2net: query link status in be_open() (Sarveshwar Bandi)
- Linux 3.0.30 (Greg Kroah-Hartman)
- tcp: fix TCP_MAXSEG for established IPv6 passive sockets (Neal Cardwell)
- net ax25: Reorder ax25_exit to remove races. (Eric W. Biederman)
- ksz884x: don't copy too much in netdev_set_mac_address() (Dan Carpenter)
- netns: do not leak net_generic data on failed init (Julian Anastasov)
- tcp: fix tcp_grow_window() for large incoming frames (Eric Dumazet)
- dummy: Add ndo_uninit(). (Hiroaki SHIMODA)
- net: usb: smsc75xx: fix mtu (Stephane Fillod)
- net_sched: gred: Fix oops in gred_dump() in WRED mode (David Ward)
- net/ethernet: ks8851_mll fix rx frame buffer overflow (Davide Ciminaghi)
- net: smsc911x: fix skb handling in receive path (Will Deacon)
- 8139cp: set intr mask after its handler is registered (Jason Wang)
- atl1: fix kernel panic in case of DMA errors (Tony Zelenoff)
- tcp: fix tcp_rcv_rtt_update() use of an unscaled RTT sample (Neal Cardwell)
- net: fix a race in sock_queue_err_skb() (Eric Dumazet)
- netlink: fix races after skb queueing (Eric Dumazet)
- wimax: i2400m - prevent a possible kernel bug due to missing fw_name string
  (Phil Sutter)
- bonding: properly unset current_arp_slave on slave link up (Veaceslav Falico)
- phonet: Check input from user before allocating (Sasha Levin)
- ipv6: fix array index in ip6_mc_add_src() (RongQing.Li)
- bridge: Do not send queries on multicast group leaves (Herbert Xu)
- sctp: Allow struct sctp_event_subscribe to grow without breaking binaries
  (Thomas Graf)
- tcp: allow splice() to build full TSO packets (Eric Dumazet)
- ppp: Don't stop and restart queue on every TX packet (David Woodhouse)
- lockd: fix the endianness bug (Al Viro)
- ocfs2: ->e_leaf_clusters endianness breakage (Al Viro)
- ocfs2: ->rl_count endianness breakage (Al Viro)
- ocfs: ->rl_used breakage on big-endian (Al Viro)
- ocfs2: ->l_next_free_req breakage on big-endian (Al Viro)
- btrfs: btrfs_root_readonly() broken on big-endian (Al Viro)
- nfsd: fix compose_entry_fh() failure exits (Al Viro)
- rt2x00: Identify rt2800usb chipsets. (Gertjan van Wingerde)
- rt2800: Add support for the Fujitsu Stylistic Q550 (Alan Cox)
- rt2x00: Add USB device ID of Buffalo WLI-UC-GNHP. (Gertjan van Wingerde)
- rt2800usb: Add new device ID for Belkin (Eduardo Bacchi Kienetz)
- rt2x00: Properly identify rt2800usb devices. (Gertjan van Wingerde)
- spi: Fix device unregistration when unregistering the bus master (Laurent
  Pinchart)
- Don't limit non-nested epoll paths (Jason Baron)
- Bluetooth: Add support for Atheros [04ca:3005] (AceLan Kao)
- ext4: fix endianness breakage in ext4_split_extent_at() (Al Viro)
- PCI: Add quirk for still enabled interrupts on Intel Sandy Bridge GPUs
  (Thomas Jarosch)
- usb: musb: omap: fix the error check for pm_runtime_get_sync (Shubhrajyoti D)
- usb: musb: omap: fix crash when musb glue (omap) gets initialized (Kishon
  Vijay Abraham I)
- usb: gadget: eliminate NULL pointer dereference (bugfix) (Andrzej
  Pietrasiewicz)
- USB: fix deadlock in bConfigurationValue attribute method (Alan Stern)
- EHCI: always clear the STS_FLR status bit (Alan Stern)
- USB: sierra: avoid QMI/wwan interface on MC77xx (Bjørn Mork)
- drivers/tty/amiserial.c: add missing tty_unlock (Julia Lawall)
- pch_uart: Fix dma channel unallocated issue (Tomoya MORINAGA)
- USB: serial: cp210x: Fixed usb_control_msg timeout values (Yuri Matylitski)
- jbd2: use GFP_NOFS for blkdev_issue_flush (Shaohua Li)
- mm: fix s390 BUG by __set_page_dirty_no_writeback on swap (Hugh Dickins)
- cfg80211: fix interface combinations check. (Lukasz Kucharczyk)
- media: rc-core: set mode for winbond-cir (David Härdeman)
- davinci_mdio: Fix MDIO timeout check (Christian Riesch)
- uwb: fix error handling (Oliver Neukum)
- uwb: fix use of del_timer_sync() in interrupt (Oliver Neukum)
- USB: yurex: Fix missing URB_NO_TRANSFER_DMA_MAP flag in urb (Tomoki Sekiyama)
- USB: yurex: Remove allocation of coherent buffer for setup-packet buffer
  (Tomoki Sekiyama)
- xen/xenbus: Add quirk to deal with misconfigured backends. (Konrad Rzeszutek
  Wilk)
- xen/gntdev: do not set VM_PFNMAP (Stefano Stabellini)
- ARM: clps711x: serial driver hungs are a result of call disable_irq within
  ISR (Alexander Shiyan)
- ALSA: hda/conexant - Don't set HP pin-control bit unconditionally (Takashi
  Iwai)
- crypto: sha512 - Fix byte counter overflow in SHA-512 (Kent Yoder)
- Perf: fix build breakage (Zeev Tarantov)
- loop: loop_thread needs to set the PF_LESS_THROTTLE flag (Dave Kleikamp)
- Linux 3.0.29 (Greg Kroah-Hartman)
- S390: fix tlb flushing for page table pages (Martin Schwidefsky)
- drm/radeon: fix load detect on rn50 with hardcoded EDIDs. (Dave Airlie)
- drm/radeon: disable MSI on RV515 (Dave Airlie)
- drm/radeon/kms: fix the regression of DVI connector check (Takashi Iwai)
- futex: Do not leak robust list to unprivileged process (Kees Cook)
- Bluetooth: Add Atheros maryann PIDVID support (Cho, Yu-Chen)
- Bluetooth: Adding USB device 13d3:3375 as an Atheros AR3012. (Eran)
- md/bitmap: prevent bitmap_daemon_work running while initialising bitmap
  (NeilBrown)
- pch_dma: Support new device LAPIS Semiconductor ML7831 IOH (Tomoya MORINAGA)
- pch_dma: Fix suspend issue (Tomoya MORINAGA)
- pch_dma: Fix CTL register access issue (Tomoya MORINAGA)
- pch_dma: Fix channel locking (Alexander Stein)
- pch_dma: fix DMA issue(ch8-ch11) (Tomoya MORINAGA)
- 8250_pci: Fix kernel panic when pch_uart is disabled (Tomoya MORINAGA)
- pch_uart: Set PCIe bus number using probe parameter (Tomoya MORINAGA)
- security: fix compile error in commoncap.c (Jonghwan Choi)
- ACPICA: Fix to allow region arguments to reference other scopes (Lin Ming)
- USB: pch_udc: Support new device LAPIS Semiconductor ML7831 IOH (Tomoya
  MORINAGA)
- usb: gadget: pch_udc: Reduce redundant interrupt (Tomoya MORINAGA)
- usb: gadget: pch_udc: Fix usb/gadget/pch_udc: Fix ether gadget
  connect/disconnect issue (Tomoya MORINAGA)
- usb: gadget: pch_udc: Fix USB suspend issue (Tomoya MORINAGA)
- usb: gadget: pch_udc: Fix wrong return value (Tomoya MORINAGA)
- usb: gadget: pch_udc: Fix disconnect issue (Tomoya MORINAGA)
- pch_phub: Improve ADE(Address Decode Enable) control (Tomoya MORINAGA)
- pch_phub: Care FUNCSEL register in PM (Tomoya MORINAGA)
- pch_phub: Fix register miss-setting issue (Tomoya MORINAGA)
- Bluetooth: hci_core: fix NULL-pointer dereference at unregister (Johan
  Hovold)
- xhci: Fix register save/restore order. (Sarah Sharp)
- ath9k: fix max noise floor threshold (Rajkumar Manoharan)
- fcaps: clear the same personality flags as suid when fcaps are used (Eric
  Paris)
- serial: PL011: move interrupt clearing (Linus Walleij)
- serial: PL011: clear pending interrupts (Linus Walleij)
- xHCI: add XHCI_RESET_ON_RESUME quirk for VIA xHCI host (Elric Fu)
- xHCI: Correct the #define XHCI_LEGACY_DISABLE_SMI (Alex He)
- xhci: Restore event ring dequeue pointer on resume. (Sarah Sharp)
- xhci: Don't write zeroed pointers to xHC registers. (Sarah Sharp)
- xhci: don't re-enable IE constantly (Felipe Balbi)
- USB: don't clear urb->dev in scatter-gather library (Alan Stern)
- USB: sierra: add support for Sierra Wireless MC7710 (Anton Samokhvalov)
- USB: option: re-add NOVATELWIRELESS_PRODUCT_HSPA_HIGHSPEED to option_id array
  (Santiago Garcia Mantinan)
- USB: pl2303: fix DTR/RTS being raised on baud rate change (Johan Hovold)
- USB: serial: fix race between probe and open (Johan Hovold)
- nohz: Fix stale jiffies update in tick_nohz_restart() (Neal Cardwell)
- video:uvesafb: Fix oops that uvesafb try to execute NX-protected page (Wang
  YanQing)
- perf hists: Catch and handle out-of-date hist entry maps. (David Miller)
- cciss: Fix scsi tape io with more than 255 scatter gather elements (Stephen
  M. Cameron)
- cciss: Initialize scsi host max_sectors for tape drive support (Stephen M.
  Cameron)
- sparc64: Fix bootup crash on sun4v. (David S. Miller)
- sparc64: Eliminate obsolete __handle_softirq() function (Paul E. McKenney)
- tty: serial: altera_uart: Check for NULL platform_data in probe. (Yuriy
  Kozlov)
- staging: iio: hmc5843: Fix crash in probe function. (Marek Belisko)
- hugetlb: fix race condition in hugetlb_fault() (Chris Metcalf)
- drivers/rtc/rtc-pl031.c: enable clock on all ST variants (Linus Walleij)
- ia64: fix futex_atomic_cmpxchg_inatomic() (Tony Luck)
- Bluetooth: hci_ldisc: fix NULL-pointer dereference on tty_close (Johan
  Hovold)
- Bluetooth: uart-ldisc: Fix memory leak (Johan Hovold)
- ARM: 7384/1: ThumbEE: Disable userspace TEEHBR access for !CONFIG_ARM_THUMBEE
  (Jonathan Austin)
- rtlwifi: Add missing DMA buffer unmapping for PCI drivers (Larry Finger)
- drm/radeon: only add the mm i2c bus if the hw_i2c module param is set (Alex
  Deucher)
- drm/i915/ringbuffer: Exclude last 2 cachlines of ring on 845g (Chris Wilson)
- iov_iter: missing assignment of ii_bvec_ops.ii_shorten (Dave Kleikamp)
- regset: Return -EFAULT, not -EIO, on host-side memory fault (H. Peter Anvin)
  {CVE-2012-1097}
- regset: Prevent null pointer reference on readonly regsets (H. Peter Anvin)
  {CVE-2012-1097}
- cifs: fix dentry refcount leak when opening a FIFO on lookup (Jeff Layton)
  {CVE-2012-1090}
- git-changelog: add brackets around cve (Maxim Uvarov)
- git-changelog: parse Oracle bug (Maxim Uvarov)
- NFSv4: Save the owner/group name string when doing open (Trond Myklebust)
  [Oracle bug: 13842440 (from 13459986) Oracle bug: 13842440 (from 13459986)]
- ext4: flush any pending end_io requests before DIO reads w/dioread_nolock
  (Jiaying Zhang)
- NFSv4: Return the delegation if the server returns NFS4ERR_OPENMODE (Trond
  Myklebust)
- NFS: Properly handle the case where the delegation is revoked (Trond
  Myklebust)
- nfsd: don't allow zero length strings in cache_parse() (Dan Carpenter)
- x86, tls: Off by one limit check (Dan Carpenter)
- x86, tsc: Skip refined tsc calibration on systems with reliable TSC (Alok
  Kataria)
- lockd: fix arg parsing for grace_period and timeout. (NeilBrown)
- xfrm: Access the replay notify functions via the registered callbacks
  (Steffen Klassert)
- Remove printk from rds_sendmsg (Dave Jones)
- net: fix napi_reuse_skb() skb reserve (Eric Dumazet)
- net: fix a potential rcu_read_lock() imbalance in rt6_fill_node() (Eric
  Dumazet)
- Fix pppol2tp getsockname() (Benjamin LaHaise)
- slub: Do not hold slub_lock when calling sysfs_slab_add() (Christoph Lameter)
- xfs: Fix oops on IO error during xlog_recover_process_iunlinks() (Jan Kara)
- dm exception store: fix init error path (Andrei Warkentin)
- dm crypt: add missing error handling (Mikulas Patocka)
- dm crypt: fix mempool deadlock (Mikulas Patocka)
- vfs: fix d_ancestor() case in d_materialize_unique (Michel Lespinasse)
- udf: Fix deadlock in udf_release_file() (Jan Kara)
- ext4: check for zero length extent (Theodore Ts'o)
- ext4: ignore EXT4_INODE_JOURNAL_DATA flag with delalloc (Lukas Czerner)
- jbd2: clear BH_Delay & BH_Unwritten in journal_unmap_buffer (Eric Sandeen)
- Linux 3.0.28 (Greg Kroah-Hartman)
- Bluetooth: Fix l2cap conn failures for ssp devices (Peter Hurley)
- TOMOYO: Fix mount flags checking order. (Tetsuo Handa)
- iommu/amd: Make sure IOMMU interrupts are re-enabled on resume (Joerg Roedel)
- cred: copy_process() should clear child->replacement_session_keyring (Oleg
  Nesterov)
- ASoC: ak4642: fixup: mute needs +1 step (Kuninori Morimoto)
- USB: Add Motorola Rokr E6 Id to the USBNet driver "zaurus" (Guan Xin)
- mfd: Clear twl6030 IRQ status register only once (Nishanth Menon)
- sched/x86: Fix overflow in cyc2ns_offset (Salman Qazi)
- acer-wmi: No wifi rfkill on Sony machines (Lee, Chun-Yi)
- Revert "x86/ioapic: Add register level checks to detect bogus io-apic
  entries" (Greg Kroah-Hartman)
- x86/PCI: do not tie MSI MS-7253 use_crs quirk to BIOS version (Jonathan
  Nieder)
- x86/PCI: use host bridge _CRS info on MSI MS-7253 (Jonathan Nieder)
- modpost: Fix modpost license checking of vmlinux.o (Frank Rowand)
- modpost: Fix modpost's license checking V3 (Alessio Igor Bogani)
- sysctl: fix write access to dmesg_restrict/kptr_restrict (Kees Cook)
- mmc: atmel-mci: correct data timeout computation (Ludovic Desroches)
- x86,kgdb: Fix DEBUG_RODATA limitation using text_poke() (Jason Wessel)
- kgdbts: (2 of 2) fix single step awareness to work correctly with SMP (Jason
  Wessel)
- kgdbts: (1 of 2) fix single step awareness to work correctly with SMP (Jason
  Wessel)
- kgdbts: Fix kernel oops with CONFIG_DEBUG_RODATA (Jason Wessel)
- kgdb,debug_core: pass the breakpoint struct instead of address and memory
  (Jason Wessel)
- drm/i915: quirk away broken OpRegion VBT (Daniel Vetter)
- drm/i915: Add lock on drm_helper_resume_force_mode (Sean Paul)
- drm/i915: Sanitize BIOS debugging bits from PIPECONF (Chris Wilson)
- drm/i915: no-lvds quirk on MSI DC500 (Anisse Astier)
- drm/radeon/kms: fix fans after resume (Alex Deucher)
- drm: Validate requested virtual size against allocated fb size (Chris Wilson)
- mac80211: fix possible tid_rx->reorder_timer use after free (Stanislaw
  Gruszka)
- m68k/mac: Add missing platform check before registering platform devices
  (Geert Uytterhoeven)
- tracing: Fix ftrace stack trace entries (Wolfgang Mauerer)
- genirq: Adjust irq thread affinity on IRQ_SET_MASK_OK_NOCOPY return value
  (Jiang Liu)
- modpost: fix ALL_INIT_DATA_SECTIONS (Jan Beulich)
- ACPICA: Fix regression in FADT revision checks (Julian Anastasov)
- PNPACPI: Fix device ref leaking in acpi_pnp_match (Yinghai Lu)
- ACPI: Do cpufreq clamping for throttling per package v2 (Andi Kleen)
- mtd: m25p80: set writebufsize (Brian Norris)
- mtd: lart: initialize writebufsize (Artem Bityutskiy)
- mtd: block2mtd: initialize writebufsize (Artem Bityutskiy)
- mtd: sst25l: initialize writebufsize (Artem Bityutskiy)
- net: usb: cdc_eem: fix mtu (Rabin Vincent)
- rose_dev: fix memcpy-bug in rose_set_mac_address (danborkmann)
- x86 bpf_jit: fix a bug in emitting the 16-bit immediate operand of AND
  (zhuangfeiran)
- e1000e: Avoid wrong check on TX hang (Jeff Kirsher)
- hwmon: (fam15h_power) Correct sign extension of running_avg_capture (Andreas
  Herrmann)
- proc-ns: use d_set_d_op() API to set dentry ops in proc_ns_instantiate().
  (Pravin B Shelar)
- x86-32: Fix endless loop when processing signals for kernel tasks (Dmitry
  Adamushko)
- usbnet: don't clear urb->dev in tx_complete (tom.leiming)
- SUNRPC: We must not use list_for_each_entry_safe() in rpc_wake_up() (Trond
  Myklebust)
- cifs: fix issue mounting of DFS ROOT when redirecting from one domain
  controller to the next (Jeff Layton)
- xfs: fix inode lookup race (Dave Chinner)
- firewire: ohci: fix too-early completion of IR multichannel buffers (Clemens
  Ladisch)
- pata_legacy: correctly mask recovery field for HT6560B (Sergei Shtylyov)
- target: Fix 16-bit target ports for SET TARGET PORT GROUPS emulation (Roland
  Dreier)
- target: Don't set WBUS16 or SYNC bits in INQUIRY response (Roland Dreier)
- md/raid1,raid10: avoid deadlock during resync/recovery. (NeilBrown)
- md/bitmap: ensure to load bitmap when creating via sysfs. (NeilBrown)
- tcm_fc: Fix fc_exch memory leak in ft_send_resp_status (Nicholas Bellinger)
- hugetlbfs: avoid taking i_mutex from hugetlbfs_read() (Aneesh Kumar K.V)
- bootmem/sparsemem: remove limit constraint in alloc_bootmem_section (Nishanth
  Aravamudan)
- mm: thp: fix pmd_bad() triggering in code paths holding mmap_sem read mode
  (Andrea Arcangeli)  {CVE-2012-1179}
- x86/ioapic: Add register level checks to detect bogus io-apic entries (Suresh
  Siddha)
- rtc: Disable the alarm in the hardware (v2) (Rabin Vincent)
- genirq: Fix incorrect check for forced IRQ thread handler (Alexander Gordeev)
- genirq: Fix long-term regression in genirq irq_set_irq_type() handling
  (Russell King)
- uevent: send events in correct order according to seqnum (v3) (Andrew Vagin)
- ntp: Fix integer overflow when setting time (Sasha Levin)
- math: Introduce div64_long (Sasha Levin)
- sysfs: Fix memory leak in sysfs_sd_setsecdata(). (Masami Ichikawa)
- futex: Cover all PI opcodes with cmpxchg enabled check (Thomas Gleixner)
- usb: musb: Reselect index reg in interrupt context (Supriya Karanth)
- USB: ftdi_sio: fix problem when the manufacture is a NULL string (Greg Kroah-
  Hartman)
- directio: account for extra page IOs for unaligned request (Dave Kleikamp)
- update kabi (Maxim Uvarov)
- adjust kernel configs (Maxim Uvarov)
- usb: fix number of mapped SG DMA entries (Clemens Ladisch)
- svcrpc: destroy server sockets all at once (J. Bruce Fields)
- PCI: Rework ASPM disable code (Matthew Garrett)
- net: fix NULL dereferences in check_peer_redir() (Eric Dumazet)
- lib: proportion: lower PROP_MAX_SHIFT to 32 on 64-bit kernel (Wu Fengguang)
- writeback: fix dereferencing NULL bdi->dev on trace_writeback_queue (Wu
  Fengguang)
- net: Make qdisc_skb_cb upper size bound explicit. (David S. Miller)
- ipv4: Save nexthop address of LSRR/SSRR option to IPCB. (Maxim Uvarov)
- compat: use sys_sendfile64() implementation for sendfile syscall (Chris
  Metcalf)
- ext4: implement ext4_file_write_iter (Dave Kleikamp)
- fix git merge: vlan: allow nested vlan_do_receive() (Maxim Uvarov)
- SPEC: update and turn on kabi (Maxim Uvarov)
- remove unused mutex hpidebuglock (Maxim Uvarov)
- add hxge-1.3.3 driver (Maxim Uvarov)
- Linux 3.0.27 (Greg Kroah-Hartman)
- ASPM: Fix pcie devices with non-pcie children (Matthew Garrett)
- serial: sh-sci: fix a race of DMA submit_tx on transfer (Takashi YOSHII)
- nfsd: don't allow zero length strings in cache_parse() (Dan Carpenter)
- compat: use sys_sendfile64() implementation for sendfile syscall (Chris
  Metcalf)
- x86, tls: Off by one limit check (Dan Carpenter)
- x86, tsc: Skip refined tsc calibration on systems with reliable TSC (Alok
  Kataria)
- lockd: fix arg parsing for grace_period and timeout. (NeilBrown)
- xfrm: Access the replay notify functions via the registered callbacks
  (Steffen Klassert)
- sky2: override for PCI legacy power management (stephen hemminger)
- Remove printk from rds_sendmsg (Dave Jones)
- net: fix napi_reuse_skb() skb reserve (Eric Dumazet)
- net: fix a potential rcu_read_lock() imbalance in rt6_fill_node() (Eric
  Dumazet)
- net: bpf_jit: fix BPF_S_LDX_B_MSH compilation (Eric Dumazet)
- Fix pppol2tp getsockname() (Benjamin LaHaise)
- drm/i915: suspend fbdev device around suspend/hibernate (Dave Airlie)
- Bluetooth: btusb: fix bInterval for high/super speed isochronous endpoints
  (Bing Zhao)
- module: Remove module size limit (Sasha Levin)
- slub: Do not hold slub_lock when calling sysfs_slab_add() (Christoph Lameter)
- xfs: Fix oops on IO error during xlog_recover_process_iunlinks() (Jan Kara)
- backlight: fix typo in tosa_lcd.c (Masanari Iida)
- dm exception store: fix init error path (Andrei Warkentin)
- dm crypt: add missing error handling (Mikulas Patocka)
- dm crypt: fix mempool deadlock (Mikulas Patocka)
- udf: Fix deadlock in udf_release_file() (Jan Kara)
- vfs: fix d_ancestor() case in d_materialize_unique (Michel Lespinasse)
- ext4: check for zero length extent (Theodore Ts'o)
- ext4: ignore EXT4_INODE_JOURNAL_DATA flag with delalloc (Lukas Czerner)
- jbd2: clear BH_Delay & BH_Unwritten in journal_unmap_buffer (Eric Sandeen)
- ext4: flush any pending end_io requests before DIO reads w/dioread_nolock
  (Jiaying Zhang)
- PM / Hibernate: Enable usermodehelpers in hibernate() error path (Srivatsa S.
  Bhat)
- e1000e: Avoid wrong check on TX hang (Jeff Kirsher)
- pvrusb2: fix 7MHz & 8MHz DVB-T tuner support for HVR1900 rev D1F5 (Michael
  Krufky)
- lgdt330x: fix signedness error in i2c_read_demod_bytes() (Xi Wang)
- hwmon: (fam15h_power) Correct sign extension of running_avg_capture (Andreas
  Herrmann)
- proc-ns: use d_set_d_op() API to set dentry ops in proc_ns_instantiate().
  (Pravin B Shelar)
- x86-32: Fix endless loop when processing signals for kernel tasks (Dmitry
  Adamushko)
- usbnet: don't clear urb->dev in tx_complete (tom.leiming)
- usbnet: increase URB reference count before usb_unlink_urb (tom.leiming)
- SUNRPC: We must not use list_for_each_entry_safe() in rpc_wake_up() (Trond
  Myklebust)
- UBI: fix eraseblock picking criteria (Artem Bityutskiy)
- UBI: fix error handling in ubi_scan() (Richard Weinberger)
- cifs: fix issue mounting of DFS ROOT when redirecting from one domain
  controller to the next (Jeff Layton)
- xfs: fix inode lookup race (Dave Chinner)
- NFSv4: Return the delegation if the server returns NFS4ERR_OPENMODE (Trond
  Myklebust)
- NFS: Properly handle the case where the delegation is revoked (Trond
  Myklebust)
- KVM: x86: fix missing checks in syscall emulation (Stephan Bärwolf)
- KVM: x86: extend "struct x86_emulate_ops" with "get_cpuid" (Stephan Bärwolf)
- firewire: ohci: fix too-early completion of IR multichannel buffers (Clemens
  Ladisch)
- pata_legacy: correctly mask recovery field for HT6560B (Sergei Shtylyov)
- HID: add more hotkeys in Asus AIO keyboards (Keng-Yu Lin)
- HID: add extra hotkeys in Asus AIO keyboards (Keng-Yu Lin)
- Bluetooth: Add AR30XX device ID on Asus laptops (Keng-Yu Lin)
- target: Fix 16-bit target ports for SET TARGET PORT GROUPS emulation (Roland
  Dreier)
- target: Don't set WBUS16 or SYNC bits in INQUIRY response (Roland Dreier)
- drm/radeon/kms: add connector quirk for Fujitsu D3003-S2 board (Alex Deucher)
- drm/radeon/kms: fix analog load detection on DVI-I connectors (Alex Deucher)
- drm/radeon: Restrict offset for legacy hardware cursor. (Michel Dänzer)
- md/raid1,raid10: avoid deadlock during resync/recovery. (NeilBrown)
- md/bitmap: ensure to load bitmap when creating via sysfs. (NeilBrown)
- tcm_fc: Fix fc_exch memory leak in ft_send_resp_status (Nicholas Bellinger)
- udlfb: remove sysfs framebuffer device with USB .disconnect() (Kay Sievers)
- tcm_loop: Set residual field for SCSI commands (Roland Dreier)
- ASoC: pxa-ssp: atomically set stream active masks (Daniel Mack)
- hugetlbfs: avoid taking i_mutex from hugetlbfs_read() (Aneesh Kumar K.V)
- bootmem/sparsemem: remove limit constraint in alloc_bootmem_section (Nishanth
  Aravamudan)
- mm: thp: fix pmd_bad() triggering in code paths holding mmap_sem read mode
  (Andrea Arcangeli)  {CVE-2012-1179}
- x86/ioapic: Add register level checks to detect bogus io-apic entries (Suresh
  Siddha)
- IB/iser: Post initial receive buffers before sending the final login request
  (Or Gerlitz)
- p54spi: Release GPIO lines and IRQ on error in p54spi_probe (Max Filippov)
- rtc: Disable the alarm in the hardware (v2) (Rabin Vincent)
- genirq: Fix incorrect check for forced IRQ thread handler (Alexander Gordeev)
- genirq: Fix long-term regression in genirq irq_set_irq_type() handling
  (Russell King)
- uevent: send events in correct order according to seqnum (v3) (Andrew Vagin)
- ntp: Fix integer overflow when setting time (Sasha Levin)
- math: Introduce div64_long (Sasha Levin)
- rtlwifi: rtl8192ce: Fix loss of receive performance (Jingjun Wu)
- rtlwifi: rtl8192c: Prevent sleeping from invalid context in rtl8192cu (Larry
  Finger)
- rtlwifi: Handle previous allocation failures when freeing device memory
  (Simon Graham)
- rt2x00: Add support for D-Link DWA-127 to rt2800usb. (Gertjan van Wingerde)
- USB: serial: mos7840: Fixed MCS7820 device attach problem (Donald Lee)
- usb: cp210x: Update to support CP2105 and multiple interface devices (Preston
  Fick)
- usb-serial: Add support for the Sealevel SeaLINK+8 2038-ROHS device (Scott
  Dial)
- USB: qcserial: don't grab QMI port on Gobi 1000 devices (Dan Williams)
- USB: qcserial: add several new serial devices (Thomas Tuttle)
- usb: Fix build error due to dma_mask is not at pdev_archdata at ARM (Peter
  Chen)
- usb: fsl_udc_core: Fix scheduling while atomic dump message (Peter Chen)
- cdc-wdm: Don't clear WDM_READ unless entire read buffer is emptied (Ben
  Hutchings)
- cdc-wdm: Fix more races on the read path (Ben Hutchings)
- USB: serial: fix console error reporting (Johan Hovold)
- TTY: Wrong unicode value copied in con_set_unimap() (Liz Clark)
- tty: moxa: fix bit test in moxa_start() (Dan Carpenter)
- sysfs: Fix memory leak in sysfs_sd_setsecdata(). (Masami Ichikawa)
- futex: Cover all PI opcodes with cmpxchg enabled check (Thomas Gleixner)
- USB: gadget: Make g_hid device class conform to spec. (Orjan Friberg)
- usb: gadgetfs: return number of bytes on ep0 read request (Thomas Faber)
- usb: musb: Reselect index reg in interrupt context (Supriya Karanth)
- powerpc/usb: fix bug of kernel hang when initializing usb (Shengzhou Liu)
- USB: ftdi_sio: new PID: LUMEL PD12 (Michał Wróbel)
- USB: ftdi_sio: add support for FT-X series devices (Jim Paris)
- USB: ftdi_sio: new PID: Distortec JTAG-lock-pick (Michał Wróbel)
- USB: Microchip VID mislabeled as Hornby VID in ftdi_sio. (Bruno Thomsen)
- USB: ftdi_sio: add support for BeagleBone rev A5+ (Peter Korsgaard)
- USB: ftdi_sio: fix problem when the manufacture is a NULL string (Greg Kroah-
  Hartman)
- USB: option: add ZTE MF820D (Bjørn Mork)
- USB: option: make interface blacklist work again (Bjørn Mork)
- USB: option driver: adding support for Telit CC864-SINGLE, CC864-DUAL and
  DE910-DUAL modems (Daniele Palmas)
- USB: option: Add MediaTek MT6276M modem&app interfaces (Meng Zhang)
- vlan: allow nested vlan_do_receive() (Maxim Uvarov)
- net: allow vlan traffic to be received under bond (John Fastabend)
- net: vlan: goto another_round instead of calling __netif_receive_skb (Jiri
  Pirko)
- ocfs2/cluster: Fix output in file elapsed_time_in_ms (Sunil Mushran)
- Revert "loop: increase default number of loop devices to 512" (Maxim Uvarov)
- Revert "loop: set default number of loop devices to 200" (Maxim Uvarov)
- ocfs2/dlm: dlmlock_remote() needs to account for remastery (Sunil Mushran)
- ocfs2/dlm: Take inflight reference count for remotely mastered resources too
  (Maxim Uvarov)
- ocfs2/dlm: Clean up refmap helpers (Maxim Uvarov)
- ocfs2/dlm: Cleanup dlm_wait_for_node_death() and dlm_wait_for_node_recovery()
  (Sunil Mushran)
- ocfs2/dlm: Cleanup up dlm_finish_local_lockres_recovery() (Sunil Mushran)
- ocfs2/dlm: Trace insert/remove of resource to/from hash (Sunil Mushran)
- ocfs2/dlm: Clean up messages in o2dlm (Sunil Mushran)
- ocfs2/cluster: Cluster up now includes network connections too (Sunil
  Mushran)
- ocfs2/cluster: Clean up messages in o2net (Sunil Mushran)
- ocfs2/cluster: Abort heartbeat start on hard-ro devices (Sunil Mushran)

* Thu Jun 14 2012 Maxim Uvarov <maxim.uvarov@oracle.com> [2.6.39-300.0.3.el6uek]
- Revert "xen/mce: Add mcelog support for Xen platform" (Konrad Rzeszutek Wilk)
- Revert "xen/mce: Register native mce handler as vMCE bounce back point"
  (Konrad Rzeszutek Wilk)
- xen/mce: schedule a workqueue to avoid sleep in atomic context (Liu, Jinsong)
- xen/mce: Register native mce handler as vMCE bounce back point (Liu, Jinsong)
- x86, MCE, AMD: Adjust initcall sequence for xen (Liu, Jinsong)
- xen/mce: Add mcelog support for Xen platform (Liu, Jinsong)
- xen/blkback: Copy id field when doing BLKIF_DISCARD. (Konrad Rzeszutek Wilk)
- xen/balloon: Subtract from xen_released_pages the count that is populated.
  (Konrad Rzeszutek Wilk)
- xen/events: Add WARN_ON when quick lookup found invalid type. (Konrad
  Rzeszutek Wilk)
- xen/hvc: Check HVM_PARAM_CONSOLE_[EVTCHN|PFN] for correctness. (Konrad
  Rzeszutek Wilk)
- xen/hvc: Fix error cases around HVM_PARAM_CONSOLE_PFN (Konrad Rzeszutek Wilk)
- xen/hvc: Collapse error logic. (Konrad Rzeszutek Wilk)
- hvc_xen: NULL dereference on allocation failure (Dan Carpenter)
- xen: do not map the same GSI twice in PVHVM guests. (Stefano Stabellini)
- xen/setup: Work properly with 'dom0_mem=X' or with not dom0_mem. (Konrad
  Rzeszutek Wilk)
- xenbus: Add support for xenbus backend in stub domain (Daniel De Graaf)
- xen/smp: unbind irqworkX when unplugging vCPUs. (Konrad Rzeszutek Wilk)
- xen/mce: Register native mce handler as vMCE bounce back point (Liu, Jinsong)
- xen/mce: Add mcelog support for Xen platform (Liu, Jinsong)
- Revert "Add mcelog support from xen platform" (Konrad Rzeszutek Wilk)
- Revert "xen/mce: Change the machine check point" (Konrad Rzeszutek Wilk)
- xen/processor-passthru: Remove the Kconfig entry that points to non-existent
  driver. (Konrad Rzeszutek Wilk)
- xen/gntdev: Fix merge error. (Konrad Rzeszutek Wilk)
- x86/apic: Fix UP boot crash (Ingo Molnar)
- xen/apic: implement io apic read with hypercall (Lin Ming)
- xen/x86: Implement x86_apic_ops (Konrad Rzeszutek Wilk)
- x86/apic: Replace io_apic_ops with x86_io_apic_ops. (Konrad Rzeszutek Wilk)
- x86/ioapic: Add io_apic_ops driver layer to allow interception (Jeremy
  Fitzhardinge)
- xen: implement IRQ_WORK_VECTOR handler (Lin Ming)
- xen: implement apic ipi interface (Ben Guthro)
- xen/gnttab: add deferred freeing logic (Jan Beulich)
- xen: enter/exit lazy_mmu_mode around m2p_override calls (Stefano Stabellini)
- xen/setup: update VA mapping when releasing memory during setup (David
  Vrabel)
- xen/setup: Combine the two hypercall functions - since they are quite
  similar. (Konrad Rzeszutek Wilk)
- xen/setup: Populate freed MFNs from non-RAM E820 entries and gaps to E820 RAM
  (Konrad Rzeszutek Wilk)
- xen/setup: Only print "Freeing XXX-YYY pfn range: Z pages freed" if Z > 0
  (Konrad Rzeszutek Wilk)
- xen/p2m: An early bootup variant of set_phys_to_machine (Konrad Rzeszutek
  Wilk)
- xen/p2m: Collapse early_alloc_p2m_middle redundant checks. (Konrad Rzeszutek
  Wilk)
- xen/p2m: Allow alloc_p2m_middle to call reserve_brk depending on argument
  (Konrad Rzeszutek Wilk)
- xen/p2m: Move code around to allow for better re-usage. (Konrad Rzeszutek
  Wilk)
- xen: only limit memory map to maximum reservation for domain 0. (Ian
  Campbell)
- xen: release all pages within 1-1 p2m mappings (David Vrabel)
- xen: allow extra memory to be in multiple regions (David Vrabel)
- xen: allow balloon driver to use more than one memory region (David Vrabel)
- Add support for pv hugepages and support for huge balloon pages. (Dave
  McCracken)
- Revert "xen-blkfront: set pages are FOREIGN_FRAME when sharing them" (Konrad
  Rzeszutek Wilk)
- xen/pci: don't use PCI BIOS service for configuration space accesses (David
  Vrabel)
- xen/Kconfig: fix Kconfig layout (Andrew Morton)
- xen/pte: Fix crashes when trying to see non-existent PGD/PMD/PUD/PTEs (Konrad
  Rzeszutek Wilk)
- xen/apic: Return the APIC ID (and version) for CPU 0. (Konrad Rzeszutek Wilk)
- drivers/video/xen-fbfront.c: add missing cleanup code (Julia Lawall)
- xen/x86: Workaround 'x86/ioapic: Add register level checks to detect bogus
  io-apic entries' (Konrad Rzeszutek Wilk)
- xen/acpi: Workaround broken BIOSes exporting non-existing C-states. (Konrad
  Rzeszutek Wilk)
- xen/enlighten: Disable MWAIT_LEAF so that acpi-pad won't be loaded. (Konrad
  Rzeszutek Wilk)
- drivers/video/xen-fbfront.c: add missing cleanup code (Julia Lawall)
- xen: correctly check for pending events when restoring irq flags (David
  Vrabel)
- xen/smp: Fix crash when booting with ACPI hotplug CPUs. (Konrad Rzeszutek
  Wilk)
- xen: use the pirq number to check the pirq_eoi_map (Stefano Stabellini)
- Revert "xen/p2m: m2p_find_override: use list_for_each_entry_safe" (Konrad
  Rzeszutek Wilk)
- xen/blkback: Fix warning error. (Konrad Rzeszutek Wilk)
- xen/blkback: Make optional features be really optional. (Konrad Rzeszutek
  Wilk)
- xen-blkfront: module exit handling adjustments (Jan Beulich)
- xen-blkfront: properly name all devices (Jan Beulich)
- xen-blkfront: set pages are FOREIGN_FRAME when sharing them (Stefano
  Stabellini)
- xen: EXPORT_SYMBOL set_phys_to_machine (Stefano Stabellini)
- xen-blkfront: make blkif_io_lock spinlock per-device (Steven Noonan)
- xen/blkfront: don't put bdev right after getting it (Andrew Jones)
- xen-blkfront: use bitmap_set() and bitmap_clear() (Akinobu Mita)
- xen/blkback: Enable blkback on HVM guests (Daniel De Graaf)
- xen/blkback: use grant-table.c hypercall wrappers (Daniel De Graaf)
- xen/p2m: m2p_find_override: use list_for_each_entry_safe (Stefano Stabellini)
- xen/gntdev: do not set VM_PFNMAP (Stefano Stabellini)
- xen/grant-table: add error-handling code on failure of gnttab_resume (Julia
  Lawall)
- xen: only check xen_platform_pci_unplug if hvm (Igor Mammedov)
- xen: initialize platform-pci even if xen_emul_unplug=never (Igor Mammedov)
- xen kconfig: relax INPUT_XEN_KBDDEV_FRONTEND deps (Andrew Jones)
- xen: support pirq_eoi_map (Stefano Stabellini)
- xen/smp: Remove unnecessary call to smp_processor_id() (Srivatsa S. Bhat)
- xen/smp: Fix bringup bug in AP code. (Konrad Rzeszutek Wilk)
- xen/tmem: cleanup (Jan Beulich)
- xen: constify all instances of "struct attribute_group" (Jan Beulich)
- xen/xenbus: ignore console/0 (Stefano Stabellini)
- hvc_xen: introduce HVC_XEN_FRONTEND (Stefano Stabellini)
- hvc_xen: implement multiconsole support (Stefano Stabellini)
- hvc_xen: support PV on HVM consoles (Stefano Stabellini)
- xen: use this_cpu_xxx replace percpu_xxx funcs (Alex Shi)
- xenbus: don't free other end details too early (Jan Beulich)
- xen/resume: Fix compile warnings. (Konrad Rzeszutek Wilk)
- xen/xenbus: Add quirk to deal with misconfigured backends. (Konrad Rzeszutek
  Wilk)
- xenbus: address compiler warnings (Jan Beulich)
- xen/pcifront: avoid pci_frontend_enable_msix() falsely returning success (Jan
  Beulich)
- xen/pciback: fix XEN_PCI_OP_enable_msix result (Jan Beulich)
- xen/pciback: Support pci_reset_function, aka FLR or D3 support. (Konrad
  Rzeszutek Wilk)
- PCI: Introduce __pci_reset_function_locked to be used when holding
  device_lock. (Konrad Rzeszutek Wilk)
- xen/acpi: Fix Kconfig dependency on CPU_FREQ (Konrad Rzeszutek Wilk)
- xen/acpi-processor: Do not depend on CPU frequency scaling drivers. (Konrad
  Rzeszutek Wilk)
- xen/cpufreq: Disable the cpu frequency scaling drivers from loading. (Konrad
  Rzeszutek Wilk)
- provide disable_cpufreq() function to disable the API. (Konrad Rzeszutek
  Wilk)
- xen-netback: make ops structs const (stephen hemminger)
- netback: fix typo in comment (Wei Liu)
- netback: remove redundant assignment (Wei Liu)
- netback: Fix alert message. (Wei Liu)
- xen-netback: use correct index for invalidation in xen_netbk_tx_check_gop()
  (Jan Beulich)
- net: xen-netback: correctly restart Tx after a VM restore/migrate (David
  Vrabel)
- xen/netback: Add module alias for autoloading (Bastian Blank)

* Fri Mar 30 2012 Maxim Uvarov <maxim.uvarov@oracle.com> [2.6.39-300.0.2.el6uek]
- vlan: allow nested vlan_do_receive() (Maxim Uvarov)
- net: allow vlan traffic to be received under bond (John Fastabend)
- net: vlan: goto another_round instead of calling __netif_receive_skb (Jiri
  Pirko)

* Thu Mar 29 2012 Maxim Uvarov <maxim.uvarov@oracle.com> [2.6.39-300.0.1.el6uek]
- Add an additional signing key for signing Ksplice modules for modsign.
  (Nelson Elhage)
- Revert "loop: increase default number of loop devices to 512" (Maxim Uvarov)
- Revert "loop: set default number of loop devices to 200" (Maxim Uvarov)
- ocfs2/dlm: dlmlock_remote() needs to account for remastery (Sunil Mushran)
- ocfs2/dlm: Take inflight reference count for remotely mastered resources too
  (Maxim Uvarov)
- ocfs2/dlm: Clean up refmap helpers (Maxim Uvarov)
- ocfs2/dlm: Cleanup dlm_wait_for_node_death() and dlm_wait_for_node_recovery()
  (Sunil Mushran)
- ocfs2/dlm: Cleanup up dlm_finish_local_lockres_recovery() (Sunil Mushran)
- ocfs2/dlm: Trace insert/remove of resource to/from hash (Sunil Mushran)
- ocfs2/dlm: Clean up messages in o2dlm (Sunil Mushran)
- ocfs2/cluster: Cluster up now includes network connections too (Sunil
  Mushran)
- ocfs2/cluster: Clean up messages in o2net (Sunil Mushran)
- ocfs2/cluster: Abort heartbeat start on hard-ro devices (Sunil Mushran)
- ocfs2/cluster: Fix output in file elapsed_time_in_ms (Sunil Mushran)
- Linux 3.0.26 (Greg Kroah-Hartman)
- powerpc/pmac: Fix SMP kernels on pre-core99 UP machines (Benjamin
  Herrenschmidt)
- iwl3945: fix possible il->txq NULL pointer dereference in delayed works
  (Stanislaw Gruszka)
- ipv6: Don't dev_hold(dev) in ip6_mc_find_dev_rcu. (RongQing.Li)
- tcp: fix syncookie regression (Eric Dumazet)
- perf tools: Incorrect use of snprintf results in SEGV (Anton Blanchard)
- afs: Remote abort can cause BUG in rxrpc code (Anton Blanchard)
- afs: Read of file returns EBADMSG (Anton Blanchard)
- nilfs2: fix NULL pointer dereference in nilfs_load_super_block() (Ryusuke
  Konishi

* Wed Mar 28 2012 Maxim Uvarov <maxim.uvarov@oracle.com> [2.6.39-300.0.0.el6uek]
- remove unused mutex hpidebuglock (Maxim Uvarov)
- add hxge-1.3.3 driver (Maxim Uvarov)
- cdc-acm.c: fix stable merge (Maxim Uvarov)
- hpwdt: fix stable merge (Maxim Uvarov)
- Linux 3.0.25 (Greg Kroah-Hartman)
- i2c-algo-bit: Fix spurious SCL timeouts under heavy load (Ville Syrjala)
- hwmon: (w83627ehf) Fix memory leak in probe function (Guenter Roeck)
- hwmon: (w83627ehf) Fix writing into fan_stop_time for NCT6775F/NCT6776F
  (Guenter Roeck)
- compat: Re-add missing asm/compat.h include to fix compile breakage on s390
  (Jiri Slaby)
- sparc32: Add -Av8 to assembler command line. (David S. Miller)
- sfc: Fix assignment of ip_summed for pre-allocated skbs (Ben Hutchings)
- Block: use a freezable workqueue for disk-event polling (Alan Stern)
- block: fix __blkdev_get and add_disk race condition (Stanislaw Gruszka)
- block, sx8: fix pointer math issue getting fw version (Dan Carpenter)
- block: Fix NULL pointer dereference in sd_revalidate_disk (Jun'ichi Nomura)
- regulator: Fix setting selector in tps6524x set_voltage function (Axel Lin)
- compat: Re-add missing asm/compat.h include to fix compile breakage on s390
  (Heiko Carstens)
- usb: asix: Patch for Sitecom LN-031 (Joerg Neikes)
- atl1c: dont use highprio tx queue (Eric Dumazet)
- IPv6: Fix not join all-router mcast group when forwarding set. (Li Wei)
- tcp: fix tcp_shift_skb_data() to not shift SACKed data below snd_una (Neal
  Cardwell)
- bridge: check return value of ipv6_dev_get_saddr() (Ulrich Weber)
- tcp: don't fragment SACKed skbs in tcp_mark_head_lost() (Neal Cardwell)
- vmxnet3: Fix transport header size (Shreyas Bhatewara)
- tcp: fix false reordering signal in tcp_shifted_skb (Neal Cardwell)
- ppp: fix 'ppp_mp_reconstruct bad seq' errors (Ben McKeegan)
- ipsec: be careful of non existing mac headers (Eric Dumazet)
- neighbour: Fixed race condition at tbl->nht (Michel Machado)
- acer-wmi: No wifi rfkill on Lenovo machines (Ike Panhc)
- acer-wmi: check wireless capability flag before register rfkill (Lee, Chun-
  Yi)
- acer-wmi: Add wireless quirk for Lenovo 3000 N200 (Seth Forshee)
- acer-wmi: support Lenovo ideapad S205 wifi switch (Lee, Chun-Yi)
- vfs: fix double put after complete_walk() (Miklos Szeredi)
- vfs: fix return value from do_last() (Miklos Szeredi)
- rt2x00: fix random stalls (Stanislaw Gruszka)
- PM / Driver core: leave runtime PM enabled during system shutdown (Alan
  Stern)
- firewire: core: handle ack_busy when fetching the Config ROM (Stefan Richter)
- firewire: cdev: fix 32 bit userland on 64 bit kernel compat corner cases
  (Stefan Richter)
- PCI: ignore pre-1.1 ASPM quirking when ASPM is disabled (Matthew Garrett)
- x86: Derandom delay_tsc for 64 bit (Thomas Gleixner)
- aio: fix the "too late munmap()" race (Al Viro)
- aio: fix io_setup/io_destroy race (Al Viro)
- ASoC: neo1973: fix neo1973 wm8753 initialization (Denis 'GNUtoo' Carikli)
- merged upstream 3.0.y-stable into uek2-stable (Guangyu Sun)
- wake up s_wait_unfrozen when ->freeze_fs fails (Kazuya Mio)
- ext4: fix deadlock in ext4_ordered_write_end() (Akira Fujita)
- mm: Make task in balance_dirty_pages() killable (Jan Kara)
- ext4: fix the deadlock in mpage_da_map_and_submit() (Kazuya Mio)
- ext4: Rewrite ext4_page_mkwrite() to use generic helpers (Jan Kara)
- Linux 3.0.24 (Greg Kroah-Hartman)
- mfd: Fix cs5535 section mismatch (Christian Gmeiner)
- cs5535-mfgpt: don't call __init function from __devinit (Danny Kukawka)
- dm raid: fix flush support (Jonathan E Brassow)
- dm io: fix discard support (Milan Broz)
- net/usbnet: avoid recursive locking in usbnet_stop() (Sebastian Siewior)
- drm/radeon/kms: set SX_MISC in the r6xx blit code (v2) (Marek Olšák)
- carl9170: Fix memory accounting when sta is in power-save mode. (Nicolas
  Cavallari)
- hwmon: (jc42) Add support for AT30TS00, TS3000GB2, TSE2002GB2, and MCP9804
  (Guenter Roeck)
- hwmon: (jc42) Add support for ST Microelectronics STTS2002 and STTS3000 (Jean
  Delvare)
- hwmon: (pmbus_core) Fix maximum number of POUT alarm attributes (Guenter
  Roeck)
- Input: ALPS - fix touchpad detection when buttons are pressed (Akio Idehara)
- media: staging: lirc_serial: Do not assume error codes returned by
  request_irq() (Ben Hutchings)
- media: staging: lirc_serial: Fix deadlock on resume failure (Ben Hutchings)
- media: staging: lirc_serial: Free resources on failure paths of
  lirc_serial_probe() (Ben Hutchings)
- media: staging: lirc_serial: Fix init/exit order (Ben Hutchings)
- ARM: 7345/1: errata: update workaround for A9 erratum #743622 (Will Deacon)
- OMAPDSS: HDMI: PHY burnout fix (Tomi Valkeinen)
- OMAP: 4430SDP/Panda: add HDMI HPD gpio (Tomi Valkeinen)
- OMAP: 4430SDP/Panda: setup HDMI GPIO muxes (Tomi Valkeinen)
- OMAPDSS: remove wrong HDMI HPD muxing (Tomi Valkeinen)
- OMAP: 4430SDP/Panda: rename HPD GPIO to CT_CP_HPD (Tomi Valkeinen)
- OMAP: 4430SDP/Panda: use gpio_free_array to free HDMI gpios (Tomi Valkeinen)
- OMAP: DSS2: HDMI: use default dividers (Tomi Valkeinen)
- ARM: orion: Fix Orion5x GPIO regression from MPP cleanup (Andrew Lunn)
- ARM: orion: Fix USB phy for orion5x. (Andrew Lunn)
- drm/i915: gen7: Disable the RHWO optimization as it can cause GPU hangs.
  (Kenneth Graunke)
- drm/i915: gen7: work around a system hang on IVB (Eugeni Dodonov)
- drm/i915: gen7: Implement an L3 caching workaround. (Eugeni Dodonov)
- drm/i915: gen7: implement rczunit workaround (Eugeni Dodonov)
- kprobes: adjust "fix a memory leak in function pre_handler_kretprobe()" (Jan
  Beulich)
- avr32: select generic atomic64_t support (Fabio Baltieri)
- ACPI / PM: Do not save/restore NVS on Asus K54C/K54HR (Keng-Yu Lin)
- bsg: fix sysfs link remove warning (Stanislaw Gruszka)
- ASoC: i.MX SSI: Fix DSP_A format. (Javier Martin)
- ASoC: dapm: Check for bias level when powering down (Mark Brown)
- osd_uld: Bump MAX_OSD_DEVICES from 64 to 1,048,576 (Boaz Harrosh)
- crypto: mv_cesa - fix final callback not ignoring input data (Phil Sutter)
- HID: usbhid: Add NOGET quirk for the AIREN Slim+ keyboard (Alan Stern)
- mm: thp: fix BUG on mm->nr_ptes (Andrea Arcangeli)
- ath9k_hw: prevent writes to const data on AR9160 (Felix Fietkau)
- mac80211: zero initialize count field in ieee80211_tx_rate (Mohammed Shafi
  Shajakhan)
- cifs: fix dentry refcount leak when opening a FIFO on lookup (Jeff Layton)
- NOMMU: Don't need to clear vm_mm when deleting a VMA (David Howells)
- mm: memcg: Correct unregistring of events attached to the same eventfd (Anton
  Vorontsov)
- mmc: sdhci-esdhc-imx: fix for mmc cards on i.MX5 (Sascha Hauer)
- alpha: fix 32/64-bit bug in futex support (Andrew Morton)
- Move Logitech Harmony 900 from cdc_ether to zaurus (Scott Talbert)
- ARM: S3C24XX: DMA resume regression fix (Gusakov Andrey)
- genirq: Clear action->thread_mask if IRQ_ONESHOT is not set (Thomas Gleixner)
- mfd: Fix ACPI conflict check (Jean Delvare)
- regset: Return -EFAULT, not -EIO, on host-side memory fault (H. Peter Anvin)
- regset: Prevent null pointer reference on readonly regsets (H. Peter Anvin)
- ALSA: hda - Always set HP pin in unsol handler for STAC/IDT codecs (Takashi
  Iwai)
- ALSA: hda - Add a fake mute feature (Takashi Iwai)
- S390: KEYS: Enable the compat keyctl wrapper on s390x (David Howells)
- regulator: fix the ldo configure according to 88pm860x spec (Jett.Zhou)
- i2c: mxs: only flag completion when queue is completely done (Wolfram Sang)
- watchdog: hpwdt: clean up set_memory_x call for 32 bit (Maxim Uvarov)
- ARM: LPC32xx: Fix irq on GPI_28 (Roland Stigge)
- ARM: LPC32xx: Fix interrupt controller init (Roland Stigge)
- ARM: LPC32xx: irq.c: Clear latched event (Roland Stigge)
- ARM: LPC32xx: serial.c: Fixed loop limit (Roland Stigge)
- ARM: LPC32xx: serial.c: HW bug workaround (Roland Stigge)
- drm/i915: Prevent a machine hang by checking crtc->active before loading lut
  (Alban Browaeys)
- compat: fix compile breakage on s390 (Heiko Carstens)
- Fix autofs compile without CONFIG_COMPAT (Linus Torvalds)
- autofs: work around unhappy compat problem on x86-64 (Ian Kent)
- Linux 3.0.23 (Greg Kroah-Hartman)
- cdrom: use copy_to_user() without the underscores (Dan Carpenter)
- epoll: limit paths (Jason Baron)
- epoll: ep_unregister_pollwait() can use the freed pwq->whead (Oleg Nesterov)
- epoll: introduce POLLFREE to flush ->signalfd_wqh before kfree() (Oleg
  Nesterov)
- hwmon: (f75375s) Fix register write order when setting fans to full speed
  (Nikolaus Schulz)
- hdpvr: fix race conditon during start of streaming (Janne Grunau)
- builddeb: Don't create files in /tmp with predictable names (Ben Hutchings)
- davinci_emac: Do not free all rx dma descriptors during init (Christian
  Riesch)
- jme: Fix FIFO flush issue (Guo-Fu Tseng)
- ipvs: fix matching of fwmark templates during scheduling (Simon Horman)
- scsi_pm: Fix bug in the SCSI power management handler (Alan Stern)
- scsi_scan: Fix 'Poison overwritten' warning caused by using freed 'shost'
  (Huajun Li)
- genirq: Handle pending irqs in irq_startup() (Thomas Gleixner)
- genirq: Unmask oneshot irqs when thread was not woken (Thomas Gleixner)
- ath9k: stop on rates with idx -1 in ath9k rate control's .tx_status (Pavel
  Roskin)
- x86/amd: Fix L1i and L2 cache sharing information for AMD family 15h
  processors (Andreas Herrmann)
- USB: Don't fail USB3 probe on missing legacy PCI IRQ. (Sarah Sharp)
- usb-storage: fix freezing of the scanning thread (Alan Stern)
- i387: re-introduce FPU state preloading at context switch time (Linus
  Torvalds)
- i387: move TS_USEDFPU flag from thread_info to task_struct (Linus Torvalds)
- i387: move AMD K7/K8 fpu fxsave/fxrstor workaround from save to restore
  (Linus Torvalds)
- i387: do not preload FPU state at task switch time (Linus Torvalds)
- i387: don't ever touch TS_USEDFPU directly, use helper functions (Linus
  Torvalds)
- i387: move TS_USEDFPU clearing out of __save_init_fpu and into callers (Linus
  Torvalds)
- i387: fix x86-64 preemption-unsafe user stack save/restore (Linus Torvalds)
- i387: fix sense of sanity check (Linus Torvalds)
- i387: make irq_fpu_usable() tests more robust (Linus Torvalds)
- i387: math_state_restore() isn't called from asm (Linus Torvalds)
- USB: Set hub depth after USB3 hub reset (Elric Fu)
- xhci: Fix encoding for HS bulk/control NAK rate. (Sarah Sharp)
- xhci: Fix oops caused by more USB2 ports than USB3 ports. (Sarah Sharp)
- USB: Fix handoff when BIOS disables host PCI device. (Sarah Sharp)
- USB: Remove duplicate USB 3.0 hub feature #defines. (Sarah Sharp)
- USB: Serial: ti_usb_3410_5052: Add Abbot Diabetes Care cable id (Andrew Lunn)
- USB: option: cleanup zte 3g-dongle's pid in option.c (Rui li)
- USB: Added Kamstrup VID/PIDs to cp210x serial driver. (Bruno Thomsen)
- ipv4: fix redirect handling (Eric Dumazet)
- route: fix ICMP redirect validation (Flavio Leitner)
- tcp: fix tcp_shifted_skb() adjustment of lost_cnt_hint for FACK (Neal
  Cardwell)
- tcp: fix range tcp_shifted_skb() passes to tcp_sacktag_one() (Neal Cardwell)
- tcp: allow tcp_sacktag_one() to tag ranges not aligned with skbs (Neal
  Cardwell)
- tcp_v4_send_reset: binding oif to iif in no sock case (Shawn Lu)
- via-velocity: S3 resume fix. (Hagen Paul Pfeifer)
- net_sched: Bug in netem reordering (Hagen Paul Pfeifer)
- netpoll: netpoll_poll_dev() should access dev->flags (Eric Dumazet)
- net: Don't proxy arp respond if iif == rt->dst.dev if private VLAN is
  disabled (Thomas Graf)
- ipv4: reset flowi parameters on route connect (Julian Anastasov)
- ipv4: Fix wrong order of ip_rt_get_source() and update iph->daddr. (Li Wei)
- ipv4: Save nexthop address of LSRR/SSRR option to IPCB. (Li Wei)
- ipv4: fix for ip_options_rcv_srr() daddr update. (Li Wei)
- ipv6-multicast: Fix memory leak in IPv6 multicast. (Ben Greear)
- ipv6-multicast: Fix memory leak in input path. (Ben Greear)
- 3c59x: shorten timer period for slave devices (Eric Dumazet)
- veth: Enforce minimum size of VETH_INFO_PEER (Thomas Graf)
- gro: more generic L2 header check (Eric Dumazet)
- IPoIB: Stop lying about hard_header_len and use skb->cb to stash LL addresses
  (Roland Dreier)
- net: Make qdisc_skb_cb upper size bound explicit. (David S. Miller)
- ARM: 7325/1: fix v7 boot with lockdep enabled (Rabin Vincent)
- ARM: 7321/1: cache-v7: Disable preemption when reading CCSIDR (Stephen Boyd)
- NFSv4: Ensure we throw out bad delegation stateids on NFS4ERR_BAD_STATEID
  (Trond Myklebust)
- mmc: core: check for zero length ioctl data (Johan Rudholm)
- ALSA: hda - Fix redundant jack creations for cx5051 (Takashi Iwai)
- eCryptfs: Copy up lower inode attrs after setting lower xattr (Tyler Hicks)
- ipheth: Add iPhone 4S (Tim Gardner)
- mac80211: Fix a rwlock bad magic bug (Mohammed Shafi Shajakhan)
- PCI: workaround hard-wired bus number V2 (Yinghai Lu)
- drm/radeon/kms: fix MSI re-arm on rv370+ (Alex Deucher)
- powerpc/perf: power_pmu_start restores incorrect values, breaking frequency
  events (Anton Blanchard)
- hwmon: (ads1015) Fix file leak in probe function (Guenter Roeck)
- hwmon: (max6639) Fix PPR register initialization to set both channels (Chris
  D Schimp)
- hwmon: (max6639) Fix FAN_FROM_REG calculation (Chris D Schimp)
- NOMMU: Lock i_mmap_mutex for access to the VMA prio list (David Howells)
- ASoC: wm8962: Fix sidetone enumeration texts (Mark Brown)
- Linux 3.0.22 (Greg Kroah-Hartman)
- crypto: sha512 - use standard ror64() (Alexey Dobriyan)
- slub: fix a possible memleak in __slab_alloc() (Eric Dumazet)
- xen pvhvm: do not remap pirqs onto evtchns if !xen_have_vector_callback
  (Stefano Stabellini)
- ALSA: intel8x0: Fix default inaudible sound on Gateway M520 (Daniel T Chen)
- crypto: sha512 - Avoid stack bloat on i386 (Herbert Xu)
- crypto: sha512 - Use binary and instead of modulus (Herbert Xu)
- hwmon: (f75375s) Fix automatic pwm mode setting for F75373 & F75375 (Nikolaus
  Schulz)
- gpio/pca953x: Fix warning of enabled interrupts in handler (David Jander)
- writeback: fix dereferencing NULL bdi->dev on trace_writeback_queue (Wu
  Fengguang)
- mac80211: timeout a single frame in the rx reorder buffer (Eliad Peller)
- relay: prevent integer overflow in relay_open() (Dan Carpenter)
- lib: proportion: lower PROP_MAX_SHIFT to 32 on 64-bit kernel (Wu Fengguang)
- hwmon: (f75375s) Fix bit shifting in f75375_write16 (Nikolaus Schulz)
- drm/i915: no lvds quirk for AOpen MP45 (Daniel Vetter)
- perf tools: Fix perf stack to non executable on x86_64 (Jiri Olsa)
- perf evsel: Fix an issue where perf report fails to show the proper
  percentage (Naveen N. Rao)
- Linux 3.0.21 (Greg Kroah-Hartman)
- net: fix NULL dereferences in check_peer_redir() (Eric Dumazet)
- powernow-k8: Fix indexing issue (Andreas Herrmann)
- powernow-k8: Avoid Pstate MSR accesses on systems supporting CPB (Andreas
  Herrmann)
- mmc: cb710 core: Add missing spin_lock_init for irq_lock of struct cb710_chip
  (Axel Lin)
- USB: add new zte 3g-dongle's pid to option.c (Rui li)
- USB: usbserial: add new PID number (0xa951) to the ftdi driver (Milan Kocian)
- usb: Skip PCI USB quirk handling for Netlogic XLP (Jayachandran C)
- usb: gadget: zero: fix bug in loopback autoresume handling (Timo Juhani
  Lindfors)
- staging: r8712u: Add new Sitecom UsB ID (Larry Finger)
- Staging: asus_oled: fix NULL-ptr crash on unloading (Pekka Paalanen)
- Staging: asus_oled: fix image processing (Pekka Paalanen)
- target: Correct sense key for INVALID FIELD IN {PARAMETER LIST,CDB} (Roland
  Dreier)
- target: Allow PERSISTENT RESERVE IN for non-reservation holder (Marco
  Sanvido)
- target: Use correct preempted registration sense code (Marco Sanvido)
- mm: fix UP THP spin_is_locked BUGs (Hugh Dickins)
- mm: compaction: check for overlapping nodes during isolation for migration
  (Mel Gorman)
- pcmcia: fix socket refcount decrementing on each resume (Russell King)
- ASoC: wm8962: Fix word length configuration (Susan Gao)
- ASoC: wm_hubs: Correct line input to line output 2 paths (Mark Brown)
- ASoC: wm_hubs: Fix routing of input PGAs to line output mixer (Mark Brown)
- hwmon: (w83627ehf) Fix number of fans for NCT6776F (Guenter Roeck)
- lockdep, bug: Exclude TAINT_FIRMWARE_WORKAROUND from disabling lockdep (Peter
  Zijlstra)
- atmel_lcdfb: fix usage of CONTRAST_CTR in suspend/resume (Hubert Feurstein)
- cifs: Fix oops in session setup code for null user mounts (Shirish
  Pargaonkar)
- eCryptfs: Infinite loop due to overflow in ecryptfs_write() (Li Wang)
- drm/i915: handle 3rd pipe (Eugeni Dodonov)
- drm/i915: Fix TV Out refresh rate. (Rodrigo Vivi)
- drm/i915: check ACTHD of all rings (Daniel Vetter)
- drm/i915: DisplayPort hot remove notification to audio driver (Wu Fengguang)
- drm/i915: HDMI hot remove notification to audio driver (Wu Fengguang)
- udf: Mark LVID buffer as uptodate before marking it dirty (Jan Kara)
- ASoC: Ensure we generate a driver name (Mark Brown)
- sched/rt: Fix task stack corruption under __ARCH_WANT_INTERRUPTS_ON_CTXSW
  (Chanho Min)
- drm/radeon/kms: disable output polling when suspended (Seth Forshee)
- drm/nouveau/gem: fix fence_sync race / oops (Ben Skeggs)
- drm/radeon: Set DESKTOP_HEIGHT register to the framebuffer (not mode) height.
  (Michel Dänzer)
- mm: compaction: check pfn_valid when entering a new MAX_ORDER_NR_PAGES block
  during isolation for migration (Mel Gorman)
- mm/filemap_xip.c: fix race condition in xip_file_fault() (Carsten Otte)
- at_hdmac: bugfix for enabling channel irq (Nikolaus Voss)
- kprobes: fix a memory leak in function pre_handler_kretprobe() (Jiang Liu)
- IB/mlx4: pass SMP vendor-specific attribute MADs to firmware (Jack
  Morgenstein)
- firewire: ohci: disable MSI on Ricoh controllers (Stefan Richter)
- firewire: ohci: add reset packet quirk for SB Audigy (Clemens Ladisch)
- proc: make sure mem_open() doesn't pin the target's memory (Oleg Nesterov)
- proc: unify mem_read() and mem_write() (Oleg Nesterov)
- proc: mem_release() should check mm != NULL (Oleg Nesterov)
- drivers/tty/vt/vt_ioctl.c: fix KDFONTOP 32bit compatibility layer (Samuel
  Thibault)
- ARM: OMAP2+: GPMC: fix device size setup (Yegor Yefremov)
- ARM: 7308/1: vfp: flush thread hwstate before copying ptrace registers (Will
  Deacon)
- ARM: 7307/1: vfp: fix ptrace regset modification race (Dave Martin)
- ARM: 7306/1: vfp: flush thread hwstate before restoring context from sigframe
  (Will Deacon)
- ASoC: wm_hubs: fix wrong bits for LINEOUT2 N/P mixer (UK KIM)
- ASoC: wm_hubs: Enable line out VMID buffer for single ended line outputs
  (Mark Brown)
- ALSA: HDA: Fix duplicated output to more than one codec (David Henningsson)
- readahead: fix pipeline break caused by block plug (Shaohua Li)
- Linux 3.0.20 (Greg Kroah-Hartman)
- PCI: Rework ASPM disable code (Matthew Garrett)
- Linux 3.0.19 (Greg Kroah-Hartman)
- USB: cp210x: allow more baud rates above 1Mbaud (Johan Hovold)
- USB: cp210x: initialise baud rate at open (Johan Hovold)
- USB: cp210x: clean up, refactor and document speed handling (Johan Hovold)
- USB: cp210x: fix up set_termios variables (Johan Hovold)
- USB: cp210x: do not map baud rates to B0 (Johan Hovold)
- USB: cp210x: fix CP2104 baudrate usage (Preston Fick)
- USB: cp210x: call generic open last in open (Johan Hovold)
- USB: serial: CP210x: Added USB-ID for the Link Instruments MSO-19 (Renato
  Caldas)
- tcp: md5: using remote adress for md5 lookup in rst packet (shawnlu)
- tcp: fix tcp_trim_head() to adjust segment count with skb MSS (Neal Cardwell)
- rds: Make rds_sock_lock BH rather than IRQ safe. (David S. Miller)
- net: bpf_jit: fix divide by 0 generation (Eric Dumazet)
- l2tp: l2tp_ip - fix possible oops on packet receive (James Chapman)
- bonding: fix enslaving in alb mode when link down (Jiri Bohac)
- net caif: Register properly as a pernet subsystem. (Eric W. Biederman)
- netns: Fail conspicously if someone uses net_generic at an inappropriate
  time. (Eric W. Biederman)
- netns: fix net_alloc_generic() (Eric Dumazet)
- USB: cdc-wdm: Avoid hanging on interface with no USB_CDC_DMM_TYPE (Bjørn
  Mork)
- USB: cdc-wdm: better allocate a buffer that is at least as big as we tell the
  USB core (Bjørn Mork)
- USB: cdc-wdm: call wake_up_all to allow driver to shutdown on device removal
  (Bjørn Mork)
- hwmon: (sht15) fix bad error code (Vivien Didelot)
- hwmon: (w83627ehf) Disable setting DC mode for pwm2, pwm3 on NCT6776F
  (Guenter Roeck)
- hwmon: (f71805f) Fix clamping of temperature limits (Jean Delvare)
- xHCI: Cleanup isoc transfer ring when TD length mismatch found (Andiry Xu)
- xhci: Fix USB 3.0 device restart on resume. (Sarah Sharp)
- drivers/usb/host/ehci-fsl.c: add missing iounmap (Julia Lawall)
- USB: usbsevseg: fix max length (Harrison Metzger)
- vmwgfx: Fix assignment in vmw_framebuffer_create_handle (Ryan Mallon)
- jsm: Fixed EEH recovery error (Lucas Kannebley Tavares)
- serial: amba-pl011: lock console writes against interrupts (Rabin Vincent)
- TTY: fix UV serial console regression (Jiri Slaby)
- usb: io_ti: Make edge_remove_sysfs_attrs the port_remove method. (Eric W.
  Biederman)
- qcaux: add more Pantech UML190 and UML290 ports (Dan Williams)
- USB: cdc-wdm: use two mutexes to allow simultaneous read and write (Bjørn
  Mork)
- USB: cdc-wdm: updating desc->length must be protected by spin_lock (Bjørn
  Mork)
- USB: ftdi_sio: Add more identifiers (Alan Cox)
- USB: serial: ftdi additional IDs (Peter Naulls)
- USB: ftdi_sio: add PID for TI XDS100v2 / BeagleBone A3 (Peter Korsgaard)
- USB: ftdi_sio: fix initial baud rate (Johan Hovold)
- USB: ftdi_sio: fix TIOCSSERIAL baud_base handling (Johan Hovold)
- USB: option: Add LG docomo L-02C (Kentaro Matsuyama)
- ARM: 7296/1: proc-v7.S: remove HARVARD_CACHE preprocessor guards (Will
  Deacon)
- mach-ux500: enable ARM errata 764369 (Srinidhi KASAGAR)
- cap_syslog: don't use WARN_ONCE for CAP_SYS_ADMIN deprecation warning
  (Jonathan Nieder)
- drm/i915/sdvo: always set positive sync polarity (Paulo Zanoni)
- ALSA: hda - Fix silent output on Haier W18 laptop (Takashi Iwai)
- ALSA: hda - Fix silent output on ASUS A6Rp (Takashi Iwai)
- x86/microcode_amd: Add support for CPU family specific container files
  (Andreas Herrmann)
- x86/uv: Fix uv_gpa_to_soc_phys_ram() shift (Russ Anderson)
- xfs: fix endian conversion issue in discard code (Dave Chinner)
- ah: Don't return NET_XMIT_DROP on input. (Nick Bowler)
- ftrace: Fix unregister ftrace_ops accounting (Jiri Olsa)
- ftrace: Update filter when tracing enabled in set_ftrace_filter() (Steven
  Rostedt)
- ftrace: Balance records when updating the hash (Steven Rostedt)
- crypto: sha512 - reduce stack usage to safe number (Alexey Dobriyan)
- crypto: sha512 - make it work, undo percpu message schedule (Alexey Dobriyan)
- xfs: Fix missing xfs_iunlock() on error recovery path in xfs_readlink() (Jan
  Kara)
- drm: Fix authentication kernel crash (Thomas Hellstrom)
- drm/radeon/kms: Add an MSI quirk for Dell RS690 (Alex Deucher)
- eCryptfs: Fix oops when printing debug info in extent crypto functions (Tyler
  Hicks)
- eCryptfs: Check inode changes in setattr (Tyler Hicks)
- eCryptfs: Make truncate path killable (Tyler Hicks)
- ecryptfs: Improve metadata read failure logging (Tim Gardner)
- eCryptfs: Sanitize write counts of /dev/ecryptfs (Tyler Hicks)
- ALSA: hda - Fix silent outputs from docking-station jacks of Dell laptops
  (Takashi Iwai)
- Linux 3.0.18 (Greg Kroah-Hartman)
- UBIFS: make debugging messages light again (Artem Bityutskiy)
- iwlegacy: 3945: fix hw passive scan on radar channels (Stanislaw Gruszka)
- iwlagn: check for SMPS mode (Wey-Yi Guy)
- mm: fix NULL ptr dereference in __count_immobile_pages (Michal Hocko)
- proc: clear_refs: do not clear reserved pages (Will Deacon)
- kprobes: initialize before using a hlist (Ananth N Mavinakayanahalli)
- score: fix off-by-one index into syscall table (Dan Rosenberg)
- i2c-eg20t: modified the setting of transfer rate. (Toshiharu Okada)
- net: Fix driver name for mdio-gpio.c (Dirk Eibach)
- pnfs-obj: Must return layout on IO error (Boaz Harrosh)
- pnfs-obj: pNFS errors are communicated on iodata->pnfs_error (Boaz Harrosh)
- rt2800pci: fix spurious interrupts generation (Stanislaw Gruszka)
- x86/UV2: Fix BAU destination timeout initialization (Cliff Wickman)
- I2C: OMAP: correct SYSC register offset for OMAP4 (Alexander Aring)
- target: Set additional sense length field in sense data (Roland Dreier)
- target: Set response format in INQUIRY response (Roland Dreier)
- sym53c8xx: Fix NULL pointer dereference in slave_destroy (Stratos Psomadakis)
- ACPI: processor: fix acpi_get_cpuid for UP processor (Lin Ming)
- ACPICA: Put back the call to acpi_os_validate_address (Lin Ming)
- ACPI, ia64: Use SRAT table rev to use 8bit or 16/32bit PXM fields (ia64)
  (Kurt Garloff)
- ACPI, x86: Use SRAT table rev to use 8bit or 32bit PXM fields (x86/x86-64)
  (Kurt Garloff)
- ACPI: Store SRAT table revision (Kurt Garloff)
- intel_idle: fix API misuse (Shaohua Li)
- intel idle: Make idle driver more robust (Thomas Renninger)
- ALSA: HDA: Fix internal microphone on Dell Studio 16 XPS 1645 (David
  Henningsson)
- ALSA: virtuoso: Xonar DS: fix polarity of front output (Clemens Ladisch)
- proc: clean up and fix /proc/<pid>/mem handling (Linus Torvalds)
- dm: do not forward ioctls from logical volumes to the underlying device
  (Paolo Bonzini)
- block: fail SCSI passthrough ioctls on partition devices (Paolo Bonzini)
- block: add and use scsi_blk_cmd_ioctl (Paolo Bonzini)
- fix cputime overflow in uptime_proc_show (Martin Schwidefsky)
- HID: multitouch: add support for 3M 32" (Benjamin Tissoires)
- HID: multitouch: add support for the MSI Windpad 110W (Benjamin Tissoires)
- HID: multitouch: Add egalax ID for Acer Iconia W500 (Marek Vasut)
- HID: multitouch: cleanup with eGalax PID definitions (Benjamin Tissoires)
- HID: hid-multitouch - add another eGalax id (Chris Bagwell)
- ah: Read nexthdr value before overwriting it in ahash input callback. (Nick
  Bowler)
- ah: Correctly pass error codes in ahash output callback. (Nick Bowler)
- fix shrink_dcache_parent() livelock (Miklos Szeredi)
- uvcvideo: Fix integer overflow in uvc_ioctl_ctrl_map() (Haogang Chen)
- recordmcount: Fix handling of elf64 big-endian objects. (David Daney)
- x86, UV: Update Boot messages for SGI UV2 platform (Jack Steiner)
- fsnotify: don't BUG in fsnotify_destroy_mark() (Miklos Szeredi)
- nfsd: Fix oops when parsing a 0 length export (Sasha Levin)
- svcrpc: avoid memory-corruption on pool shutdown (J. Bruce Fields)
- svcrpc: destroy server sockets all at once (J. Bruce Fields)
- svcrpc: fix double-free on shutdown of nfsd after changing pool mode (J.
  Bruce Fields)
- kconfig/streamline-config.pl: Fix parsing Makefile with variables (Steven
  Rostedt)
- kconfig/streamline-config.pl: Simplify backslash line concatination (Steven
  Rostedt)
- V4L/DVB: v4l2-ioctl: integer overflow in video_usercopy() (Dan Carpenter)
- mmc: sd: Fix SDR12 timing regression (Alexander Elbs)
- mmc: sdhci: Fix tuning timer incorrect setting when suspending host (Aaron
  Lu)
- mmc: core: Fix voltage select in DDR mode (Girish K S)
- i2c: Fix error value returned by several bus drivers (Jean Delvare)
- UBIFS: fix debugging messages (Artem Bityutskiy)
- UBI: fix debugging messages (Artem Bityutskiy)
- UBI: fix nameless volumes handling (Richard Weinberger)
- x86: Fix mmap random address range (Ludwig Nussel)
- memcg: add mem_cgroup_replace_page_cache() to fix LRU issue (KAMEZAWA
  Hiroyuki)
- mac80211: fix rx->key NULL pointer dereference in promiscuous mode (Stanislaw
  Gruszka)
- rtl8192se: Fix BUG caused by failure to check skb allocation (Larry Finger)
- PNP: work around Dell 1536/1546 BIOS MMCONFIG bug that breaks USB (Bjorn
  Helgaas)
- ima: fix invalid memory reference (Roberto Sassu)
- ima: free duplicate measurement memory (Roberto Sassu)
- xen/xenbus: Reject replies with payload > XENSTORE_PAYLOAD_MAX. (Ian
  Campbell)
- SCSI: mpt2sas : Fix for memory allocation error for large host credits
  (nagalakshmi.nandigama)
- SCSI: mpt2sas: Release spinlock for the raid device list before blocking it
  (nagalakshmi.nandigama)
- x86/PCI: build amd_bus.o only when CONFIG_AMD_NB=y (Bjorn Helgaas)
- x86/PCI: amd: factor out MMCONFIG discovery (Bjorn Helgaas)
- x86/PCI: Ignore CPU non-addressable _CRS reserved memory resources (Gary
  Hade)
- PCI: msi: Disable msi interrupts when we initialize a pci device (Eric W.
  Biederman)
- PCI: Fix PCI_EXP_TYPE_RC_EC value (Alex Williamson)
- UBI: fix use-after-free on error path (Artem Bityutskiy)
- UBI: fix missing scrub when there is a bit-flip (Bhavesh Parekh)
- HID: bump maximum global item tag report size to 96 bytes (Chase Douglas)
- nfs: fix regression in handling of context= option in NFSv4 (Jeff Layton)
- NFSv4.1: fix backchannel slotid off-by-one bug (Andy Adamson)
- NFS: Retry mounting NFSROOT (Chuck Lever)
- radeon: Fix disabling PCI bus mastering on big endian hosts. (Michel Dänzer)
- drm/radeon/kms: disable writeback on pre-R300 asics (Alex Deucher)
- drm/radeon/kms: workaround invalid AVI infoframe checksum issue (Rafał
  Miłecki)
- ALSA: hda - Return the error from get_wcaps_type() for invalid NIDs (Takashi
  Iwai)
- ALSA: ice1724 - Check for ac97 to avoid kernel oops (Pavel Hofman)
- ALSA: snd-usb-us122l: Delete calls to preempt_disable (Karsten Wiese)
- ext4: fix undefined behavior in ext4_fill_flex_info() (Xi Wang)
  CVE-2009-4307
- drivers/rtc/interface.c: fix alarm rollover when day or month is out-of-range
  (Ben Hutchings)
- mtd: tests: stresstest: bail out if device has not enough eraseblocks
  (Wolfram Sang)
- mtd: mtd_blkdevs: don't increase 'open' count on error path (Brian Norris)
- mtd: mtdoops: skip reading initially bad blocks (Roman Tereshonkov)
- mtdoops: fix the oops_page_used array size (Roman Tereshonkov)
- Linux 3.0.17 (Greg Kroah-Hartman)
- xfs: fix acl count validation in xfs_acl_from_disk() (Xi Wang)
- usb: cdc-acm: Fix acm_tty_hangup() vs. acm_tty_close() race (Thilo-Alexander
  Ginkel)
- SCSI: mpt2sas: Added missing mpt2sas_base_detach call from scsih_remove
  context (kashyap.desai)
- PM / Sleep: Fix race between CPU hotplug and freezer (Srivatsa S. Bhat)
- bonding: fix error handling if slave is busy (v2) (stephen hemminger)
- asix: fix infinite loop in rx_fixup() (Aurelien Jacobs)
- igmp: Avoid zero delay when receiving odd mixture of IGMP queries (Ben
  Hutchings)
- OHCI: final fix for NVIDIA problems (I hope) (Alan Stern)
- usb: ch9: fix up MaxStreams helper (Felipe Balbi)
- usb: option: add ZD Incorporated HSPA modem (Janne Snabb)
- USB: option: add id for 3G dongle Model VT1000 of Viettel (VU Tuan Duc)
- xhci: Properly handle COMP_2ND_BW_ERR (Hans de Goede)
- usb: fix number of mapped SG DMA entries (Clemens Ladisch)
- USB: Add USB-ID for Multiplex RC serial adapter to cp210x.c (Malte Schröder)
- USB: omninet: fix write_room (Johan Hovold)
- usb: musb: fix pm_runtime mismatch (Felipe Contreras)
- USB: add quirk for another camera (Oliver Neukum)
- usb: usb-storage doesn't support dynamic id currently, the patch disables the
  feature to fix an oops (Huajun Li)
- USB: isight: fix kernel bug when loading firmware (Greg Kroah-Hartman)
- drivers/usb/class/cdc-acm.c: clear dangling pointer (Julia Lawall)
- udf: Fix deadlock when converting file from in-ICB one to normal one (Jan
  Kara)
- cgroup: fix to allow mounting a hierarchy by name (Li Zefan)
- atmel_serial: fix spinlock lockup in RS485 code (Claudio Scordino)
- USB: update documentation for usbmon (Alan Stern)
- ext3: Don't warn from writepage when readonly inode is spotted after error
  (Jan Kara)
- reiserfs: Force inode evictions before umount to avoid crash (Jeff Mahoney)
- reiserfs: Fix quota mount option parsing (Jan Kara)
- perf: Fix parsing of __print_flags() in TP_printk() (Steven Rostedt)
- IB/qib: Fix a possible data corruption when receiving packets (Ram Vepa)
- asix: new device id (Aurelien Jacobs)
- powerpc: Fix unpaired probe_hcall_entry and probe_hcall_exit (Li Zhong)
- powerpc/time: Handle wrapping of decrementer (Anton Blanchard)
- wl12xx: Check buffer bound when processing nvs data (Pontus Fuchs)
- wl12xx: Validate FEM index from ini file and FW (Pontus Fuchs)
- offb: Fix bug in calculating requested vram size (Benjamin Herrenschmidt)
- offb: Fix setting of the pseudo-palette for >8bpp (Benjamin Herrenschmidt)
- rt2800usb: Move ID out of unknown (Larry Finger)
- firmware: Fix an oops on reading fw_priv->fw in sysfs loading file (Neil
  Horman)
- Documentation: Update stable address (Joe Perches)
- MAINTAINERS: stable: Update address (Joe Perches)
- Linux 3.0.16 (Greg Kroah-Hartman)
- ath9k: Fix kernel panic in AR2427 in AP mode (Mohammed Shafi Shajakhan)
- ptrace: partially fix the do_wait(WEXITED) vs EXIT_DEAD->EXIT_ZOMBIE race
  (Oleg Nesterov)
- Revert "rtc: Disable the alarm in the hardware" (Linus Torvalds)
- hung_task: fix false positive during vfork (Mandeep Singh Baines)
- drm/radeon/kms/atom: fix possible segfault in pm setup (Alexander Müller)
- xfs: log all dirty inodes in xfs_fs_sync_fs (Christoph Hellwig)
- xfs: log the inode in ->write_inode calls for kupdate (Christoph Hellwig)
- xen/swiotlb: Use page alignment for early buffer allocation. (Konrad
  Rzeszutek Wilk)
- mfd: Turn on the twl4030-madc MADC clock (Kyle Manna)
- mfd: Check for twl4030-madc NULL pointer (Kyle Manna)
- mfd: Copy the device pointer to the twl4030-madc structure (Kyle Manna)
- mfd: Fix mismatch in twl4030 mutex lock-unlock (Sanjeev Premi)
- iwlwifi: update SCD BC table for all SCD queues (Emmanuel Grumbach)
- ipv4: using prefetch requires including prefetch.h (Stephen Rothwell)
- ipv4: reintroduce route cache garbage collector (Eric Dumazet)
- ipv4: flush route cache after change accept_local (Weiping Pan)
- sctp: Do not account for sizeof(struct sk_buff) in estimated rwnd (Thomas
  Graf)
- sctp: fix incorrect overflow check on autoclose (Xi Wang)
- sch_gred: should not use GFP_KERNEL while holding a spinlock (Eric Dumazet)
- net: have ipconfig not wait if no dev is available (Gerlando Falauto)
- mqprio: Avoid panic if no options are provided (Thomas Graf)
- llc: llc_cmsg_rcv was getting called after sk_eat_skb. (Alex Juncu)
- ppp: fix pptp double release_sock in pptp_bind() (Djalal Harouni)
- net: bpf_jit: fix an off-one bug in x86_64 cond jump target (Markus Kötter)
- sparc: Fix handling of orig_i0 wrt. debugging when restarting syscalls.
  (David S. Miller)
- sparc64: Fix masking and shifting in VIS fpcmp emulation. (David S. Miller)
- sparc32: Correct the return value of memcpy. (David S. Miller)
- sparc32: Remove uses of %g7 in memcpy implementation. (David S. Miller)
- sparc32: Remove non-kernel code from memcpy implementation. (David S. Miller)
- sparc: Kill custom io_remap_pfn_range(). (David S. Miller)
- sparc64: Patch sun4v code sequences properly on module load. (David S.
  Miller)
- sparc32: Be less strict in matching %lo part of relocation. (David S. Miller)
- sparc64: Fix MSIQ HV call ordering in pci_sun4v_msiq_build_irq(). (David S.
  Miller)
- mpt2sas: fix non-x86 crash on shutdown (Nagalakshmi Nandigama)
- mm: hugetlb: fix non-atomic enqueue of huge page (Hillf Danton)
- drm/radeon/kms: bail on BTC parts if MC ucode is missing (Alex Deucher)
- watchdog: hpwdt: Changes to handle NX secure bit in 32bit path (Mingarelli,
  Thomas)
- futex: Fix uninterruptible loop due to gate_area (Hugh Dickins)
- oprofile, arm/sh: Fix oprofile_arch_exit() linkage issue (Vladimir Zapolskiy)
- ARM: 7220/1: mmc: mmci: Fixup error handling for dma (Ulf Hansson)
- ARM: 7214/1: mmc: mmci: Fixup handling of MCI_STARTBITERR (Ulf Hansson)
- ARM:imx:fix pwm period value (Jason Chen)
- VFS: Fix race between CPU hotplug and lglocks (Srivatsa S. Bhat)
- memcg: keep root group unchanged if creation fails (Hillf Danton)
- iwlwifi: allow to switch to HT40 if not associated (Wey-Yi Guy)
- iwlwifi: do not set the sequence control bit is not needed (Wey-Yi Guy)
- ath9k: fix max phy rate at rate control init (Rajkumar Manoharan)
- media: s5p-fimc: Use correct fourcc for RGB565 colour format (Sylwester
  Nawrocki)
- vfs: __read_cache_page should use gfp argument rather than GFP_KERNEL (Dave
  Kleikamp)
- mfd: Fix twl-core oops while calling twl_i2c_* for unbound driver (Ilya
  Yanok)
- cgroups: fix a css_set not found bug in cgroup_attach_proc (Mandeep Singh
  Baines)
- mmc: vub300: fix type of firmware_rom_wait_states module parameter (Rusty
  Russell)
- nilfs2: unbreak compat ioctl (Thomas Meyer)
- SELinux: Fix RCU deref check warning in sel_netport_insert() (David Howells)
- NFSv4.1: Ensure that we handle _all_ SEQUENCE status bits. (Trond Myklebust)
- oprofile: Fix uninitialized memory access when writing to writing to
  oprofilefs (Robert Richter)
- oom: fix integer overflow of points in oom_badness (Frantisek Hrbata)
- binary_sysctl(): fix memory leak (Michel Lespinasse)
- percpu: fix per_cpu_ptr_to_phys() handling of non-page-aligned addresses
  (Eugene Surovegin)
- Input: synaptics - fix touchpad not working after S2R on Vostro V13 (Dmitry
  Torokhov)
- MXC PWM: should active during DOZE/WAIT/DBG mode (Jason Chen)
- ssb: fix init regression with SoCs (Hauke Mehrtens)
- block: initialize request_queue's numa node during (Mike Snitzer)
- mac80211: fix another race in aggregation start (Johannes Berg)
- SCSI: fcoe: Fix preempt count leak in fcoe_filter_frames() (Thomas Gleixner)
- SCSI: mpt2sas: _scsih_smart_predicted_fault uses GFP_KERNEL in interrupt
  context (Anton Blanchard)
- SCSI: zfcp: return early from slave_destroy if slave_alloc returned early
  (Steffen Maier)
- cfq-iosched: fix cfq_cic_link() race confition (Yasuaki Ishimatsu)
- cfq-iosched: free cic_index if blkio_alloc_blkg_stats fails (majianpeng)
- drm/i915: prevent division by zero when asking for chipset power (Eugeni
  Dodonov)
- rtc: m41t80: Workaround broken alarm functionality (John Stultz)
- ipip, sit: copy parms.name after register_netdevice (Ted Feng)
- ARM: OMAP: rx51: fix USB (Felipe Contreras)
- Linux 3.0.15 (Greg Kroah-Hartman)
- Revert "clockevents: Set noop handler in clockevents_exchange_device()"
  (Linus Torvalds)
- Linux 3.0.14 (Greg Kroah-Hartman)
- ASoC: core: Don't schedule deferred_resume_work twice (Stephen Warren)
- USB: option: Removing one bogus and adding some new Huawei combinations
  (Bjørn Mork)
- usb: option: Add Huawei E398 controlling interfaces (Alex Hermann)
- USB: cdc-acm: add IDs for Motorola H24 HSPA USB module. (Krzysztof Hałasa)
- ibft: Fix finding IBFT ACPI table on UEFI (Yinghai Lu)
- drm/radeon/kms: add some new pci ids (Alex Deucher)
- staging: r8712u: Add new USB ID (Larry Finger)
- fuse: fix fuse_retrieve (Miklos Szeredi)
- ext4: handle EOF correctly in ext4_bio_write_page() (Yongqiang Yang)
- ext4: avoid potential hang in mpage_submit_io() when blocksize < pagesize
  (Yongqiang Yang)
- ext4: avoid hangs in ext4_da_should_update_i_disksize() (Andrea Arcangeli)
- ext4: display the correct mount option in /proc/mounts for [no]init_itable
  (Theodore Ts'o)
- xen: only limit memory map to maximum reservation for domain 0. (Ian
  Campbell)
- md/raid5: fix bug that could result in reads from a failed device.
  (NeilBrown)
- xfs: avoid synchronous transactions when deleting attr blocks (Christoph
  Hellwig)
- xfs: fix nfs export of 64-bit inodes numbers on 32-bit kernels (Christoph
  Hellwig)
- hwmon: (coretemp) Fix oops on CPU offlining (Jean Delvare)
- hfs: fix hfs_find_init() sb->ext_tree NULL ptr oops (Phillip Lougher)
  CVE-2011-2203
- Make TASKSTATS require root access (Linus Torvalds)
- jbd/jbd2: validate sb->s_first in journal_get_superblock() (Eryu Guan)
- x86, hpet: Immediately disable HPET timer 1 if rtc irq is masked (Mark
  Langsdorf)
- mmc: mxcmmc: fix falling back to PIO (Sascha Hauer)
- hwmon: (jz4740) fix signedness bug (Axel Lin)
- linux/log2.h: Fix rounddown_pow_of_two(1) (Linus Torvalds)
- mac80211: fix race condition caused by late addBA response (Nikolay Martynov)
- iwlwifi: do not re-configure HT40 after associated (Wey-Yi Guy)
- percpu: fix chunk range calculation (Tejun Heo)
- intel-iommu: fix superpage support in pfn_to_dma_pte() (Allen Kay)
- intel-iommu: set iommu_superpage on VM domains to lowest common denominator
  (Allen Kay)
- intel-iommu: fix return value of iommu_unmap() API (Allen Kay)
- target: Handle 0 correctly in transport_get_sectors_6() (Roland Dreier)
- fix apparmor dereferencing potentially freed dentry, sanitize __d_path() API
  (Al Viro)
- mm: vmalloc: check for page allocation failure before vmlist insertion (Mel
  Gorman)
- mm: Ensure that pfn_valid() is called once per pageblock when reserving
  pageblocks (Michal Hocko)
- ptp: Fix clock_getres() implementation (Thomas Gleixner)
- thp: set compound tail page _count to zero (Youquan Song)
- thp: add compound tail page _mapcount when mapped (Youquan Song)
- fs/proc/meminfo.c: fix compilation error (Claudio Scordino)
- ASoC: Provide a more complete DMA driver stub (Mark Brown)
- ARM: davinci: dm646x evm: wrong register used in
  setup_vpif_input_channel_mode (Hans Verkuil)
- ARM: at91: fix clock conid for atmel_tcb.1 on 9260/9g20 (Jean-Christophe
  PLAGNIOL-VILLARD)
- arm: mx23: recognise stmp378x as mx23 (Wolfram Sang)
- ARM: davinci: da850 evm: change audio edma event queue to EVENTQ_0
  (Manjunathappa, Prakash)
- alarmtimers: Fix time comparison (Thomas Gleixner)
- ALSA: hda/realtek - Fix Oops in alc_mux_select() (Takashi Iwai)
- ALSA: sis7019 - give slow codecs more time to reset (David Dillow)
- Linux 3.0.13 (Greg Kroah-Hartman)
- clockevents: Set noop handler in clockevents_exchange_device() (Thomas
  Gleixner)
- clocksource: Fix bug with max_deferment margin calculation (Yang Honggang
  (Joseph))
- oprofile: Fix crash when unloading module (hr timer mode) (Robert Richter)
- jump_label: jump_label_inc may return before the code is patched (Gleb
  Natapov)
- perf: Fix parsing of __print_flags() in TP_printk() (Steven Rostedt)
- tick-broadcast: Stop active broadcast device when replacing it (Thomas
  Gleixner)
- tracing: fix event_subsystem ref counting (Ilya Dryomov)
- rtc: Disable the alarm in the hardware (Rabin Vincent)
- trace_events_filter: Use rcu_assign_pointer() when setting
  ftrace_event_call->filter (Tejun Heo)
- xfs: fix attr2 vs large data fork assert (Christoph Hellwig)
- xfs: force buffer writeback before blocking on the ilock in inode reclaim
  (Christoph Hellwig)
- xfs: validate acl count (Christoph Hellwig)
- NFS: Prevent 3.0 from crashing if it receives a partial layout (Trond
  Myklebust)
- genirq: Fix race condition when stopping the irq thread (Ido Yariv)
- cfg80211: amend regulatory NULL dereference fix (Luis R. Rodriguez)
- cfg80211: fix race on init and driver registration (Luis R. Rodriguez)
- add missing .set function for NT_S390_LAST_BREAK regset (Martin Schwidefsky)
- oprofile, x86: Fix crash when unloading module (nmi timer mode) (Robert
  Richter)
- perf/x86: Fix PEBS instruction unwind (Peter Zijlstra)
- x86/paravirt: PTE updates in k(un)map_atomic need to be synchronous,
  regardless of lazy_mmu mode (Konrad Rzeszutek Wilk)
- x86: Fix "Acer Aspire 1" reboot hang (Peter Chubb)
- x86/mpparse: Account for bus types other than ISA and PCI (Bjorn Helgaas)
- sched, x86: Avoid unnecessary overflow in sched_clock (Salman Qazi)
- xHCI: fix bug in xhci_clear_command_ring() (Andiry Xu)
- EHCI : Fix a regression in the ISO scheduler (Matthieu CASTET)
- USB: EHCI: fix HUB TT scheduling issue with iso transfer (Thomas Poussevin)
- USB: usb-storage: unusual_devs entry for Kingston DT 101 G2 (Qinglin Ye)
- usb: option: add SIMCom SIM5218 (Veli-Pekka Peltola)
- usb: option: add Huawei E353 controlling interfaces (Dirk Nehring)
- usb: ftdi_sio: add PID for Propox ISPcable III (Marcin Kościelnicki)
- HID: Correct General touch PID (Benjamin Tissoires)
- USB: whci-hcd: fix endian conversion in qset_clear() (Dan Carpenter)
- Staging: comedi: fix signal handling in read and write (Federico Vaga)
- Staging: comedi: fix mmap_count (Federico Vaga)
- staging: comedi: fix oops for USB DAQ devices. (Bernd Porr)
- staging: usbip: bugfix for deadlock (Bart Westgeest)
- firmware: Sigma: Fix endianess issues (Lars-Peter Clausen)
- firmware: Sigma: Skip header during CRC generation (Lars-Peter Clausen)
- firmware: Sigma: Prevent out of bounds memory access (Lars-Peter Clausen)
- drm/radeon/kms: add some loop timeouts in pageflip code (Alex Deucher)
- drm/radeon/kms: add some new pci ids (Alex Deucher)
- hugetlb: release pages in the error path of hugetlb_cow() (Hillf Danton)
- SCSI: Silencing 'killing requests for dead queue' (Hannes Reinecke)
- revert "mfd: Fix twl4030 dependencies for audio codec" (Greg Kroah-Hartman)
- hwmon: (coretemp) Fix oops on driver load (Jean Delvare)
- mac80211: fix race between the AGG SM and the Tx data path (Emmanuel
  Grumbach)
- mac80211: don't stop a single aggregation session twice (Johannes Berg)
- cfg80211: fix regulatory NULL dereference (Johannes Berg)
- nl80211: fix MAC address validation (Eliad Peller)
- rt2x00: Fix efuse EEPROM reading on PPC32. (Gertjan van Wingerde)
- p54spi: Fix workqueue deadlock (Michael Büsch)
- p54spi: Add missing spin_lock_init (Michael Büsch)
- hrtimer: Fix extra wakeups from __remove_hrtimer() (Jeff Ohlstein)
- timekeeping: add arch_offset hook to ktime_get functions (Hector Palacios)
- cgroup_freezer: fix freezing groups with stopped tasks (Michal Hocko)
- genirq: fix regression in irqfixup, irqpoll (Edward Donovan)
- SUNRPC: Ensure we return EAGAIN in xs_nospace if congestion is cleared (Trond
  Myklebust)
- ASoC: Ensure WM8731 register cache is synced when resuming from disabled
  (Mark Brown)
- ASoC: wm8753: Skip noop reconfiguration of DAI mode (Timo Juhani Lindfors)
- ASoC: fsl_ssi: properly initialize the sysfs attribute object (Timur Tabi)
- ALSA: lx6464es - fix device communication via command bus (Tim Blechmann)
- ARM: 7161/1: errata: no automatic store buffer drain (Will Deacon)
- ARM: OMAP2: select ARM_AMBA if OMAP3_EMU is defined (Ming Lei)
- ARM: OMAP: smartreflex: fix IRQ handling bug (Felipe Balbi)
- arm: mx28: fix bit operation in clock setting (Wolfram Sang)
- ARM: pxa: fix inconsistent CONFIG_USB_PXA27X (Haojian Zhuang)
- viafb: correct sync polarity for OLPC DCON (Daniel Drake)
- drm/radeon/kms: fix up gpio i2c mask bits for r4xx (Alex Deucher)
- PCI hotplug: shpchp: don't blindly claim non-AMD 0x7450 device IDs (Bjorn
  Helgaas)
- drm/i915: fix CB tuning check for ILK+ (Jesse Barnes)
- drm/ttm: request zeroed system memory pages for new TT buffer objects (Ben
  Skeggs)
- drm/i915: Turn on another required clock gating bit on gen6. (Eric Anholt)
- drm/i915: Turn on a required 3D clock gating bit on Sandybridge. (Eric
  Anholt)
- drm/i915: Ivybridge still has fences! (Daniel Vetter)
- drm/radeon/kms: fix up gpio i2c mask bits for r4xx for real (Alex Deucher)
- drm: integer overflow in drm_mode_dirtyfb_ioctl() (Xi Wang)
- crypto: mv_cesa - fix hashing of chunks > 1920 bytes (Phil Sutter)
- eCryptfs: Extend array bounds for all filename chars (Tyler Hicks)
- i2c-algo-bit: Generate correct i2c address sequence for 10-bit target
  (Jeffrey (Sheng-Hui) Chu)
- eCryptfs: Flush file in vma close (Tyler Hicks)
- Linux 3.0.12 (Greg Kroah-Hartman)
- Revert "USB: EHCI: fix HUB TT scheduling issue with iso transfer" (Greg
  Kroah-Hartman)
- Linux 3.0.11 (Greg Kroah-Hartman)
- drm/i915: always set FDI composite sync bit (Jesse Barnes)
- drm/i915: fix IVB cursor support (Jesse Barnes)
- xfs: fix ->write_inode return values (Christoph Hellwig)
- xfs: use doalloc flag in xfs_qm_dqattach_one() (Mitsuo Hayasaka)
- xfs: Fix possible memory corruption in xfs_readlink (Carlos Maiolino)
- xfs: fix buffer flushing during unmount (Christoph Hellwig)
- xfs: Return -EIO when xfs_vn_getattr() failed (Mitsuo Hayasaka)
- xfs: avoid direct I/O write vs buffered I/O race (Christoph Hellwig)
- xfs: dont serialise direct IO reads on page cache (Dave Chinner)
- xfs: fix xfs_mark_inode_dirty during umount (Christoph Hellwig)
- xfs: fix error handling for synchronous writes (Christoph Hellwig)
- USB: quirks: adding more quirky webcams to avoid squeaky audio (sordna)
- USB: add quirk for Logitech C600 web cam (Josh Boyer)
- USB: EHCI: fix HUB TT scheduling issue with iso transfer (Thomas Poussevin)
- usb-storage: Accept 8020i-protocol commands longer than 12 bytes (Alan Stern)
- USB: Fix Corruption issue in USB ftdi driver ftdi_sio.c (Andrew Worsley)
- USB: ark3116 initialisation fix (Bart Hartgers)
- USB: workaround for bug in old version of GCC (Alan Stern)
- USB: cdc-acm: Fix disconnect() vs close() race (Havard Skinnemoen)
- USB: serial: pl2303: rm duplicate id (wangyanqing)
- USB: option: add PID of Huawei E173s 3G modem (Ferenc Wagner)
- USB: option: release new PID for ZTE 3G modem (zheng.zhijian)
- USB: XHCI: resume root hubs when the controller resumes (Alan Stern)
- usb, xhci: fix lockdep warning on endpoint timeout (Don Zickus)
- usb, xhci: Clear warm reset change event during init (Don Zickus)
- xhci: Set slot and ep0 flags for address command. (Sarah Sharp)
- drivers/base/node.c: fix compilation error with older versions of gcc
  (Claudio Scordino)
- pcie-gadget-spear: Add "platform:" prefix for platform modalias (Axel Lin)
- nfs: when attempting to open a directory, fall back on normal lookup (try #5)
  (Jeff Layton)
- TTY: ldisc, wait for ldisc infinitely in hangup (Jiri Slaby)
- TTY: ldisc, move wait idle to caller (Jiri Slaby)
- TTY: ldisc, allow waiting for ldisc arbitrarily long (Jiri Slaby)
- tty: hvc_dcc: Fix duplicate character inputs (Stephen Boyd)
- pch_uart: Support new device LAPIS Semiconductor ML7831 IOH (Tomoya MORINAGA)
- pch_uart: Fix DMA resource leak issue (Tomoya MORINAGA)
- pch_uart: Fix hw-flow control issue (Tomoya MORINAGA)
- pch_phub: Fix MAC address writing issue for LAPIS ML7831 (Tomoya MORINAGA)
- pch_phub: Support new device LAPIS Semiconductor ML7831 IOH (Tomoya MORINAGA)
- PM / driver core: disable device's runtime PM during shutdown (Peter Chen)
- ip6_tunnel: copy parms.name after register_netdevice (Josh Boyer)
- cfg80211: fix bug on regulatory core exit on access to last_request (Luis R.
  Rodriguez)
- nl80211: fix HT capability attribute validation (Johannes Berg)
- mac80211: fix bug in ieee80211_build_probe_req (Johannes Berg)
- mac80211: fix NULL dereference in radiotap code (Johannes Berg)
- rt2x00: Fix sleep-while-atomic bug in powersaving code. (Gertjan van
  Wingerde)
- Net, libertas: Resolve memory leak in if_spi_host_to_card() (Jesper Juhl)
- ARM: 7150/1: Allow kernel unaligned accesses on ARMv6+ processors (Catalin
  Marinas)
- drm/i915/pch: Save/restore PCH_PORT_HOTPLUG across suspend (Adam Jackson)
- saa7164: Add support for another HVR2200 hardware revision (Tony Jago)
- aacraid: controller hangs if kernel uses non-default ASPM policy (Vasily
  Averin)
- hpsa: Disable ASPM (Matthew Garrett)
- fix WARNING: at drivers/scsi/scsi_lib.c:1704 (James Bottomley)
- genirq: Fix irqfixup, irqpoll regression (Edward Donovan)
- Linux 3.0.10 (Greg Kroah-Hartman)
- block: Always check length of all iov entries in blk_rq_map_user_iov() (Ben
  Hutchings)
- backing-dev: ensure wakeup_timer is deleted (Rabin Vincent)
- powerpc: Copy down exception vectors after feature fixups (Anton Blanchard)
- powerpc/ps3: Fix lost SMP IPIs (Geoff Levand)
- xen-gntalloc: signedness bug in add_grefs() (Dan Carpenter)
- xen-gntalloc: integer overflow in gntalloc_ioctl_alloc() (Dan Carpenter)
- xen:pvhvm: enable PVHVM VCPU placement when using more than 32 CPUs.
  (Zhenzhong Duan)
- mfd: Fix twl4030 dependencies for audio codec (Thomas Weber)
- md/raid5: abort any pending parity operations when array fails. (NeilBrown)
- b43: refuse to load unsupported firmware (Rafał Miłecki)
- x86, mrst: use a temporary variable for SFI irq (Mika Westerberg)
- sfi: table irq 0xFF means 'no interrupt' (Kirill A. Shutemov)
- drm/i915: enable ring freq scaling, RC6 and graphics turbo on Ivy Bridge v3
  (Jesse Barnes)
- drm/radeon: add some missing FireMV pci ids (Alex Deucher)
- Revert "leds: save the delay values after a successful call to blink_set()"
  (Johan Hovold)
- hfs: add sanity check for file name length (Dan Carpenter)
- KEYS: Fix a NULL pointer deref in the user-defined key type (David Howells)
- ALSA: usb-audio - Fix the missing volume quirks at delayed init (Takashi
  Iwai)
- ALSA: usb-audio - Check the dB-range validity in the later read, too (Takashi
  Iwai)
- drm/radeon/kms: make an aux failure debug only (Alex Deucher)
- drm/nouveau: initialize chan->fence.lock before use (Marcin Slusarz)
- drm/i915: Fix object refcount leak on mmappable size limit error path. (Eric
  Anholt)
- sh: Fix cached/uncaced address calculation in 29bit mode (Nobuhiro Iwamatsu)
- ASoC: Don't use wm8994->control_data in wm8994_readable_register() (Mark
  Brown)
- virtio-pci: fix use after free (Michael S. Tsirkin)
- ALSA: hda - Don't add elements of other codecs to vmaster slave (Takashi
  Iwai)
- Linux 3.0.9 (Greg Kroah-Hartman)
- hid/apple: modern macbook airs use the standard apple function key
  translations (Linus Torvalds)
- HID: consolidate MacbookAir 4,1 mappings (Jiri Kosina)
- HID: hid-apple: add device ID of another wireless aluminium (Andreas Krist)
- HID: Add device IDs for Macbook Pro 8 keyboards (Gökçen Eraslan)
- HID: Add support MacbookAir 4,1 keyboard (Nobuhiro Iwamatsu)
- HID: add MacBookAir4,2 to hid_have_special_driver[] (Jiri Kosina)
- HID: hid-multitouch: Add LG Display Multitouch device. (Jeff Brown)
- HID: add support for MacBookAir4,2 keyboard. (Joshua V. Dillon)
- HID: add support for HuiJia USB Gamepad connector (Clemens Werther)
- HID: add support for new revision of Apple aluminum keyboard (Dan Bastone)
- mtd: nand_base: always initialise oob_poi before writing OOB data (THOMSON,
  Adam (Adam))
- ath9k_hw: Fix regression of register offset for AR9003 chips (Rajkumar
  Manoharan)
- dp83640: use proper function to free transmit time stamping packets (Richard
  Cochran)
- crypto: cryptd - Use subsys_initcall to prevent races with aesni (Herbert Xu)
- PM / Suspend: Off by one in pm_suspend() (Dan Carpenter)
- net: Handle different key sizes between address families in flow cache
  (dpward)
- net: Align AF-specific flowi structs to long (David Ward)
- ext4: remove i_mutex lock in ext4_evict_inode to fix lockdep complaining
  (Jiaying Zhang)
- mtd: pxa3xx_nand: Fix blank page ECC mismatch (Daniel Mack)
- mtd: pxa3xx_nand: fix nand detection issue (Lei Wen)
- mtd: provide an alias for the redboot module name (Andres Salomon)
- mtd: mtdchar: add missing initializer on raw write (Peter Wippich)
- mac80211: disable powersave for broken APs (Johannes Berg)
- mac80211: config hw when going back on-channel (Eliad Peller)
- mac80211: fix remain_off_channel regression (Eliad Peller)
- ath9k_hw: Update AR9485 initvals to fix system hang issue (Rajkumar
  Manoharan)
- netlink: validate NLA_MSECS length (Johannes Berg)
- ACPI atomicio: Convert width in bits to bytes in __acpi_ioremap_fast() (Tony
  Luck)
- powerpc: Fix deadlock in icswx code (Anton Blanchard)
- powerpc/eeh: Fix /proc/ppc64/eeh creation (Thadeu Lima de Souza Cascardo)
- powerpc/pseries: Avoid spurious error during hotplug CPU add (Anton
  Blanchard)
- powerpc: Fix oops when echoing bad values to /sys/devices/system/memory/probe
  (Anton Blanchard)
- powerpc/numa: Remove double of_node_put in hot_add_node_scn_to_nid (Anton
  Blanchard)
- VFS: we need to set LOOKUP_JUMPED on mountpoint crossing (Al Viro)
- hpsa: add small delay when using PCI Power Management to reset for kump (Mike
  Miller)
- VFS: fix statfs() automounter semantics regression (Dan McGee)
- xen/blkback: Report VBD_WSECT (wr_sect) properly. (Konrad Rzeszutek Wilk)
- block: make gendisk hold a reference to its queue (Tejun Heo)
- NFS/sunrpc: don't use a credential with extra groups. (NeilBrown)
- ASoC: Ensure the WM8962 oscillator and PLLs start up disabled (Mark Brown)
- ASoC: Ensure WM8962 PLL registers are reset (Mark Brown)
- ASoC: WM8904: Set `invert' bit for Capture Switch (Hong Xu)
- ASoC: Leave input audio data bit length settings untouched in
  wm8711_set_dai_fmt (Axel Lin)
- ASoC: wm8711: Fix wrong mask for setting input audio data bit length select
  (Axel Lin)
- mpt2sas: Fix for system hang when discovery in progress
  (nagalakshmi.nandigama)
- Fix block queue and elevator memory leak in scsi_alloc_sdev (Anton Blanchard)
- Make scsi_free_queue() kill pending SCSI commands (Bart Van Assche)
- scsi_dh: check queuedata pointer before proceeding further (Moger, Babu)
- st: fix race in st_scsi_execute_end (Petr Uzel)
- tcm_loop: Add explict read buffer memset for SCF_SCSI_CONTROL_SG_IO_CDB
  (Nicholas Bellinger)
- hwmon: (w83627ehf) Fix broken driver init (Guenter Roeck)
- hwmon: (w83627ehf) Properly report PECI and AMD-SI sensor types (Jean
  Delvare)
- hwmon: (coretemp) Fix for non-SMP builds (Jean Delvare)
- cciss: add small delay when using PCI Power Management to reset for kump
  (Mike Miller)
- USB: Update last_busy time after autosuspend fails (Alan Stern)
- PM / Runtime: Automatically retry failed autosuspends (Alan Stern)
- kbuild: Fix help text not displayed in choice option. (Srinivas Kandagatla)
- drm/radeon/kms: set HPD polarity in hpd_init() (Alex Deucher)
- drm/radeon/kms: add MSI module parameter (Alex Deucher)
- drm/radeon/kms: Add MSI quirk for Dell RS690 (Alex Deucher)
- drm/radeon/kms: properly set panel mode for eDP (Alex Deucher)
- drm/radeon: set hpd polarity at init time so hotplug detect works (Jerome
  Glisse)
- drm/radeon/kms: Add MSI quirk for HP RS690 (Alex Deucher)
- drm/radeon/kms: split MSI check into a separate function (Alex Deucher)
- drm/radeon: avoid bouncing connector status btw disconnected & unknown
  (Jerome Glisse)
- ALSA: hda/realtek - Skip invalid digital out pins (Takashi Iwai)
- ALSA: hda - Add support for 92HD65 / 92HD66 family of codecs (Charles Chin)
- ALSA: hda - Disable power-widget control for IDT 92HD83/93 as default
  (Charles Chin)
- ALSA: ua101: fix crash when unplugging (Clemens Ladisch)
- net: Unlock sock before calling sk_free() (Thomas Gleixner)
- bridge: leave carrier on for empty bridge (stephen hemminger)
- thp: share get_huge_page_tail() (Andrea Arcangeli)
- s390: gup_huge_pmd() return 0 if pte changes (Andrea Arcangeli)
- s390: gup_huge_pmd() support THP tail recounting (Andrea Arcangeli)
- powerpc: gup_huge_pmd() return 0 if pte changes (Andrea Arcangeli)
- powerpc: gup_hugepte() support THP based tail recounting (Andrea Arcangeli)
- powerpc: gup_hugepte() avoid freeing the head page too many times (Andrea
  Arcangeli)
- powerpc: get_hugepte() don't put_page() the wrong page (Andrea Arcangeli)
- powerpc: remove superfluous PageTail checks on the pte gup_fast (Andrea
  Arcangeli)
- can bcm: fix incomplete tx_setup fix (Oliver Hartkopp)
- xHCI: Clear PLC for USB2 root hub ports (Andiry Xu)
- xHCI: test and clear RWC bit (Andiry Xu)
- xhci: If no endpoints changed, don't issue BW command. (Sarah Sharp)
- usb_storage: Don't freeze in usb-stor-scan (Seth Forshee)
- btusb: add device entry for Broadcom SoftSailing (Oliver Neukum)
- Bluetooth: add support for 2011 mac mini (Jurgen Kramer)
- Bluetooth: Add Atheros AR3012 one PID/VID supported (Steven.Li)
- Bluetooth: Add Toshiba laptops AR30XX device ID (Ricardo Mendoza)
- Bluetooth: Add MacBookAir4,1 support (Pieter-Augustijn Van Malleghem)
- ASIX: Use only 11 bits of header for data size (Marek Vasut)
- ASIX: Simplify condition in rx_fixup() (Marek Vasut)
- USB: xHCI: prevent infinite loop when processing MSE event (Andiry Xu)
- ipheth: iPhone 4 Verizon CDMA USB Product ID add (Kavan Smith)
- USB: Avoid NULL pointer deref in usb_hcd_alloc_bandwidth. (Sarah Sharp)
- usbnet/cdc_ncm: Don't use stack variables for DMA (Josh Boyer)
- USB: Serial: Add PID(0xF7C0) to FTDI SIO driver for a zeitcontrol-device
  (Artur Zimmer)
- USB: Serial: Add device ID for Sierra Wireless MC8305 (Florian Echtler)
- usb/isp1760: Added missing call to usb_hcd_check_unlink_urb() during unlink
  (Arvid Brodin)
- USB: EHCI: Fix test mode sequence (Boris Todorov)
- rtl8150: rtl8150_disconnect(...) does not need tasklet_disable(...) (huajun
  li)
- enic: Bug Fix: Fix hardware transmit queue indexing in enic_poll_controller
  (Vasanthy Kolluri)
- ext4: fix race in xattr block allocation path (Eric Sandeen)
- ext4: call ext4_handle_dirty_metadata with correct inode in ext4_dx_add_entry
  (Theodore Ts'o)
- ext4: ext4_mkdir should dirty dir_block with newly created directory inode
  (Darrick J. Wong)
- ext4: ext4_rename should dirty dir_bh with the correct directory (Darrick J.
  Wong)
- ext2,ext3,ext4: don't inherit APPEND_FL or IMMUTABLE_FL for new inodes
  (Theodore Ts'o)
- drivers/power/ds2780_battery.c: fix deadlock upon insertion and removal
  (Clifton Barnes)
- drivers/power/ds2780_battery.c: add a nolock function to w1 interface
  (Clifton Barnes)
- drivers/power/ds2780_battery.c: create central point for calling w1 interface
  (Clifton Barnes)
- hwspinlock/core: use a mutex to protect the radix tree (Juan Gutierrez)
- drivers/net/rionet.c: fix ethernet address macros for LE platforms (Alexandre
  Bounine)
- iwlagn: do not use interruptible waits (Johannes Berg)
- vfs: show O_CLOEXE bit properly in /proc/<pid>/fdinfo/<fd> files (Linus
  Torvalds)
- binfmt_elf: fix PIE execution with randomization disabled (Jiri Kosina)
- mm: thp: tail page refcounting fix (Andrea Arcangeli)
- net: xen-netback: correctly restart Tx after a VM restore/migrate (David
  Vrabel)
- make PACKET_STATISTICS getsockopt report consistently between ring and non-
  ring (Willem de Bruijn)
- ipv6: nullify ipv6_ac_list and ipv6_fl_list when creating new socket (Yan,
  Zheng)
- tg3: negate USE_PHYLIB flag check (Jiri Pirko)
- tcp: properly update lost_cnt_hint during shifting (Yan, Zheng)
- tcp: properly handle md5sig_pool references (Yan, Zheng)
- netconsole: enable netconsole can make net_device refcnt incorrent (Gao feng)
- macvlan/macvtap: Fix unicast between macvtap interfaces in bridge mode (David
  Ward)
- l2tp: fix a potential skb leak in l2tp_xmit_skb() (Eric Dumazet)
- ipv4: fix ipsec forward performance regression (Yan, Zheng)
- can bcm: fix tx_setup off-by-one errors (Oliver Hartkopp)
- bridge: fix hang on removal of bridge via netlink (stephen hemminger)
- bonding: use local function pointer of bond->recv_probe in bond_handle_frame
  (Mitsuo Hayasaka)
- jsm: remove buggy write queue (Thadeu Lima de Souza Cascardo)
- ptrace: don't clear GROUP_STOP_SIGMASK on double-stop (Oleg Nesterov)
- vfs pathname lookup: Add LOOKUP_AUTOMOUNT flag (Linus Torvalds)
- VFS: Fix the remaining automounter semantics regressions (Trond Myklebust)
- vfs: automount should ignore LOOKUP_FOLLOW (Miklos Szeredi)
- VFS: Fix automount for negative autofs dentries (David Howells)
- readlinkat: ensure we return ENOENT for the empty pathname for normal lookups
  (Andy Whitcroft)
- um: fix ubd cow size (Richard Weinberger)
- ALSA: hda - Fix ADC input-amp handling for Cx20549 codec (Takashi Iwai)
- mm: avoid null pointer access in vm_struct via /proc/vmallocinfo (Mitsuo
  Hayasaka)
- ARM: mach-ux500: unlock I&D l2x0 caches before init (Linus Walleij)
- plat-mxc: iomux-v3.h: implicitly enable pull-up/down when that's desired
  (Paul Fertser)
- /proc/self/numa_maps: restore "huge" tag for hugetlb vmas (Andrew Morton)
- tuner_xc2028: Allow selection of the frequency adjustment code for XC3028
  (Mauro Carvalho Chehab)
- dib0700: protect the dib0700 buffer access (Olivier Grenie)
- DiBcom: protect the I2C bufer access (Patrick Boettcher)
- uvcvideo: Set alternate setting 0 on resume if the bus has been reset (Ming
  Lei)
- viafb: improve pitch handling (Florian Tobias Schandinat)
- viafb: use display information in info not in var for panning (Florian Tobias
  Schandinat)
- fb: sh-mobile: Fix deadlock risk between lock_fb_info() and console_lock()
  (Bruno Prémont)
- fb: avoid possible deadlock caused by fb_set_suspend (Herton Ronaldo
  Krzesinski)
- carminefb: Fix module parameters permissions (Jean Delvare)
- iommu/amd: Fix wrong shift direction (Joerg Roedel)
- WMI: properly cleanup devices to avoid crashes (Dmitry Torokhov)
- ccwgroup: move attributes to attribute group (Sebastian Ott)
- memory leak with RCU_TABLE_FREE (Martin Schwidefsky)
- user per registers vs. ptrace single stepping (Martin Schwidefsky)
- KVM: s390: check cpu_id prior to using it (Carsten Otte)
- ASoC: Fix a bug in WM8962 DSP_A and DSP_B settings (Susan Gao)
- ASoC: Remove direct register cache accesses from WM8962 driver (Mark Brown)
- ASoC: wm8994: Use SND_SOC_DAPM_AIF_OUT for AIF3 Capture (Axel Lin)
- ASoC: ak4535: fixup cache register table (Axel Lin)
- ASoC: ak4642: fixup cache register table (Kuninori Morimoto)
- ASoC: wm8741: Fix setting interface format for DSP modes (Axel Lin)
- ASoC: wm8940: Properly set codec->dapm.bias_level (Axel Lin)
- io-mapping: ensure io_mapping_map_atomic _is_ atomic (Daniel Vetter)
- vfs: add "device" tag to /proc/self/mountstats (Bryan Schumaker)
- hppfs: missing include (Al Viro)
- nfsd4: ignore WANT bits in open downgrade (J. Bruce Fields)
- nfsd4: fix open downgrade, again (J. Bruce Fields)
- nfsd4: permit read opens of executable-only files (J. Bruce Fields)
- nfsd4: fix seqid_mutating_error (J. Bruce Fields)
- nfsd4: stop using nfserr_resource for transitory errors (J. Bruce Fields)
- nfsd4: Remove check for a 32-bit cookie in nfsd4_readdir() (Bernd Schubert)
- nfs: don't try to migrate pages with active requests (Jeff Layton)
- genirq: Add IRQF_RESUME_EARLY and resume such IRQs earlier (Ian Campbell)
- tracing: Fix returning of duplicate data after EOF in trace_pipe_raw (Steven
  Rostedt)
- perf probe: Fix to show correct error string (Masami Hiramatsu)
- md/raid5: fix bug that could result in reads from a failed device.
  (NeilBrown)
- apic, i386/bigsmp: Fix false warnings regarding logical APIC ID mismatches
  (Jan Beulich)
- time: Change jiffies_to_clock_t() argument type to unsigned long (hank)
- wl12xx: fix forced passive scans (Luciano Coelho)
- net: hold sock reference while processing tx timestamps (Richard Cochran)
- mac80211: fix offchannel TX cookie matching (Johannes Berg)
- dp83640: free packet queues on remove (Richard Cochran)
- rtnetlink: Add missing manual netlink notification in
  dev_change_net_namespaces (Eric W. Biederman)
- ata_piix: make DVD Drive recognisable on systems with Intel Sandybridge
  chipsets(v2) (Ming Lei)
- nfs: don't redirty inode when ncommit == 0 in nfs_commit_unstable_pages (Jeff
  Layton)
- Revert "NFS: Ensure that writeback_single_inode() calls write_inode() when
  syncing" (Trond Myklebust)
- kmod: prevent kmod_loop_msg overflow in __request_module() (Jiri Kosina)
- Platform: Fix error path in samsung-laptop init (David Herrmann)
- platform: samsung_laptop: fix samsung brightness min/max calculations (Jason
  Stubbs)
- Platform: samsung_laptop: samsung backlight for R528/R728 (Smelov Andrey)
- Platform: samsung_laptop: add support for X520 machines. (Tommaso Massimi)
- platform: samsung_laptop: add dmi information for Samsung R700 laptops
  (Stefan Beller)
- caif: Fix BUG() with network namespaces (David Woodhouse)
- kobj_uevent: Ignore if some listeners cannot handle message (Milan Broz)
- xen-swiotlb: Fix wrong panic. (Konrad Rzeszutek Wilk)
- xen-pcifront: Update warning comment to use 'e820_host' option. (Konrad
  Rzeszutek Wilk)
- Update email address for stable patch submission (Josh Boyer)
- QE/FHCI: fixed the CONTROL bug (Jerry Huang)
- HID: ACRUX - fix enabling force feedback support (Sergei Kolzun)
- ath9k: disable unnecessary PHY error reporting (Felix Fietkau)
- ath9k_hw: Fix number of GPIO pins for AR9287/9300 (Mohammed Shafi Shajakhan)
- ath9k_htc: add AVM FRITZ!WLAN 11N v2 support (Luis R. Rodriguez)
- ath9k_hw: Fix magnitude/phase coeff correction (Rajkumar Manoharan)
- ath9k_hw: Fix descriptor status of TxOpExceeded (Rajkumar Manoharan)
- MAINTANERS: update Qualcomm Atheros addresses (Luis R. Rodriguez)
- USB: option: add various ZTE device network interfaces to the blacklist (Dan
  Williams)
- USB: option: add ZTE product 0x0037 to sendsetup blacklist (Dan Williams)
- USB: option: convert Huawei K3765, K4505, K4605 reservered interface to
  blacklist (Dan Williams)
- USB: option: convert interface blacklisting to bitfields (Dan Williams)
- USB: ftdi_sio: Support TI/Luminary Micro Stellaris BD-ICDI Board (Peter
  Stuge)
- USB: ftdi_sio: add PID for Sony Ericsson Urban (Hakan Kvist)
- USB: pl2303: add id for SMART device (Eric Benoit)
- USB: add quirk for Logitech C300 web cam (Jon Levell)
- USB: add RESET_RESUME for webcams shown to be quirky (Oliver Neukum)
- usb: cdc-acm: Owen SI-30 support (Denis Pershin)
- USB: pid_ns: ensure pid is not freed during kill_pid_info_as_uid (Serge
  Hallyn)
- usb/core/devio.c: Check for printer class specific request (Matthias Dellweg)
- USB: g_printer: fix bug in unregistration (Fabian Godehardt)
- USB: Fix runtime wakeup on OHCI (Matthew Garrett)
- USB: storage: Use normalized sense when emulating autosense (Luben Tuikov)
- usbmon vs. tcpdump: fix dropped packet count (Johannes Stezenbach)
- leds: turn the blink_timer off before starting to blink (Antonio Ospite)
- leds: save the delay values after a successful call to blink_set() (Antonio
  Ospite)
- epoll: fix spurious lockdep warnings (Nelson Elhage)
- x86: Fix compilation bug in kprobes' twobyte_is_boostable (Josh Stone)
- x86: uv2: Workaround for UV2 Hub bug (system global address format) (Jack
  Steiner)
- target: Fix REPORT TARGET PORT GROUPS handling with small allocation length
  (Nicholas Bellinger)
- ALSA: HDA: Add new revision for ALC662 (David Henningsson)
- ALSA: hda - Remove bad code for IDT 92HD83 family patch (Charles Chin)
- isci: fix missed unlock in apc_agent_timeout() (Jeff Skirvin)
- isci: fix support for large smp requests (Dan Williams)
- libsas: set sas_address and device type of rphy (Jack Wang)
- ipr: Always initiate hard reset in kdump kernel (Anton Blanchard)
- megaraid_sas: Fix instance access in megasas_reset_timer (Adam Radford)
- PCI quirk: mmc: Always check for lower base frequency quirk for Ricoh
  1180:e823 (Josh Boyer)
- mmc: core: ext_csd.raw_* used in comparison but never set (Andrei Warkentin)
- mmc: core: Fix hangs related to insert/remove of cards (Ulf Hansson)
- drm/radeon/kms: Fix I2C mask definitions (Jean Delvare)
- drm/radeon/kms: handle !force case in connector detect more gracefully (Alex
  Deucher)
- drm/radeon/kms: bail early in dvi_detect for digital only connectors (Alex
  Deucher)
- drm/i915/panel: Always record the backlight level again (but cleverly)
  (Takashi Iwai)
- drm/i915: Wrap DP EDID fetch functions to enable eDP panel power (Keith
  Packard)
- xHCI: AMD isoc link TRB chain bit quirk (Andiry Xu)
- xhci-mem.c: Check for ring->first_seg != NULL (Kautuk Consul)
- EHCI: workaround for MosChip controller bug (Alan Stern)
- USB: fix ehci alignment error (Harro Haan)
- EHCI : introduce a common ehci_setup (Matthieu CASTET)
- serial-core: power up uart port early before we do set_termios when resuming
  (Ning Jiang)
- serial: pxa: work around for errata #20 (Marcus Folkesson)
- USB: qcserial: add device ID for "HP un2430 Mobile Broadband Module" (Rigbert
  Hamisch)
- USB: qcserial: Add support for Sierra Wireless MC8355/Gobi 3000 (Richard
  Hartmann)
- Staging: hv: Add support for >2 TB LUN in storage driver. (Mike Sterling)
- staging: quatech_usb2: Potential lost wakeup scenario in TIOCMIWAIT (Kautuk
  Consul)
- staging: serqt_usb2: remove ssu100 from supported devices (Bill Pemberton)
- USB: for usb_autopm_get_interface_async -EINPROGRESS is not an error (Jim
  Wylder)
- TTY: pty, release tty in all ptmx_open fail paths (Jiri Slaby)
- TTY: make tty_add_file non-failing (Jiri Slaby)
- TTY: drop driver reference in tty_open fail path (Jiri Slaby)
- cris: fix a build error in drivers/tty/serial/crisv10.c (WANG Cong)
- CIFS: Fix DFS handling in cifs_get_file_info (Pavel Shilovsky)
- CIFS: Fix incorrect max RFC1002 write size value (Pavel Shilovsky)
- Linux 3.0.8 (Greg Kroah-Hartman)
- hfsplus: Fix kfree of wrong pointers in hfsplus_fill_super() error path (Seth
  Forshee)
- ALSA: hda - Add position_fix quirk for Dell Inspiron 1010 (Takashi Iwai)
- ALSA: HDA: conexant support for Lenovo T520/W520 (Daniel Suchy)
- crypto: ghash - Avoid null pointer dereference if no key is set (Nick Bowler)
- x25: Prevent skb overreads when checking call user data (Matthew Daley)
- mm: fix race between mremap and removing migration entry (Hugh Dickins)
- hwmon: (w83627ehf) Fix negative 8-bit temperature values (Jean Delvare)
- x86: Fix S4 regression (Takashi Iwai)
- firewire: sbp2: fix panic after rmmod with slow targets (Chris Boot)
- xfs: revert to using a kthread for AIL pushing (Christoph Hellwig)
- xfs: force the log if we encounter pinned buffers in .iop_pushbuf (Christoph
  Hellwig)
- xfs: do not update xa_last_pushed_lsn for locked items (Christoph Hellwig)
- xfs: use a cursor for bulk AIL insertion (Dave Chinner)
- xfs: start periodic workers later (Christoph Hellwig)
- CIFS: Fix ERR_PTR dereference in cifs_get_root (Pavel Shilovsky)
- drm/ttm: unbind ttm before destroying node in accel move cleanup (Ben Skeggs)
- drm/ttm: ensure ttm for new node is bound before calling move_notify() (Ben
  Skeggs)
- hfsplus: ensure bio requests are not smaller than the hardware sectors (Seth
  Forshee)
- uvcvideo: Fix crash when linking entities (Laurent Pinchart)
- HID: magicmouse: ignore 'ivalid report id' while switching modes, v2 (Jiri
  Kosina)
- Platform: fix samsung-laptop DMI identification for N150/N210/220/N230
  (Thomas Courbon)
- fuse: fix memory leak (Miklos Szeredi)
- cputimer: Cure lock inversion (Peter Zijlstra)
- drm/radeon/kms/atom: fix handling of FB scratch indices (Alex Deucher)
- Avoid using variable-length arrays in kernel/sys.c (Linus Torvalds)
- hwmon: (w83627ehf) Properly report thermal diode sensors (Jean Delvare)
- HID: usbhid: Add support for SiGma Micro chip (Jeremiah Matthey)
- ARM: 7117/1: perf: fix HW_CACHE_* events on Cortex-A9 (Will Deacon)
- ARM: 7113/1: mm: Align bank start to MAX_ORDER_NR_PAGES (Linus Walleij)
- Linux 3.0.7 (Greg Kroah-Hartman)
- e1000e: workaround for packet drop on 82579 at 100Mbps (Bruce Allan)
- ftrace: Fix warning when CONFIG_FUNCTION_TRACER is not defined (Steven
  Rostedt)
- ftrace: Fix regression where ftrace breaks when modules are loaded (Steven
  Rostedt)
- ftrace: Fix regression of :mod:module function enabling (Steven Rostedt)
- MIPS: PM: Use struct syscore_ops instead of sysdevs for PM (v2) (Rafael J.
  Wysocki)
- ahci: Enable SB600 64bit DMA on Asus M3A (Mark Nelson)
- ipv6: fix NULL dereference in udp6_ufo_fragment() (Jason Wang)
- drm/radeon/kms: use hardcoded dig encoder to transmitter mapping for DCE4.1
  (Alex Deucher)
- drm/radeon/kms: retry aux transactions if there are status flags (Alex
  Deucher)
- ARM: mach-ux500: enable fix for ARM errata 754322 (srinidhi kasagar)
- exec: do not call request_module() twice from search_binary_handler() (Tetsuo
  Handa)
- mmc: mxs-mmc: fix clock rate setting (Koen Beel)
- dm table: avoid crash if integrity profile changes (Mike Snitzer)
- md: Avoid waking up a thread after it has been freed. (NeilBrown)
- libsas: fix panic when single phy is disabled on a wide port (Mark Salyzyn)
- qla2xxx: Fix crash in qla2x00_abort_all_cmds() on unload (Roland Dreier)
- x86/PCI: use host bridge _CRS info on ASUS M2V-MX SE (Paul Menzel)
- rt2x00: Serialize TX operations on a queue. (Gertjan van Wingerde)
- ptp: fix L2 event message recognition (Richard Cochran)
- drm/radeon/kms: fix channel_remap setup (v2) (Alex Deucher)
- drm/radeon/kms: add retry limits for native DP aux defer (Alex Deucher)
- drm/radeon/kms: fix regression in DP aux defer handling (Alex Deucher)
- drm/radeon/kms: Fix logic error in DP HPD handler (Alex Deucher)
- drm/radeon: Update AVIVO cursor coordinate origin before x/yorigin
  calculation. (Michel Dänzer)
- ASoC: Fix setting update bits for WM8753_LADC and WM8753_RADC (Axel Lin)
- ASoC: use a valid device for dev_err() in Zylonite (Arnd Bergmann)
- lis3: fix regression of HP DriveGuard with 8bit chip (Takashi Iwai)
- posix-cpu-timers: Cure SMP wobbles (Peter Zijlstra)
- ide-disk: Fix request requeuing (Borislav Petkov)
- sched: Fix up wchan borkage (Simon Kirby)
- sched/rt: Migrate equal priority tasks to available CPUs (Shawn Bohrer)
- sparc64: Force the execute bit in OpenFirmware's translation entries. (David
  S. Miller)

* Tue Mar 27 2012 Maxim Uvarov <maxim.uvarov@oracle.com> [2.6.39-200.0.8.el6uek]
- loop: set default number of loop devices to 200 (Maxim Uvarov)
- SPEC OL5: fix xen support (Maxim Uvarov)

* Thu Mar 22 2012 Maxim Uvarov <maxim.uvarov@oracle.com> [2.6.39-200.0.6.el6uek]
- ocfs2: Rollback commit ea455f8ab68338ba69f5d3362b342c115bea8e13 (Sunil
  Mushran) [orabug: 13555276]
- ocfs2: Rollback commit f7b1aa69be138ad9d7d3f31fa56f4c9407f56b6a (Sunil
  Mushran) [orabug: 13555276]
- ocfs2: Rollback commit 5fd131893793567c361ae64cbeb28a2a753bbe35 (Sunil
  Mushran) [orabug: 13555276]
- ocfs2/cluster: Fix o2net_fill_node_map() (Sunil Mushran)
- ocfs2/cluster: Add new function o2net_fill_node_map() (Sunil Mushran)
- ocfs2: Tighten free bit calculation in the global bitmap (Sunil Mushran)
- ocfs2/trivial: Limit unaligned aio+dio write messages to once per day (Sunil
  Mushran)
- btrfs: btrfs_direct_IO_bvec() needs to check for sector alignment (Dave
  Kleikamp)
- loop: increase default number of loop devices to 512 (Dave Kleikamp)
- xen/merge error: Re-introduce xen-platform-pci driver. (Konrad Rzeszutek
  Wilk)
- x86/PCI: reduce severity of host bridge window conflict warnings (Bjorn
  Helgaas)
- xen/acpi: Remove the WARN's as they just create noise. (Konrad Rzeszutek
  Wilk)

* Wed Mar 21 2012 Maxim Uvarov <maxim.uvarov@oracle.com> [2.6.39-200.0.5.el6uek]
- btrfs: create btrfs_file_write_iter() (Dave Kleikamp)

* Wed Mar 21 2012 Maxim Uvarov <maxim.uvarov@oracle.com> [2.6.39-200.0.4.el6uek]
- ocfs2/trivial: Print message indicating unaligned aio+dio write (Sunil
  Mushran)
- ocfs2: Avoid livelock in ocfs2_readpage() (Jan Kara)
- ocfs2: serialize unaligned aio (Mark Fasheh)
- ocfs2: null deref on allocation error (Dan Carpenter)
- ocfs2: Bugfix for hard readonly mount (Tiger Yang)

* Mon Mar 19 2012 Guru Anbalagane <guru.anbalagane@oracle.com> [2.6.39-200.0.3.el6uek]
- xen/blkback: Disable DISCARD support for loopback device (but leave for phy).
  (Konrad Rzeszutek Wilk)
- block: fix patch import error in max_discard_sectors check (Jens Axboe)
- block: eliminate potential for infinite loop in blkdev_issue_discard (Mike
  Snitzer)
- config: Use the xen-acpi-processor instead of the cpufreq-xen driver. (Konrad
  Rzeszutek Wilk)
- xen/acpi-processor: C and P-state driver that uploads said data to
  hypervisor. (Konrad Rzeszutek Wilk)
- Revert "Merge branch 'stable/cpufreq-xen.v6.rebased' into uek2-merge" (Konrad
  Rzeszutek Wilk)

* Wed Mar 14 2012 Guru Anbalagane <guru.anbalagane@oracle.com> [2.6.39-200.0.2.el6uek]
- xen: make page table walk hugepages aware (Dave McCracken) [Orabug: 13719997]
- x86/PCI: Preserve existing pci=bfsort whitelist for Dell systems (Narendra_K)

* Sun Mar 11 2012 Guru Anbalagane <guru.anbalagane@oracle.com> [2.6.39-200.0.1.el6uek]
- disable kabicheck for uek2 update 1 beta
- nfs: only dirty user pages in direct read code (Dave Kleikamp)
- config: Enable Xen's PV USB, SCSI, MCE and Xen CPU freq driver (Konrad
  Rzeszutek Wilk)
- [CPUFREQ] xen: governor for Xen hypervisor frequency scaling. (Konrad
  Rzeszutek Wilk)
- xen/enlighten: Expose MWAIT and MWAIT_LEAF if hypervisor OKs it. (Konrad
  Rzeszutek Wilk)
- Revert "Merge branch 'stable/processor-passthru.v5.rebased' into uek2-merge"
  (Konrad Rzeszutek Wilk)
- xen/processor-passthru: threads aren't suppose to leave on their own. (Konrad
  Rzeszutek Wilk)
- config: Enable Xen's PV USB, SCSI, MCE and Processor-Passthru (Konrad
  Rzeszutek Wilk)
- Xen: Export host physical CPU information to dom0 (Liu Jinsong)
- xen/mce: Change the machine check point (Liu Jinsong)
- Add mcelog support from xen platform (Liu Jinsong)
- usb: xen pvusb driver (Nathanael Rensen)
- xen/processor-passthru: Provide an driver that passes struct acpi_processor
  data to the hypervisor. (Konrad Rzeszutek Wilk)
- xen/enlighten: Expose MWAIT and MWAIT_LEAF if hypervisor OKs it. (Konrad
  Rzeszutek Wilk)
- xen/setup/pm/acpi: Remove the call to boot_option_idle_override. (Konrad
  Rzeszutek Wilk)
- xen/acpi: Domain0 acpi parser related platform hypercall (Yu Ke)
- xen/pm_idle: Make pm_idle be default_idle under Xen. (Konrad Rzeszutek Wilk)
- cpuidle: stop depending on pm_idle (Len Brown)
- cpuidle: replace xen access to x86 pm_idle and default_idle (Len Brown)
- cpuidle: create bootparam "cpuidle.off=1" (Len Brown)
- Revert "Merge branch 'stable/acpi-cpufreq.v3.rebased' into uek2-merge"
  (Konrad Rzeszutek Wilk)
- x86/microcode: check proper return code. (Ben Guthro)
- xen: add CPU microcode update driver (Jeremy Fitzhardinge)
- xen: add dom0_op hypercall (Jeremy Fitzhardinge)
- xen/acpi: Domain0 acpi parser related platform hypercall (Yu Ke)
- nfs: add support for read_iter, write_iter (Dave Kleikamp)
- xenbus_dev: add missing error check to watch handling (Jan Beulich)
- xen/pci[front|back]: Use %d instead of %1x for displaying PCI devfn. (Konrad
  Rzeszutek Wilk)
- xen pvhvm: do not remap pirqs onto evtchns if !xen_have_vector_callback
  (Stefano Stabellini)
- xen/smp: Fix CPU online/offline bug triggering a BUG: scheduling while
  atomic. (Konrad Rzeszutek Wilk)
- xen/bootup: During bootup suppress XENBUS: Unable to read cpu state (Konrad
  Rzeszutek Wilk)
- Merge conflict resolved. Somehow the letter 's' slipped in the Makefile. This
  fixes the compile issues. (Konrad Rzeszutek Wilk)
- xen/events: BUG() when we can't allocate our event->irq array. (Konrad
  Rzeszutek Wilk)
- xen/granttable: Disable grant v2 for HVM domains. (Konrad Rzeszutek Wilk)
- xen-blkfront: Use kcalloc instead of kzalloc to allocate array (Thomas Meyer)
- xen/pciback: Expand the warning message to include domain id. (Konrad
  Rzeszutek Wilk)
- xen/pciback: Fix "device has been assigned to X domain!" warning (Konrad
  Rzeszutek Wilk)
- xen/xenbus: don't reimplement kvasprintf via a fixed size buffer (Ian
  Campbell)
- xenbus: maximum buffer size is XENSTORE_PAYLOAD_MAX (Ian Campbell)
- xen/xenbus: Reject replies with payload > XENSTORE_PAYLOAD_MAX. (Ian
  Campbell)
- Xen: consolidate and simplify struct xenbus_driver instantiation (Jan
  Beulich)
- xen-gntalloc: introduce missing kfree (Julia Lawall)
- xen/xenbus: Fix compile error - missing header for xen_initial_domain()
  (Konrad Rzeszutek Wilk)
- xen/netback: Enable netback on HVM guests (Daniel De Graaf)
- xen/grant-table: Support mappings required by blkback (Daniel De Graaf)
- xenbus: Use grant-table wrapper functions (Daniel De Graaf)
- xenbus: Support HVM backends (Daniel De Graaf)
- xen/xenbus-frontend: Fix compile error with randconfig (Konrad Rzeszutek
  Wilk)
- xen/xenbus-frontend: Make error message more clear (Bastian Blank)
- xen/privcmd: Remove unused support for arch specific privcmp mmap (Bastian
  Blank)
- xen: Add xenbus_backend device (Bastian Blank)
- xen: Add xenbus device driver (Bastian Blank)
- xen: Add privcmd device driver (Bastian Blank)
- xen/gntalloc: fix reference counts on multi-page mappings (Daniel De Graaf)
- xen/gntalloc: release grant references on page free (Daniel De Graaf)
- xen/events: prevent calling evtchn_get on invalid channels (Daniel De Graaf)
- xen/granttable: Support transitive grants (Annie Li)
- xen/granttable: Support sub-page grants (Annie Li)
- xen/granttable: Improve comments for function pointers (Annie Li)
- xen/ia64: fix build breakage because of conflicting u64 guest handles (Tony
  Luck)
- xen/granttable: Keep code format clean (Annie Li)
- xen/granttable: Grant tables V2 implementation (Annie Li)
- xen/granttable: Refactor some code (Annie Li)
- xen/granttable: Introducing grant table V2 stucture (Annie Li)
- Xen: update MAINTAINER info (Jeremy Fitzhardinge)
- xen/event: Add reference counting to event channels (Daniel De Graaf)
- xen/gnt{dev,alloc}: reserve event channels for notify (Daniel De Graaf)
- xen/gntalloc: Change gref_lock to a mutex (Daniel De Graaf)
- xen: document backend sysfs files (David Vrabel)
- xen: document balloon driver sysfs files (David Vrabel)
- btrfs: add support for read_iter, write_iter, and direct_IO_bvec (Dave
  Kleikamp)
- ext4: add support for read_iter, write_iter, and direct_IO_bvec (Dave
  Kleikamp)
- ocfs2: add support for read_iter, write_iter, and direct_IO_bvec (Dave
  Kleikamp)
- ext3: add support for .read_iter and .write_iter (Dave Kleikamp)
- bio: add bvec_length(), like iov_length() (Dave Kleikamp)
- aio: add aio support for iov_iter arguments (Zach Brown)
- aio: add aio_kernel_() interface (Dave Kleikamp)
- fs: pull iov_iter use higher up the stack (Dave Kleikamp)
- dio: add __blockdev_direct_IO_bdev() (Dave Kleikamp)
- dio: add dio_post_submission() helper function (Dave Kleikamp)
- dio: add dio_lock_and_flush() helper (Dave Kleikamp)
- dio: add sdio_init() helper function (Dave Kleikamp)
- dio: add dio_alloc_init() helper function (Dave Kleikamp)
- dio: create a dio_aligned() helper function (Zach Brown)
- iov_iter: let callers extract iovecs and bio_vecs (Zach Brown)
- iov_iter: add a shorten call (Zach Brown)
- iov_iter: add bvec support (Zach Brown)
- iov_iter: hide iovec details behind ops function pointers (Zach Brown)
- fuse: convert fuse to use iov_iter_copy_[to|from]_user (Dave Kleikamp)
- iov_iter: add copy_to_user support (Zach Brown)
- iov_iter: move into its own file (Zach Brown)
- xen/scsi[front|back]: consolidate and simplify struct xenbus_driver
  instantiation (Konrad Rzeszutek Wilk)
- xen/scsiback: allow RESERVE/RELEASE commands (James Harper)
- xen/scsiback: vscsi >2TB patch (Samuel Kvasnica)
- xen-scsi[front|back]: Fix warnings and bugs. (Konrad Rzeszutek Wilk)
- xen/scsi[front|back]: Forgot .owner attribute. (Konrad Rzeszutek Wilk)
- xen/scsi[front|back]: Initial commit from Novell SLES11SP1 2.6.32 tree.
  (Konrad Rzeszutek Wilk)
- xen/pci:use hypercall PHYSDEVOP_restore_msi_ext to restore MSI/MSI-X vectors
  (Liang Tang)
- xen/acpi/sleep: Register to the acpi_suspend_lowlevel a callback. (Konrad
  Rzeszutek Wilk)
- xen/acpi/sleep: Enable ACPI sleep via the __acpi_override_sleep (Konrad
  Rzeszutek Wilk)
- xen/acpi: Domain0 acpi parser related platform hypercall (Yu Ke)
- xen: Utilize the restore_msi_irqs hook. (Konrad Rzeszutek Wilk)
- x86/acpi/sleep: Provide registration for acpi_suspend_lowlevel. (Liang Tang)
- x86, acpi, tboot: Have a ACPI sleep override instead of calling tboot_sleep.
  (Konrad Rzeszutek Wilk)
- x86: Expand the x86_msi_ops to have a restore MSIs. (Konrad Rzeszutek Wilk)

* Tue Mar  6 2012 Guru Anbalagane <guru.anbalagane@oracle.com> [2.6.39-100.5.1.el6uek]
- proc: make sure mem_open() doesn't pin the target's memory (Oleg Nesterov) 
- proc: mem_release() should check mm != NULL (Oleg Nesterov) [orabug 13811116]
- proc: unify mem_read() and mem_write() (Oleg Nesterov)

* Thu Mar  1 2012 Guru Anbalagane <guru.anbalagane@oracle.com> [2.6.39-100.4.1.el6uek]
- sysfs: restore upstream sysfs code (Guru Anbalagane)
- rpm: remove symlink on uninstall (Maxim Uvarov) [Orabug: 13791936]
- Btrfs: fix casting error in scrub reada code (Chris Mason)

* Wed Feb 22 2012 Guru Anbalagane <guru.anbalagane@oracle.com> [2.6.39-100.3.1.el6uek]
- Btrfs: clear the extent uptodate bits during parent transid failures (Chris
  Mason)
- Btrfs: add extra sanity checks on the path names in btrfs_mksubvol (Chris
  Mason)
- Btrfs: make sure we update latest_bdev (Chris Mason)
- Btrfs: improve error handling for btrfs_insert_dir_item callers (Chris Mason)
- fnic: return zero on fnic_reset() success (Joe Jin)
- [SCSI] libfc: improve flogi retries to avoid lport stuck (Vasu Dev) 
- [SCSI] libfc: avoid exchanges collision during lport reset (Vasu Dev)
- igbvf: update version number (Williams, Mitch A)

* Tue Feb 14 2012 Guru Anbalagane <guru.anbalagane@oracle.com> [2.6.39-100.2.1.el6uek]
- config: enable dm-nfs (Guru Anbalagane)
- Update lpfc version for 8.3.5.58.2p driver release (Chuck Anderson)
- Fix build warning with uninitialized variable (Chuck Anderson)
- Fix warning on i386 system (CR 123966) (Chuck Anderson)
- Fix mailbox and vpi memory leaks causing crashes (CR 126818) (Chuck Anderson)
- Fixed unbounded firmware revision string from port caused the system panic
  (CR 126560) (Chuck Anderson)

* Tue Feb  7 2012 Guru Anbalagane <guru.anbalagane@oracle.com> [2.6.39-100.1.1.el6uek]
- mm: compaction: check pfn_valid when entering a new MAX_ORDER_NR_PAGES block
  during isolation for migration (Mel Gorman)
- block: Disable autoprotect (Martin K. Petersen)
- enic: do vlan cleanup (Jiri Pirko)
- enic: Add support to configure hardware interrupt coalesce timers in a
  platform independent way (Vasanthy Kolluri)
- enic: Partial: Bug Fix: Fix hardware transmit queue indexing in
  enic_poll_controller (Vasanthy Kolluri)
- enic: Get/Set interrupt resource index for transmit and receive queues
  (Vasanthy Kolluri)
- enic: Log device configuration in detail during driver load (Vasanthy
  Kolluri)
- enic: Pass 802.1p bits for packets tagged with vlan zero (Vasanthy Kolluri)
- enic: update to support 64 bit stats (stephen hemminger)
- enic: Add support for MTU change via port profile on a dynamic vnic (Roopa
  Prabhu)
- drivers/net: Remove unnecessary semicolons (Joe Perches)
- [SCSI] megaraid_sas Version to 5.40-rc1 and Changelog update (Adam Radford)
- [SCSI] megaraid_sas: Add .change_queue_depth support (Adam Radford)
- [SCSI] megaraid_sas: Fix FastPath I/O to work on degraded raid 1 (Adam
  Radford)
- bnx2x: add missing break in bnx2x_dcbnl_get_cap (Shmulik Ravid)
- bnx2x: fix hw attention handling (Dmitry Kravkov)
- bnx2x: prevent flooded warnning kernel info (Joe Jin)
- Btrfs: don't reserve data with extents locked in btrfs_fallocate (Chris
  Mason)
- watchdog: hpwdt: prevent multiple "NMI occurred" messages (Naga Chumbalkar)
- watchdog: hpwdt: add next gen HP servers (Thomas Mingarelli)
- bnx2fc: Update copyright and bump version to 1.0.4 (Bhanu Prakash Gollapudi)
- bnx2fc: Tx BDs cache in write tasks (Bhanu Prakash Gollapudi)
- bnx2fc: Do not arm CQ when there are no CQEs (Bhanu Prakash Gollapudi)
- bnx2fc: hold tgt lock when calling cmd_release (Bhanu Prakash Gollapudi)
- bnx2fc: Enable support for sequence level error recovery (Bhanu Prakash
  Gollapudi)
- bnx2fc: HSI changes for tape (Bhanu Prakash Gollapudi)
- bnx2fc: Handle REC_TOV error code from firmware (Bhanu Prakash Gollapudi)
- bnx2fc: REC/SRR link service request and response handling (Bhanu Prakash
  Gollapudi)
- bnx2fc: Support 'sequence cleanup' task (Bhanu Prakash Gollapudi)
- bnx2fc: Enable REC & CONF support for the session (Bhanu Prakash Gollapudi)
- bnx2fc: Introduce interface structure for each vlan interface (Bhanu Prakash
  Gollapudi)
- bnx2fc: Replace printks with KERN_ALERT to KERN_ERR/KERN_INFO (Bhanu Prakash
  Gollapudi)
- cnic: Add VLAN ID as a parameter during netevent upcall (Michael Chan)
- bnx2i: Updated copyright and bump version (Eddie Wai)
- bnx2i: Modified to skip CNIC registration if iSCSI is not supported (Eddie
  Wai)
- bnx2i: Added the use of kthreads to handle SCSI cmd completion (Eddie Wai)
- iscsi: Use struct scsi_lun in iscsi structs instead of u8[8] (Andy Grover)
- cnic: Wait for all Context IDs to be deleted before sending FCOE_DESTROY_FUNC
  (Michael Chan)
- cnic: Fix Context ID space calculation (Michael Chan)
- bnx2x: Implementation for netdev->ndo_fcoe_get_wwn (Vladislav Zolotarov)
- bnx2: Fix endian swapping on firmware version string (Michael Chan)
- bnx2: Close device if tx_timeout reset fails (Michael Chan)
- bnx2: Read iSCSI config from shared memory during ->probe() (Michael Chan)
- bnx2: Add MCP dump (Jeffrey Huang)
- bnx2: remove unnecessary read of PCI_CAP_ID_EXP (Jon Mason)
- cnic: Return proper error code if we fail to send netlink message (Michael
  Chan)
- cnic: Fix ring setup/shutdown code (Michael Chan)
- cnic: Fix port_mode setting (Michael Chan)
- cnic: Replace get_random_bytes() with random32() (Michael Chan)
- cnic, bnx2i: Add support for new devices - 57800, 57810, and 57840 (Michael
  Chan)
- drivers/net: Remove casts of void * (Joe Perches)
- bnx2fc: Fix kernel panic when deleting NPIV ports (Bhanu Prakash Gollapudi)
- bnx2fc: scsi_dma_unmap() not invoked on IO completions (Bhanu Prakash
  Gollapudi)
- bnx2fc: host stats show the link speed 'unknown' on NIC partitioned
  interfaces (Bhanu Prakash Gollapudi)
- bnx2x: Update date to 2011/06/13 and version to 1.70.00-0 (Vladislav
  Zolotarov)
- bnx2x: PFC support for 578xx (Dmitry Kravkov)
- bnx2x: Rename LASI registers to definitions in mdio.h (Yaniv Rosner)
- bnx2x: Add a periodic task for link PHY events (Yaniv Rosner)
- bnx2x: Adjust BCM84833 to BCM578xx (Yaniv Rosner)
- bnx2x: Adjust ETS to 578xx (Yaniv Rosner)
- bnx2x: Add new PHY 54616s (Yaniv Rosner)
- bnx2x: Add Warpcore support for 578xx (Yaniv Rosner)
- bnx2x: Add new MAC support for 578xx (Yaniv Rosner)
- bnx2x: Cosmetic changes. (Dmitry Kravkov)
- bnx2x: update DCB data during PMF migration (Dmitry Kravkov)
- bnx2x: 57712 parity handling (Vladislav Zolotarov)
- New 7.0 FW: bnx2x, cnic, bnx2i, bnx2fc (Vlad Zolotarov)
- cnic: Move indexing function pointers to struct kcq_info (Michael Chan)
- linux-firmware: Add a new FW 7.0.20.0 (Vladislav Zolotarov)
- ixgbe: Fix FCOE memory leak for DDP packets (Alexander Duyck)
- ixgbe: fix PHY link setup for 82599 (Emil Tantilov)
- ixgbe: fix __ixgbe_notify_dca() bail out code (Don Skidmore)
- ixgbe: convert to ndo_fix_features (Don Skidmore)
- ixgbe: only enable WoL for magic packet by default (Andy Gospodarek)
- ixgbe: remove ifdef check for non-existent define (Emil Tantilov)
- ixgbe: Pass staterr instead of re-reading status and error bits from
  descriptor (Alexander Duyck)
- ixgbe: Move interrupt related values out of ring and into q_vector (Alexander
  Duyck)
- ixgbe: add structure for containing RX/TX rings to q_vector (Alexander Duyck)
- ixgbe: inline the ixgbe_maybe_stop_tx function (Alexander Duyck)
- ixgbe: Update ATR to use recorded TX queues instead of CPU for routing
  (Alexander Duyck)
- ixgbe: Make certain to initialize the fdir_perfect_lock in all cases
  (Alexander Duyck)
- e1000: always call e1000_check_for_link() on e1000_ce4100 MACs. (Nicolas
  Schichan)
- e1000: do vlan cleanup (Jiri Pirko)
- e1000: convert to ndo_fix_features (Michał Mirosław)
- e1000: remove unnecessary code (Greg Dietsche)
- igbvf: do vlan cleanup (Jiri Pirko)
- ixgbe: A fix to VF TX rate limit (Lior Levy)
- ixgbe: Update method used for determining descriptor count for an skb
  (Alexander Duyck)
- ixgbe: Add one function that handles most of context descriptor setup
  (Alexander Duyck)
- ixgbe: Move all values that deal with count, next_to_use, next_to_clean to
  u16 (Alexander Duyck)
- ixgbe: Convert IXGBE_DESC_UNUSED from macro to static inline function
  (Alexander Duyck)
- ixgbe: pass adapter struct instead of netdev for interrupt data (Alexander
  Duyck)
- ixgbe: update driver version string (Don Skidmore)
- ixgbe: fix ring assignment issues for SR-IOV and drop cases (Alexander Duyck)
- ixgbe: disable RSC when Rx checksum is off (Emil Tantilov)
- ixgbe: move reset code into a separate function (Emil Tantilov)
- ixgbe: move setting RSC into a separate function (Emil Tantilov)
- ixgbe: add support for nfc addition and removal of filters (Alexander Duyck)
- ixgbe: add support for displaying ntuple filters via the nfc interface
  (Alexander Duyck)
- ixgbe: add basic support for setting and getting nfc controls (Alexander
  Duyck)
- ixgbe: update perfect filter framework to support retaining filters
  (Alexander Duyck)
- ixgbe: fix flags relating to perfect filters to support coexistence
  (Alexander Duyck)
- ixgbe: remove ntuple filtering (Alexander Duyck)
- ixgbe: setup per CPU PCI pool for FCoE DDP (Vasu Dev)
- ixgbe: add support for Dell CEM (Emil Tantilov)
- bnx2x: Created bnx2x_sp (Vladislav Zolotarov)
- bnx2x: removed unused variables (Dmitry Kravkov)
- bnx2x: use bnx2x_reload_if_running (Dmitry Kravkov)
- bnx2x: dump FW memory when appropriate msglvl is raised (Dmitry Kravkov)
- bnx2x: do not call link update without HW notification (Yaniv Rosner)
- bnx2x: disable fairness if ETS is enabled (Dmitry Kravkov)
- bnx2x: avoid release of unrequested irqs (Dmitry Kravkov)
- bnx2x: put start bd csum in separate function (Dmitry Kravkov)
- bnx2x: remove references to intr_sem (Dmitry Kravkov)
- bnx2x: do not allocate FCoE ring if disabled (Dmitry Kravkov)
- bnx2x: Improve cl45 access methods (Yaniv Rosner)
- bnx2x: Modify XGXS functions (Yaniv Rosner)
- bnx2x: Fix link status sync (Yaniv Rosner)
- bnx2x: Adjust BCM8726 module detection settings (Yaniv Rosner)
- bnx2x: Fix grammar and relocate code (Yaniv Rosner)
- bnx2x: Fix BCM84833 settings (Yaniv Rosner)
- bnx2x: Fix over current port display (Yaniv Rosner)
- bnx2x: Add TX fault check for fiber PHYs (Yaniv Rosner)
- bnx2x: Change return status type (Yaniv Rosner)
- bnx2x: Fix port type display (Yaniv Rosner)
- bnx2x: Add new phy BCM8722 (Yaniv Rosner)
- Revert "bnx2fc: Fix kernel panic when deleting NPIV ports" (Bob Picco)
- Revert "bnx2fc: scsi_dma_unmap() not invoked on IO completions" (Bob Picco)
- Revert "bnx2x: prevent flooded warnning kernel info" (Bob Picco)
- Revert "bnx2x: fix hw attention handling" (Bob Picco)
- Revert "bnx2x: add missing break in bnx2x_dcbnl_get_cap" (Bob Picco)
- ixgbe: DCB and perfect filters can coexist (John Fastabend)
- ixgbe: fix bit mask for DCB version (John Fastabend)
- ixgbe: setup redirection table for multiple packet buffers (John Fastabend)
- ixgbe: DCB 82598 devices, tx_idx and rx_idx swapped (John Fastabend)
- ixgbe: DCB use existing TX and RX queues (John Fastabend)
- ixgbe: configure minimal packet buffers to support TC (John Fastabend)
- ixgbe: consolidate MRQC and MTQC handling (John Fastabend)
- ixgbe: consolidate packet buffer allocation (John Fastabend)
- ixgbe: dcbnl reduce duplicated code and indentation (John Fastabend)
- ixgbevf: do vlan cleanup (Jiri Pirko)
- ixgbevf: remove unnecessary ampersands (Stephen Hemminger)
- ixgbevf: Fix bungled declaration of ixgbevf_mbx_ops (Greg Rose)
- ixgbevf: Update the driver string (Greg Rose)
- e1000e: workaround invalid Tx/Rx tail descriptor register write (Bruce Allan)
- e1000e: Spurious interrupts & dropped packets with 82577/8/9 in half-duplex
  (Bruce Allan)
- e1000e: increase driver version number (Bruce Allan)
- e1000e: alternate MAC address update (Bruce Allan)
- e1000e: do not disable receiver on 82574/82583 (Bruce Allan)
- e1000e: minor re-order of #include files (Bruce Allan)
- e1000e: remove unnecessary check for NULL pointer (Bruce Allan)
- intel drivers: repair missing flush operations (Jesse Brandeburg)
- e1000e: use GFP_KERNEL allocations at init time (Jeff Kirsher)
- e1000e: Add Jumbo Frame support to 82583 devices (Carolyn Wyborny)
- e1000e: remove e1000_queue_stats (Eric Dumazet)
- net: e1000e: Use is_multicast_ether_addr helper (Tobias Klauser)
- e1000e: remove unnecessary reads of PCI_CAP_ID_EXP (Jon Mason)
- e1000e: update driver version (Bruce Allan)
- e1000e: Clear host wakeup bit on 82577/8 without touching PHY page 800 (Bruce
  Allan)
- e1000e: access multiple PHY registers on same page at the same time (Bruce
  Allan)
- e1000e: do not schedule the Tx queue until ready (Bruce Allan)
- e1000e: log when swflag is cleared unexpectedly on ICH/PCH devices (Bruce
  Allan)
- e1000e: 82579 intermittently disabled during S0->Sx (Bruce Allan)
- e1000e: disable far-end loopback mode on ESB2 (Bruce Allan)
- net: introduce __netdev_alloc_skb_ip_align (Eric Dumazet)
- update modsign (Maxim Uvarov) [Orabug: 13615815]

* Tue Jan 31 2012 Guru Anbalagane <guru.anbalagane@oracle.com> [2.6.39-100.0.22.el6uek]
- xfs: fix acl count validation in xfs_acl_from_disk() (Dan Carpenter)
  CVE-2012-0038
- Updated driver version to 5.02.00.00.06.02-uek2 (Tej Parkash)
- ocfs2: use spinlock irqsave for downconvert lock.patch (Srinivas Eeda)
- dm-nfs-for-uek2 (Adnan Misherfi)

* Thu Jan 26 2012 Guru Anbalagane <guru.anbalagane@oracle.com> [2.6.39-100.0.21.el6uek]
- git-changelog: add Orabug and CVE (Maxim Uvarov) [Add parsing Orabug and
  CVE.]
- qla2xxx: Update the driver version to 8.03.07.12.39.0-k. (Giridhar Malavali)
- Add support for pv hugepages and support for huge balloon pages. (Dave
  McCracken)
- Btrfs: remove some verbose warnings (Chris Mason)
- Btrfs: fix reservations in btrfs_page_mkwrite (Chris Mason)
- Btrfs: use larger system chunks (Chris Mason)
- Btrfs: add a delalloc mutex to inodes for delalloc reservations (Josef Bacik)
- Btrfs: protect orphan block rsv with spin_lock (Josef Bacik)
- Btrfs: don't call btrfs_throttle in file write (Josef Bacik)
- Btrfs: release space on error in page_mkwrite (Josef Bacik)
- Btrfs: fix btrfsck error 400 when truncating a compressed (Miao Xie)
- Btrfs: do not use btrfs_end_transaction_throttle everywhere (Josef Bacik)
- Btrfs: fix possible deadlock when opening a seed device (Li Zefan)
- Btrfs: update global block_rsv when creating a new block group (Li Zefan)
- Btrfs: rewrite btrfs_trim_block_group() (Li Zefan)
- Btrfs: simplfy calculation of stripe length for discard operation (Li Zefan)
- Btrfs: don't pre-allocate btrfs bio (Li Zefan)
- Btrfs: don't pass a trans handle unnecessarily in volumes.c (Li Zefan)
- Btrfs: reserve metadata space in btrfs_ioctl_setflags() (Li Zefan)
- Btrfs: remove BUG_ON()s in btrfs_ioctl_setflags() (Li Zefan)
- Btrfs: check the return value of io_ctl_init() (Li Zefan)
- Btrfs: avoid possible NULL deref in io_ctl_drop_pages() (Li Zefan)
- Btrfs: add pinned extents to on-disk free space cache correctly (Li Zefan)
- Btrfs: revamp clustered allocation logic (Alexandre Oliva)
- Btrfs: don't set up allocation result twice (Alexandre Oliva)
- Btrfs: test free space only for unclustered allocation (Alexandre Oliva)
- Btrfs: use bigger metadata chunks on bigger filesystems (Chris Mason)
- Btrfs: lower the bar for chunk allocation (Chris Mason)
- Btrfs: run chunk allocations while we do delayed refs (Chris Mason)
- Btrfs: call d_instantiate after all ops are setup (Al Viro)
- Btrfs: fix worker lock misuse in find_worker (Chris Mason)
- xen/config: turn CONFIG_XEN_DEBUG_FS off. (Konrad Rzeszutek Wilk)
- proc: clean up and fix /proc/<pid>/mem handling (Maxim Uvarov) [Orabug:
  13618927] CVE-2012-0056
- set XEN_MAX_DOMAIN_MEMORY for 512 (Maxim Uvarov)
- add __init arguments to init functions (Maxim Uvarov)
- hpwdt: clean up set_memory_x call for 32 bit (Maxim Uvarov)

* Tue Jan 12 2012 Maxim Uvarov <maxim.uvarov@oracle.com> [2.6.39-100.0.20.el6uek]
- Enable Kabi Check (Guru Anbalagane)
- net/bna driver update from 2.3.2.3 to 3.0.2.2 (Maxim Uvarov)
- scsi/bfa driver update from 2.3.2.3 to 3.0.2.2 (Maxim Uvarov)
- Updated version to 5.02.00.00.06.02-uek1 (Tej Parkash)
- qla4xxx: Added error logging for firmware abort (Nilesh Javali)
- qla4xxx: Disable generating pause frames in case of FW hung (Giridhar
  Malavali)
- qla4xxx: Temperature monitoring for ISP82XX core. (Mike Hernandez)
- qla4xxx: check for FW alive before calling chip_reset (Shyam Sunder)
- qla4xxx: Remove the unused macros (Tej Parkash)
- qla4xxx: cleanup, make qla4xxx_build_ddb_list short (Lalit Chandivade)
- qla4xxx: clear the RISC interrupt bit during firmware init (Sarang Radke)
- qla4xxx: clear the SCSI COMPLETION INTERRUPT bit during firmware init
  (Prasanna Mumbai)
- qla4xxx: Fixed BFS with sendtargets as boot index. (Manish Rangankar)
- qla4xxx: Correct the default relogin timeout value (Nilesh Javali)
- qla4xxx: Limit the ACB Default Timeout value to 12s (Nilesh Javali)
- bond_alb: don't disable softirq under bond_alb_xmit (Maxim Uvarov)
- fix kernel version (Guru Anbalagane)

* Tue Jan 10 2012 Maxim Uvarov <maxim.uvarov@oracle.com> [2.6.39-100.0.19.el6uek]
- scripts/git-changelog: generate rpm changelog script (Maxim Uvarov)
- Revert "hpwd watchdog mark page executable" (Maxim Uvarov)
- Partial revert of mainline removal of deprecated sysfs interface for 13568528
  (Chuck Anderson)
- scsi:lpfc update to 8.3.5.58 (Maxim Uvarov)
- Let KERNEL_VERSION be 3.0.x, and override UTSNAME (Nelson Elhage)
- qla4xxx: Fix qla4xxx_dump_buffer to dump buffer correctly (Vikas Chaudhary)
- qla4xxx: Fix the IDC locking mechanism (Nilesh Javali)
- qla4xxx: Wait for disable_acb before doing set_acb (Vikas Chaudhary)
- qla4xxx: Don't recover adapter if device state is FAILED (Sarang Radke)
- qla4xxx: fix call trace on rmmod with ql4xdontresethba=1 (Sarang Radke)
- qla4xxx: Fix CPU lockups when ql4xdontresethba set (Mike Hernandez)
- qla4xxx: Perform context resets in case of context failures. (Vikas
  Chaudhary)
- do not obsolete firmware (Maxim Uvarov)
- Revert "xen/pv-on-hvm kexec: add xs_reset_watches to shutdown watches from
  old kernel" (Konrad Rzeszutek Wilk)
- Revert "xen-blkback: convert hole punching to discard request on loop
  devices" (Maxim Uvarov)
- ath9k: Fix kernel panic in AR2427 in AP mode (Mohammed Shafi Shajakhan)
- ptrace: partially fix the do_wait(WEXITED) vs EXIT_DEAD->EXIT_ZOMBIE race
  (Oleg Nesterov)
- Revert "rtc: Disable the alarm in the hardware" (Linus Torvalds)
- hung_task: fix false positive during vfork (Mandeep Singh Baines)
- drm/radeon/kms/atom: fix possible segfault in pm setup (Alexander Müller)
- xfs: log all dirty inodes in xfs_fs_sync_fs (Christoph Hellwig)
- xfs: log the inode in ->write_inode calls for kupdate (Christoph Hellwig)
- mfd: Turn on the twl4030-madc MADC clock (Kyle Manna)
- mfd: Check for twl4030-madc NULL pointer (Kyle Manna)
- mfd: Copy the device pointer to the twl4030-madc structure (Kyle Manna)
- mfd: Fix mismatch in twl4030 mutex lock-unlock (Sanjeev Premi)
- iwlwifi: update SCD BC table for all SCD queues (Emmanuel Grumbach)
- ipv4: using prefetch requires including prefetch.h (Stephen Rothwell)
- ipv4: reintroduce route cache garbage collector (Eric Dumazet)
- ipv4: flush route cache after change accept_local (Weiping Pan)
- sctp: Do not account for sizeof(struct sk_buff) in estimated rwnd (Thomas
  Graf)
- sctp: fix incorrect overflow check on autoclose (Xi Wang)
- sch_gred: should not use GFP_KERNEL while holding a spinlock (Eric Dumazet)
- net: have ipconfig not wait if no dev is available (Gerlando Falauto)
- mqprio: Avoid panic if no options are provided (Thomas Graf)
- llc: llc_cmsg_rcv was getting called after sk_eat_skb. (Alex Juncu)
- ppp: fix pptp double release_sock in pptp_bind() (Djalal Harouni)
- net: bpf_jit: fix an off-one bug in x86_64 cond jump target (Markus Kötter)
- sparc: Fix handling of orig_i0 wrt. debugging when restarting syscalls.
  (David S. Miller)
- sparc64: Fix masking and shifting in VIS fpcmp emulation. (David S. Miller)
- sparc32: Correct the return value of memcpy. (David S. Miller)
- sparc32: Remove uses of %g7 in memcpy implementation. (David S. Miller)
- sparc32: Remove non-kernel code from memcpy implementation. (David S. Miller)
- sparc: Kill custom io_remap_pfn_range(). (David S. Miller)
- sparc64: Patch sun4v code sequences properly on module load. (David S.
  Miller)
- sparc32: Be less strict in matching %lo part of relocation. (David S. Miller)
- sparc64: Fix MSIQ HV call ordering in pci_sun4v_msiq_build_irq(). (David S.
  Miller)
- mm: hugetlb: fix non-atomic enqueue of huge page (Hillf Danton)
- drm/radeon/kms: bail on BTC parts if MC ucode is missing (Alex Deucher)
- watchdog: hpwdt: Changes to handle NX secure bit in 32bit path (Mingarelli,
  Thomas)
- futex: Fix uninterruptible loop due to gate_area (Hugh Dickins)
- oprofile, arm/sh: Fix oprofile_arch_exit() linkage issue (Vladimir Zapolskiy)
- ARM: 7220/1: mmc: mmci: Fixup error handling for dma (Ulf Hansson)
- ARM: 7214/1: mmc: mmci: Fixup handling of MCI_STARTBITERR (Ulf Hansson)
- ARM:imx:fix pwm period value (Jason Chen)
- VFS: Fix race between CPU hotplug and lglocks (Srivatsa S. Bhat)
- memcg: keep root group unchanged if creation fails (Hillf Danton)
- iwlwifi: allow to switch to HT40 if not associated (Wey-Yi Guy)
- iwlwifi: do not set the sequence control bit is not needed (Wey-Yi Guy)
- ath9k: fix max phy rate at rate control init (Rajkumar Manoharan)
- media: s5p-fimc: Use correct fourcc for RGB565 colour format (Sylwester
  Nawrocki)
- vfs: __read_cache_page should use gfp argument rather than GFP_KERNEL (Dave
  Kleikamp)
- mfd: Fix twl-core oops while calling twl_i2c_* for unbound driver (Ilya
  Yanok)
- cgroups: fix a css_set not found bug in cgroup_attach_proc (Mandeep Singh
  Baines)
- mmc: vub300: fix type of firmware_rom_wait_states module parameter (Rusty
  Russell)
- nilfs2: unbreak compat ioctl (Thomas Meyer)
- SELinux: Fix RCU deref check warning in sel_netport_insert() (David Howells)
- NFSv4.1: Ensure that we handle _all_ SEQUENCE status bits. (Trond Myklebust)
- oprofile: Fix uninitialized memory access when writing to writing to
  oprofilefs (Robert Richter)
- oom: fix integer overflow of points in oom_badness (Frantisek Hrbata)
- binary_sysctl(): fix memory leak (Michel Lespinasse)
- percpu: fix per_cpu_ptr_to_phys() handling of non-page-aligned addresses
  (Eugene Surovegin)
- Input: synaptics - fix touchpad not working after S2R on Vostro V13 (Dmitry
  Torokhov)
- MXC PWM: should active during DOZE/WAIT/DBG mode (Jason Chen)
- ssb: fix init regression with SoCs (Hauke Mehrtens)
- block: initialize request_queue's numa node during (Mike Snitzer)
- mac80211: fix another race in aggregation start (Johannes Berg)
- SCSI: fcoe: Fix preempt count leak in fcoe_filter_frames() (Thomas Gleixner)
- SCSI: zfcp: return early from slave_destroy if slave_alloc returned early
  (Steffen Maier)
- cfq-iosched: fix cfq_cic_link() race confition (Yasuaki Ishimatsu)
- cfq-iosched: free cic_index if blkio_alloc_blkg_stats fails (majianpeng)
- drm/i915: prevent division by zero when asking for chipset power (Eugeni
  Dodonov)
- rtc: m41t80: Workaround broken alarm functionality (John Stultz)
- ipip, sit: copy parms.name after register_netdevice (Ted Feng)
- ARM: OMAP: rx51: fix USB (Felipe Contreras)
- Revert "clockevents: Set noop handler in clockevents_exchange_device()"
  (Linus Torvalds)
- ASoC: core: Don't schedule deferred_resume_work twice (Stephen Warren)
- USB: option: Removing one bogus and adding some new Huawei combinations
  (Bjørn Mork)
- usb: option: Add Huawei E398 controlling interfaces (Alex Hermann)
- USB: cdc-acm: add IDs for Motorola H24 HSPA USB module. (Krzysztof Hałasa)
- ibft: Fix finding IBFT ACPI table on UEFI (Yinghai Lu)
- drm/radeon/kms: add some new pci ids (Alex Deucher)
- staging: r8712u: Add new USB ID (Larry Finger)
- fuse: fix fuse_retrieve (Miklos Szeredi)
- ext4: handle EOF correctly in ext4_bio_write_page() (Yongqiang Yang)
- ext4: avoid potential hang in mpage_submit_io() when blocksize < pagesize
  (Yongqiang Yang)
- ext4: avoid hangs in ext4_da_should_update_i_disksize() (Andrea Arcangeli)
- ext4: display the correct mount option in /proc/mounts for [no]init_itable
  (Theodore Ts'o)
- md/raid5: fix bug that could result in reads from a failed device.
  (NeilBrown)
- xfs: avoid synchronous transactions when deleting attr blocks (Christoph
  Hellwig)
- xfs: fix nfs export of 64-bit inodes numbers on 32-bit kernels (Christoph
  Hellwig)
- hwmon: (coretemp) Fix oops on CPU offlining (Jean Delvare)
- hfs: fix hfs_find_init() sb->ext_tree NULL ptr oops (Phillip Lougher)
- Make TASKSTATS require root access (Linus Torvalds)
- jbd/jbd2: validate sb->s_first in journal_get_superblock() (Eryu Guan)
- x86, hpet: Immediately disable HPET timer 1 if rtc irq is masked (Mark
  Langsdorf)
- mmc: mxcmmc: fix falling back to PIO (Sascha Hauer)
- hwmon: (jz4740) fix signedness bug (Axel Lin)
- linux/log2.h: Fix rounddown_pow_of_two(1) (Linus Torvalds)
- mac80211: fix race condition caused by late addBA response (Nikolay Martynov)
- iwlwifi: do not re-configure HT40 after associated (Wey-Yi Guy)
- percpu: fix chunk range calculation (Tejun Heo)
- intel-iommu: fix superpage support in pfn_to_dma_pte() (Allen Kay)
- intel-iommu: set iommu_superpage on VM domains to lowest common denominator
  (Allen Kay)
- intel-iommu: fix return value of iommu_unmap() API (Allen Kay)
- target: Handle 0 correctly in transport_get_sectors_6() (Roland Dreier)
- fix apparmor dereferencing potentially freed dentry, sanitize __d_path() API
  (Al Viro)
- mm: vmalloc: check for page allocation failure before vmlist insertion (Mel
  Gorman)
- mm: Ensure that pfn_valid() is called once per pageblock when reserving
  pageblocks (Michal Hocko)
- ptp: Fix clock_getres() implementation (Thomas Gleixner)
- thp: set compound tail page _count to zero (Youquan Song)
- thp: add compound tail page _mapcount when mapped (Youquan Song)
- fs/proc/meminfo.c: fix compilation error (Claudio Scordino)
- ASoC: Provide a more complete DMA driver stub (Mark Brown)
- ARM: davinci: dm646x evm: wrong register used in
  setup_vpif_input_channel_mode (Hans Verkuil)
- ARM: at91: fix clock conid for atmel_tcb.1 on 9260/9g20 (Jean-Christophe
  PLAGNIOL-VILLARD)
- arm: mx23: recognise stmp378x as mx23 (Wolfram Sang)
- ARM: davinci: da850 evm: change audio edma event queue to EVENTQ_0
  (Manjunathappa, Prakash)
- alarmtimers: Fix time comparison (Thomas Gleixner)
- ALSA: hda/realtek - Fix Oops in alc_mux_select() (Takashi Iwai)
- ALSA: sis7019 - give slow codecs more time to reset (David Dillow)
- netconsole support for netfront (Zhenzhong Duan)
- oracleasm: Fix two merge errors (Martin K. Petersen)
- x86/numa: Add constraints check for nid parameters (Petr Holasek)

* Sun Dec 18 2011 Guru Anbalagane <guru.anbalagane@oracle.com> [2.6.39-100.0.18.el6uek]
- xen/acpi: Domain0 acpi parser related platform hypercall (Yu Ke)
- xen: add dom0_op hypercall (Jeremy Fitzhardinge)
- xen: add CPU microcode update driver (Jeremy Fitzhardinge)
- xen/v86d: Fix /dev/mem to access memory below 1MB (Konrad Rzeszutek Wilk)
- x86/microcode: check proper return code. (Ben Guthro)
- Oracle ASM Kernel Driver (Martin K. Petersen)
- modsign: no sign if keys are missing (Maxim Uvarov)
- Set panic_on_oops to default to true (Maxim Uvarov)
  (Andi Kleen)
- direct-io: separate fields only used in the submission path from struct dio
- direct-io: fix a wrong comment (Andi Kleen)
- direct-io: rearrange fields in dio/dio_submit to avoid holes (Andi Kleen)
- direct-io: use a slab cache for struct dio (Andi Kleen)
- direct-io: separate map_bh from dio (Andi Kleen)
- direct-io: inline the complete submission path (Andi Kleen)
- direct-io: merge direct_io_walker into __blockdev_direct_IO (Andi Kleen)
- Install include/drm headers (Maxim Uvarov)
- VFS: Cache request_queue in struct block_device (Andi Kleen)
- DIO: optimize cache misses in the submission path (Andi Kleen)
- put firmware to kernel version specific location (Maxim Uvarov)
- hpwd watchdog mark page executable (Maxim Uvarov)
- SPEC: el5 mkinird more then 5.1.19.6-71.0.10 (Maxim Uvarov)
- SPEC: req udev-095-14.27.0.1.el5_7.1 or more (Maxim Uvarov)
- SPEC: ol6 req dracut-kernel-004-242.0.3 (Maxim Uvarov)
  S. Miller)
- sparc64: Force the execute bit in OpenFirmware's translation entries. (David
- sched/rt: Migrate equal priority tasks to available CPUs (Shawn Bohrer)
- sched: Fix up wchan borkage (Simon Kirby)
- ide-disk: Fix request requeuing (Borislav Petkov)
- posix-cpu-timers: Cure SMP wobbles (Peter Zijlstra)
- lis3: fix regression of HP DriveGuard with 8bit chip (Takashi Iwai)
- ASoC: use a valid device for dev_err() in Zylonite (Arnd Bergmann)
- ASoC: Fix setting update bits for WM8753_LADC and WM8753_RADC (Axel Lin)
  calculation. (Michel Dänzer)
- drm/radeon: Update AVIVO cursor coordinate origin before x/yorigin
- drm/radeon/kms: Fix logic error in DP HPD handler (Alex Deucher)
- drm/radeon/kms: fix regression in DP aux defer handling (Alex Deucher)
- drm/radeon/kms: add retry limits for native DP aux defer (Alex Deucher)
- drm/radeon/kms: fix channel_remap setup (v2) (Alex Deucher)
- ptp: fix L2 event message recognition (Richard Cochran)
- rt2x00: Serialize TX operations on a queue. (Gertjan van Wingerde)
- x86/PCI: use host bridge _CRS info on ASUS M2V-MX SE (Paul Menzel)
- qla2xxx: Fix crash in qla2x00_abort_all_cmds() on unload (Roland Dreier)
- libsas: fix panic when single phy is disabled on a wide port (Mark Salyzyn)
- md: Avoid waking up a thread after it has been freed. (NeilBrown)
- dm table: avoid crash if integrity profile changes (Mike Snitzer)
- mmc: mxs-mmc: fix clock rate setting (Koen Beel)
- ARM: mach-ux500: enable fix for ARM errata 754322 (srinidhi kasagar)
  Deucher)
- drm/radeon/kms: retry aux transactions if there are status flags (Alex
  (Alex Deucher)
- drm/radeon/kms: use hardcoded dig encoder to transmitter mapping for DCE4.1
- ipv6: fix NULL dereference in udp6_ufo_fragment() (Jason Wang)
- ahci: Enable SB600 64bit DMA on Asus M3A (Mark Nelson)
  Wysocki)
- MIPS: PM: Use struct syscore_ops instead of sysdevs for PM (v2) (Rafael J.
- ftrace: Fix regression of :mod:module function enabling (Steven Rostedt)
  Rostedt)
- ftrace: Fix regression where ftrace breaks when modules are loaded (Steven
  Rostedt)
- ftrace: Fix warning when CONFIG_FUNCTION_TRACER is not defined (Steven
- e1000e: workaround for packet drop on 82579 at 100Mbps (Bruce Allan)
- ARM: 7113/1: mm: Align bank start to MAX_ORDER_NR_PAGES (Linus Walleij)
- ARM: 7117/1: perf: fix HW_CACHE_* events on Cortex-A9 (Will Deacon)
- HID: usbhid: Add support for SiGma Micro chip (Jeremiah Matthey)
- hwmon: (w83627ehf) Properly report thermal diode sensors (Jean Delvare)
- Avoid using variable-length arrays in kernel/sys.c (Linus Torvalds)
- drm/radeon/kms/atom: fix handling of FB scratch indices (Alex Deucher)
- cputimer: Cure lock inversion (Peter Zijlstra)
- fuse: fix memory leak (Miklos Szeredi)
  (Thomas Courbon)
- Platform: fix samsung-laptop DMI identification for N150/N210/220/N230
  Kosina)
- HID: magicmouse: ignore 'ivalid report id' while switching modes, v2 (Jiri
- uvcvideo: Fix crash when linking entities (Laurent Pinchart)
  Forshee)
- hfsplus: ensure bio requests are not smaller than the hardware sectors (Seth
  Skeggs)
- drm/ttm: ensure ttm for new node is bound before calling move_notify() (Ben
- drm/ttm: unbind ttm before destroying node in accel move cleanup (Ben Skeggs)
- CIFS: Fix ERR_PTR dereference in cifs_get_root (Pavel Shilovsky)
- xfs: start periodic workers later (Christoph Hellwig)
- xfs: use a cursor for bulk AIL insertion (Dave Chinner)
- xfs: do not update xa_last_pushed_lsn for locked items (Christoph Hellwig)
  Hellwig)
- xfs: force the log if we encounter pinned buffers in .iop_pushbuf (Christoph
- xfs: revert to using a kthread for AIL pushing (Christoph Hellwig)
- firewire: sbp2: fix panic after rmmod with slow targets (Chris Boot)
- x86: Fix S4 regression (Takashi Iwai)
- hwmon: (w83627ehf) Fix negative 8-bit temperature values (Jean Delvare)
- mm: fix race between mremap and removing migration entry (Hugh Dickins)
- x25: Prevent skb overreads when checking call user data (Matthew Daley)
- crypto: ghash - Avoid null pointer dereference if no key is set (Nick Bowler)
- ALSA: HDA: conexant support for Lenovo T520/W520 (Daniel Suchy)
- ALSA: hda - Add position_fix quirk for Dell Inspiron 1010 (Takashi Iwai)
  Forshee)
- hfsplus: Fix kfree of wrong pointers in hfsplus_fill_super() error path (Seth
- CIFS: Fix incorrect max RFC1002 write size value (Pavel Shilovsky)
- CIFS: Fix DFS handling in cifs_get_file_info (Pavel Shilovsky)
- cris: fix a build error in drivers/tty/serial/crisv10.c (WANG Cong)
- TTY: drop driver reference in tty_open fail path (Jiri Slaby)
- TTY: make tty_add_file non-failing (Jiri Slaby)
- TTY: pty, release tty in all ptmx_open fail paths (Jiri Slaby)
  Wylder)
- USB: for usb_autopm_get_interface_async -EINPROGRESS is not an error (Jim
- staging: serqt_usb2: remove ssu100 from supported devices (Bill Pemberton)
  Consul)
- staging: quatech_usb2: Potential lost wakeup scenario in TIOCMIWAIT (Kautuk
- Staging: hv: Add support for >2 TB LUN in storage driver. (Mike Sterling)
  Hartmann)
- USB: qcserial: Add support for Sierra Wireless MC8355/Gobi 3000 (Richard
  Hamisch)
- USB: qcserial: add device ID for "HP un2430 Mobile Broadband Module" (Rigbert
- serial: pxa: work around for errata #20 (Marcus Folkesson)
  (Ning Jiang)
- serial-core: power up uart port early before we do set_termios when resuming
- EHCI : introduce a common ehci_setup (Matthieu CASTET)
- USB: fix ehci alignment error (Harro Haan)
- EHCI: workaround for MosChip controller bug (Alan Stern)
- xhci-mem.c: Check for ring->first_seg != NULL (Kautuk Consul)
- xHCI: AMD isoc link TRB chain bit quirk (Andiry Xu)
  Packard)
- drm/i915: Wrap DP EDID fetch functions to enable eDP panel power (Keith
  (Takashi Iwai)
- drm/i915/panel: Always record the backlight level again (but cleverly)
  Deucher)
- drm/radeon/kms: bail early in dvi_detect for digital only connectors (Alex
  Deucher)
- drm/radeon/kms: handle !force case in connector detect more gracefully (Alex
- drm/radeon/kms: Fix I2C mask definitions (Jean Delvare)
- mmc: core: Fix hangs related to insert/remove of cards (Ulf Hansson)
- mmc: core: ext_csd.raw_* used in comparison but never set (Andrei Warkentin)
  1180:e823 (Josh Boyer)
- PCI quirk: mmc: Always check for lower base frequency quirk for Ricoh
- megaraid_sas: Fix instance access in megasas_reset_timer (Adam Radford)
- ipr: Always initiate hard reset in kdump kernel (Anton Blanchard)
- libsas: set sas_address and device type of rphy (Jack Wang)
- isci: fix support for large smp requests (Dan Williams)
- isci: fix missed unlock in apc_agent_timeout() (Jeff Skirvin)
- ALSA: hda - Remove bad code for IDT 92HD83 family patch (Charles Chin)
- ALSA: HDA: Add new revision for ALC662 (David Henningsson)
  (Nicholas Bellinger)
- target: Fix REPORT TARGET PORT GROUPS handling with small allocation length
  Steiner)
- x86: uv2: Workaround for UV2 Hub bug (system global address format) (Jack
- x86: Fix compilation bug in kprobes' twobyte_is_boostable (Josh Stone)
- epoll: fix spurious lockdep warnings (Nelson Elhage)
  Ospite)
- leds: save the delay values after a successful call to blink_set() (Antonio
- leds: turn the blink_timer off before starting to blink (Antonio Ospite)
- usbmon vs. tcpdump: fix dropped packet count (Johannes Stezenbach)
- USB: storage: Use normalized sense when emulating autosense (Luben Tuikov)
- USB: Fix runtime wakeup on OHCI (Matthew Garrett)
- USB: g_printer: fix bug in unregistration (Fabian Godehardt)
- usb/core/devio.c: Check for printer class specific request (Matthias Dellweg)
  Hallyn)
- USB: pid_ns: ensure pid is not freed during kill_pid_info_as_uid (Serge
- usb: cdc-acm: Owen SI-30 support (Denis Pershin)
- USB: add RESET_RESUME for webcams shown to be quirky (Oliver Neukum)
- USB: add quirk for Logitech C300 web cam (Jon Levell)
- USB: pl2303: add id for SMART device (Eric Benoit)
- USB: ftdi_sio: add PID for Sony Ericsson Urban (Hakan Kvist)
  Stuge)
- USB: ftdi_sio: Support TI/Luminary Micro Stellaris BD-ICDI Board (Peter
- USB: option: convert interface blacklisting to bitfields (Dan Williams)
  blacklist (Dan Williams)
- USB: option: convert Huawei K3765, K4505, K4605 reservered interface to
- USB: option: add ZTE product 0x0037 to sendsetup blacklist (Dan Williams)
  Williams)
- USB: option: add various ZTE device network interfaces to the blacklist (Dan
- MAINTANERS: update Qualcomm Atheros addresses (Luis R. Rodriguez)
- ath9k_hw: Fix descriptor status of TxOpExceeded (Rajkumar Manoharan)
- ath9k_hw: Fix magnitude/phase coeff correction (Rajkumar Manoharan)
- ath9k_htc: add AVM FRITZ!WLAN 11N v2 support (Luis R. Rodriguez)
- ath9k_hw: Fix number of GPIO pins for AR9287/9300 (Mohammed Shafi Shajakhan)
- ath9k: disable unnecessary PHY error reporting (Felix Fietkau)
- HID: ACRUX - fix enabling force feedback support (Sergei Kolzun)
- QE/FHCI: fixed the CONTROL bug (Jerry Huang)
- Update email address for stable patch submission (Josh Boyer)
- kobj_uevent: Ignore if some listeners cannot handle message (Milan Broz)
- caif: Fix BUG() with network namespaces (David Woodhouse)
  (Stefan Beller)
- platform: samsung_laptop: add dmi information for Samsung R700 laptops
- Platform: samsung_laptop: add support for X520 machines. (Tommaso Massimi)
- Platform: samsung_laptop: samsung backlight for R528/R728 (Smelov Andrey)
  Stubbs)
- platform: samsung_laptop: fix samsung brightness min/max calculations (Jason
- Platform: Fix error path in samsung-laptop init (David Herrmann)
- kmod: prevent kmod_loop_msg overflow in __request_module() (Jiri Kosina)
  syncing" (Trond Myklebust)
- Revert "NFS: Ensure that writeback_single_inode() calls write_inode() when
  Layton)
- nfs: don't redirty inode when ncommit == 0 in nfs_commit_unstable_pages (Jeff
  chipsets(v2) (Ming Lei)
- ata_piix: make DVD Drive recognisable on systems with Intel Sandybridge
  dev_change_net_namespaces (Eric W. Biederman)
- rtnetlink: Add missing manual netlink notification in
- dp83640: free packet queues on remove (Richard Cochran)
- mac80211: fix offchannel TX cookie matching (Johannes Berg)
- net: hold sock reference while processing tx timestamps (Richard Cochran)
- wl12xx: fix forced passive scans (Luciano Coelho)
- time: Change jiffies_to_clock_t() argument type to unsigned long (hank)
  (NeilBrown)
- md/raid5: fix bug that could result in reads from a failed device.
- perf probe: Fix to show correct error string (Masami Hiramatsu)
  Rostedt)
- tracing: Fix returning of duplicate data after EOF in trace_pipe_raw (Steven
- genirq: Add IRQF_RESUME_EARLY and resume such IRQs earlier (Ian Campbell)
- nfs: don't try to migrate pages with active requests (Jeff Layton)
- nfsd4: Remove check for a 32-bit cookie in nfsd4_readdir() (Bernd Schubert)
- nfsd4: stop using nfserr_resource for transitory errors (J. Bruce Fields)
- nfsd4: fix seqid_mutating_error (J. Bruce Fields)
- nfsd4: permit read opens of executable-only files (J. Bruce Fields)
- nfsd4: fix open downgrade, again (J. Bruce Fields)
- nfsd4: ignore WANT bits in open downgrade (J. Bruce Fields)
- hppfs: missing include (Al Viro)
- vfs: add "device" tag to /proc/self/mountstats (Bryan Schumaker)
- io-mapping: ensure io_mapping_map_atomic _is_ atomic (Daniel Vetter)
- ASoC: wm8940: Properly set codec->dapm.bias_level (Axel Lin)
- ASoC: wm8741: Fix setting interface format for DSP modes (Axel Lin)
- ASoC: ak4642: fixup cache register table (Kuninori Morimoto)
- ASoC: ak4535: fixup cache register table (Axel Lin)
- ASoC: wm8994: Use SND_SOC_DAPM_AIF_OUT for AIF3 Capture (Axel Lin)
- ASoC: Remove direct register cache accesses from WM8962 driver (Mark Brown)
- ASoC: Fix a bug in WM8962 DSP_A and DSP_B settings (Susan Gao)
- KVM: s390: check cpu_id prior to using it (Carsten Otte)
- user per registers vs. ptrace single stepping (Martin Schwidefsky)
- memory leak with RCU_TABLE_FREE (Martin Schwidefsky)
- ccwgroup: move attributes to attribute group (Sebastian Ott)
- WMI: properly cleanup devices to avoid crashes (Dmitry Torokhov)
- iommu/amd: Fix wrong shift direction (Joerg Roedel)
- carminefb: Fix module parameters permissions (Jean Delvare)
  Krzesinski)
- fb: avoid possible deadlock caused by fb_set_suspend (Herton Ronaldo
  (Bruno Prémont)
- fb: sh-mobile: Fix deadlock risk between lock_fb_info() and console_lock()
  Schandinat)
- viafb: use display information in info not in var for panning (Florian Tobias
- viafb: improve pitch handling (Florian Tobias Schandinat)
  Lei)
- uvcvideo: Set alternate setting 0 on resume if the bus has been reset (Ming
- DiBcom: protect the I2C bufer access (Patrick Boettcher)
- dib0700: protect the dib0700 buffer access (Olivier Grenie)
  (Mauro Carvalho Chehab)
- tuner_xc2028: Allow selection of the frequency adjustment code for XC3028
- /proc/self/numa_maps: restore "huge" tag for hugetlb vmas (Andrew Morton)
  (Paul Fertser)
- plat-mxc: iomux-v3.h: implicitly enable pull-up/down when that's desired
- ARM: mach-ux500: unlock I&D l2x0 caches before init (Linus Walleij)
  Hayasaka)
- mm: avoid null pointer access in vm_struct via /proc/vmallocinfo (Mitsuo
- ALSA: hda - Fix ADC input-amp handling for Cx20549 codec (Takashi Iwai)
- um: fix ubd cow size (Richard Weinberger)
  (Andy Whitcroft)
- readlinkat: ensure we return ENOENT for the empty pathname for normal lookups
- VFS: Fix automount for negative autofs dentries (David Howells)
- vfs: automount should ignore LOOKUP_FOLLOW (Miklos Szeredi)
- VFS: Fix the remaining automounter semantics regressions (Trond Myklebust)
- vfs pathname lookup: Add LOOKUP_AUTOMOUNT flag (Linus Torvalds)
- ptrace: don't clear GROUP_STOP_SIGMASK on double-stop (Oleg Nesterov)
- jsm: remove buggy write queue (Thadeu Lima de Souza Cascardo)
  (Mitsuo Hayasaka)
- bonding: use local function pointer of bond->recv_probe in bond_handle_frame
- bridge: fix hang on removal of bridge via netlink (stephen hemminger)
- can bcm: fix tx_setup off-by-one errors (Oliver Hartkopp)
- ipv4: fix ipsec forward performance regression (Yan, Zheng)
- l2tp: fix a potential skb leak in l2tp_xmit_skb() (Eric Dumazet)
  Ward)
- macvlan/macvtap: Fix unicast between macvtap interfaces in bridge mode (David
- netconsole: enable netconsole can make net_device refcnt incorrent (Gao feng)
- tcp: properly handle md5sig_pool references (Yan, Zheng)
- tcp: properly update lost_cnt_hint during shifting (Yan, Zheng)
- tg3: negate USE_PHYLIB flag check (Jiri Pirko)
  Zheng)
- ipv6: nullify ipv6_ac_list and ipv6_fl_list when creating new socket (Yan,
  ring (Willem de Bruijn)
- make PACKET_STATISTICS getsockopt report consistently between ring and non-
  Vrabel)
- net: xen-netback: correctly restart Tx after a VM restore/migrate (David
- mm: thp: tail page refcounting fix (Andrea Arcangeli)
- binfmt_elf: fix PIE execution with randomization disabled (Jiri Kosina)
  Torvalds)
- vfs: show O_CLOEXE bit properly in /proc/<pid>/fdinfo/<fd> files (Linus
- iwlagn: do not use interruptible waits (Johannes Berg)
  Bounine)
- drivers/net/rionet.c: fix ethernet address macros for LE platforms (Alexandre
- hwspinlock/core: use a mutex to protect the radix tree (Juan Gutierrez)
  (Clifton Barnes)
- drivers/power/ds2780_battery.c: create central point for calling w1 interface
  (Clifton Barnes)
- drivers/power/ds2780_battery.c: add a nolock function to w1 interface
  (Clifton Barnes)
- drivers/power/ds2780_battery.c: fix deadlock upon insertion and removal
  (Theodore Ts'o)
- ext2,ext3,ext4: don't inherit APPEND_FL or IMMUTABLE_FL for new inodes
  Wong)
- ext4: ext4_rename should dirty dir_bh with the correct directory (Darrick J.
  (Darrick J. Wong)
- ext4: ext4_mkdir should dirty dir_block with newly created directory inode
  (Theodore Ts'o)
- ext4: call ext4_handle_dirty_metadata with correct inode in ext4_dx_add_entry
- ext4: fix race in xattr block allocation path (Eric Sandeen)
  (Vasanthy Kolluri)
- enic: Bug Fix: Fix hardware transmit queue indexing in enic_poll_controller
  li)
- rtl8150: rtl8150_disconnect(...) does not need tasklet_disable(...) (huajun
- USB: EHCI: Fix test mode sequence (Boris Todorov)
  (Arvid Brodin)
- usb/isp1760: Added missing call to usb_hcd_check_unlink_urb() during unlink
- USB: Serial: Add device ID for Sierra Wireless MC8305 (Florian Echtler)
  (Artur Zimmer)
- USB: Serial: Add PID(0xF7C0) to FTDI SIO driver for a zeitcontrol-device
- usbnet/cdc_ncm: Don't use stack variables for DMA (Josh Boyer)
- USB: Avoid NULL pointer deref in usb_hcd_alloc_bandwidth. (Sarah Sharp)
- ipheth: iPhone 4 Verizon CDMA USB Product ID add (Kavan Smith)
- USB: xHCI: prevent infinite loop when processing MSE event (Andiry Xu)
- ASIX: Simplify condition in rx_fixup() (Marek Vasut)
- ASIX: Use only 11 bits of header for data size (Marek Vasut)
- Bluetooth: Add MacBookAir4,1 support (Pieter-Augustijn Van Malleghem)
- Bluetooth: Add Toshiba laptops AR30XX device ID (Ricardo Mendoza)
- Bluetooth: Add Atheros AR3012 one PID/VID supported (Steven.Li)
- Bluetooth: add support for 2011 mac mini (Jurgen Kramer)
- btusb: add device entry for Broadcom SoftSailing (Oliver Neukum)
- usb_storage: Don't freeze in usb-stor-scan (Seth Forshee)
- xhci: If no endpoints changed, don't issue BW command. (Sarah Sharp)
- xHCI: test and clear RWC bit (Andiry Xu)
- xHCI: Clear PLC for USB2 root hub ports (Andiry Xu)
- can bcm: fix incomplete tx_setup fix (Oliver Hartkopp)
  Arcangeli)
- powerpc: remove superfluous PageTail checks on the pte gup_fast (Andrea
- powerpc: get_hugepte() don't put_page() the wrong page (Andrea Arcangeli)
  Arcangeli)
- powerpc: gup_hugepte() avoid freeing the head page too many times (Andrea
- powerpc: gup_hugepte() support THP based tail recounting (Andrea Arcangeli)
- powerpc: gup_huge_pmd() return 0 if pte changes (Andrea Arcangeli)
- s390: gup_huge_pmd() support THP tail recounting (Andrea Arcangeli)
- s390: gup_huge_pmd() return 0 if pte changes (Andrea Arcangeli)
- thp: share get_huge_page_tail() (Andrea Arcangeli)
- bridge: leave carrier on for empty bridge (stephen hemminger)
- net: Unlock sock before calling sk_free() (Thomas Gleixner)
- ALSA: ua101: fix crash when unplugging (Clemens Ladisch)
  (Charles Chin)
- ALSA: hda - Disable power-widget control for IDT 92HD83/93 as default
- ALSA: hda - Add support for 92HD65 / 92HD66 family of codecs (Charles Chin)
- ALSA: hda/realtek - Skip invalid digital out pins (Takashi Iwai)
  (Jerome Glisse)
- drm/radeon: avoid bouncing connector status btw disconnected & unknown
- drm/radeon/kms: split MSI check into a separate function (Alex Deucher)
- drm/radeon/kms: Add MSI quirk for HP RS690 (Alex Deucher)
  Glisse)
- drm/radeon: set hpd polarity at init time so hotplug detect works (Jerome
- drm/radeon/kms: properly set panel mode for eDP (Alex Deucher)
- drm/radeon/kms: Add MSI quirk for Dell RS690 (Alex Deucher)
- drm/radeon/kms: add MSI module parameter (Alex Deucher)
- drm/radeon/kms: set HPD polarity in hpd_init() (Alex Deucher)
- kbuild: Fix help text not displayed in choice option. (Srinivas Kandagatla)
- PM / Runtime: Automatically retry failed autosuspends (Alan Stern)
- USB: Update last_busy time after autosuspend fails (Alan Stern)
  (Mike Miller)
- cciss: add small delay when using PCI Power Management to reset for kump
- hwmon: (coretemp) Fix for non-SMP builds (Jean Delvare)
  Delvare)
- hwmon: (w83627ehf) Properly report PECI and AMD-SI sensor types (Jean
- hwmon: (w83627ehf) Fix broken driver init (Guenter Roeck)
  (Nicholas Bellinger)
- tcm_loop: Add explict read buffer memset for SCF_SCSI_CONTROL_SG_IO_CDB
- st: fix race in st_scsi_execute_end (Petr Uzel)
- scsi_dh: check queuedata pointer before proceeding further (Moger, Babu)
- Make scsi_free_queue() kill pending SCSI commands (Bart Van Assche)
- Fix block queue and elevator memory leak in scsi_alloc_sdev (Anton Blanchard)
  (nagalakshmi.nandigama)
- mpt2sas: Fix for system hang when discovery in progress
  (Axel Lin)
- ASoC: wm8711: Fix wrong mask for setting input audio data bit length select
  wm8711_set_dai_fmt (Axel Lin)
- ASoC: Leave input audio data bit length settings untouched in
- ASoC: WM8904: Set `invert' bit for Capture Switch (Hong Xu)
- ASoC: Ensure WM8962 PLL registers are reset (Mark Brown)
- ASoC: Ensure the WM8962 oscillator and PLLs start up disabled (Mark Brown)
- NFS/sunrpc: don't use a credential with extra groups. (NeilBrown)
- block: make gendisk hold a reference to its queue (Tejun Heo)
- VFS: fix statfs() automounter semantics regression (Dan McGee)
  Miller)
- hpsa: add small delay when using PCI Power Management to reset for kump (Mike
- VFS: we need to set LOOKUP_JUMPED on mountpoint crossing (Al Viro)
  Blanchard)
- powerpc/numa: Remove double of_node_put in hot_add_node_scn_to_nid (Anton
  (Anton Blanchard)
- powerpc: Fix oops when echoing bad values to /sys/devices/system/memory/probe
  Blanchard)
- powerpc/pseries: Avoid spurious error during hotplug CPU add (Anton
- powerpc/eeh: Fix /proc/ppc64/eeh creation (Thadeu Lima de Souza Cascardo)
- powerpc: Fix deadlock in icswx code (Anton Blanchard)
  Luck)
- ACPI atomicio: Convert width in bits to bytes in __acpi_ioremap_fast() (Tony
- netlink: validate NLA_MSECS length (Johannes Berg)
  Manoharan)
- ath9k_hw: Update AR9485 initvals to fix system hang issue (Rajkumar
- mac80211: fix remain_off_channel regression (Eliad Peller)
- mac80211: config hw when going back on-channel (Eliad Peller)
- mac80211: disable powersave for broken APs (Johannes Berg)
- mtd: mtdchar: add missing initializer on raw write (Peter Wippich)
- mtd: provide an alias for the redboot module name (Andres Salomon)
- mtd: pxa3xx_nand: fix nand detection issue (Lei Wen)
- mtd: pxa3xx_nand: Fix blank page ECC mismatch (Daniel Mack)
  (Jiaying Zhang)
- ext4: remove i_mutex lock in ext4_evict_inode to fix lockdep complaining
- net: Align AF-specific flowi structs to long (David Ward)
  (dpward)
- net: Handle different key sizes between address families in flow cache
- PM / Suspend: Off by one in pm_suspend() (Dan Carpenter)
- crypto: cryptd - Use subsys_initcall to prevent races with aesni (Herbert Xu)
  Cochran)
- dp83640: use proper function to free transmit time stamping packets (Richard
  Manoharan)
- ath9k_hw: Fix regression of register offset for AR9003 chips (Rajkumar
  Adam (Adam))
- mtd: nand_base: always initialise oob_poi before writing OOB data (THOMSON,
- HID: add support for new revision of Apple aluminum keyboard (Dan Bastone)
- HID: add support for HuiJia USB Gamepad connector (Clemens Werther)
- HID: add support for MacBookAir4,2 keyboard. (Joshua V. Dillon)
- HID: hid-multitouch: Add LG Display Multitouch device. (Jeff Brown)
- HID: add MacBookAir4,2 to hid_have_special_driver[] (Jiri Kosina)
- HID: Add support MacbookAir 4,1 keyboard (Nobuhiro Iwamatsu)
- HID: Add device IDs for Macbook Pro 8 keyboards (Gökçen Eraslan)
- HID: hid-apple: add device ID of another wireless aluminium (Andreas Krist)
- HID: consolidate MacbookAir 4,1 mappings (Jiri Kosina)
  translations (Linus Torvalds)
- hid/apple: modern macbook airs use the standard apple function key
  Iwai)
- ALSA: hda - Don't add elements of other codecs to vmaster slave (Takashi
- virtio-pci: fix use after free (Michael S. Tsirkin)
  Brown)
- ASoC: Don't use wm8994->control_data in wm8994_readable_register() (Mark
- sh: Fix cached/uncaced address calculation in 29bit mode (Nobuhiro Iwamatsu)
  Anholt)
- drm/i915: Fix object refcount leak on mmappable size limit error path. (Eric
- drm/nouveau: initialize chan->fence.lock before use (Marcin Slusarz)
- drm/radeon/kms: make an aux failure debug only (Alex Deucher)
  Iwai)
- ALSA: usb-audio - Check the dB-range validity in the later read, too (Takashi
  Iwai)
- ALSA: usb-audio - Fix the missing volume quirks at delayed init (Takashi
- KEYS: Fix a NULL pointer deref in the user-defined key type (David Howells)
- hfs: add sanity check for file name length (Dan Carpenter)
  (Johan Hovold)
- Revert "leds: save the delay values after a successful call to blink_set()"
- drm/radeon: add some missing FireMV pci ids (Alex Deucher)
  (Jesse Barnes)
- drm/i915: enable ring freq scaling, RC6 and graphics turbo on Ivy Bridge v3
- sfi: table irq 0xFF means 'no interrupt' (Kirill A. Shutemov)
- x86, mrst: use a temporary variable for SFI irq (Mika Westerberg)
- b43: refuse to load unsupported firmware (Rafał Miłecki)
- md/raid5: abort any pending parity operations when array fails. (NeilBrown)
- mfd: Fix twl4030 dependencies for audio codec (Thomas Weber)
- powerpc/ps3: Fix lost SMP IPIs (Geoff Levand)
- powerpc: Copy down exception vectors after feature fixups (Anton Blanchard)
- backing-dev: ensure wakeup_timer is deleted (Rabin Vincent)
  Hutchings)
- block: Always check length of all iov entries in blk_rq_map_user_iov() (Ben
- genirq: Fix irqfixup, irqpoll regression (Edward Donovan)
- fix WARNING: at drivers/scsi/scsi_lib.c:1704 (James Bottomley)
- hpsa: Disable ASPM (Matthew Garrett)
  Averin)
- aacraid: controller hangs if kernel uses non-default ASPM policy (Vasily
- saa7164: Add support for another HVR2200 hardware revision (Tony Jago)
- drm/i915/pch: Save/restore PCH_PORT_HOTPLUG across suspend (Adam Jackson)
  Marinas)
- ARM: 7150/1: Allow kernel unaligned accesses on ARMv6+ processors (Catalin
- Net, libertas: Resolve memory leak in if_spi_host_to_card() (Jesper Juhl)
  Wingerde)
- rt2x00: Fix sleep-while-atomic bug in powersaving code. (Gertjan van
- mac80211: fix NULL dereference in radiotap code (Johannes Berg)
- mac80211: fix bug in ieee80211_build_probe_req (Johannes Berg)
- nl80211: fix HT capability attribute validation (Johannes Berg)
  Rodriguez)
- cfg80211: fix bug on regulatory core exit on access to last_request (Luis R.
- ip6_tunnel: copy parms.name after register_netdevice (Josh Boyer)
- PM / driver core: disable device's runtime PM during shutdown (Peter Chen)
- pch_phub: Support new device LAPIS Semiconductor ML7831 IOH (Tomoya MORINAGA)
- pch_phub: Fix MAC address writing issue for LAPIS ML7831 (Tomoya MORINAGA)
- pch_uart: Fix hw-flow control issue (Tomoya MORINAGA)
- pch_uart: Fix DMA resource leak issue (Tomoya MORINAGA)
- pch_uart: Support new device LAPIS Semiconductor ML7831 IOH (Tomoya MORINAGA)
- tty: hvc_dcc: Fix duplicate character inputs (Stephen Boyd)
- TTY: ldisc, allow waiting for ldisc arbitrarily long (Jiri Slaby)
- TTY: ldisc, move wait idle to caller (Jiri Slaby)
- TTY: ldisc, wait for ldisc infinitely in hangup (Jiri Slaby)
  (Jeff Layton)
- nfs: when attempting to open a directory, fall back on normal lookup (try #5)
- pcie-gadget-spear: Add "platform:" prefix for platform modalias (Axel Lin)
  (Claudio Scordino)
- drivers/base/node.c: fix compilation error with older versions of gcc
- xhci: Set slot and ep0 flags for address command. (Sarah Sharp)
- usb, xhci: Clear warm reset change event during init (Don Zickus)
- usb, xhci: fix lockdep warning on endpoint timeout (Don Zickus)
- USB: XHCI: resume root hubs when the controller resumes (Alan Stern)
- USB: option: release new PID for ZTE 3G modem (zheng.zhijian)
- USB: option: add PID of Huawei E173s 3G modem (Ferenc Wagner)
- USB: serial: pl2303: rm duplicate id (wangyanqing)
- USB: cdc-acm: Fix disconnect() vs close() race (Havard Skinnemoen)
- USB: workaround for bug in old version of GCC (Alan Stern)
- USB: ark3116 initialisation fix (Bart Hartgers)
- USB: Fix Corruption issue in USB ftdi driver ftdi_sio.c (Andrew Worsley)
- usb-storage: Accept 8020i-protocol commands longer than 12 bytes (Alan Stern)
- USB: EHCI: fix HUB TT scheduling issue with iso transfer (Thomas Poussevin)
- USB: add quirk for Logitech C600 web cam (Josh Boyer)
- USB: quirks: adding more quirky webcams to avoid squeaky audio (sordna)
- xfs: fix error handling for synchronous writes (Christoph Hellwig)
- xfs: fix xfs_mark_inode_dirty during umount (Christoph Hellwig)
- xfs: dont serialise direct IO reads on page cache (Dave Chinner)
- xfs: avoid direct I/O write vs buffered I/O race (Christoph Hellwig)
- xfs: Return -EIO when xfs_vn_getattr() failed (Mitsuo Hayasaka)
- xfs: fix buffer flushing during unmount (Christoph Hellwig)
- xfs: Fix possible memory corruption in xfs_readlink (Carlos Maiolino)
- xfs: use doalloc flag in xfs_qm_dqattach_one() (Mitsuo Hayasaka)
- xfs: fix ->write_inode return values (Christoph Hellwig)
- drm/i915: fix IVB cursor support (Jesse Barnes)
- drm/i915: always set FDI composite sync bit (Jesse Barnes)
  Kroah-Hartman)
- Revert "USB: EHCI: fix HUB TT scheduling issue with iso transfer" (Greg
  supported on the card (Somnath Kotur)
- be2net: Fallback to the older opcode if MCC_CREATE_EXT opcode is not
- be2net: Fix Rx pause counter for lancer (Selvin Xavier)
- be2net: Enable NETIF_F_TSO6 for VLAN traffic for BE (Padmanabh Ratnakar)
- be2net: support multiple TX queues (Sathya Perla)
- be2net: fix netdev_stats_update (Sathya Perla)
- be2net: get rid of multi_rxq module param (Sathya Perla)
- be2net: fix initialization of vlan_prio_bmap (Sathya Perla)
- be2net: fix certain cmd failure logging (Sathya Perla)
- be2net: create/destroy rx-queues on interface open/close (Sathya Perla)
- be2net: clear intr bit in be_probe() (Sathya Perla)
- benet: Add missing comma between constant string array (Joe Perches)
- be2net: account for skb allocation failures (Eric Dumazet)
- be2net: move to new vlan model (Ajit Khaparde)
- be2net: request native mode each time the card is reset (Sathya Perla)
- be2net: cleanup and refactor stats code (Sathya Perla)
- be2net: use stats-sync to read/write 64-bit stats (Sathya Perla)
  Perla)
- be2net: remove wrong and unnecessary calls to netif_carrier_off() (Sathya
- be2net: no need to query link status (Sathya Perla)
- be2net: non-member vlan pkts not received in promiscous mode (Sathya Perla)
- be2net: use RX_FILTER cmd to program multicast addresses (Sathya Perla)
- be2net: add support for flashing Teranetics PHY firmware (Sathya Perla)
- be2net: drop pkts that do not belong to the port (Sathya Perla)
- be2net: fix cmd-rx-filter not notifying MCC (Sathya Perla)
- benet: fix build error on 32bit arch (Eric Dumazet)
  vlan_tag (Somnath Kotur)
- be2net: Storing the 'vid' got by the grp5 event instead of storing the
- be2net: Fix race in posting rx buffers. (Sathya Perla)
- be2net: get rid of memory mapped pci-cfg space address (Sathya Perla)
- be2net: fix erx->rx_drops_no_frags wrap around (Sathya Perla)
- be2net: increase FW update completion timeout (Sathya Perla)
- be2net: remove unused variable (Sathya Perla)
- benet: remove bogus "unlikely" on vlan check (Jiri Pirko)
- be2net: fix multicast filter programming (Sathya Perla)
- be2net: Show newly flashed FW ver in ethtool (Sathya Perla)
  (Somnath Kotur)
- be2net: Add 60 second delay to allow FAT dump completion on recovery from EEH
  Kotur)
- be2net: Change the data type of the 'on die temperature' stat. (Somnath
  retrieving FAT data (Somnath Kotur)
- be2net: Fixed Endianness issues in the response read log length field while
- be2net: Modified PCI MaxReadReq size to 4096 bytes (Somnath Kotur)
- be2net: Making die temperature ioctl call async (Somnath Kotur)
- be2net: fix truesize errors (Eric Dumazet)
- be2net: add vlan/rx-mode/flow-control config to be_setup() (Sathya Perla)
  Perla)
- be2net: refactor VF setup/teardown code into be_vf_setup/clear() (Sathya
- be2net: don't create multiple TXQs in BE2 (Sathya Perla)
  Perla)
- be2net: don't create multiple RX/TX rings in multi channel mode (Sathya
- be2net: Refactored be_cmds.c file. (Somnath Kotur)
- be2net: Changing MAC Address of a VF was broken. (Somnath Kotur)
- be2net: Fix endian issue in RX filter command (Padmanabh Ratnakar)
- be2net: Fix disabling multicast promiscous mode (Padmanabh Ratnakar)
- be2net: Prevent CQ full condition for Lancer (Padmanabh Ratnakar)
- be2net: Add detect UE feature for Lancer (Padmanabh Ratnakar)
  Perla)
- be2net: init (vf)_if_handle/vf_pmac_id to handle failure scenarios (Sathya
- be2net: stop checking the UE registers after an EEH error (Sathya Perla)
  Perla)
- be2net: don't log more than one error on detecting EEH/UE errors (Sathya
- be2net: stop issuing FW cmds if any cmd times out (Sathya Perla)
- be2net: Fix TX queue create for Lancer (Padmanabh Ratnakar)
- be2net: add register dump feature for Lancer (Padmanabh Ratnakar)
- be2net: Add EEPROM dump feature for Lancer (Padmanabh Ratnakar)
- be2net: Fix VLAN promiscous mode for Lancer (Padmanabh Ratnakar)
- be2net: Use V1 query link status command for lancer (Padmanabh Ratnakar)
- be2net: Move to new SR-IOV implementation in Lancer (Padmanabh Ratnakar)
- be2net: Fix error recovery paths (Padmanabh Ratnakar)
- be2net: Add error handling for Lancer (Padmanabh Ratnakar)
- be2net: Use new hash key (Padmanabh Ratnakar)
- be2net: Fix non utilization of RX queues (Padmanabh Ratnakar)
- be2net: Changed version number to 4.1.297o (Somnath Kotur)
- Enable BG by default (Maxim Uvarov)
  Uvarov)
- Fixed compiler warning for putting large amount of memory on stack (Maxim
- Fixed mailbox double free panic (Maxim Uvarov)
  Uvarov)
- Merge from upstream: Silence DEBUG_STRICT_USER_COPY_CHECKS=y warning (Maxim
  together (Konrad Rzeszutek Wilk)
- xen/blk[front|back]: Squash blkif_request_rw and blkif_request_discard
  (Konrad Rzeszutek Wilk)
- xen/blk[front|back]: Enhance discard support with secure erasing support.
  (Konrad Rzeszutek Wilk)
- xen/blkback: Move processing of BLKIF_OP_DISCARD from dispatch_rw_block_io
  Dongyang)
- xen-blkback: convert hole punching to discard request on loop devices (Li
  Vrabel)
- block: xen-blkback: use API provided by xenbus module to map rings (David
  Vrabel)
- xen: use generic functions instead of xen_{alloc, free}_vm_area() (David
  Vrabel)
- block: xen-blkback: use API provided by xenbus module to map rings (David
  Vrabel)
- net: xen-netback: use API provided by xenbus module to map rings (David
  Vrabel)
- xen: map foreign pages for shared rings by updating the PTEs directly (David
- xen/pm_idle: Make pm_idle be default_idle under Xen. (Konrad Rzeszutek Wilk)
  (Konrad Rzeszutek Wilk)
- x86/cpa: Use pte_attrs instead of pte_flags on CPA/set_p.._wb/wc operations.
  Rzeszutek Wilk)
- x86/paravirt: Use pte_val instead of pte_flags on CPA pageattr_test (Konrad
  XenbusStateClosed. (Joe Jin)
- xen-blkback: Don't disconnect backend until state switched to
- xen/acpi: Domain0 acpi parser related platform hypercall (Yu Ke)
- ACPI: processor: export necessary interfaces (Kevin Tian)
  (Kevin Tian)
- ACPI: processor: Don't setup cpu idle handler when we do not want them.
- ACPI: processor: cache acpi_power_register in cx structure (Kevin Tian)
  Liang)
- ACPI: processor: add __acpi_processor_[un]register_driver helpers. (Tang
- ACPI: add processor driver for Xen virtual CPUs. (Kevin Tian)
  for Xen vcpu (Tang Liang)
- ACPI: processor: override the interface of register acpi processor handler
- ACPI: xen processor: add PM notification interfaces. (Kevin Tian)
  Tian)
- ACPI: xen processor: set ignore_ppc to handle PPC event for Xen vcpu. (Kevin
  Rzeszutek Wilk)
- Revert "xen/pm_idle: Make pm_idle be default_idle under Xen." (Konrad
- AIO: Don't plug the I/O queue in do_io_submit() (Dave Kleikamp)
- mlx4: use pci_dev->revision (Sergei Shtylyov)
- mlx4_core: Extend capability flags to 64 bits (Or Gerlitz)
- mlx4_core: Read extended capabilities into the flags field (Or Gerlitz)
- mlx4: do vlan cleanup (Jiri Pirko)
- mlx4: Fixing Ethernet unicast packet steering (Yevgeny Petrilin)
- mlx4: decreasing ref count when removing mac (Yevgeny Petrilin)
- mlx4_core: Clean up error flow in mlx4_register_mac() (Roland Dreier)
- mlx4_en: Assigning TX irq per ring (Joe Jin)
- mlx4_en: Removing reserve vectors (Joe Jin)
- mlx4_en: Adjusting moderation per each ring (Joe Jin)
- mlx4_en: Added missing iounmap upon releasing a device (Joe Jin)
- mlx4_en: Fix QP number calculation according to module param (Joe Jin)
- mlx4_en: Fix crash upon device initialization error (Joe Jin)
- mlx4_en: Adding 40gb speed report for ethtool (Joe Jin)
- mlx4: Fix vlan table overflow (Joe Jin)
- mlx4_en: Controlling FCS header removal (Joe Jin)
- mlx4_en: Checksum counters per ring (Joe Jin)
- mlx4_en: Recording rx queue for gro packets (Joe Jin)
- mlx4_en: Adding rxhash support (Joe Jin)
- mlx4_en: Updating driver version (Joe Jin)
- mlx4_en: fix skb truesize underestimation (Joe Jin)
- mlx4_en: Remove FCS bytes from packet length. (Joe Jin)
- mlx4_en: using non collapsed CQ on TX (Joe Jin)
  Jin)
- mlx4_en: fix WOL handlers were always looking at port2 capability bit (Joe
- mlx4_en: adding loopback support (Joe Jin)
- netxen: Upgrade netxen_nic driver to v4.0.77 (Joe Jin)
- [firmware] radeon: Add License for raedon firmware files (Joe Jin)
  hanged. (Konrad Rzeszutek Wilk)
- xen: Enable CONFIG_XEN_WDT so that we can reboot the box in case the dom0 is
  Campbell)
- xen: only limit memory map to maximum reservation for domain 0. (Ian
  Rzeszutek Wilk)
- xen/swiotlb: Use page alignment for early buffer allocation. (Konrad
- eCryptfs: Flush file in vma close (Tyler Hicks)
  (Jeffrey (Sheng-Hui) Chu)
- i2c-algo-bit: Generate correct i2c address sequence for 10-bit target
- eCryptfs: Extend array bounds for all filename chars (Tyler Hicks)
- crypto: mv_cesa - fix hashing of chunks > 1920 bytes (Phil Sutter)
- drm: integer overflow in drm_mode_dirtyfb_ioctl() (Xi Wang)
- drm/radeon/kms: fix up gpio i2c mask bits for r4xx for real (Alex Deucher)
- drm/i915: Ivybridge still has fences! (Daniel Vetter)
  Anholt)
- drm/i915: Turn on a required 3D clock gating bit on Sandybridge. (Eric
- drm/i915: Turn on another required clock gating bit on gen6. (Eric Anholt)
  Skeggs)
- drm/ttm: request zeroed system memory pages for new TT buffer objects (Ben
- drm/i915: fix CB tuning check for ILK+ (Jesse Barnes)
  Helgaas)
- PCI hotplug: shpchp: don't blindly claim non-AMD 0x7450 device IDs (Bjorn
- drm/radeon/kms: fix up gpio i2c mask bits for r4xx (Alex Deucher)
- viafb: correct sync polarity for OLPC DCON (Daniel Drake)
- ARM: pxa: fix inconsistent CONFIG_USB_PXA27X (Haojian Zhuang)
- arm: mx28: fix bit operation in clock setting (Wolfram Sang)
- ARM: OMAP: smartreflex: fix IRQ handling bug (Felipe Balbi)
- ARM: OMAP2: select ARM_AMBA if OMAP3_EMU is defined (Ming Lei)
- ARM: 7161/1: errata: no automatic store buffer drain (Will Deacon)
- ALSA: lx6464es - fix device communication via command bus (Tim Blechmann)
- ASoC: fsl_ssi: properly initialize the sysfs attribute object (Timur Tabi)
- ASoC: wm8753: Skip noop reconfiguration of DAI mode (Timo Juhani Lindfors)
  (Mark Brown)
- ASoC: Ensure WM8731 register cache is synced when resuming from disabled
  Myklebust)
- SUNRPC: Ensure we return EAGAIN in xs_nospace if congestion is cleared (Trond
- genirq: fix regression in irqfixup, irqpoll (Edward Donovan)
- cgroup_freezer: fix freezing groups with stopped tasks (Michal Hocko)
- timekeeping: add arch_offset hook to ktime_get functions (Hector Palacios)
- hrtimer: Fix extra wakeups from __remove_hrtimer() (Jeff Ohlstein)
- p54spi: Add missing spin_lock_init (Michael Büsch)
- p54spi: Fix workqueue deadlock (Michael Büsch)
- rt2x00: Fix efuse EEPROM reading on PPC32. (Gertjan van Wingerde)
- nl80211: fix MAC address validation (Eliad Peller)
- cfg80211: fix regulatory NULL dereference (Johannes Berg)
- mac80211: don't stop a single aggregation session twice (Johannes Berg)
  Grumbach)
- mac80211: fix race between the AGG SM and the Tx data path (Emmanuel
- hwmon: (coretemp) Fix oops on driver load (Jean Delvare)
- revert "mfd: Fix twl4030 dependencies for audio codec" (Greg Kroah-Hartman)
- SCSI: Silencing 'killing requests for dead queue' (Hannes Reinecke)
- hugetlb: release pages in the error path of hugetlb_cow() (Hillf Danton)
- drm/radeon/kms: add some new pci ids (Alex Deucher)
- drm/radeon/kms: add some loop timeouts in pageflip code (Alex Deucher)
- firmware: Sigma: Prevent out of bounds memory access (Lars-Peter Clausen)
- firmware: Sigma: Skip header during CRC generation (Lars-Peter Clausen)
- firmware: Sigma: Fix endianess issues (Lars-Peter Clausen)
- staging: usbip: bugfix for deadlock (Bart Westgeest)
- staging: comedi: fix oops for USB DAQ devices. (Bernd Porr)
- Staging: comedi: fix mmap_count (Federico Vaga)
- Staging: comedi: fix signal handling in read and write (Federico Vaga)
- USB: whci-hcd: fix endian conversion in qset_clear() (Dan Carpenter)
- HID: Correct General touch PID (Benjamin Tissoires)
- usb: ftdi_sio: add PID for Propox ISPcable III (Marcin Kościelnicki)
- usb: option: add Huawei E353 controlling interfaces (Dirk Nehring)
- usb: option: add SIMCom SIM5218 (Veli-Pekka Peltola)
- USB: usb-storage: unusual_devs entry for Kingston DT 101 G2 (Qinglin Ye)
- EHCI : Fix a regression in the ISO scheduler (Matthieu CASTET)
- xHCI: fix bug in xhci_clear_command_ring() (Andiry Xu)
- sched, x86: Avoid unnecessary overflow in sched_clock (Salman Qazi)
- x86/mpparse: Account for bus types other than ISA and PCI (Bjorn Helgaas)
- x86: Fix "Acer Aspire 1" reboot hang (Peter Chubb)
- perf/x86: Fix PEBS instruction unwind (Peter Zijlstra)
  Richter)
- oprofile, x86: Fix crash when unloading module (nmi timer mode) (Robert
- add missing .set function for NT_S390_LAST_BREAK regset (Martin Schwidefsky)
- cfg80211: fix race on init and driver registration (Luis R. Rodriguez)
- cfg80211: amend regulatory NULL dereference fix (Luis R. Rodriguez)
- genirq: Fix race condition when stopping the irq thread (Ido Yariv)
  Myklebust)
- NFS: Prevent 3.0 from crashing if it receives a partial layout (Trond
- xfs: validate acl count (Christoph Hellwig)
  (Christoph Hellwig)
- xfs: force buffer writeback before blocking on the ilock in inode reclaim
- xfs: fix attr2 vs large data fork assert (Christoph Hellwig)
  ftrace_event_call->filter (Tejun Heo)
- trace_events_filter: Use rcu_assign_pointer() when setting
- rtc: Disable the alarm in the hardware (Rabin Vincent)
- tracing: fix event_subsystem ref counting (Ilya Dryomov)
  Gleixner)
- tick-broadcast: Stop active broadcast device when replacing it (Thomas
- perf: Fix parsing of __print_flags() in TP_printk() (Steven Rostedt)
  Natapov)
- jump_label: jump_label_inc may return before the code is patched (Gleb
- oprofile: Fix crash when unloading module (hr timer mode) (Robert Richter)
  (Joseph))
- clocksource: Fix bug with max_deferment margin calculation (Yang Honggang
  Gleixner)
- clockevents: Set noop handler in clockevents_exchange_device() (Thomas
  Christie)
- iscsi_boot_sysfs: have this module check for null on destruction (Mike
  (Mike Christie)
- iscsi_ibft, be2iscsi, iscsi_boot: fix boot kobj data lifetime management
- block: add bsg helper library (Mike Christie)
- bsg-lib: add module.h include (Jens Axboe)
- iscsi_transport: add support for net settings (Mike Christie)
- qla4xxx: add support for set_net_config (Mike Christie)
- qla4xxx: Added new "struct ipaddress_config" (Vikas Chaudhary)
- iscsi class: add iface representation (Mike Christie)
- qla4xxx: added support to show multiple iface in sysfs (Vikas Chaudhary)
- iscsi cls: sysfs group is_visible callout for conn attrs (Mike Christie)
- iscsi class: sysfs group is_visible callout for session attrs (Mike Christie)
- iscsi class: remove iface param mask (Mike Christie)
  Christie)
- iscsi class: sysfs group is_visible callout for iscsi host attrs (Mike
- iscsi class: expand vlan support (Mike Christie)
- qla4xxx: Add VLAN support (Vikas Chaudhary)
- iscsi class: add bsg support to iscsi class (Mike Christie)
- qla4xxx: add bsg support (Vikas Chaudhary)
  offload session login. (Manish Rangankar)
- scsi_transport_iscsi: Add conn login, kernel to user, event to support
- qla4xxx: support iscsiadm session mgmt (Manish Rangankar)
  Rangankar)
- qla4xxx: Remove reduandant code after open-iscsi integration. (Manish
- qla4xxx: Boot from SAN support for open-iscsi (Manish Rangankar)
- scsi_transport_iscsi: Added support to update mtu (Vikas Chaudhary)
- qla4xxx: Added support to update mtu (Vikas Chaudhary)
- qla4xxx: Code cleanup for read/update flash using BSG (Harish Zunjarrao)
- qla4xxx: Add get ACB state support using BSG (Harish Zunjarrao)
  Zunjarrao)
- qla4xxx: Add read/update NVRAM support for 40xx adapters using BSG (Harish
- qla4xxx: Added vendor specific sysfs attributes (Vikas Chaudhary)
  Chaudhary)
- scsi_transport_iscsi: Added support to update initiator iscsi port (Vikas
- qla4xxx: added support to update initiator iscsi port (Vikas Chaudhary)
- qla4xxx: Added restore factory defaults support using BSG (Harish Zunjarrao)
- qla4xxx: Added Get ACB support using BSG (Harish Zunjarrao)
- scsi: Added support for adapter and firmware reset (Vikas Chaudhary)
- qla4xxx: Added support for adapter and firmware reset (Vikas Chaudhary)
- qla4xxx: export iface name (Mike Christie)
- qla4xxx: Add new FLT firmware region (Nilesh Javali)
- qla4xxx: Fix bidirectional CHAP. (Lalit Chandivade)
- qla4xxx: Do not add duplicate CHAP entry in FLASH (Lalit Chandivade)
- qla4xxx: Fix exporting boot targets to sysfs (Lalit Chandivade)
- qla4xxx: Fix getting BIDI CHAP for boot targets (Lalit Chandivade)
- qla4xxx: Free Device Database (DDB) reserved by FW (Lalit Chandivade)
- qla4xxx: Clear DDB map index on the basis of AEN. (Manish Rangankar)
- qla4xxx: Fixed session destroy issue on link up-down. (Manish Rangankar)
- qla4xxx: Fixed device blocked issue on link up-down. (Manish Rangankar)
- qla4xxx: Fixed active session re-open issue. (Manish Rangankar)
- qla4xxx: Fixed target discovery failed issue. (Manish Rangankar)
- qla4xxx: updated device id check for BFS. (Manish Rangankar)
- qla4xxx: Update driver version to 5.02.00-k8 (Vikas Chaudhary)
- iscsi class: fix link local mispelling (Mike Christie)
- qla4xxx: fix data alignment and use nl helpers (Mike Christie)
- iscsi class: fix vlan configuration (Mike Christie)
  Christie)
- qla4xxx: export address/port of connection (fix udev disk names) (Mike
- scsi: qla4xxx driver depends on NET (Randy Dunlap)
- qla4xxx: select iscsi boot sysfs attrs (Mike Christie)
- qla4xxx: Autologin persisted target entries. (Manish Rangankar)
- iscsi class: export pid of process that created session (Mike Christie)
- qla4xxx: Updated version to 5.02.00.00.06.02-uek0 (Lalit Chandivade)
- [SCSI] mpt2sas MPI next revision header update (Kashyap, Desai)
- [SCSI] mpt2sas: Set max_sector count from module parameter (Kashyap, Desai)
- [SCSI] mpt2sas: fix broadcast AEN and task management issue (Kashyap, Desai)
- [SCSI] mpt2sas: Bump version 09.100.00.00 (Kashyap, Desai)
  entry in MPI message (Kashyap, Desai)
- [SCSI] mpt2sas: WarpDrive Infinite command retries due to wrong scsi command
  context (kashyap.desai)
- [SCSI] mpt2sas: Added missing mpt2sas_base_detach call from scsih_remove
- Remove unneeded version.h includes from drivers/scsi/ (Jesper Juhl)
  support of the HBA (nagalakshmi.nandigama)
- [SCSI] mpt2sas: Added NUNA IO support in driver which uses multi-reply queue
- [SCSI] mpt2sas: Bump driver version 09.100.00.01 (nagalakshmi.nandigama)
- [SCSI] mpt2sas: take size of pointed value, not pointer (Julia Lawall)
- [SCSI] mpt2sas: MPI next revision header update (nagalakshmi.nandigama)
- [SCSI] mpt2sas: New feature - Fast Load Support (nagalakshmi.nandigama)
  (nagalakshmi.nandigama)
- [SCSI] mpt2sas: Fix for system hang when discovery in progress
  (nagalakshmi.nandigama)
- [SCSI] mpt2sas: Fix failure message displayed during diag reset
  removed while host reset is active (nagalakshmi.nandigama)
- [SCSI] mpt2sas: Fix drives not getting properly deleted if sas cable is
  sas_device_lock (nagalakshmi.nandigama)
- [SCSI] mpt2sas: Fix for dead lock occurring between host_lock and
  reset context (nagalakshmi.nandigama)
- [SCSI] mpt2sas: Fix for deadlock between hot plug worker threads and host
  complete while issued during creating a volume (nagalakshmi.nandigama)
- [SCSI] mpt2sas: Fix for issue Port Reset taking long time(around 5 mins) to
  (nagalakshmi.nandigama)
- [SCSI] mpt2sas: Fix for Panic when inactive volume is tried deleting
- [SCSI] mpt2sas: Bump driver version to 10.100.00.00 (nagalakshmi.nandigama)
- [SCSI] mpt2sas: add missing allocation. (Dan Carpenter)
  context (Anton Blanchard)
- [SCSI] mpt2sas: _scsih_smart_predicted_fault uses GFP_KERNEL in interrupt
  (nagalakshmi.nandigama)
- [SCSI] mpt2sas: Better handling DEAD IOC (PCI-E LInk down) error condition
  to avoid infinite resets (nagalakshmi.nandigama)
- [SCSI] mpt2sas: When IOs are terminated, update the result to DID_SOFT_ERROR
  (nagalakshmi.nandigama)
- [SCSI] mpt2sas: Adding support for customer specific branding
- [SCSI] mpt2sas: MPI next revision header update (nagalakshmi.nandigama)
  callback when all the LUNS have been deleted (nagalakshmi.nandigama)
- [SCSI] mpt2sas: Do not set sas_device->starget to NULL from the slave_destroy
  (nagalakshmi.nandigama)
  initialized prior to sending the request to controller firmware
- [SCSI] mpt2sas: Rearrange the the code so that the completion queues are
- [SCSI] mpt2sas: Bump driver version to 11.100.00.00 (nagalakshmi.nandigama)
  (nagalakshmi.nandigama)
- [SCSI] mpt2sas: Support for greater than 2TB capacity WarpDrive
  (nagalakshmi.nandigama)
- [SCSI] mpt2sas: Increase max transfer support from 4MB to 16MB
  (nagalakshmi.nandigama)
- [SCSI] mpt2sas: Added support for customer specific branding
- [SCSI] mpt2sas: MPI next revision header update (nagalakshmi.nandigama)
  (nagalakshmi.nandigama)
- [SCSI] mpt2sas: Release spinlock for the raid device list before blocking it
  (nagalakshmi.nandigama)
- [SCSI] mpt2sas: Do not retry a timed out direct IO for warpdrive
  (nagalakshmi.nandigama)
- [SCSI] mpt2sas : Fix for memory allocation error for large host credits
- [SCSI] mpt2sas : Bump driver vesion to 12.100.00.00 (nagalakshmi.nandigama)
- [SCSI] mpt2sas: Fix leak on mpt2sas_base_attach() error path (Roland Dreier)
- [SCSI] mpt2sas: Fix possible integer truncation of cpu_count (Roland Dreier)
  Dreier)
- [SCSI] mpt2sas: Remove unused duplicate diag_buffer_enable param (Roland
  _scsih_probe (nagalakshmi.nandigama)
- [SCSI] mpt2sas: Removed redundant calling of _scsih_probe_devices() from
- Btrfs: fix barrier flushes (Chris Mason)
- btrfs: Fix up 32/64-bit compatibility for new ioctls (Jeff Mahoney)
- btrfs: mirror_num should be int, not u64 (Jan Schmidt)
- Btrfs: fix to search one more bitmap for cluster setup (Li Zefan)
- Btrfs: avoid unnecessary bitmap search for cluster setup (Li Zefan)
- btrfs: fix stat blocks accounting (David Sterba)
- Btrfs: prefix resize related printks with btrfs: (Arnd Hannemann)
- Btrfs: wait on caching if we're loading the free space cache (Josef Bacik)
- Btrfs: clear pages dirty for io and set them extent mapped (Josef Bacik)
- Btrfs: sectorsize align offsets in fiemap (Josef Bacik)
- Btrfs: remove free-space-cache.c WARN during log replay (Chris Mason)
- btrfs scrub: handle -ENOMEM from init_ipath() (Dan Carpenter)
- Fix URL of btrfs-progs git repository in docs (Arnd Hannemann)
- Btrfs: fix deadlock on metadata reservation when evicting a inode (Miao Xie)
- Btrfs: Don't error on resizing FS to same size (Mike Fleetwood)
- Btrfs: fix oops when calling statfs on readonly device (Li Zefan)
- Btrfs: initialize new bitmaps' list (Alexandre Oliva)
- Btrfs: reset cluster's max_size when creating bitmap (Alexandre Oliva)
- Btrfs: start search for new cluster at the beginning (Alexandre Oliva)
- Btrfs: skip block groups without enough space for a cluster (Alexandre Oliva)
- Btrfs: skip allocation attempt from empty cluster (Alexandre Oliva)
- Btrfs: fix meta data raid-repair merge problem (Jan Schmidt)
  Oliva)
- Btrfs: try to allocate from cluster even at LOOP_NO_EMPTY_SIZE (Alexandre
- Btrfs: try cluster but don't advance in search list (Alexandre Oliva)
- Btrfs: check if the to-be-added device is writable (Li Zefan)
- Btrfs: drop spin lock when memory alloc fails (Liu Bo)
  Mason)
- Btrfs: fix btrfs_end_bio to deal with write errors to a single mirror (Chris
- Btrfs: fix wrong i_size when truncating a file to a larger size (Miao Xie)
- Btrfs: fix wrong disk space information of the files (Miao Xie)
- Btrfs: fix inaccurate available space on raid0 profile (Miao Xie)
- btrfs: keep orphans for subvolume deletion (Arne Jansen)
- Btrfs: fix ctime update of on-disk inode (Li Zefan)
- Btrfs: add a cond_resched() into the worker loop (Chris Mason)
- BTRFS: Establish i_ops before calling d_instantiate (Casey Schaufler)
  Bacik)
- Btrfs: fix num_workers_starting bug and other bugs in async thread (Josef
- Btrfs: deal with enospc from dirtying inodes properly (Chris Mason)
  error (Josef Bacik)
- Btrfs: fix how we do delalloc reservations and how we free reservations on
- Btrfs: fix leaked space in truncate (Josef Bacik)
- Btrfs: don't panic if orphan item already exists (Josef Bacik)
- Btrfs: only set cache_generation if we setup the block group (Josef Bacik)
  Mason)
- Btrfs: deal with NULL srv_rsv in the delalloc inode reservation code (Chris
- Btrfs: unplug every once and a while (Chris Mason)
- scsi: qla_isr.c: fix comment typo 'hammmer' (Justin P. Mattock)
- qla2xxx: Basic infrastructure for dynamic logging. (Saurav Kashyap)
  Kashyap)
- qla2xxx: Code changes to support new dynamic logging infrastructure. (Saurav
- qla2xxx: Cleanup of previous infrastructure. (Saurav Kashyap)
- qla2xxx: T10 DIF - Handle uninitalized sectors. (Arun Easi)
- qla2xxx: T10 DIF - Fix incorrect error reporting. (Arun Easi)
- qla2xxx: Fix qla24xx revision check while enabling interrupts. (Chad Dupuis)
- qla2xxx: Acquire hardware lock while manipulating dsd list. (Saurav Kashyap)
  (Chad Dupuis)
- qla2xxx: Double check for command completion if abort mailbox command fails.
  (Saurav Kashyap)
- qla2xxx: Save and restore irq in the response queue interrupt handler.
- qla2xxx: Set the task attributes after memsetting fcp cmnd. (Saurav Kashyap)
- qla2xxx: Update version number to 8.03.07.07-k. (Chad Dupuis)
  (Giridhar Malavali)
- qla2xxx: Add support for ISP82xx to capture dump (minidump) on failure.
- qla2xxx: Implemeted beacon on/off for ISP82XX. (Saurav Kashyap)
  (Saurav Kashyap)
- qla2xxx: Prevent CPU lockups when "ql2xdontresethba" module param is set.
  be changed dynamically. (Chad Dupuis)
- qla2xxx: Enable write permission to some debug related module parameters to
  Kashyap)
- qla2xxx: check for marker IOCB during response queue processing. (Saurav
- qla2xxx: Fix array out of bound warning. (Saurav Kashyap)
- qla2xxx: During loopdown perform Diagnostic loopback. (Saurav Kashyap)
- qla2xxx: Correction to sysfs edc interface. (Joe Carnuccio)
- qla2xxx: Provide method for updating I2C attached VPD. (Joe Carnuccio)
- qla2xxx: Return sysfs error codes appropriate to conditions. (Joe Carnuccio)
  ISP82xx. (Giridhar Malavali)
- qla2xxx: Issue mailbox command only when firmware hung bit is reset for
- qla2xxx: Fix "active_mask" may be used uninitialized warning. (Chad Dupuis)
- scsi: fix qla2xxx printk format warning (Randy Dunlap)
- qla2xxx: Fix crash in qla2x00_abort_all_cmds() on unload (Roland Dreier)
- qla2xxx: Correct inadvertent clearing of RISC_INTR status. (Andrew Vasquez)
- qla2xxx: Remove qla2x00_wait_for_loop_ready function. (Saurav Kashyap)
- qla2xxx: Check for SCSI status on underruns. (Arun Easi)
- qla2xxx: Don't call alloc_fw_dump for ISP82XX. (Saurav Kashyap)
  Malavali)
- qla2xxx: Revert back the request queue mapping to request queue 0. (Giridhar
  interrupt mode during firmware hang. (Giridhar Malavali)
- qla2xxx: Stop unconditional completion of mailbox commands issued in
  Malavali)
- qla2xxx: Enable Minidump by default with default capture mask 0x1f. (Giridhar
  recovery. (Andrew Vasquez)
- qla2xxx: Return the correct value for a mailbox command if 82xx is in reset
- qla2xxx: Display IPE error message for ISP82xx. (Chad Dupuis)
- qla2xxx: Correct fc_host port_state display. (Saurav Kashyap)
  0. (Giridhar Malavali)
- qla2xxx: Submit all chained IOCBs for passthrough commands on request queue
- qla2xxx: Update version number to 8.03.07.12-k. (Chad Dupuis)
- qla2xxx: Use less stack to emit logging messages. (Joe Perches)
  current broken uses as appropriate. (Joe Perches)
- qla2xxx: Make the logging functions verify their arguments and fixed the
- qla2xxx: Update to dynamic logging. (Chad Dupuis)
  (Giridhar Malavali)
- qla2xxx: Proper cleanup of pass through commands when firmware returns error.
- qla2xxx: Only read requested mailbox registers. (Andrew Vasquez)
- qla2xxx: Limit excessive DPC cycles. (Andrew Vasquez)
- qla2xxx: Fix to include FCE data as part of dump. (Giridhar Malavali)
- qla2xxx: Correct report-id acquisition check (Giridhar Malavali)
- qla2xxx: Corrections to returned sysfs error codes. (Joe Carnuccio)
  mask. (Giridhar Malavali)
- qla2xxx: Corrected the default setting of the help text of Minidump capture
  (Giridhar Malavali)
- qla2xxx: Corrected the display of firmware dump availability for ISP82xx.
  (Giridhar Malavali)
- qla2xxx: Added a new entry to ISP specific function pointers structure.
- qla2xxx: Process marker IOCB request on request queue 0. (Giridhar Malavali)
- qla2xxx: Consolidated IOCB processing routines. (Giridhar Malavali)
- qla2xxx: Implement FCP priority tagging for 82xx adapters. (Saurav Kashyap)
  (Andrew Vasquez)
- qla2xxx: Ensure there's enough request-queue space for passthru IOCBs.
  Dupuis)
- qla2xxx: Move initialization of some variables before iospace_config. (Chad
  (Chad Dupuis)
- qla2xxx: Do not check for minidump when device state is QLA82XX_DEV_READY.
- SCSI, qla2xxx: remove redundant semicolon (Jesper Juhl)
  Anderson)
- be2iscsi 4.1.239.0 [PATCH 01/10]   Remove host and session casts (Chuck
  (Chuck Anderson)
- be2iscsi 4.1.239.0 [PATCH 02/10]  Fixing the /proc/interrupts problem V3
- be2iscsi 4.1.239.0 [PATCH 03/10]  Adding a shutdown Routine (Chuck Anderson)
- be2iscsi 4.1.239.0 [PATCH 04/10]  Add pci_disable device (Chuck Anderson)
- be2iscsi 4.1.239.0 [PATCH 05/10]  Fix for kdump failure (Chuck Anderson)
  Anderson)
- be2iscsi 4.1.239.0 [PATCH 06/10]  Fix for wrong dmsg setting in wrb (Chuck
  earlier (Chuck Anderson)
- be2iscsi 4.1.239.0 [PATCH 07/10]  Fix for case where task->sc was cleanedup
  Anderson)
- be2iscsi 4.1.239.0 [PATCH 08/10]   memset wrb for ring create (Chuck
  Anderson)
- be2iscsi 4.1.239.0 [PATCH 09/10]  Move driver Version to 4.1.239.0 (Chuck
  (Chuck Anderson)
- be2iscsi 4.1.239.0 [PATCH 10/10]  Fix in the ASYNC PDU handling code path.
- qlcnic driver v5.0.25.1 for UEK2 2.6.39 (Chuck Anderson)
* Wed Nov 16 2011 Maxim Uvarov <maxim.uvarov@oracle.com> [2.6.39-100.0.17.el6uek]
- Update Btrfs
- turn on CONFIG_PARAVIRT_SPINLOCKS for bare metal
- xen-gntalloc: signedness bug in add_grefs()
- xen-gntalloc: integer overflow in gntalloc_ioctl_alloc()
- xen-gntdev: integer overflow in gntdev_alloc_map()
- xen:pvhvm: enable PVHVM VCPU placement when using more than 32 CPUs.
- xen/balloon: Avoid OOM when requesting highmem
- xen: Remove hanging references to CONFIG_XEN_PLATFORM_PCI

* Fri Nov 11 2011 Maxim Uvarov <maxim.uvarov@oracle.com> [2.6.39-100.0.16.el6uek]
- SPEC: fixes for spec file [orabugs 13359985, 13339700, 13348381]
- config: enable IP_PNP
- Merge branch 'uek2-merge' of git://oss.oracle.com/git/kwilk/xen into uek2-stable
- ocfs2: Fix cleancache initialization call to correctly pass uuid
- Merge branch 'stable/xen-block.rebase' into uek2-merge
- xen/blkback: Fix two races in the handling of barrier requests.
- xen/blkback: Check for proper operation.
- xen/blkback: Fix the inhibition to map pages when discarding sector ranges.
- xen/blkback: Report VBD_WSECT (wr_sect) properly.
- xen/blkback: Support 'feature-barrier' aka old-style BARRIER requests.
- xen-blkfront: plug device number leak in xlblk_init() error path
- xen-blkfront: If no barrier or flush is supported, use invalid operation.
- xen-blkback: use kzalloc() in favor of kmalloc()+memset()
- xen-blkback: fixed indentation and comments
- xen-blkfront: fix a deadlock while handling discard response
- xen-blkfront: Handle discard requests.
- xen-blkback: Implement discard requests ('feature-discard')
- xen-blkfront: add BLKIF_OP_DISCARD and discard request struct
- xen/blkback: Add module alias for autoloading
- xen/blkback: Don't let in-flight requests defer pending ones.
- Merge branch 'stable/xen-settime' into uek2-merge
- Merge branch 'stable/e820-3.2.rebased' into uek2-merge
- Merge branch 'stable/mmu.fixes.rebased' into uek2-merge
- Merge branch 'stable/drivers-3.2.rebased' into uek2-merge
- Merge branch 'stable/cleanups-3.2.rebased' into uek2-merge
- Merge branch 'stable/pci.fixes-3.2' of git://oss.oracle.com/git/kwilk/xen into uek2-merge
- Merge branch 'stable/bug.fixes-3.2.rebased' of git://oss.oracle.com/git/kwilk/xen into uek2-merge
- Merge branch 'stable/xen-pciback-0.6.3.bugfixes' of git://oss.oracle.com/git/kwilk/xen into uek2-merge
- xen/irq: If we fail during msi_capability_init return proper error code.
- xen: remove XEN_PLATFORM_PCI config option
- xen: XEN_PVHVM depends on PCI
- xen/p2m/debugfs: Make type_name more obvious.
- xen/p2m/debugfs: Fix potential pointer exception.
- xen/enlighten: Fix compile warnings and set cx to known value.
- xen/xenbus: Remove the unnecessary check.
- xen/events: Don't check the info for NULL as it is already done.
- xen/pci: Use 'acpi_gsi_to_irq' value unconditionally.
- xen/pci: Remove 'xen_allocate_pirq_gsi'.
- xen/pci: Retire unnecessary #ifdef CONFIG_ACPI
- xen/pci: Move the allocation of IRQs when there are no IOAPIC's to the end
- xen/pci: Squash pci_xen_initial_domain and xen_setup_pirqs together.
- xen/pci: Use the xen_register_pirq for HVM and initial domain users
- xen/pci: In xen_register_pirq bind the GSI to the IRQ after the hypercall.
- xen/pci: Provide #ifdef CONFIG_ACPI to easy code squashing.
- xen/pci: Update comments and fix empty spaces.
- xen/pci: Shuffle code around.
- xen/dom0: set wallclock time in Xen
- xen: add dom0_op hypercall
- xen/acpi: Domain0 acpi parser related platform hypercall
- xen: release all pages within 1-1 p2m mappings
- xen: allow extra memory to be in multiple regions
- xen: allow balloon driver to use more than one memory region
- xen/balloon: simplify test for the end of usable RAM
- xen/balloon: account for pages released during memory setup
- xen/e820: if there is no dom0_mem=, don't tweak extra_pages.
- Revert "xen/e820: if there is no dom0_mem=, don't tweak extra_pages."
- xen/e820: if there is no dom0_mem=, don't tweak extra_pages.
- xen: use maximum reservation to limit amount of usable RAM
- xen: Fix misleading WARN message at xen_release_chunk
- xen: Fix printk() format in xen/setup.c
- xen/gntdev: Fix sleep-inside-spinlock
- xen: modify kernel mappings corresponding to granted pages
- xen: add an "highmem" parameter to alloc_xenballooned_pages
- xen/p2m: Use SetPagePrivate and its friends for M2P overrides.
- xen/p2m: Make debug/xen/mmu/p2m visible again.
- Revert "xen/debug: WARN_ON when identity PFN has no _PAGE_IOMAP flag set."
- xen/pciback: Check if the device is found instead of blindly assuming so.
- xen/pciback: Do not dereference psdev during printk when it is NULL.
- xen/pciback: double lock typo
- xen/pciback: use mutex rather than spinlock in vpci backend
- xen/pciback: Use mutexes when working with Xenbus state transitions.
- xen/pciback: miscellaneous adjustments
- xen/pciback: use mutex rather than spinlock in passthrough backend
- xen/pciback: use resource_size()
- xen: use static initializers in xen-balloon.c
- Xen: fix braces and tabs coding style issue in xenbus_probe.c
- Xen: fix braces coding style issue in xenbus_probe.h
- Xen: fix whitespaces,tabs coding style issue in drivers/xen/pci.c
- Xen: fix braces coding style issue in gntdev.c and grant-table.c
- Xen: fix whitespaces,tabs coding style issue in drivers/xen/events.c
- Xen: fix whitespaces,tabs coding style issue in drivers/xen/balloon.c

* Wed Oct 19 2011 Joe Jin <joe.jin@oracle.com> [2.6.39-100.0.15.el6uek]
- [scsi] cciss: Use cciss for some Smart Array controller when build for OL5
- [Kconfig]: Add CONFIG_UEK5 option.

* Wed Oct 12 2011 Guru Anbalagane <guru.anbalagane@oracle.com> [2.6.39-100.0.14.el6uek]
- Apply signature checking to modules on module load (David Howells)
- Don't include .note.gnu.build-id in the digest (David Howells)
- config: turn on module sign (Maxim Uvarov)
- fix modpost port bug for module signatures  (Maxim Uvarov)
- xen: Fix selfballooning and ensure it doesn't go too far (Dan Magenheimer)
- config: disable XEN_BALLOON_MEMORY_HOTPLUG
- apic, i386/bigsmp: Fix false warnings regarding logical APIC ID mismatches (Jan Beulich)

* Thu Oct 10 2011 Maxim Uvarov <maxim.uvarov@oracle.com> [2.6.39-100.0.13.el6uek]
- fix btrfs compilation for 32 bit 
- ext4 turn on CONFIG_LBDAF for 32bit kernel [orabug 12965485]
- exec: do not call request_module() twice from search_binary_handler()
- merge 3.0.6 patches

* Thu Sep 29 2011 Guru Anbalagane <guru.anbalagane@oracle.com> [2.6.39-100.0.12.el6uek]
- audit: dynamically allocate audit_names when not enough spaceis in the names array [orabug 13038425]
- update btrfs 3.0

* Wed Sep 28 2011 Guru Anbalagane <guru.anbalagane@oracle.com> [2.6.39-100.0.11.el6uek]
- xen:  Add  bootmem.h in xen-selfballoon.c 

* Wed Sep 28 2011 Guru Anbalagane <guru.anbalagane@oracle.com> [2.6.39-100.0.10.el6uek]
- mpt2sas: Add a module parameter that permits overriding protection capabilities
- mpt2sas: Return the correct sense key for DIF errors 
- mpt2sas: Do not check DIF for unwritten blocks
- Revert "xen/e820: if there is no dom0_mem=, don't tweak extra_pages."
- Revert "[AUDIT/workaround] Increase AUDIT_NAMES array len" [orabug 13034299]
- block: Rate-limit failed I/O error message  [orabug 13007648]
- config: disable panic on hardlockup [orabug 13007648]
- ocfs2: update ocfs2 version [orabug 13017352]
- x86/paravirt: PTE updates in k(un)map_atomic need to be synchronous, regardless of lazy_mmu mode
- bnx2x: prevent flooded warnning kernel info [orabug 12687487]
- tg3: Dont dump DMA error when interface not ready [orabug 12981473]
- xen: Fix selfballooning and ensure it doesn't go too far
- ocfs2: Add datavolume mount option [orabug 13017352]

* Thu Sep 22 2011 Guru Anbalagane <guru.anbalagane@oracle.com> [2.6.39-100.0.9.el6uek]
- generate -paravirt configs more accurate [orabug 13002151]
- radeon: add missed firmwares [orabug 12981553]
- ksplice: Clear garbage data on the kernel stack when handling signals
- Add devel headers [orabug 13000607]

* Wed Sep 21 2011 Kevin Lyons [2.6.39-100.0.8.el6uek]
- Add -u parameter to kernel_variant_post to make it work
  properly for uek [orabug 12965870]

* Tue Sep 20 2011 Guru Anbalagane <guru.anbalagane@oracle.com> [2.6.39-100.0.7.el6uek]
- fix --noarch build
- CONFIG: Add support for Large files - 32bit orabug 12984979

* Mon Sep 19 2011 Guru Anbalagane <guru.anbalagane@oracle.com> [2.6.39-100.0.6.el6uek]
- rebase to 3.0.4
- Build paravirt and paravirt-debug kernels
- Remove commented out patches from spec
- Specfile: build OCFS2
- make XEN_MAX_DOMAIN_MEMORY selectable
- config-debug: enable LOCKDEP and more debug options
- Turn on CONFIG_CRYPTO_FIPS (Maxim Uvarov) 
- CONFIG: enable sysfs(el5) and xen memory hotplug
- scsi: bump up SD_MAX_DISKS (Dave Kleikamp) 
- x86, acpi: Handle xapic/x2apic entries in MADT at same time (Yinghai Lu)

* Tue Sep 13 2011 Guru Anbalagane <guru.anbalagane@oracle.com> [2.6.39-100.0.5.el6uek]
- xen: allow enable use of VGA console on dom0
- xen: prepare tmem shim to handle frontswap
- xen: Add __attribute__((format(printf... where appropriate
- xen: Populate xenbus device attributes
- xen: Add module alias to autoload backend drivers
- xen: tmem: self-ballooning and frontswap-selfshrinking
- xen/pci: Shuffle code around.
- xen/pci: Update comments and fix empty spaces.
- xen/pci: Provide #ifdef CONFIG_ACPI to easy code squashing.
- xen/pci: In xen_register_pirq bind the GSI to the IRQ after the hypercall.
- xen/pci: Use the xen_register_pirq for HVM and initial domain users
- xen/pci: Squash pci_xen_initial_domain and xen_setup_pirqs together.
- xen/pci: Move the allocation of IRQs when there are no IOAPIC's to the end
- xen/pci: Retire unnecessary #ifdef CONFIG_ACPI
- xen/pci: Remove 'xen_allocate_pirq_gsi'.
- xen/pci: Use 'acpi_gsi_to_irq' value unconditionally.
- xen/pciback: xen pci backend driver.
- xen/pciback: Cleanup the driver based on checkpatch warnings and errors.
- xen/pciback: Register the owner (domain) of the PCI device.
- xen/pciback: guest SR-IOV support for PV guest
- xen/pciback: Disable MSI/MSI-X when reseting a device
- xen/pciback: Allocate IRQ handler for device that is shared with guest.
- xen/pciback: Fine-grain the spinlocks and fix BUG: scheduling while atomic cases.
- xen: rename pciback module to xen-pciback.
- xen/pciback: Don't setup an fake IRQ handler for SR-IOV devices.
- xen/pciback: Print out the MSI/MSI-X (PIRQ) values
- xen/pciback: Drop two backends, squash and cleanup some code.
- xen/pciback: Remove the DEBUG option.
- xen/pciback: Have 'passthrough' option instead of XEN_PCIDEV_BACKEND_PASS and XEN_PCIDEV_BACKEND_VPCI
- mm: frontswap: swap data structure changes
- mm: frontswap: core code
- mm: frontswap: add swap hooks and extend try_to_unuse
- mm: frontswap: config and doc files
- xen:pvhvm: Modpost section mismatch fix
- xen/pciback: remove duplicated #include
- trace/xen: add skeleton for Xen trace events
- xen/multicalls: remove debugfs stats
- xen/trace: set up tracepoint skeleton
- xen/trace: add multicall tracing
- xen/trace: add mmu tracepoints
- xen/trace: add ptpage alloc/release tracepoints
- xen/trace: add xen_pgd_(un)pin tracepoints
- xen/trace: add segment desc tracing
- xen/trace: add tlb flush tracepoints
- xen/mmu: use extend_args for more mmuext updates
- xen/mmu: tune pgtable alloc/release
- xen/multicalls: disable MC_DEBUG
- xen/multicalls: add unlikely around slowpath in __xen_mc_entry()
- xen/multicall: special-case singleton hypercalls
- xen/multicall: move *idx fields to start of mc_buffer
- xen/trace: convert mmu events to use DECLARE_EVENT_CLASS()/DEFINE_EVENT()
- xen/trace: use class for multicall trace
- xen/tracing: fix compile errors when tracing is disabled.
- xen/tracing: it looks like we wanted CONFIG_FTRACE
- xen/trace: Fix compile error when CONFIG_XEN_PRIVILEGED_GUEST is not set
- xen/tracing: Fix tracing config option properly
- Input: xen-kbdfront - enable driver for HVM guests
- xen/balloon: memory hotplug support for Xen balloon driver
- mm: extend memory hotplug API to allow memory hotplug in virtual machines
- xen/blkback: Add module alias for autoloading
- xen/blkback: Don't let in-flight requests defer pending ones.
- xen/netback: Add module alias for autoloading
- xen: convert to 64 bit stats interface
- xen/balloon: Fix compile errors - missing header files.
- xen/self-balloon: Add dependency on tmem.
- xen: xen-selfballoon.c needs more header files
- xen/grant: Fix compile warning.
- xen: Fix printk() format in xen/setup.c
- xen: Fix misleading WARN message at xen_release_chunk
- xen/x86: replace order-based range checking of M2P table by linear one
- xen: Do not enable PV IPIs when vector callback not present
- xen-blkfront: Fix one off warning about name clash
- xen-blkfront: Drop name and minor adjustments for emulated scsi devices
- xen/blkback: Make description more obvious.
- xen-blkback: fixed indentation and comments
- SCSI: Fix oops dereferencing queue
- xen: use maximum reservation to limit amount of usable RAM
- xen: x86_32: do not enable iterrupts when returning from exception in interrupt context
- xen/smp: Warn user why they keel over - nosmp or noapic and what to use instead.
- xen: disable PV spinlocks on HVM
- xen/e820: if there is no dom0_mem=, don't tweak extra_pages.
- config: from 6.1 and review
- Revert "IPC reduce lock contention in semctl"
- Revert "IPC lock reduction corners"
- Revert "use rwlocks for ipc"
- Revert "ipc semaphores: order wakeups based on waiter CPU"
- Revert "ipc semaphores: reduce ipc_lock contention in semtimedop

* Thu Aug 25 2011 Guru Anbalagane <guru.anbalagane@oracle.com> [2.6.39-100.0.4.el6uek]
- revert makefile to 2.6.39

* Wed  Aug 24 2011 Guru Anbalagane <guru.anbalagane@oracle.com> [2.6.39-100.0.3.el6uek]
- Rebase to linux-3.0.3

* Thu  Aug 11 2011 Guru Anbalagane <guru.anbalagane@oracle.com> [2.6.39-100.0.2.el6uek]
- [AUDIT/workaround] Increase AUDIT_NAMES array len (Maxim Uvarov)
- Increase kernel log buffer to 1MB (SHIFT=20)
- export list of msi irqs into sysfs (Chris Mason)
- memcg: mark init_section_page_cgroup() properly (Namhyung Kim)
- memcg: fix init_page_cgroup nid with sparsemem (KAMEZAWA Hiroyuki)

* Thu Jul 29 2011 Guru Anbalagane <guru.anbalagane@oracle.com> [2.6.39-100.0.1.el6uek]
- Linux 2.6.39.3
- ipc semaphores: reduce ipc_lock contention in semtimedop
- ipc semaphores: order wakeups based on waiter CPU
- use rwlocks for ipc
- IPC lock reduction corners
- IPC reduce lock contention in semctl
- Batched wakeups from ipc<|MERGE_RESOLUTION|>--- conflicted
+++ resolved
@@ -204,11 +204,7 @@
 %endif
 
 %if %{rhel}
-<<<<<<< HEAD
-%define pkg_release %{distro_build}.100.0%{?dist}uek%{?buildid}
-=======
 %define pkg_release %{distro_build}.101.0%{?dist}uek%{?buildid}
->>>>>>> 1372f785
 %endif
 %define KVERREL %{rpmversion}-%{pkg_release}.%{_target_cpu}
 
@@ -1762,8 +1758,6 @@
 %kernel_variant_files -k vmlinux %{with_kdump} kdump
 
 %changelog
-<<<<<<< HEAD
-=======
 * Tue Apr 02 2013 Maxim Uvarov <maxim.uvarov@oracle.com> [2.6.39-400.101.0.el6uek]
 - PCI: Set device power state to PCI_D0 for device without native PM support
   (Ajaykumar Hotchandani) [Orabug: 16482495]
@@ -1812,7 +1806,6 @@
 - sched: Fix cgroup movement of forking process (Daisuke Nishimura) [Orabug:
   13740515]
 
->>>>>>> 1372f785
 * Thu Mar 21 2013 Maxim Uvarov <maxim.uvarov@oracle.com> [2.6.39-400.100.0.el6uek]
 - xfs: prevent recursion in xfs_buf_iorequest (Christoph Hellwig)
 - xfs: punch new delalloc blocks out of failed writes inside (Dave Chinner)
