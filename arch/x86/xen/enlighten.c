/*
 * Core of Xen paravirt_ops implementation.
 *
 * This file contains the xen_paravirt_ops structure itself, and the
 * implementations for:
 * - privileged instructions
 * - interrupt flags
 * - segment operations
 * - booting and setup
 *
 * Jeremy Fitzhardinge <jeremy@xensource.com>, XenSource Inc, 2007
 */

#include <linux/cpu.h>
#include <linux/kernel.h>
#include <linux/init.h>
#include <linux/smp.h>
#include <linux/preempt.h>
#include <linux/hardirq.h>
#include <linux/percpu.h>
#include <linux/delay.h>
#include <linux/start_kernel.h>
#include <linux/sched.h>
#include <linux/kprobes.h>
#include <linux/bootmem.h>
#include <linux/export.h>
#include <linux/mm.h>
#include <linux/page-flags.h>
#include <linux/highmem.h>
#include <linux/console.h>
#include <linux/pci.h>
#include <linux/gfp.h>
#include <linux/memblock.h>
#include <linux/edd.h>

<<<<<<< HEAD
#ifdef CONFIG_KEXEC
=======
>>>>>>> fb9041f4
#include <linux/kexec.h>

#include <xen/xen.h>
#include <xen/events.h>
#include <xen/interface/xen.h>
#include <xen/interface/version.h>
#include <xen/interface/physdev.h>
#include <xen/interface/vcpu.h>
#include <xen/interface/memory.h>
#include <xen/interface/nmi.h>
#include <xen/interface/xen-mca.h>
#include <xen/features.h>
#include <xen/page.h>
#include <xen/hvm.h>
#include <xen/hvc-console.h>
#include <xen/acpi.h>

#include <asm/paravirt.h>
#include <asm/apic.h>
#include <asm/page.h>
#include <asm/xen/pci.h>
#include <asm/xen/hypercall.h>
#include <asm/xen/hypervisor.h>
#include <asm/xen/cpuid.h>
#include <asm/fixmap.h>
#include <asm/processor.h>
#include <asm/proto.h>
#include <asm/msr-index.h>
#include <asm/traps.h>
#include <asm/setup.h>
#include <asm/desc.h>
#include <asm/pgalloc.h>
#include <asm/pgtable.h>
#include <asm/tlbflush.h>
#include <asm/reboot.h>
#include <asm/stackprotector.h>
#include <asm/hypervisor.h>
#include <asm/mach_traps.h>
#include <asm/mwait.h>
#include <asm/pci_x86.h>
#include <asm/pat.h>
#include <asm/cpu.h>

#ifdef CONFIG_ACPI
#include <linux/acpi.h>
#include <asm/acpi.h>
#include <acpi/pdc_intel.h>
#include <acpi/processor.h>
#include <xen/interface/platform.h>
#endif

#include "xen-ops.h"
#include "mmu.h"
#include "smp.h"
#include "multicalls.h"
#include "pmu.h"

EXPORT_SYMBOL_GPL(hypercall_page);

/*
 * Pointer to the xen_vcpu_info structure or
 * &HYPERVISOR_shared_info->vcpu_info[cpu]. See xen_hvm_init_shared_info
 * and xen_vcpu_setup for details. By default it points to share_info->vcpu_info
 * but if the hypervisor supports VCPUOP_register_vcpu_info then it can point
 * to xen_vcpu_info. The pointer is used in __xen_evtchn_do_upcall to
 * acknowledge pending events.
 * Also more subtly it is used by the patched version of irq enable/disable
 * e.g. xen_irq_enable_direct and xen_iret in PV mode.
 *
 * The desire to be able to do those mask/unmask operations as a single
 * instruction by using the per-cpu offset held in %gs is the real reason
 * vcpu info is in a per-cpu pointer and the original reason for this
 * hypercall.
 *
 */
DEFINE_PER_CPU(struct vcpu_info *, xen_vcpu);

/*
 * Per CPU pages used if hypervisor supports VCPUOP_register_vcpu_info
 * hypercall. This can be used both in PV and PVHVM mode. The structure
 * overrides the default per_cpu(xen_vcpu, cpu) value.
 */
DEFINE_PER_CPU(struct vcpu_info, xen_vcpu_info);

/* Linux <-> Xen vCPU id mapping */
DEFINE_PER_CPU(uint32_t, xen_vcpu_id);
EXPORT_PER_CPU_SYMBOL(xen_vcpu_id);

enum xen_domain_type xen_domain_type = XEN_NATIVE;
EXPORT_SYMBOL_GPL(xen_domain_type);

unsigned long *machine_to_phys_mapping = (void *)MACH2PHYS_VIRT_START;
EXPORT_SYMBOL(machine_to_phys_mapping);
unsigned long  machine_to_phys_nr;
EXPORT_SYMBOL(machine_to_phys_nr);

struct start_info *xen_start_info;
EXPORT_SYMBOL_GPL(xen_start_info);

struct shared_info xen_dummy_shared_info;

void *xen_initial_gdt;

RESERVE_BRK(shared_info_page_brk, PAGE_SIZE);
__read_mostly int xen_have_vector_callback;
EXPORT_SYMBOL_GPL(xen_have_vector_callback);

/*
 * Point at some empty memory to start with. We map the real shared_info
 * page as soon as fixmap is up and running.
 */
struct shared_info *HYPERVISOR_shared_info = &xen_dummy_shared_info;

/*
 * Flag to determine whether vcpu info placement is available on all
 * VCPUs.  We assume it is to start with, and then set it to zero on
 * the first failure.  This is because it can succeed on some VCPUs
 * and not others, since it can involve hypervisor memory allocation,
 * or because the guest failed to guarantee all the appropriate
 * constraints on all VCPUs (ie buffer can't cross a page boundary).
 *
 * Note that any particular CPU may be using a placed vcpu structure,
 * but we can only optimise if the all are.
 *
 * 0: not available, 1: available
 */
static int have_vcpu_info_placement = 1;

struct tls_descs {
	struct desc_struct desc[3];
};

/*
 * Updating the 3 TLS descriptors in the GDT on every task switch is
 * surprisingly expensive so we avoid updating them if they haven't
 * changed.  Since Xen writes different descriptors than the one
 * passed in the update_descriptor hypercall we keep shadow copies to
 * compare against.
 */
static DEFINE_PER_CPU(struct tls_descs, shadow_tls_desc);

static void clamp_max_cpus(void)
{
#ifdef CONFIG_SMP
	if (setup_max_cpus > MAX_VIRT_CPUS)
		setup_max_cpus = MAX_VIRT_CPUS;
#endif
}

void xen_vcpu_setup(int cpu)
{
	struct vcpu_register_vcpu_info info;
	int err;
	struct vcpu_info *vcpup;

	BUG_ON(HYPERVISOR_shared_info == &xen_dummy_shared_info);

	/*
	 * This path is called twice on PVHVM - first during bootup via
	 * smp_init -> xen_hvm_cpu_notify, and then if the VCPU is being
	 * hotplugged: cpu_up -> xen_hvm_cpu_notify.
	 * As we can only do the VCPUOP_register_vcpu_info once lets
	 * not over-write its result.
	 *
	 * For PV it is called during restore (xen_vcpu_restore) and bootup
	 * (xen_setup_vcpu_info_placement). The hotplug mechanism does not
	 * use this function.
	 */
	if (xen_hvm_domain()) {
		if (per_cpu(xen_vcpu, cpu) == &per_cpu(xen_vcpu_info, cpu))
			return;
	}
	if (xen_vcpu_nr(cpu) < MAX_VIRT_CPUS)
		per_cpu(xen_vcpu, cpu) =
			&HYPERVISOR_shared_info->vcpu_info[xen_vcpu_nr(cpu)];

	if (!have_vcpu_info_placement) {
		if (cpu >= MAX_VIRT_CPUS)
			clamp_max_cpus();
		return;
	}

	vcpup = &per_cpu(xen_vcpu_info, cpu);
	info.mfn = arbitrary_virt_to_mfn(vcpup);
	info.offset = offset_in_page(vcpup);

	/* Check to see if the hypervisor will put the vcpu_info
	   structure where we want it, which allows direct access via
	   a percpu-variable.
	   N.B. This hypercall can _only_ be called once per CPU. Subsequent
	   calls will error out with -EINVAL. This is due to the fact that
	   hypervisor has no unregister variant and this hypercall does not
	   allow to over-write info.mfn and info.offset.
	 */
	err = HYPERVISOR_vcpu_op(VCPUOP_register_vcpu_info, xen_vcpu_nr(cpu),
				 &info);

	if (err) {
		printk(KERN_DEBUG "register_vcpu_info failed: err=%d\n", err);
		have_vcpu_info_placement = 0;
		clamp_max_cpus();
	} else {
		/* This cpu is using the registered vcpu info, even if
		   later ones fail to. */
		per_cpu(xen_vcpu, cpu) = vcpup;
	}
}

/*
 * On restore, set the vcpu placement up again.
 * If it fails, then we're in a bad state, since
 * we can't back out from using it...
 */
void xen_vcpu_restore(void)
{
	int cpu;
	bool vcpuops = true;
	const struct cpumask *mask;

	mask = xen_pv_domain() ? cpu_possible_mask : cpu_online_mask;

	/* Only Xen 4.5 and higher supports this. */
	if (HYPERVISOR_vcpu_op(VCPUOP_is_up, smp_processor_id(), NULL) == -ENOSYS)
		vcpuops = false;

	for_each_cpu(cpu, mask) {
		bool other_cpu = (cpu != smp_processor_id());
		bool is_up = false;

		if (vcpuops)
			is_up = HYPERVISOR_vcpu_op(VCPUOP_is_up, xen_vcpu_nr(cpu), NULL);

		if (vcpuops && other_cpu && is_up &&
		    HYPERVISOR_vcpu_op(VCPUOP_down, xen_vcpu_nr(cpu), NULL))
			BUG();

		xen_setup_runstate_info(cpu);

		if (have_vcpu_info_placement)
			xen_vcpu_setup(cpu);

		if (vcpuops && other_cpu && is_up &&
		    HYPERVISOR_vcpu_op(VCPUOP_up, xen_vcpu_nr(cpu), NULL))
			BUG();
	}
}

static void __init xen_banner(void)
{
	unsigned version = HYPERVISOR_xen_version(XENVER_version, NULL);
	struct xen_extraversion extra;
	HYPERVISOR_xen_version(XENVER_extraversion, &extra);

	pr_info("Booting paravirtualized kernel %son %s\n",
		xen_feature(XENFEAT_auto_translated_physmap) ?
			"with PVH extensions " : "", pv_info.name);
	printk(KERN_INFO "Xen version: %d.%d%s%s\n",
	       version >> 16, version & 0xffff, extra.extraversion,
	       xen_feature(XENFEAT_mmu_pt_update_preserve_ad) ? " (preserve-AD)" : "");
}

/*
 * On x86 whenever VMAs are setup, the 'is_ISA_range quirk' (which we
 * re-implement below) is used to figure whether to ignore the
 * requested PAT type and always use WB (see 'reserve_memtype').
 *
 * The combination of MTRR (UC) and PAT (UC or WB) for the ISA region ends
 * up with the same value - UC.
 *
 * However on Xen, due to XSA 154 we enforce that mappings to _ANY_ MMIO
 * range MUST have the same the same cachability mapping - and in this case
 * we enforce UC for everything.
 *
 * The effective result of the function below is for 'reserver_memtype'
 * to ignore the result from 'x86_platform.is_untracked_pat_range' quirk.
 */
static bool xen_ignore(u64 s, u64 e)
{
	return false;
}

/* Check if running on Xen version (major, minor) or later */
bool
xen_running_on_version_or_later(unsigned int major, unsigned int minor)
{
	unsigned int version;

	if (!xen_domain())
		return false;

	version = HYPERVISOR_xen_version(XENVER_version, NULL);
	if ((((version >> 16) == major) && ((version & 0xffff) >= minor)) ||
		((version >> 16) > major))
		return true;
	return false;
}

#define CPUID_THERM_POWER_LEAF 6
#define APERFMPERF_PRESENT 0

static __read_mostly unsigned int cpuid_leaf1_edx_mask = ~0;
static __read_mostly unsigned int cpuid_leaf1_ecx_mask = ~0;

static __read_mostly unsigned int cpuid_leaf1_ecx_set_mask;
static __read_mostly unsigned int cpuid_leaf5_ecx_val;
static __read_mostly unsigned int cpuid_leaf5_edx_val;

static void xen_cpuid(unsigned int *ax, unsigned int *bx,
		      unsigned int *cx, unsigned int *dx)
{
	unsigned maskebx = ~0;
	unsigned maskecx = ~0;
	unsigned maskedx = ~0;
	unsigned setecx = 0;
	/*
	 * Mask out inconvenient features, to try and disable as many
	 * unsupported kernel subsystems as possible.
	 */
	switch (*ax) {
	case 1:
		maskecx = cpuid_leaf1_ecx_mask;
		setecx = cpuid_leaf1_ecx_set_mask;
		maskedx = cpuid_leaf1_edx_mask;
		break;

	case CPUID_MWAIT_LEAF:
		/* Synthesize the values.. */
		*ax = 0;
		*bx = 0;
		*cx = cpuid_leaf5_ecx_val;
		*dx = cpuid_leaf5_edx_val;
		return;

	case CPUID_THERM_POWER_LEAF:
		/* Disabling APERFMPERF for kernel usage */
		maskecx = ~(1 << APERFMPERF_PRESENT);
		break;

	case 0xb:
		/* Suppress extended topology stuff */
		maskebx = 0;
		break;
	}

	asm(XEN_EMULATE_PREFIX "cpuid"
		: "=a" (*ax),
		  "=b" (*bx),
		  "=c" (*cx),
		  "=d" (*dx)
		: "0" (*ax), "2" (*cx));

	*bx &= maskebx;
	*cx &= maskecx;
	*cx |= setecx;
	*dx &= maskedx;

}

static bool __init xen_check_mwait(void)
{
#ifdef CONFIG_ACPI
	struct xen_platform_op op = {
		.cmd			= XENPF_set_processor_pminfo,
		.u.set_pminfo.id	= -1,
		.u.set_pminfo.type	= XEN_PM_PDC,
	};
	uint32_t buf[3];
	unsigned int ax, bx, cx, dx;
	unsigned int mwait_mask;

	/* We need to determine whether it is OK to expose the MWAIT
	 * capability to the kernel to harvest deeper than C3 states from ACPI
	 * _CST using the processor_harvest_xen.c module. For this to work, we
	 * need to gather the MWAIT_LEAF values (which the cstate.c code
	 * checks against). The hypervisor won't expose the MWAIT flag because
	 * it would break backwards compatibility; so we will find out directly
	 * from the hardware and hypercall.
	 */
	if (!xen_initial_domain())
		return false;

	/*
	 * When running under platform earlier than Xen4.2, do not expose
	 * mwait, to avoid the risk of loading native acpi pad driver
	 */
	if (!xen_running_on_version_or_later(4, 2))
		return false;

	ax = 1;
	cx = 0;

	native_cpuid(&ax, &bx, &cx, &dx);

	mwait_mask = (1 << (X86_FEATURE_EST % 32)) |
		     (1 << (X86_FEATURE_MWAIT % 32));

	if ((cx & mwait_mask) != mwait_mask)
		return false;

	/* We need to emulate the MWAIT_LEAF and for that we need both
	 * ecx and edx. The hypercall provides only partial information.
	 */

	ax = CPUID_MWAIT_LEAF;
	bx = 0;
	cx = 0;
	dx = 0;

	native_cpuid(&ax, &bx, &cx, &dx);

	/* Ask the Hypervisor whether to clear ACPI_PDC_C_C2C3_FFH. If so,
	 * don't expose MWAIT_LEAF and let ACPI pick the IOPORT version of C3.
	 */
	buf[0] = ACPI_PDC_REVISION_ID;
	buf[1] = 1;
	buf[2] = (ACPI_PDC_C_CAPABILITY_SMP | ACPI_PDC_EST_CAPABILITY_SWSMP);

	set_xen_guest_handle(op.u.set_pminfo.pdc, buf);

	if ((HYPERVISOR_platform_op(&op) == 0) &&
	    (buf[2] & (ACPI_PDC_C_C1_FFH | ACPI_PDC_C_C2C3_FFH))) {
		cpuid_leaf5_ecx_val = cx;
		cpuid_leaf5_edx_val = dx;
	}
	return true;
#else
	return false;
#endif
}
static void __init xen_init_cpuid_mask(void)
{
	unsigned int ax, bx, cx, dx;
	unsigned int xsave_mask;

	cpuid_leaf1_edx_mask =
		~((1 << X86_FEATURE_MTRR) |  /* disable MTRR */
		  (1 << X86_FEATURE_ACC));   /* thermal monitoring */

	if (!xen_initial_domain())
		cpuid_leaf1_edx_mask &=
			~((1 << X86_FEATURE_ACPI));  /* disable ACPI */

	cpuid_leaf1_ecx_mask &= ~(1 << (X86_FEATURE_X2APIC % 32));

	ax = 1;
	cx = 0;
	cpuid(1, &ax, &bx, &cx, &dx);

	xsave_mask =
		(1 << (X86_FEATURE_XSAVE % 32)) |
		(1 << (X86_FEATURE_OSXSAVE % 32));

	/* Xen will set CR4.OSXSAVE if supported and not disabled by force */
	if ((cx & xsave_mask) != xsave_mask)
		cpuid_leaf1_ecx_mask &= ~xsave_mask; /* disable XSAVE & OSXSAVE */
	if (xen_check_mwait())
		cpuid_leaf1_ecx_set_mask = (1 << (X86_FEATURE_MWAIT % 32));
}

static void xen_set_debugreg(int reg, unsigned long val)
{
	HYPERVISOR_set_debugreg(reg, val);
}

static unsigned long xen_get_debugreg(int reg)
{
	return HYPERVISOR_get_debugreg(reg);
}

static void xen_end_context_switch(struct task_struct *next)
{
	xen_mc_flush();
	paravirt_end_context_switch(next);
}

static unsigned long xen_store_tr(void)
{
	return 0;
}

/*
 * Set the page permissions for a particular virtual address.  If the
 * address is a vmalloc mapping (or other non-linear mapping), then
 * find the linear mapping of the page and also set its protections to
 * match.
 */
static void set_aliased_prot(void *v, pgprot_t prot)
{
	int level;
	pte_t *ptep;
	pte_t pte;
	unsigned long pfn;
	struct page *page;
	unsigned char dummy;

	ptep = lookup_address((unsigned long)v, &level);
	BUG_ON(ptep == NULL);

	pfn = pte_pfn(*ptep);
	page = pfn_to_page(pfn);

	pte = pfn_pte(pfn, prot);

	/*
	 * Careful: update_va_mapping() will fail if the virtual address
	 * we're poking isn't populated in the page tables.  We don't
	 * need to worry about the direct map (that's always in the page
	 * tables), but we need to be careful about vmap space.  In
	 * particular, the top level page table can lazily propagate
	 * entries between processes, so if we've switched mms since we
	 * vmapped the target in the first place, we might not have the
	 * top-level page table entry populated.
	 *
	 * We disable preemption because we want the same mm active when
	 * we probe the target and when we issue the hypercall.  We'll
	 * have the same nominal mm, but if we're a kernel thread, lazy
	 * mm dropping could change our pgd.
	 *
	 * Out of an abundance of caution, this uses __get_user() to fault
	 * in the target address just in case there's some obscure case
	 * in which the target address isn't readable.
	 */

	preempt_disable();

	probe_kernel_read(&dummy, v, 1);

	if (HYPERVISOR_update_va_mapping((unsigned long)v, pte, 0))
		BUG();

	if (!PageHighMem(page)) {
		void *av = __va(PFN_PHYS(pfn));

		if (av != v)
			if (HYPERVISOR_update_va_mapping((unsigned long)av, pte, 0))
				BUG();
	} else
		kmap_flush_unused();

	preempt_enable();
}

static void xen_alloc_ldt(struct desc_struct *ldt, unsigned entries)
{
	const unsigned entries_per_page = PAGE_SIZE / LDT_ENTRY_SIZE;
	int i;

	/*
	 * We need to mark the all aliases of the LDT pages RO.  We
	 * don't need to call vm_flush_aliases(), though, since that's
	 * only responsible for flushing aliases out the TLBs, not the
	 * page tables, and Xen will flush the TLB for us if needed.
	 *
	 * To avoid confusing future readers: none of this is necessary
	 * to load the LDT.  The hypervisor only checks this when the
	 * LDT is faulted in due to subsequent descriptor access.
	 */

	for(i = 0; i < entries; i += entries_per_page)
		set_aliased_prot(ldt + i, PAGE_KERNEL_RO);
}

static void xen_free_ldt(struct desc_struct *ldt, unsigned entries)
{
	const unsigned entries_per_page = PAGE_SIZE / LDT_ENTRY_SIZE;
	int i;

	for(i = 0; i < entries; i += entries_per_page)
		set_aliased_prot(ldt + i, PAGE_KERNEL);
}

static void xen_set_ldt(const void *addr, unsigned entries)
{
	struct mmuext_op *op;
	struct multicall_space mcs = xen_mc_entry(sizeof(*op));

	trace_xen_cpu_set_ldt(addr, entries);

	op = mcs.args;
	op->cmd = MMUEXT_SET_LDT;
	op->arg1.linear_addr = (unsigned long)addr;
	op->arg2.nr_ents = entries;

	MULTI_mmuext_op(mcs.mc, op, 1, NULL, DOMID_SELF);

	xen_mc_issue(PARAVIRT_LAZY_CPU);
}

static void xen_load_gdt(const struct desc_ptr *dtr)
{
	unsigned long va = dtr->address;
	unsigned int size = dtr->size + 1;
	unsigned pages = DIV_ROUND_UP(size, PAGE_SIZE);
	unsigned long frames[pages];
	int f;

	/*
	 * A GDT can be up to 64k in size, which corresponds to 8192
	 * 8-byte entries, or 16 4k pages..
	 */

	BUG_ON(size > 65536);
	BUG_ON(va & ~PAGE_MASK);

	for (f = 0; va < dtr->address + size; va += PAGE_SIZE, f++) {
		int level;
		pte_t *ptep;
		unsigned long pfn, mfn;
		void *virt;

		/*
		 * The GDT is per-cpu and is in the percpu data area.
		 * That can be virtually mapped, so we need to do a
		 * page-walk to get the underlying MFN for the
		 * hypercall.  The page can also be in the kernel's
		 * linear range, so we need to RO that mapping too.
		 */
		ptep = lookup_address(va, &level);
		BUG_ON(ptep == NULL);

		pfn = pte_pfn(*ptep);
		mfn = pfn_to_mfn(pfn);
		virt = __va(PFN_PHYS(pfn));

		frames[f] = mfn;

		make_lowmem_page_readonly((void *)va);
		make_lowmem_page_readonly(virt);
	}

	if (HYPERVISOR_set_gdt(frames, size / sizeof(struct desc_struct)))
		BUG();
}

/*
 * load_gdt for early boot, when the gdt is only mapped once
 */
static void __init xen_load_gdt_boot(const struct desc_ptr *dtr)
{
	unsigned long va = dtr->address;
	unsigned int size = dtr->size + 1;
	unsigned pages = DIV_ROUND_UP(size, PAGE_SIZE);
	unsigned long frames[pages];
	int f;

	/*
	 * A GDT can be up to 64k in size, which corresponds to 8192
	 * 8-byte entries, or 16 4k pages..
	 */

	BUG_ON(size > 65536);
	BUG_ON(va & ~PAGE_MASK);

	for (f = 0; va < dtr->address + size; va += PAGE_SIZE, f++) {
		pte_t pte;
		unsigned long pfn, mfn;

		pfn = virt_to_pfn(va);
		mfn = pfn_to_mfn(pfn);

		pte = pfn_pte(pfn, PAGE_KERNEL_RO);

		if (HYPERVISOR_update_va_mapping((unsigned long)va, pte, 0))
			BUG();

		frames[f] = mfn;
	}

	if (HYPERVISOR_set_gdt(frames, size / sizeof(struct desc_struct)))
		BUG();
}

static inline bool desc_equal(const struct desc_struct *d1,
			      const struct desc_struct *d2)
{
	return d1->a == d2->a && d1->b == d2->b;
}

static void load_TLS_descriptor(struct thread_struct *t,
				unsigned int cpu, unsigned int i)
{
	struct desc_struct *shadow = &per_cpu(shadow_tls_desc, cpu).desc[i];
	struct desc_struct *gdt;
	xmaddr_t maddr;
	struct multicall_space mc;

	if (desc_equal(shadow, &t->tls_array[i]))
		return;

	*shadow = t->tls_array[i];

	gdt = get_cpu_gdt_table(cpu);
	maddr = arbitrary_virt_to_machine(&gdt[GDT_ENTRY_TLS_MIN+i]);
	mc = __xen_mc_entry(0);

	MULTI_update_descriptor(mc.mc, maddr.maddr, t->tls_array[i]);
}

static void xen_load_tls(struct thread_struct *t, unsigned int cpu)
{
	/*
	 * XXX sleazy hack: If we're being called in a lazy-cpu zone
	 * and lazy gs handling is enabled, it means we're in a
	 * context switch, and %gs has just been saved.  This means we
	 * can zero it out to prevent faults on exit from the
	 * hypervisor if the next process has no %gs.  Either way, it
	 * has been saved, and the new value will get loaded properly.
	 * This will go away as soon as Xen has been modified to not
	 * save/restore %gs for normal hypercalls.
	 *
	 * On x86_64, this hack is not used for %gs, because gs points
	 * to KERNEL_GS_BASE (and uses it for PDA references), so we
	 * must not zero %gs on x86_64
	 *
	 * For x86_64, we need to zero %fs, otherwise we may get an
	 * exception between the new %fs descriptor being loaded and
	 * %fs being effectively cleared at __switch_to().
	 */
	if (paravirt_get_lazy_mode() == PARAVIRT_LAZY_CPU) {
#ifdef CONFIG_X86_32
		lazy_load_gs(0);
#else
		loadsegment(fs, 0);
#endif
	}

	xen_mc_batch();

	load_TLS_descriptor(t, cpu, 0);
	load_TLS_descriptor(t, cpu, 1);
	load_TLS_descriptor(t, cpu, 2);

	xen_mc_issue(PARAVIRT_LAZY_CPU);
}

#ifdef CONFIG_X86_64
static void xen_load_gs_index(unsigned int idx)
{
	if (HYPERVISOR_set_segment_base(SEGBASE_GS_USER_SEL, idx))
		BUG();
}
#endif

static void xen_write_ldt_entry(struct desc_struct *dt, int entrynum,
				const void *ptr)
{
	xmaddr_t mach_lp = arbitrary_virt_to_machine(&dt[entrynum]);
	u64 entry = *(u64 *)ptr;

	trace_xen_cpu_write_ldt_entry(dt, entrynum, entry);

	preempt_disable();

	xen_mc_flush();
	if (HYPERVISOR_update_descriptor(mach_lp.maddr, entry))
		BUG();

	preempt_enable();
}

static int cvt_gate_to_trap(int vector, const gate_desc *val,
			    struct trap_info *info)
{
	unsigned long addr;

	if (val->type != GATE_TRAP && val->type != GATE_INTERRUPT)
		return 0;

	info->vector = vector;

	addr = gate_offset(*val);
#ifdef CONFIG_X86_64
	/*
	 * Look for known traps using IST, and substitute them
	 * appropriately.  The debugger ones are the only ones we care
	 * about.  Xen will handle faults like double_fault,
	 * so we should never see them.  Warn if
	 * there's an unexpected IST-using fault handler.
	 */
	if (addr == (unsigned long)debug)
		addr = (unsigned long)xen_debug;
	else if (addr == (unsigned long)int3)
		addr = (unsigned long)xen_int3;
	else if (addr == (unsigned long)stack_segment)
		addr = (unsigned long)xen_stack_segment;
	else if (addr == (unsigned long)double_fault) {
		/* Don't need to handle these */
		return 0;
#ifdef CONFIG_X86_MCE
	} else if (addr == (unsigned long)machine_check) {
		/*
		 * when xen hypervisor inject vMCE to guest,
		 * use native mce handler to handle it
		 */
		;
#endif
	} else if (addr == (unsigned long)nmi)
		/*
		 * Use the native version as well.
		 */
		;
	else {
		/* Some other trap using IST? */
		if (WARN_ON(val->ist != 0))
			return 0;
	}
#endif	/* CONFIG_X86_64 */
	info->address = addr;

	info->cs = gate_segment(*val);
	info->flags = val->dpl;
	/* interrupt gates clear IF */
	if (val->type == GATE_INTERRUPT)
		info->flags |= 1 << 2;

	return 1;
}

/* Locations of each CPU's IDT */
static DEFINE_PER_CPU(struct desc_ptr, idt_desc);

/* Set an IDT entry.  If the entry is part of the current IDT, then
   also update Xen. */
static void xen_write_idt_entry(gate_desc *dt, int entrynum, const gate_desc *g)
{
	unsigned long p = (unsigned long)&dt[entrynum];
	unsigned long start, end;

	trace_xen_cpu_write_idt_entry(dt, entrynum, g);

	preempt_disable();

	start = __this_cpu_read(idt_desc.address);
	end = start + __this_cpu_read(idt_desc.size) + 1;

	xen_mc_flush();

	native_write_idt_entry(dt, entrynum, g);

	if (p >= start && (p + 8) <= end) {
		struct trap_info info[2];

		info[1].address = 0;

		if (cvt_gate_to_trap(entrynum, g, &info[0]))
			if (HYPERVISOR_set_trap_table(info))
				BUG();
	}

	preempt_enable();
}

static void xen_convert_trap_info(const struct desc_ptr *desc,
				  struct trap_info *traps)
{
	unsigned in, out, count;

	count = (desc->size+1) / sizeof(gate_desc);
	BUG_ON(count > 256);

	for (in = out = 0; in < count; in++) {
		gate_desc *entry = (gate_desc*)(desc->address) + in;

		if (cvt_gate_to_trap(in, entry, &traps[out]))
			out++;
	}
	traps[out].address = 0;
}

void xen_copy_trap_info(struct trap_info *traps)
{
	const struct desc_ptr *desc = this_cpu_ptr(&idt_desc);

	xen_convert_trap_info(desc, traps);
}

/* Load a new IDT into Xen.  In principle this can be per-CPU, so we
   hold a spinlock to protect the static traps[] array (static because
   it avoids allocation, and saves stack space). */
static void xen_load_idt(const struct desc_ptr *desc)
{
	static DEFINE_SPINLOCK(lock);
	static struct trap_info traps[257];

	trace_xen_cpu_load_idt(desc);

	spin_lock(&lock);

	memcpy(this_cpu_ptr(&idt_desc), desc, sizeof(idt_desc));

	xen_convert_trap_info(desc, traps);

	xen_mc_flush();
	if (HYPERVISOR_set_trap_table(traps))
		BUG();

	spin_unlock(&lock);
}

/* Write a GDT descriptor entry.  Ignore LDT descriptors, since
   they're handled differently. */
static void xen_write_gdt_entry(struct desc_struct *dt, int entry,
				const void *desc, int type)
{
	trace_xen_cpu_write_gdt_entry(dt, entry, desc, type);

	preempt_disable();

	switch (type) {
	case DESC_LDT:
	case DESC_TSS:
		/* ignore */
		break;

	default: {
		xmaddr_t maddr = arbitrary_virt_to_machine(&dt[entry]);

		xen_mc_flush();
		if (HYPERVISOR_update_descriptor(maddr.maddr, *(u64 *)desc))
			BUG();
	}

	}

	preempt_enable();
}

/*
 * Version of write_gdt_entry for use at early boot-time needed to
 * update an entry as simply as possible.
 */
static void __init xen_write_gdt_entry_boot(struct desc_struct *dt, int entry,
					    const void *desc, int type)
{
	trace_xen_cpu_write_gdt_entry(dt, entry, desc, type);

	switch (type) {
	case DESC_LDT:
	case DESC_TSS:
		/* ignore */
		break;

	default: {
		xmaddr_t maddr = virt_to_machine(&dt[entry]);

		if (HYPERVISOR_update_descriptor(maddr.maddr, *(u64 *)desc))
			dt[entry] = *(struct desc_struct *)desc;
	}

	}
}

static void xen_load_sp0(struct tss_struct *tss,
			 struct thread_struct *thread)
{
	struct multicall_space mcs;

	mcs = xen_mc_entry(0);
	MULTI_stack_switch(mcs.mc, __KERNEL_DS, thread->sp0);
	xen_mc_issue(PARAVIRT_LAZY_CPU);
	tss->x86_tss.sp0 = thread->sp0;
}

void xen_set_iopl_mask(unsigned mask)
{
	struct physdev_set_iopl set_iopl;

	/* Force the change at ring 0. */
	set_iopl.iopl = (mask == 0) ? 1 : (mask >> 12) & 3;
	HYPERVISOR_physdev_op(PHYSDEVOP_set_iopl, &set_iopl);
}

static void xen_io_delay(void)
{
}

static void xen_clts(void)
{
	struct multicall_space mcs;

	mcs = xen_mc_entry(0);

	MULTI_fpu_taskswitch(mcs.mc, 0);

	xen_mc_issue(PARAVIRT_LAZY_CPU);
}

static DEFINE_PER_CPU(unsigned long, xen_cr0_value);

static unsigned long xen_read_cr0(void)
{
	unsigned long cr0 = this_cpu_read(xen_cr0_value);

	if (unlikely(cr0 == 0)) {
		cr0 = native_read_cr0();
		this_cpu_write(xen_cr0_value, cr0);
	}

	return cr0;
}

static void xen_write_cr0(unsigned long cr0)
{
	struct multicall_space mcs;

	this_cpu_write(xen_cr0_value, cr0);

	/* Only pay attention to cr0.TS; everything else is
	   ignored. */
	mcs = xen_mc_entry(0);

	MULTI_fpu_taskswitch(mcs.mc, (cr0 & X86_CR0_TS) != 0);

	xen_mc_issue(PARAVIRT_LAZY_CPU);
}

static void xen_write_cr4(unsigned long cr4)
{
	cr4 &= ~(X86_CR4_PGE | X86_CR4_PSE | X86_CR4_PCE);

	native_write_cr4(cr4);
}
#ifdef CONFIG_X86_64
static inline unsigned long xen_read_cr8(void)
{
	return 0;
}
static inline void xen_write_cr8(unsigned long val)
{
	BUG_ON(val);
}
#endif

static u64 xen_read_msr_safe(unsigned int msr, int *err)
{
	u64 val;

	if (pmu_msr_read(msr, &val, err))
		return val;

	val = native_read_msr_safe(msr, err);
	switch (msr) {
	case MSR_IA32_APICBASE:
#ifdef CONFIG_X86_X2APIC
		if (!(cpuid_ecx(1) & (1 << (X86_FEATURE_X2APIC & 31))))
#endif
			val &= ~X2APIC_ENABLE;
		break;
	}
	return val;
}

static int xen_write_msr_safe(unsigned int msr, unsigned low, unsigned high)
{
	int ret;

	ret = 0;

	switch (msr) {
#ifdef CONFIG_X86_64
		unsigned which;
		u64 base;

	case MSR_FS_BASE:		which = SEGBASE_FS; goto set;
	case MSR_KERNEL_GS_BASE:	which = SEGBASE_GS_USER; goto set;
	case MSR_GS_BASE:		which = SEGBASE_GS_KERNEL; goto set;

	set:
		base = ((u64)high << 32) | low;
		if (HYPERVISOR_set_segment_base(which, base) != 0)
			ret = -EIO;
		break;
#endif

	case MSR_STAR:
	case MSR_CSTAR:
	case MSR_LSTAR:
	case MSR_SYSCALL_MASK:
	case MSR_IA32_SYSENTER_CS:
	case MSR_IA32_SYSENTER_ESP:
	case MSR_IA32_SYSENTER_EIP:
		/* Fast syscall setup is all done in hypercalls, so
		   these are all ignored.  Stub them out here to stop
		   Xen console noise. */
		break;

	default:
		if (!pmu_msr_write(msr, low, high, &ret))
			ret = native_write_msr_safe(msr, low, high);
	}

	return ret;
}

void xen_setup_shared_info(void)
{
	if (!xen_feature(XENFEAT_auto_translated_physmap)) {
		set_fixmap(FIX_PARAVIRT_BOOTMAP,
			   xen_start_info->shared_info);

		HYPERVISOR_shared_info =
			(struct shared_info *)fix_to_virt(FIX_PARAVIRT_BOOTMAP);
	} else
		HYPERVISOR_shared_info =
			(struct shared_info *)__va(xen_start_info->shared_info);

#ifndef CONFIG_SMP
	/* In UP this is as good a place as any to set up shared info */
	xen_setup_vcpu_info_placement();
#endif

	xen_setup_mfn_list_list();
}

/* This is called once we have the cpu_possible_mask */
void xen_setup_vcpu_info_placement(void)
{
	int cpu;

	for_each_possible_cpu(cpu) {
		/* Set up direct vCPU id mapping for PV guests. */
		per_cpu(xen_vcpu_id, cpu) = cpu;
		xen_vcpu_setup(cpu);
	}

	/* xen_vcpu_setup managed to place the vcpu_info within the
	 * percpu area for all cpus, so make use of it. Note that for
	 * PVH we want to use native IRQ mechanism. */
	if (have_vcpu_info_placement && !xen_pvh_domain()) {
		pv_irq_ops.save_fl = __PV_IS_CALLEE_SAVE(xen_save_fl_direct);
		pv_irq_ops.restore_fl = __PV_IS_CALLEE_SAVE(xen_restore_fl_direct);
		pv_irq_ops.irq_disable = __PV_IS_CALLEE_SAVE(xen_irq_disable_direct);
		pv_irq_ops.irq_enable = __PV_IS_CALLEE_SAVE(xen_irq_enable_direct);
		pv_mmu_ops.read_cr2 = xen_read_cr2_direct;
	}
}

static unsigned xen_patch(u8 type, u16 clobbers, void *insnbuf,
			  unsigned long addr, unsigned len)
{
	char *start, *end, *reloc;
	unsigned ret;

	start = end = reloc = NULL;

#define SITE(op, x)							\
	case PARAVIRT_PATCH(op.x):					\
	if (have_vcpu_info_placement) {					\
		start = (char *)xen_##x##_direct;			\
		end = xen_##x##_direct_end;				\
		reloc = xen_##x##_direct_reloc;				\
	}								\
	goto patch_site

	switch (type) {
		SITE(pv_irq_ops, irq_enable);
		SITE(pv_irq_ops, irq_disable);
		SITE(pv_irq_ops, save_fl);
		SITE(pv_irq_ops, restore_fl);
#undef SITE

	patch_site:
		if (start == NULL || (end-start) > len)
			goto default_patch;

		ret = paravirt_patch_insns(insnbuf, len, start, end);

		/* Note: because reloc is assigned from something that
		   appears to be an array, gcc assumes it's non-null,
		   but doesn't know its relationship with start and
		   end. */
		if (reloc > start && reloc < end) {
			int reloc_off = reloc - start;
			long *relocp = (long *)(insnbuf + reloc_off);
			long delta = start - (char *)addr;

			*relocp += delta;
		}
		break;

	default_patch:
	default:
		ret = paravirt_patch_default(type, clobbers, insnbuf,
					     addr, len);
		break;
	}

	return ret;
}

static const struct pv_info xen_info __initconst = {
	.paravirt_enabled = 1,
	.shared_kernel_pmd = 0,

#ifdef CONFIG_X86_64
	.extra_user_64bit_cs = FLAT_USER_CS64,
#endif
	.features = 0,
	.name = "Xen",
};

static const struct pv_init_ops xen_init_ops __initconst = {
	.patch = xen_patch,
};

static const struct pv_cpu_ops xen_cpu_ops __initconst = {
	.cpuid = xen_cpuid,

	.set_debugreg = xen_set_debugreg,
	.get_debugreg = xen_get_debugreg,

	.clts = xen_clts,

	.read_cr0 = xen_read_cr0,
	.write_cr0 = xen_write_cr0,

	.read_cr4 = native_read_cr4,
	.read_cr4_safe = native_read_cr4_safe,
	.write_cr4 = xen_write_cr4,

#ifdef CONFIG_X86_64
	.read_cr8 = xen_read_cr8,
	.write_cr8 = xen_write_cr8,
#endif

	.wbinvd = native_wbinvd,

	.read_msr = xen_read_msr_safe,
	.write_msr = xen_write_msr_safe,

	.read_tsc = native_read_tsc,
	.read_pmc = xen_read_pmc,

	.read_tscp = native_read_tscp,

	.iret = xen_iret,
	.irq_enable_sysexit = xen_sysexit,
#ifdef CONFIG_X86_64
	.usergs_sysret32 = xen_sysret32,
	.usergs_sysret64 = xen_sysret64,
#endif

	.load_tr_desc = paravirt_nop,
	.set_ldt = xen_set_ldt,
	.load_gdt = xen_load_gdt,
	.load_idt = xen_load_idt,
	.load_tls = xen_load_tls,
#ifdef CONFIG_X86_64
	.load_gs_index = xen_load_gs_index,
#endif

	.alloc_ldt = xen_alloc_ldt,
	.free_ldt = xen_free_ldt,

	.store_idt = native_store_idt,
	.store_tr = xen_store_tr,

	.write_ldt_entry = xen_write_ldt_entry,
	.write_gdt_entry = xen_write_gdt_entry,
	.write_idt_entry = xen_write_idt_entry,
	.load_sp0 = xen_load_sp0,

	.set_iopl_mask = xen_set_iopl_mask,
	.io_delay = xen_io_delay,

	/* Xen takes care of %gs when switching to usermode for us */
	.swapgs = paravirt_nop,

	.start_context_switch = paravirt_start_context_switch,
	.end_context_switch = xen_end_context_switch,
};

static const struct pv_apic_ops xen_apic_ops __initconst = {
#ifdef CONFIG_X86_LOCAL_APIC
	.startup_ipi_hook = paravirt_nop,
#endif
};

static void xen_reboot(int reason)
{
	struct sched_shutdown r = { .reason = reason };
	int cpu;

	for_each_online_cpu(cpu)
		xen_pmu_finish(cpu);

	if (HYPERVISOR_sched_op(SCHEDOP_shutdown, &r))
		BUG();
}

static void xen_restart(char *msg)
{
	xen_reboot(SHUTDOWN_reboot);
}

static void xen_emergency_restart(void)
{
	xen_reboot(SHUTDOWN_reboot);
}

static void xen_machine_halt(void)
{
	xen_reboot(SHUTDOWN_poweroff);
}

static void xen_machine_power_off(void)
{
	if (pm_power_off)
		pm_power_off();
	xen_reboot(SHUTDOWN_poweroff);
}

static void xen_crash_shutdown(struct pt_regs *regs)
{
	xen_reboot(SHUTDOWN_crash);
}

static int
xen_panic_event(struct notifier_block *this, unsigned long event, void *ptr)
{
	if (!kexec_crash_image)
		xen_reboot(SHUTDOWN_crash);
	return NOTIFY_DONE;
}

static struct notifier_block xen_panic_block = {
	.notifier_call= xen_panic_event,
	.priority = INT_MIN
};

int xen_panic_handler_init(void)
{
	atomic_notifier_chain_register(&panic_notifier_list, &xen_panic_block);
	return 0;
}

static const struct machine_ops xen_machine_ops __initconst = {
	.restart = xen_restart,
	.halt = xen_machine_halt,
	.power_off = xen_machine_power_off,
	.shutdown = xen_machine_halt,
	.crash_shutdown = xen_crash_shutdown,
	.emergency_restart = xen_emergency_restart,
};

static unsigned char xen_get_nmi_reason(void)
{
	unsigned char reason = 0;

	/* Construct a value which looks like it came from port 0x61. */
	if (test_bit(_XEN_NMIREASON_io_error,
		     &HYPERVISOR_shared_info->arch.nmi_reason))
		reason |= NMI_REASON_IOCHK;
	if (test_bit(_XEN_NMIREASON_pci_serr,
		     &HYPERVISOR_shared_info->arch.nmi_reason))
		reason |= NMI_REASON_SERR;

	return reason;
}

static void __init xen_boot_params_init_edd(void)
{
#if IS_ENABLED(CONFIG_EDD)
	struct xen_platform_op op;
	struct edd_info *edd_info;
	u32 *mbr_signature;
	unsigned nr;
	int ret;

	edd_info = boot_params.eddbuf;
	mbr_signature = boot_params.edd_mbr_sig_buffer;

	op.cmd = XENPF_firmware_info;

	op.u.firmware_info.type = XEN_FW_DISK_INFO;
	for (nr = 0; nr < EDDMAXNR; nr++) {
		struct edd_info *info = edd_info + nr;

		op.u.firmware_info.index = nr;
		info->params.length = sizeof(info->params);
		set_xen_guest_handle(op.u.firmware_info.u.disk_info.edd_params,
				     &info->params);
		ret = HYPERVISOR_platform_op(&op);
		if (ret)
			break;

#define C(x) info->x = op.u.firmware_info.u.disk_info.x
		C(device);
		C(version);
		C(interface_support);
		C(legacy_max_cylinder);
		C(legacy_max_head);
		C(legacy_sectors_per_track);
#undef C
	}
	boot_params.eddbuf_entries = nr;

	op.u.firmware_info.type = XEN_FW_DISK_MBR_SIGNATURE;
	for (nr = 0; nr < EDD_MBR_SIG_MAX; nr++) {
		op.u.firmware_info.index = nr;
		ret = HYPERVISOR_platform_op(&op);
		if (ret)
			break;
		mbr_signature[nr] = op.u.firmware_info.u.disk_mbr_signature.mbr_signature;
	}
	boot_params.edd_mbr_sig_buf_entries = nr;
#endif
}

/*
 * Set up the GDT and segment registers for -fstack-protector.  Until
 * we do this, we have to be careful not to call any stack-protected
 * function, which is most of the kernel.
 *
 * Note, that it is __ref because the only caller of this after init
 * is PVH which is not going to use xen_load_gdt_boot or other
 * __init functions.
 */
static void __ref xen_setup_gdt(int cpu)
{
	if (xen_feature(XENFEAT_auto_translated_physmap)) {
#ifdef CONFIG_X86_64
		unsigned long dummy;

		load_percpu_segment(cpu); /* We need to access per-cpu area */
		switch_to_new_gdt(cpu); /* GDT and GS set */

		/* We are switching of the Xen provided GDT to our HVM mode
		 * GDT. The new GDT has  __KERNEL_CS with CS.L = 1
		 * and we are jumping to reload it.
		 */
		asm volatile ("pushq %0\n"
			      "leaq 1f(%%rip),%0\n"
			      "pushq %0\n"
			      "lretq\n"
			      "1:\n"
			      : "=&r" (dummy) : "0" (__KERNEL_CS));

		/*
		 * While not needed, we also set the %es, %ds, and %fs
		 * to zero. We don't care about %ss as it is NULL.
		 * Strictly speaking this is not needed as Xen zeros those
		 * out (and also MSR_FS_BASE, MSR_GS_BASE, MSR_KERNEL_GS_BASE)
		 *
		 * Linux zeros them in cpu_init() and in secondary_startup_64
		 * (for BSP).
		 */
		loadsegment(es, 0);
		loadsegment(ds, 0);
		loadsegment(fs, 0);
#else
		/* PVH: TODO Implement. */
		BUG();
#endif
		return; /* PVH does not need any PV GDT ops. */
	}
	pv_cpu_ops.write_gdt_entry = xen_write_gdt_entry_boot;
	pv_cpu_ops.load_gdt = xen_load_gdt_boot;

	setup_stack_canary_segment(0);
	switch_to_new_gdt(0);

	pv_cpu_ops.write_gdt_entry = xen_write_gdt_entry;
	pv_cpu_ops.load_gdt = xen_load_gdt;
}

#ifdef CONFIG_XEN_PVH
/*
 * A PV guest starts with default flags that are not set for PVH, set them
 * here asap.
 */
static void xen_pvh_set_cr_flags(int cpu)
{

	/* Some of these are setup in 'secondary_startup_64'. The others:
	 * X86_CR0_TS, X86_CR0_PE, X86_CR0_ET are set by Xen for HVM guests
	 * (which PVH shared codepaths), while X86_CR0_PG is for PVH. */
	write_cr0(read_cr0() | X86_CR0_MP | X86_CR0_NE | X86_CR0_WP | X86_CR0_AM);

	if (!cpu)
		return;
	/*
	 * For BSP, PSE PGE are set in probe_page_size_mask(), for APs
	 * set them here. For all, OSFXSR OSXMMEXCPT are set in fpu_init.
	*/
	if (cpu_has_pse)
		cr4_set_bits_and_update_boot(X86_CR4_PSE);

	if (cpu_has_pge)
		cr4_set_bits_and_update_boot(X86_CR4_PGE);
}

/*
 * Note, that it is ref - because the only caller of this after init
 * is PVH which is not going to use xen_load_gdt_boot or other
 * __init functions.
 */
void __ref xen_pvh_secondary_vcpu_init(int cpu)
{
	xen_setup_gdt(cpu);
	xen_pvh_set_cr_flags(cpu);
}

static void __init xen_pvh_early_guest_init(void)
{
	if (!xen_feature(XENFEAT_auto_translated_physmap))
		return;

	if (!xen_feature(XENFEAT_hvm_callback_vector))
		return;

	xen_have_vector_callback = 1;

	xen_pvh_early_cpu_init(0, false);
	xen_pvh_set_cr_flags(0);

#ifdef CONFIG_X86_32
	BUG(); /* PVH: Implement proper support. */
#endif
}
#endif    /* CONFIG_XEN_PVH */

/* First C function to be called on Xen boot */
asmlinkage __visible void __init xen_start_kernel(void)
{
	struct physdev_set_iopl set_iopl;
	unsigned long initrd_start = 0;
	int rc;

	if (!xen_start_info)
		return;

	xen_domain_type = XEN_PV_DOMAIN;

	xen_setup_features();
#ifdef CONFIG_XEN_PVH
	xen_pvh_early_guest_init();
#endif
	xen_setup_machphys_mapping();

	/* Install Xen paravirt ops */
	pv_info = xen_info;
	if (xen_initial_domain())
		pv_info.features |= PV_SUPPORTED_RTC;
	pv_init_ops = xen_init_ops;
	pv_apic_ops = xen_apic_ops;
	if (!xen_pvh_domain()) {
		pv_cpu_ops = xen_cpu_ops;

		x86_platform.get_nmi_reason = xen_get_nmi_reason;
	}

	if (xen_feature(XENFEAT_auto_translated_physmap))
		x86_init.resources.memory_setup = xen_auto_xlated_memory_setup;
	else
		x86_init.resources.memory_setup = xen_memory_setup;
	x86_init.oem.arch_setup = xen_arch_setup;
	x86_init.oem.banner = xen_banner;

	xen_init_time_ops();

	/*
	 * Set up some pagetable state before starting to set any ptes.
	 */

	xen_init_mmu_ops();

	/* Prevent unwanted bits from being set in PTEs. */
	__supported_pte_mask &= ~_PAGE_GLOBAL;

	/*
	 * Prevent page tables from being allocated in highmem, even
	 * if CONFIG_HIGHPTE is enabled.
	 */
	__userpte_alloc_gfp &= ~__GFP_HIGHMEM;

	/* Work out if we support NX */
	x86_configure_nx();

	/* Get mfn list */
	xen_build_dynamic_phys_to_machine();

	/*
	 * Set up kernel GDT and segment registers, mainly so that
	 * -fstack-protector code can be executed.
	 */
	xen_setup_gdt(0);

	xen_init_irq_ops();
	xen_init_cpuid_mask();

#ifdef CONFIG_X86_LOCAL_APIC
	/*
	 * set up the basic apic ops.
	 */
	xen_init_apic();
#endif

	if (xen_feature(XENFEAT_mmu_pt_update_preserve_ad)) {
		pv_mmu_ops.ptep_modify_prot_start = xen_ptep_modify_prot_start;
		pv_mmu_ops.ptep_modify_prot_commit = xen_ptep_modify_prot_commit;
	}

	machine_ops = xen_machine_ops;

	/*
	 * The only reliable way to retain the initial address of the
	 * percpu gdt_page is to remember it here, so we can go and
	 * mark it RW later, when the initial percpu area is freed.
	 */
	xen_initial_gdt = &per_cpu(gdt_page, 0);

	xen_smp_init();

#ifdef CONFIG_ACPI_NUMA
	/*
	 * The pages we from Xen are not related to machine pages, so
	 * any NUMA information the kernel tries to get from ACPI will
	 * be meaningless.  Prevent it from trying.
	 */
	acpi_numa = -1;
#endif
	/* Don't do the full vcpu_info placement stuff until we have a
	   possible map and a non-dummy shared_info. */
	per_cpu(xen_vcpu, 0) = &HYPERVISOR_shared_info->vcpu_info[0];

	local_irq_disable();
	early_boot_irqs_disabled = true;

	xen_raw_console_write("mapping kernel into physical memory\n");
	xen_setup_kernel_pagetable((pgd_t *)xen_start_info->pt_base,
				   xen_start_info->nr_pages);
	xen_reserve_special_pages();

	/*
	 * Modify the cache mode translation tables to match Xen's PAT
	 * configuration.
	 */

	pat_init_cache_modes();

	/* keep using Xen gdt for now; no urgent need to change it */

#ifdef CONFIG_X86_32
	pv_info.kernel_rpl = 1;
	if (xen_feature(XENFEAT_supervisor_mode_kernel))
		pv_info.kernel_rpl = 0;
#else
	pv_info.kernel_rpl = 0;
#endif
	/* set the limit of our address space */
	xen_reserve_top();

	/* PVH: runs at default kernel iopl of 0 */
	if (!xen_pvh_domain()) {
		/*
		 * We used to do this in xen_arch_setup, but that is too late
		 * on AMD were early_cpu_init (run before ->arch_setup()) calls
		 * early_amd_init which pokes 0xcf8 port.
		 */
		set_iopl.iopl = 1;
		rc = HYPERVISOR_physdev_op(PHYSDEVOP_set_iopl, &set_iopl);
		if (rc != 0)
			xen_raw_printk("physdev_op failed %d\n", rc);
	}

#ifdef CONFIG_X86_32
	/* set up basic CPUID stuff */
	cpu_detect(&new_cpu_data);
	set_cpu_cap(&new_cpu_data, X86_FEATURE_FPU);
	new_cpu_data.wp_works_ok = 1;
	new_cpu_data.x86_capability[0] = cpuid_edx(1);
#endif

	if (xen_start_info->mod_start) {
	    if (xen_start_info->flags & SIF_MOD_START_PFN)
		initrd_start = PFN_PHYS(xen_start_info->mod_start);
	    else
		initrd_start = __pa(xen_start_info->mod_start);
	}

	/* Poke various useful things into boot_params */
	boot_params.hdr.type_of_loader = (9 << 4) | 0;
	boot_params.hdr.ramdisk_image = initrd_start;
	boot_params.hdr.ramdisk_size = xen_start_info->mod_len;
	boot_params.hdr.cmd_line_ptr = __pa(xen_start_info->cmd_line);

	if (!xen_initial_domain()) {
		add_preferred_console("xenboot", 0, NULL);
		add_preferred_console("tty", 0, NULL);
		add_preferred_console("hvc", 0, NULL);
		if (pci_xen)
			x86_init.pci.arch_init = pci_xen_init;
	} else {
		const struct dom0_vga_console_info *info =
			(void *)((char *)xen_start_info +
				 xen_start_info->console.dom0.info_off);
		struct xen_platform_op op = {
			.cmd = XENPF_firmware_info,
			.interface_version = XENPF_INTERFACE_VERSION,
			.u.firmware_info.type = XEN_FW_KBD_SHIFT_FLAGS,
		};

		xen_init_vga(info, xen_start_info->console.dom0.info_size);
		xen_start_info->console.domU.mfn = 0;
		xen_start_info->console.domU.evtchn = 0;

		if (HYPERVISOR_platform_op(&op) == 0)
			boot_params.kbd_status = op.u.firmware_info.u.kbd_shift_flags;

		/* Make sure ACS will be enabled */
		pci_request_acs();

		xen_acpi_sleep_register();

		/* Avoid searching for BIOS MP tables */
		x86_init.mpparse.find_smp_config = x86_init_noop;
		x86_init.mpparse.get_smp_config = x86_init_uint_noop;

		xen_boot_params_init_edd();

		x86_platform.is_untracked_pat_range = xen_ignore;
	}
#ifdef CONFIG_PCI
	/* PCI BIOS service won't work from a PV guest. */
	pci_probe &= ~PCI_PROBE_BIOS;
#endif
	xen_raw_console_write("about to get started...\n");

	/* Let's presume PV guests always boot on vCPU with id 0. */
	per_cpu(xen_vcpu_id, 0) = 0;

	xen_setup_runstate_info(0);

	xen_efi_init();

	/* Start the world */
#ifdef CONFIG_X86_32
	i386_start_kernel();
#else
	cr4_init_shadow(); /* 32b kernel does this in i386_start_kernel() */
	x86_64_start_reservations((char *)__pa_symbol(&boot_params));
#endif
}

void __ref xen_hvm_init_shared_info(void)
{
	int cpu;
	struct xen_add_to_physmap xatp;
	static struct shared_info *shared_info_page = 0;

	if (!shared_info_page)
		shared_info_page = (struct shared_info *)
			extend_brk(PAGE_SIZE, PAGE_SIZE);
	xatp.domid = DOMID_SELF;
	xatp.idx = 0;
	xatp.space = XENMAPSPACE_shared_info;
	xatp.gpfn = __pa(shared_info_page) >> PAGE_SHIFT;
	if (HYPERVISOR_memory_op(XENMEM_add_to_physmap, &xatp))
		BUG();

	HYPERVISOR_shared_info = (struct shared_info *)shared_info_page;

	/* xen_vcpu is a pointer to the vcpu_info struct in the shared_info
	 * page, we use it in the event channel upcall and in some pvclock
	 * related functions. We don't need the vcpu_info placement
	 * optimizations because we don't use any pv_mmu or pv_irq op on
	 * HVM.
	 * When xen_hvm_init_shared_info is run at boot time only vcpu 0 is
	 * online but xen_hvm_init_shared_info is run at resume time too and
	 * in that case multiple vcpus might be online. */
	for_each_online_cpu(cpu) {
		/* Leave it to be NULL. */
		if (cpu >= MAX_VIRT_CPUS && cpu <= NR_CPUS)
			per_cpu(xen_vcpu, cpu) = NULL; /* Triggers xen_vcpu_setup.*/
		per_cpu(xen_vcpu, cpu) = &HYPERVISOR_shared_info->vcpu_info[xen_vcpu_nr(cpu)];
	}
}

#ifdef CONFIG_XEN_PVHVM
static void __init init_hvm_pv_info(void)
{
	int major, minor;
	uint32_t eax, ebx, ecx, edx, pages, msr, base;
	u64 pfn;

	base = xen_cpuid_base();
	cpuid(base + 1, &eax, &ebx, &ecx, &edx);

	major = eax >> 16;
	minor = eax & 0xffff;
	printk(KERN_INFO "Xen version %d.%d.\n", major, minor);

	cpuid(base + 2, &pages, &msr, &ecx, &edx);

	pfn = __pa(hypercall_page);
	wrmsr_safe(msr, (u32)pfn, (u32)(pfn >> 32));

	xen_setup_features();

	cpuid(base + 4, &eax, &ebx, &ecx, &edx);
	if (eax & XEN_HVM_CPUID_VCPU_ID_PRESENT)
		this_cpu_write(xen_vcpu_id, ebx);
	else
		this_cpu_write(xen_vcpu_id, smp_processor_id());

	pv_info.name = "Xen HVM";

	xen_domain_type = XEN_HVM_DOMAIN;
}

static int xen_hvm_cpu_notify(struct notifier_block *self, unsigned long action,
			      void *hcpu)
{
	int cpu = (long)hcpu;
	switch (action) {
	case CPU_UP_PREPARE:
		if (cpu_acpi_id(cpu) != U32_MAX)
			per_cpu(xen_vcpu_id, cpu) = cpu_acpi_id(cpu);
		else
			per_cpu(xen_vcpu_id, cpu) = cpu;
		xen_vcpu_setup(cpu);
		if (xen_have_vector_callback) {
			if (xen_feature(XENFEAT_hvm_safe_pvclock))
				xen_setup_timer(cpu);
		}
		break;
	default:
		break;
	}
	return NOTIFY_OK;
}

static struct notifier_block xen_hvm_cpu_notifier = {
	.notifier_call	= xen_hvm_cpu_notify,
};

#ifdef CONFIG_KEXEC
static void xen_hvm_shutdown(void)
{
	native_machine_shutdown();
	if (kexec_in_progress)
		xen_reboot(SHUTDOWN_soft_reset);
}

static void xen_hvm_crash_shutdown(struct pt_regs *regs)
{
	native_machine_crash_shutdown(regs);
	xen_reboot(SHUTDOWN_soft_reset);
}
#endif

static void __init xen_hvm_guest_init(void)
{
	if (xen_pv_domain())
		return;

	init_hvm_pv_info();

	xen_hvm_init_shared_info();

	xen_panic_handler_init();

	if (xen_feature(XENFEAT_hvm_callback_vector))
		xen_have_vector_callback = 1;
	xen_hvm_smp_init();
	register_cpu_notifier(&xen_hvm_cpu_notifier);
	xen_unplug_emulated_devices();
	x86_init.irqs.intr_init = xen_init_IRQ;
	xen_hvm_init_time_ops();
	xen_hvm_init_mmu_ops();
#ifdef CONFIG_KEXEC
	machine_ops.shutdown = xen_hvm_shutdown;
	machine_ops.crash_shutdown = xen_hvm_crash_shutdown;
#endif
}
#endif

static bool xen_nopv = false;
static __init int xen_parse_nopv(char *arg)
{
       xen_nopv = true;
       return 0;
}
early_param("xen_nopv", xen_parse_nopv);

static uint32_t __init xen_platform(void)
{
	if (xen_nopv)
		return 0;

	return xen_cpuid_base();
}

bool xen_hvm_need_lapic(void)
{
	if (xen_nopv)
		return false;
	if (xen_pv_domain())
		return false;
	if (!xen_hvm_domain())
		return false;
	if (xen_feature(XENFEAT_hvm_pirqs) && xen_have_vector_callback)
		return false;
	return true;
}
EXPORT_SYMBOL_GPL(xen_hvm_need_lapic);

static void xen_set_cpu_features(struct cpuinfo_x86 *c)
{
	if (xen_pv_domain())
		clear_cpu_bug(c, X86_BUG_SYSRET_SS_ATTRS);
}

const struct hypervisor_x86 x86_hyper_xen = {
	.name			= "Xen",
	.detect			= xen_platform,
#ifdef CONFIG_XEN_PVHVM
	.init_platform		= xen_hvm_guest_init,
#endif
	.x2apic_available	= xen_x2apic_para_available,
	.set_cpu_features       = xen_set_cpu_features,
};
EXPORT_SYMBOL(x86_hyper_xen);

#ifdef CONFIG_HOTPLUG_CPU
void xen_arch_register_cpu(int num)
{
	arch_register_cpu(num);
}
EXPORT_SYMBOL(xen_arch_register_cpu);

void xen_arch_unregister_cpu(int num)
{
	arch_unregister_cpu(num);
}
EXPORT_SYMBOL(xen_arch_unregister_cpu);
#endif<|MERGE_RESOLUTION|>--- conflicted
+++ resolved
@@ -33,10 +33,6 @@
 #include <linux/memblock.h>
 #include <linux/edd.h>
 
-<<<<<<< HEAD
-#ifdef CONFIG_KEXEC
-=======
->>>>>>> fb9041f4
 #include <linux/kexec.h>
 
 #include <xen/xen.h>
