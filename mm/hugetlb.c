--- conflicted
+++ resolved
@@ -3998,17 +3998,6 @@
 
 			if (pte)
 				spin_unlock(ptl);
-<<<<<<< HEAD
-
-			if (flags & FOLL_IMMED)
-				return i;
-
-			ret = hugetlb_fault(mm, vma, vaddr,
-				(flags & FOLL_WRITE) ? FAULT_FLAG_WRITE : 0);
-			if (!(ret & VM_FAULT_ERROR))
-				continue;
-=======
->>>>>>> 7c906218
 
 			if (flags & FOLL_IMMED)
 				return i;
