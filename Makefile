--- conflicted
+++ resolved
@@ -1,10 +1,6 @@
 VERSION = 3
 PATCHLEVEL = 0
-<<<<<<< HEAD
-SUBLEVEL = 44
-=======
 SUBLEVEL = 45
->>>>>>> 0b9b45fe
 EXTRAVERSION =
 NAME = Sneaky Weasel
 
