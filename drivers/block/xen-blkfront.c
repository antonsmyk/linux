--- conflicted
+++ resolved
@@ -267,10 +267,6 @@
 static struct grant *get_free_grant(struct blkfront_info *info)
 {
 	struct grant *gnt_list_entry;
-<<<<<<< HEAD
-	unsigned long buffer_gfn;
-=======
->>>>>>> fbb11414
 
 	BUG_ON(list_empty(&info->grants));
 	gnt_list_entry = list_first_entry(&info->grants, struct grant,
@@ -337,15 +333,8 @@
 		list_del(&indirect_page->lru);
 		gnt_list_entry->page = indirect_page;
 	}
-<<<<<<< HEAD
-	buffer_gfn = pfn_to_gfn(gnt_list_entry->pfn);
-	gnttab_grant_foreign_access_ref(gnt_list_entry->gref,
-	                                info->xbdev->otherend_id,
-	                                buffer_gfn, 0);
-=======
 	grant_foreign_access(gnt_list_entry, info);
 
->>>>>>> fbb11414
 	return gnt_list_entry;
 }
 
@@ -808,19 +797,11 @@
 	info->tag_set.driver_data = info;
 
 	if (blk_mq_alloc_tag_set(&info->tag_set))
-<<<<<<< HEAD
 		return -1;
 	rq = blk_mq_init_queue(&info->tag_set);
 	if (IS_ERR(rq)) {
 		blk_mq_free_tag_set(&info->tag_set);
 		return -1;
-=======
-		return -1;
-	rq = blk_mq_init_queue(&info->tag_set);
-	if (IS_ERR(rq)) {
-		blk_mq_free_tag_set(&info->tag_set);
-		return -1;
->>>>>>> fbb11414
 	}
 
 	queue_flag_set_unlocked(QUEUE_FLAG_VIRT, rq);
