--- conflicted
+++ resolved
@@ -570,15 +570,13 @@
 	  To compile this driver as a module, choose M here: the
 	  module will be called rsxx.
 
-<<<<<<< HEAD
-source "drivers/block/oracleasm/Kconfig"
-=======
 config VDS
 	tristate "Sun virtual disk server (VDS)"
 	depends on SUN_LDOMS
 	default m
 	help
 		Support for Sun logical domain disks.
->>>>>>> 372f7bbd
+
+source "drivers/block/oracleasm/Kconfig"
 
 endif # BLK_DEV