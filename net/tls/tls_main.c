/*
 * Copyright (c) 2016-2017, Mellanox Technologies. All rights reserved.
 * Copyright (c) 2016-2017, Dave Watson <davejwatson@fb.com>. All rights reserved.
 *
 * This software is available to you under a choice of one of two
 * licenses.  You may choose to be licensed under the terms of the GNU
 * General Public License (GPL) Version 2, available from the file
 * COPYING in the main directory of this source tree, or the
 * OpenIB.org BSD license below:
 *
 *     Redistribution and use in source and binary forms, with or
 *     without modification, are permitted provided that the following
 *     conditions are met:
 *
 *      - Redistributions of source code must retain the above
 *        copyright notice, this list of conditions and the following
 *        disclaimer.
 *
 *      - Redistributions in binary form must reproduce the above
 *        copyright notice, this list of conditions and the following
 *        disclaimer in the documentation and/or other materials
 *        provided with the distribution.
 *
 * THE SOFTWARE IS PROVIDED "AS IS", WITHOUT WARRANTY OF ANY KIND,
 * EXPRESS OR IMPLIED, INCLUDING BUT NOT LIMITED TO THE WARRANTIES OF
 * MERCHANTABILITY, FITNESS FOR A PARTICULAR PURPOSE AND
 * NONINFRINGEMENT. IN NO EVENT SHALL THE AUTHORS OR COPYRIGHT HOLDERS
 * BE LIABLE FOR ANY CLAIM, DAMAGES OR OTHER LIABILITY, WHETHER IN AN
 * ACTION OF CONTRACT, TORT OR OTHERWISE, ARISING FROM, OUT OF OR IN
 * CONNECTION WITH THE SOFTWARE OR THE USE OR OTHER DEALINGS IN THE
 * SOFTWARE.
 */

#include <linux/module.h>

#include <net/tcp.h>
#include <net/inet_common.h>
#include <linux/highmem.h>
#include <linux/netdevice.h>
#include <linux/sched/signal.h>

#include <net/tls.h>

MODULE_AUTHOR("Mellanox Technologies");
MODULE_DESCRIPTION("Transport Layer Security Support");
MODULE_LICENSE("Dual BSD/GPL");
MODULE_ALIAS_TCP_ULP("tls");

enum {
	TLSV4,
	TLSV6,
	TLS_NUM_PROTS,
};

enum {
	TLS_BASE_TX,
	TLS_SW_TX,
	TLS_NUM_CONFIG,
};

static struct proto *saved_tcpv6_prot;
static DEFINE_MUTEX(tcpv6_prot_mutex);
static struct proto tls_prots[TLS_NUM_PROTS][TLS_NUM_CONFIG];

static inline void update_sk_prot(struct sock *sk, struct tls_context *ctx)
{
	int ip_ver = sk->sk_family == AF_INET6 ? TLSV6 : TLSV4;

	sk->sk_prot = &tls_prots[ip_ver][ctx->tx_conf];
}

int wait_on_pending_writer(struct sock *sk, long *timeo)
{
	int rc = 0;
	DEFINE_WAIT_FUNC(wait, woken_wake_function);

	add_wait_queue(sk_sleep(sk), &wait);
	while (1) {
		if (!*timeo) {
			rc = -EAGAIN;
			break;
		}

		if (signal_pending(current)) {
			rc = sock_intr_errno(*timeo);
			break;
		}

		if (sk_wait_event(sk, timeo, !sk->sk_write_pending, &wait))
			break;
	}
	remove_wait_queue(sk_sleep(sk), &wait);
	return rc;
}

int tls_push_sg(struct sock *sk,
		struct tls_context *ctx,
		struct scatterlist *sg,
		u16 first_offset,
		int flags)
{
	int sendpage_flags = flags | MSG_SENDPAGE_NOTLAST;
	int ret = 0;
	struct page *p;
	size_t size;
	int offset = first_offset;

	size = sg->length - offset;
	offset += sg->offset;

	ctx->in_tcp_sendpages = true;
	while (1) {
		if (sg_is_last(sg))
			sendpage_flags = flags;

		/* is sending application-limited? */
		tcp_rate_check_app_limited(sk);
		p = sg_page(sg);
retry:
		ret = do_tcp_sendpages(sk, p, offset, size, sendpage_flags);

		if (ret != size) {
			if (ret > 0) {
				offset += ret;
				size -= ret;
				goto retry;
			}

			offset -= sg->offset;
			ctx->partially_sent_offset = offset;
			ctx->partially_sent_record = (void *)sg;
			ctx->in_tcp_sendpages = false;
			return ret;
		}

		put_page(p);
		sk_mem_uncharge(sk, sg->length);
		sg = sg_next(sg);
		if (!sg)
			break;

		offset = sg->offset;
		size = sg->length;
	}

	clear_bit(TLS_PENDING_CLOSED_RECORD, &ctx->flags);
	ctx->in_tcp_sendpages = false;
	ctx->sk_write_space(sk);

	return 0;
}

static int tls_handle_open_record(struct sock *sk, int flags)
{
	struct tls_context *ctx = tls_get_ctx(sk);

	if (tls_is_pending_open_record(ctx))
		return ctx->push_pending_record(sk, flags);

	return 0;
}

int tls_proccess_cmsg(struct sock *sk, struct msghdr *msg,
		      unsigned char *record_type)
{
	struct cmsghdr *cmsg;
	int rc = -EINVAL;

	for_each_cmsghdr(cmsg, msg) {
		if (!CMSG_OK(msg, cmsg))
			return -EINVAL;
		if (cmsg->cmsg_level != SOL_TLS)
			continue;

		switch (cmsg->cmsg_type) {
		case TLS_SET_RECORD_TYPE:
			if (cmsg->cmsg_len < CMSG_LEN(sizeof(*record_type)))
				return -EINVAL;

			if (msg->msg_flags & MSG_MORE)
				return -EINVAL;

			rc = tls_handle_open_record(sk, msg->msg_flags);
			if (rc)
				return rc;

			*record_type = *(unsigned char *)CMSG_DATA(cmsg);
			rc = 0;
			break;
		default:
			return -EINVAL;
		}
	}

	return rc;
}

int tls_push_pending_closed_record(struct sock *sk, struct tls_context *ctx,
				   int flags, long *timeo)
{
	struct scatterlist *sg;
	u16 offset;

	if (!tls_is_partially_sent_record(ctx))
		return ctx->push_pending_record(sk, flags);

	sg = ctx->partially_sent_record;
	offset = ctx->partially_sent_offset;

	ctx->partially_sent_record = NULL;
	return tls_push_sg(sk, ctx, sg, offset, flags);
}

static void tls_write_space(struct sock *sk)
{
	struct tls_context *ctx = tls_get_ctx(sk);

	/* If in_tcp_sendpages call lower protocol write space handler
	 * to ensure we wake up any waiting operations there. For example
	 * if do_tcp_sendpages where to call sk_wait_event.
	 */
	if (ctx->in_tcp_sendpages) {
		ctx->sk_write_space(sk);
		return;
	}

	if (!sk->sk_write_pending && tls_is_pending_closed_record(ctx)) {
		gfp_t sk_allocation = sk->sk_allocation;
		int rc;
		long timeo = 0;

		sk->sk_allocation = GFP_ATOMIC;
		rc = tls_push_pending_closed_record(sk, ctx,
						    MSG_DONTWAIT |
						    MSG_NOSIGNAL,
						    &timeo);
		sk->sk_allocation = sk_allocation;

		if (rc < 0)
			return;
	}

	ctx->sk_write_space(sk);
}

static void tls_ctx_free(struct tls_context *ctx)
{
	if (!ctx)
		return;

	memzero_explicit(&ctx->crypto_send, sizeof(ctx->crypto_send));
	kfree(ctx);
}

static void tls_sk_proto_close(struct sock *sk, long timeout)
{
	struct tls_context *ctx = tls_get_ctx(sk);
	long timeo = sock_sndtimeo(sk, 0);
	void (*sk_proto_close)(struct sock *sk, long timeout);

	lock_sock(sk);
	sk_proto_close = ctx->sk_proto_close;

	if (ctx->tx_conf == TLS_BASE_TX) {
<<<<<<< HEAD
		kfree(ctx);
=======
		tls_ctx_free(ctx);
>>>>>>> 7152401a
		goto skip_tx_cleanup;
	}

	if (!tls_complete_pending_work(sk, ctx, 0, &timeo))
		tls_handle_open_record(sk, 0);

	if (ctx->partially_sent_record) {
		struct scatterlist *sg = ctx->partially_sent_record;

		while (1) {
			put_page(sg_page(sg));
			sk_mem_uncharge(sk, sg->length);

			if (sg_is_last(sg))
				break;
			sg++;
		}
	}

	kfree(ctx->rec_seq);
	kfree(ctx->iv);

<<<<<<< HEAD
	if (ctx->tx_conf == TLS_SW_TX)
		tls_sw_free_tx_resources(sk);
	else
		tls_ctx_free(ctx);
=======
	if (ctx->tx_conf == TLS_SW_TX) {
		tls_sw_free_tx_resources(sk);
		tls_ctx_free(ctx);
	}
>>>>>>> 7152401a

skip_tx_cleanup:
	release_sock(sk);
	sk_proto_close(sk, timeout);
}

static int do_tls_getsockopt_tx(struct sock *sk, char __user *optval,
				int __user *optlen)
{
	int rc = 0;
	struct tls_context *ctx = tls_get_ctx(sk);
	struct tls_crypto_info *crypto_info;
	int len;

	if (get_user(len, optlen))
		return -EFAULT;

	if (!optval || (len < sizeof(*crypto_info))) {
		rc = -EINVAL;
		goto out;
	}

	if (!ctx) {
		rc = -EBUSY;
		goto out;
	}

	/* get user crypto info */
	crypto_info = &ctx->crypto_send.info;

	if (!TLS_CRYPTO_INFO_READY(crypto_info)) {
		rc = -EBUSY;
		goto out;
	}

	if (len == sizeof(*crypto_info)) {
		if (copy_to_user(optval, crypto_info, sizeof(*crypto_info)))
			rc = -EFAULT;
		goto out;
	}

	switch (crypto_info->cipher_type) {
	case TLS_CIPHER_AES_GCM_128: {
		struct tls12_crypto_info_aes_gcm_128 *
		  crypto_info_aes_gcm_128 =
		  container_of(crypto_info,
			       struct tls12_crypto_info_aes_gcm_128,
			       info);

		if (len != sizeof(*crypto_info_aes_gcm_128)) {
			rc = -EINVAL;
			goto out;
		}
		lock_sock(sk);
		memcpy(crypto_info_aes_gcm_128->iv,
		       ctx->iv + TLS_CIPHER_AES_GCM_128_SALT_SIZE,
		       TLS_CIPHER_AES_GCM_128_IV_SIZE);
		memcpy(crypto_info_aes_gcm_128->rec_seq, ctx->rec_seq,
		       TLS_CIPHER_AES_GCM_128_REC_SEQ_SIZE);
		release_sock(sk);
		if (copy_to_user(optval,
				 crypto_info_aes_gcm_128,
				 sizeof(*crypto_info_aes_gcm_128)))
			rc = -EFAULT;
		break;
	}
	default:
		rc = -EINVAL;
	}

out:
	return rc;
}

static int do_tls_getsockopt(struct sock *sk, int optname,
			     char __user *optval, int __user *optlen)
{
	int rc = 0;

	switch (optname) {
	case TLS_TX:
		rc = do_tls_getsockopt_tx(sk, optval, optlen);
		break;
	default:
		rc = -ENOPROTOOPT;
		break;
	}
	return rc;
}

static int tls_getsockopt(struct sock *sk, int level, int optname,
			  char __user *optval, int __user *optlen)
{
	struct tls_context *ctx = tls_get_ctx(sk);

	if (level != SOL_TLS)
		return ctx->getsockopt(sk, level, optname, optval, optlen);

	return do_tls_getsockopt(sk, optname, optval, optlen);
}

static int do_tls_setsockopt_tx(struct sock *sk, char __user *optval,
				unsigned int optlen)
{
	struct tls_crypto_info *crypto_info;
	struct tls_context *ctx = tls_get_ctx(sk);
	int rc = 0;
	int tx_conf;

	if (!optval || (optlen < sizeof(*crypto_info))) {
		rc = -EINVAL;
		goto out;
	}

	crypto_info = &ctx->crypto_send.info;
	/* Currently we don't support set crypto info more than one time */
<<<<<<< HEAD
	if (TLS_CRYPTO_INFO_READY(crypto_info))
		goto out;
=======
	if (TLS_CRYPTO_INFO_READY(crypto_info)) {
		rc = -EBUSY;
		goto out;
	}
>>>>>>> 7152401a

	rc = copy_from_user(crypto_info, optval, sizeof(*crypto_info));
	if (rc) {
		rc = -EFAULT;
		goto err_crypto_info;
	}

	/* check version */
	if (crypto_info->version != TLS_1_2_VERSION) {
		rc = -ENOTSUPP;
		goto err_crypto_info;
	}

	switch (crypto_info->cipher_type) {
	case TLS_CIPHER_AES_GCM_128: {
		if (optlen != sizeof(struct tls12_crypto_info_aes_gcm_128)) {
			rc = -EINVAL;
			goto err_crypto_info;
		}
		rc = copy_from_user(crypto_info + 1, optval + sizeof(*crypto_info),
				    optlen - sizeof(*crypto_info));
		if (rc) {
			rc = -EFAULT;
			goto err_crypto_info;
		}
		break;
	}
	default:
		rc = -EINVAL;
		goto err_crypto_info;
	}

	/* currently SW is default, we will have ethtool in future */
	rc = tls_set_sw_offload(sk, ctx);
	tx_conf = TLS_SW_TX;
	if (rc)
		goto err_crypto_info;

	ctx->tx_conf = tx_conf;
	update_sk_prot(sk, ctx);
	ctx->sk_write_space = sk->sk_write_space;
	sk->sk_write_space = tls_write_space;
	goto out;

err_crypto_info:
	memzero_explicit(crypto_info, sizeof(union tls_crypto_context));
out:
	return rc;
}

static int do_tls_setsockopt(struct sock *sk, int optname,
			     char __user *optval, unsigned int optlen)
{
	int rc = 0;

	switch (optname) {
	case TLS_TX:
		lock_sock(sk);
		rc = do_tls_setsockopt_tx(sk, optval, optlen);
		release_sock(sk);
		break;
	default:
		rc = -ENOPROTOOPT;
		break;
	}
	return rc;
}

static int tls_setsockopt(struct sock *sk, int level, int optname,
			  char __user *optval, unsigned int optlen)
{
	struct tls_context *ctx = tls_get_ctx(sk);

	if (level != SOL_TLS)
		return ctx->setsockopt(sk, level, optname, optval, optlen);

	return do_tls_setsockopt(sk, optname, optval, optlen);
}

static void build_protos(struct proto *prot, struct proto *base)
{
	prot[TLS_BASE_TX] = *base;
	prot[TLS_BASE_TX].setsockopt	= tls_setsockopt;
	prot[TLS_BASE_TX].getsockopt	= tls_getsockopt;
	prot[TLS_BASE_TX].close		= tls_sk_proto_close;

	prot[TLS_SW_TX] = prot[TLS_BASE_TX];
	prot[TLS_SW_TX].sendmsg		= tls_sw_sendmsg;
	prot[TLS_SW_TX].sendpage	= tls_sw_sendpage;
}

static int tls_init(struct sock *sk)
{
	int ip_ver = sk->sk_family == AF_INET6 ? TLSV6 : TLSV4;
	struct inet_connection_sock *icsk = inet_csk(sk);
	struct tls_context *ctx;
	int rc = 0;

	/* The TLS ulp is currently supported only for TCP sockets
	 * in ESTABLISHED state.
	 * Supporting sockets in LISTEN state will require us
	 * to modify the accept implementation to clone rather then
	 * share the ulp context.
	 */
	if (sk->sk_state != TCP_ESTABLISHED)
		return -ENOTSUPP;

	/* allocate tls context */
	ctx = kzalloc(sizeof(*ctx), GFP_KERNEL);
	if (!ctx) {
		rc = -ENOMEM;
		goto out;
	}
	icsk->icsk_ulp_data = ctx;
	ctx->setsockopt = sk->sk_prot->setsockopt;
	ctx->getsockopt = sk->sk_prot->getsockopt;
	ctx->sk_proto_close = sk->sk_prot->close;

	/* Build IPv6 TLS whenever the address of tcpv6_prot changes */
	if (ip_ver == TLSV6 &&
	    unlikely(sk->sk_prot != smp_load_acquire(&saved_tcpv6_prot))) {
		mutex_lock(&tcpv6_prot_mutex);
		if (likely(sk->sk_prot != saved_tcpv6_prot)) {
			build_protos(tls_prots[TLSV6], sk->sk_prot);
			smp_store_release(&saved_tcpv6_prot, sk->sk_prot);
		}
		mutex_unlock(&tcpv6_prot_mutex);
	}

	ctx->tx_conf = TLS_BASE_TX;
	update_sk_prot(sk, ctx);
out:
	return rc;
}

static struct tcp_ulp_ops tcp_tls_ulp_ops __read_mostly = {
	.name			= "tls",
	.uid			= TCP_ULP_TLS,
	.user_visible		= true,
	.owner			= THIS_MODULE,
	.init			= tls_init,
};

static int __init tls_register(void)
{
	build_protos(tls_prots[TLSV4], &tcp_prot);

	tcp_register_ulp(&tcp_tls_ulp_ops);

	return 0;
}

static void __exit tls_unregister(void)
{
	tcp_unregister_ulp(&tcp_tls_ulp_ops);
}

module_init(tls_register);
module_exit(tls_unregister);<|MERGE_RESOLUTION|>--- conflicted
+++ resolved
@@ -262,11 +262,7 @@
 	sk_proto_close = ctx->sk_proto_close;
 
 	if (ctx->tx_conf == TLS_BASE_TX) {
-<<<<<<< HEAD
-		kfree(ctx);
-=======
 		tls_ctx_free(ctx);
->>>>>>> 7152401a
 		goto skip_tx_cleanup;
 	}
 
@@ -289,17 +285,8 @@
 	kfree(ctx->rec_seq);
 	kfree(ctx->iv);
 
-<<<<<<< HEAD
 	if (ctx->tx_conf == TLS_SW_TX)
 		tls_sw_free_tx_resources(sk);
-	else
-		tls_ctx_free(ctx);
-=======
-	if (ctx->tx_conf == TLS_SW_TX) {
-		tls_sw_free_tx_resources(sk);
-		tls_ctx_free(ctx);
-	}
->>>>>>> 7152401a
 
 skip_tx_cleanup:
 	release_sock(sk);
@@ -416,15 +403,10 @@
 
 	crypto_info = &ctx->crypto_send.info;
 	/* Currently we don't support set crypto info more than one time */
-<<<<<<< HEAD
-	if (TLS_CRYPTO_INFO_READY(crypto_info))
-		goto out;
-=======
 	if (TLS_CRYPTO_INFO_READY(crypto_info)) {
 		rc = -EBUSY;
 		goto out;
 	}
->>>>>>> 7152401a
 
 	rc = copy_from_user(crypto_info, optval, sizeof(*crypto_info));
 	if (rc) {
