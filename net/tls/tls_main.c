--- conflicted
+++ resolved
@@ -280,13 +280,10 @@
 	kfree(ctx->rec_seq);
 	kfree(ctx->iv);
 
-<<<<<<< HEAD
 	if (ctx->tx_conf == TLS_SW_TX)
 		tls_sw_free_tx_resources(sk);
-=======
-	sk_proto_close = ctx->sk_proto_close;
-	tls_ctx_free(ctx);
->>>>>>> 3b65f403
+	else
+		tls_ctx_free(ctx);
 
 skip_tx_cleanup:
 	release_sock(sk);
@@ -401,7 +398,7 @@
 		goto out;
 	}
 
-	crypto_info = &ctx->crypto_send;
+	crypto_info = &ctx->crypto_send.info;
 	/* Currently we don't support set crypto info more than one time */
 	if (TLS_CRYPTO_INFO_READY(crypto_info))
 		goto out;
@@ -415,20 +412,7 @@
 	/* check version */
 	if (crypto_info->version != TLS_1_2_VERSION) {
 		rc = -ENOTSUPP;
-<<<<<<< HEAD
 		goto err_crypto_info;
-=======
-		goto out;
-	}
-
-	/* get user crypto info */
-	crypto_info = &ctx->crypto_send.info;
-
-	/* Currently we don't support set crypto info more than one time */
-	if (TLS_CRYPTO_INFO_READY(crypto_info)) {
-		rc = -EBUSY;
-		goto out;
->>>>>>> 3b65f403
 	}
 
 	switch (crypto_info->cipher_type) {
