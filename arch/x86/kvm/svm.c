--- conflicted
+++ resolved
@@ -4311,14 +4311,7 @@
 		break;
 	case MSR_IA32_SPEC_CTRL:
 		if (!msr_info->host_initiated &&
-<<<<<<< HEAD
-		    !guest_cpuid_has(vcpu, X86_FEATURE_SPEC_CTRL) &&
-		    !guest_cpuid_has(vcpu, X86_FEATURE_AMD_STIBP) &&
-		    !guest_cpuid_has(vcpu, X86_FEATURE_AMD_IBRS) &&
-		    !guest_cpuid_has(vcpu, X86_FEATURE_AMD_SSBD))
-=======
 		    !guest_has_spec_ctrl_msr(vcpu))
->>>>>>> b3f656a5
 			return 1;
 
 		msr_info->data = svm->spec_ctrl;
@@ -4402,14 +4395,7 @@
 		break;
 	case MSR_IA32_SPEC_CTRL:
 		if (!msr->host_initiated &&
-<<<<<<< HEAD
-		    !guest_cpuid_has(vcpu, X86_FEATURE_SPEC_CTRL) &&
-		    !guest_cpuid_has(vcpu, X86_FEATURE_AMD_STIBP) &&
-		    !guest_cpuid_has(vcpu, X86_FEATURE_AMD_IBRS) &&
-		    !guest_cpuid_has(vcpu, X86_FEATURE_AMD_SSBD))
-=======
 		    !guest_has_spec_ctrl_msr(vcpu))
->>>>>>> b3f656a5
 			return 1;
 
 		if (data & ~kvm_spec_ctrl_valid_bits(vcpu))
@@ -4439,11 +4425,7 @@
 
 		if (data & ~PRED_CMD_IBPB)
 			return 1;
-<<<<<<< HEAD
-		if (!boot_cpu_has(X86_FEATURE_AMD_IBPB))
-=======
 		if (!boot_cpu_has(X86_FEATURE_IBPB))
->>>>>>> b3f656a5
 			return 1;
 		if (!data)
 			break;
