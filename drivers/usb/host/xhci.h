/*
 * xHCI host controller driver
 *
 * Copyright (C) 2008 Intel Corp.
 *
 * Author: Sarah Sharp
 * Some code borrowed from the Linux EHCI driver.
 *
 * This program is free software; you can redistribute it and/or modify
 * it under the terms of the GNU General Public License version 2 as
 * published by the Free Software Foundation.
 *
 * This program is distributed in the hope that it will be useful, but
 * WITHOUT ANY WARRANTY; without even the implied warranty of MERCHANTABILITY
 * or FITNESS FOR A PARTICULAR PURPOSE.  See the GNU General Public License
 * for more details.
 *
 * You should have received a copy of the GNU General Public License
 * along with this program; if not, write to the Free Software Foundation,
 * Inc., 675 Mass Ave, Cambridge, MA 02139, USA.
 */

#ifndef __LINUX_XHCI_HCD_H
#define __LINUX_XHCI_HCD_H

#include <linux/usb.h>
#include <linux/timer.h>
#include <linux/kernel.h>
#include <linux/usb/hcd.h>

/* Code sharing between pci-quirks and xhci hcd */
#include	"xhci-ext-caps.h"
#include "pci-quirks.h"

/* xHCI PCI Configuration Registers */
#define XHCI_SBRN_OFFSET	(0x60)

/* Max number of USB devices for any host controller - limit in section 6.1 */
#define MAX_HC_SLOTS		256
/* Section 5.3.3 - MaxPorts */
#define MAX_HC_PORTS		127

/*
 * xHCI register interface.
 * This corresponds to the eXtensible Host Controller Interface (xHCI)
 * Revision 0.95 specification
 */

/**
 * struct xhci_cap_regs - xHCI Host Controller Capability Registers.
 * @hc_capbase:		length of the capabilities register and HC version number
 * @hcs_params1:	HCSPARAMS1 - Structural Parameters 1
 * @hcs_params2:	HCSPARAMS2 - Structural Parameters 2
 * @hcs_params3:	HCSPARAMS3 - Structural Parameters 3
 * @hcc_params:		HCCPARAMS - Capability Parameters
 * @db_off:		DBOFF - Doorbell array offset
 * @run_regs_off:	RTSOFF - Runtime register space offset
 */
struct xhci_cap_regs {
	__le32	hc_capbase;
	__le32	hcs_params1;
	__le32	hcs_params2;
	__le32	hcs_params3;
	__le32	hcc_params;
	__le32	db_off;
	__le32	run_regs_off;
	/* Reserved up to (CAPLENGTH - 0x1C) */
};

/* hc_capbase bitmasks */
/* bits 7:0 - how long is the Capabilities register */
#define HC_LENGTH(p)		XHCI_HC_LENGTH(p)
/* bits 31:16	*/
#define HC_VERSION(p)		(((p) >> 16) & 0xffff)

/* HCSPARAMS1 - hcs_params1 - bitmasks */
/* bits 0:7, Max Device Slots */
#define HCS_MAX_SLOTS(p)	(((p) >> 0) & 0xff)
#define HCS_SLOTS_MASK		0xff
/* bits 8:18, Max Interrupters */
#define HCS_MAX_INTRS(p)	(((p) >> 8) & 0x7ff)
/* bits 24:31, Max Ports - max value is 0x7F = 127 ports */
#define HCS_MAX_PORTS(p)	(((p) >> 24) & 0x7f)

/* HCSPARAMS2 - hcs_params2 - bitmasks */
/* bits 0:3, frames or uframes that SW needs to queue transactions
 * ahead of the HW to meet periodic deadlines */
#define HCS_IST(p)		(((p) >> 0) & 0xf)
/* bits 4:7, max number of Event Ring segments */
#define HCS_ERST_MAX(p)		(((p) >> 4) & 0xf)
/* bit 26 Scratchpad restore - for save/restore HW state - not used yet */
/* bits 27:31 number of Scratchpad buffers SW must allocate for the HW */
#define HCS_MAX_SCRATCHPAD(p)   (((p) >> 27) & 0x1f)

/* HCSPARAMS3 - hcs_params3 - bitmasks */
/* bits 0:7, Max U1 to U0 latency for the roothub ports */
#define HCS_U1_LATENCY(p)	(((p) >> 0) & 0xff)
/* bits 16:31, Max U2 to U0 latency for the roothub ports */
#define HCS_U2_LATENCY(p)	(((p) >> 16) & 0xffff)

/* HCCPARAMS - hcc_params - bitmasks */
/* true: HC can use 64-bit address pointers */
#define HCC_64BIT_ADDR(p)	((p) & (1 << 0))
/* true: HC can do bandwidth negotiation */
#define HCC_BANDWIDTH_NEG(p)	((p) & (1 << 1))
/* true: HC uses 64-byte Device Context structures
 * FIXME 64-byte context structures aren't supported yet.
 */
#define HCC_64BYTE_CONTEXT(p)	((p) & (1 << 2))
/* true: HC has port power switches */
#define HCC_PPC(p)		((p) & (1 << 3))
/* true: HC has port indicators */
#define HCS_INDICATOR(p)	((p) & (1 << 4))
/* true: HC has Light HC Reset Capability */
#define HCC_LIGHT_RESET(p)	((p) & (1 << 5))
/* true: HC supports latency tolerance messaging */
#define HCC_LTC(p)		((p) & (1 << 6))
/* true: no secondary Stream ID Support */
#define HCC_NSS(p)		((p) & (1 << 7))
/* Max size for Primary Stream Arrays - 2^(n+1), where n is bits 12:15 */
#define HCC_MAX_PSA(p)		(1 << ((((p) >> 12) & 0xf) + 1))
/* Extended Capabilities pointer from PCI base - section 5.3.6 */
#define HCC_EXT_CAPS(p)		XHCI_HCC_EXT_CAPS(p)

/* db_off bitmask - bits 0:1 reserved */
#define	DBOFF_MASK	(~0x3)

/* run_regs_off bitmask - bits 0:4 reserved */
#define	RTSOFF_MASK	(~0x1f)


/* Number of registers per port */
#define	NUM_PORT_REGS	4

/**
 * struct xhci_op_regs - xHCI Host Controller Operational Registers.
 * @command:		USBCMD - xHC command register
 * @status:		USBSTS - xHC status register
 * @page_size:		This indicates the page size that the host controller
 * 			supports.  If bit n is set, the HC supports a page size
 * 			of 2^(n+12), up to a 128MB page size.
 * 			4K is the minimum page size.
 * @cmd_ring:		CRP - 64-bit Command Ring Pointer
 * @dcbaa_ptr:		DCBAAP - 64-bit Device Context Base Address Array Pointer
 * @config_reg:		CONFIG - Configure Register
 * @port_status_base:	PORTSCn - base address for Port Status and Control
 * 			Each port has a Port Status and Control register,
 * 			followed by a Port Power Management Status and Control
 * 			register, a Port Link Info register, and a reserved
 * 			register.
 * @port_power_base:	PORTPMSCn - base address for
 * 			Port Power Management Status and Control
 * @port_link_base:	PORTLIn - base address for Port Link Info (current
 * 			Link PM state and control) for USB 2.1 and USB 3.0
 * 			devices.
 */
struct xhci_op_regs {
	__le32	command;
	__le32	status;
	__le32	page_size;
	__le32	reserved1;
	__le32	reserved2;
	__le32	dev_notification;
	__le64	cmd_ring;
	/* rsvd: offset 0x20-2F */
	__le32	reserved3[4];
	__le64	dcbaa_ptr;
	__le32	config_reg;
	/* rsvd: offset 0x3C-3FF */
	__le32	reserved4[241];
	/* port 1 registers, which serve as a base address for other ports */
	__le32	port_status_base;
	__le32	port_power_base;
	__le32	port_link_base;
	__le32	reserved5;
	/* registers for ports 2-255 */
	__le32	reserved6[NUM_PORT_REGS*254];
};

/* USBCMD - USB command - command bitmasks */
/* start/stop HC execution - do not write unless HC is halted*/
#define CMD_RUN		XHCI_CMD_RUN
/* Reset HC - resets internal HC state machine and all registers (except
 * PCI config regs).  HC does NOT drive a USB reset on the downstream ports.
 * The xHCI driver must reinitialize the xHC after setting this bit.
 */
#define CMD_RESET	(1 << 1)
/* Event Interrupt Enable - a '1' allows interrupts from the host controller */
#define CMD_EIE		XHCI_CMD_EIE
/* Host System Error Interrupt Enable - get out-of-band signal for HC errors */
#define CMD_HSEIE	XHCI_CMD_HSEIE
/* bits 4:6 are reserved (and should be preserved on writes). */
/* light reset (port status stays unchanged) - reset completed when this is 0 */
#define CMD_LRESET	(1 << 7)
/* host controller save/restore state. */
#define CMD_CSS		(1 << 8)
#define CMD_CRS		(1 << 9)
/* Enable Wrap Event - '1' means xHC generates an event when MFINDEX wraps. */
#define CMD_EWE		XHCI_CMD_EWE
/* MFINDEX power management - '1' means xHC can stop MFINDEX counter if all root
 * hubs are in U3 (selective suspend), disconnect, disabled, or powered-off.
 * '0' means the xHC can power it off if all ports are in the disconnect,
 * disabled, or powered-off state.
 */
#define CMD_PM_INDEX	(1 << 11)
/* bits 12:31 are reserved (and should be preserved on writes). */

/* IMAN - Interrupt Management Register */
#define IMAN_IP		(1 << 1)
#define IMAN_IE		(1 << 0)

/* USBSTS - USB status - status bitmasks */
/* HC not running - set to 1 when run/stop bit is cleared. */
#define STS_HALT	XHCI_STS_HALT
/* serious error, e.g. PCI parity error.  The HC will clear the run/stop bit. */
#define STS_FATAL	(1 << 2)
/* event interrupt - clear this prior to clearing any IP flags in IR set*/
#define STS_EINT	(1 << 3)
/* port change detect */
#define STS_PORT	(1 << 4)
/* bits 5:7 reserved and zeroed */
/* save state status - '1' means xHC is saving state */
#define STS_SAVE	(1 << 8)
/* restore state status - '1' means xHC is restoring state */
#define STS_RESTORE	(1 << 9)
/* true: save or restore error */
#define STS_SRE		(1 << 10)
/* true: Controller Not Ready to accept doorbell or op reg writes after reset */
#define STS_CNR		XHCI_STS_CNR
/* true: internal Host Controller Error - SW needs to reset and reinitialize */
#define STS_HCE		(1 << 12)
/* bits 13:31 reserved and should be preserved */

/*
 * DNCTRL - Device Notification Control Register - dev_notification bitmasks
 * Generate a device notification event when the HC sees a transaction with a
 * notification type that matches a bit set in this bit field.
 */
#define	DEV_NOTE_MASK		(0xffff)
#define ENABLE_DEV_NOTE(x)	(1 << (x))
/* Most of the device notification types should only be used for debug.
 * SW does need to pay attention to function wake notifications.
 */
#define	DEV_NOTE_FWAKE		ENABLE_DEV_NOTE(1)

/* CRCR - Command Ring Control Register - cmd_ring bitmasks */
/* bit 0 is the command ring cycle state */
/* stop ring operation after completion of the currently executing command */
#define CMD_RING_PAUSE		(1 << 1)
/* stop ring immediately - abort the currently executing command */
#define CMD_RING_ABORT		(1 << 2)
/* true: command ring is running */
#define CMD_RING_RUNNING	(1 << 3)
/* bits 4:5 reserved and should be preserved */
/* Command Ring pointer - bit mask for the lower 32 bits. */
#define CMD_RING_RSVD_BITS	(0x3f)

/* CONFIG - Configure Register - config_reg bitmasks */
/* bits 0:7 - maximum number of device slots enabled (NumSlotsEn) */
#define MAX_DEVS(p)	((p) & 0xff)
/* bits 8:31 - reserved and should be preserved */

/* PORTSC - Port Status and Control Register - port_status_base bitmasks */
/* true: device connected */
#define PORT_CONNECT	(1 << 0)
/* true: port enabled */
#define PORT_PE		(1 << 1)
/* bit 2 reserved and zeroed */
/* true: port has an over-current condition */
#define PORT_OC		(1 << 3)
/* true: port reset signaling asserted */
#define PORT_RESET	(1 << 4)
/* Port Link State - bits 5:8
 * A read gives the current link PM state of the port,
 * a write with Link State Write Strobe set sets the link state.
 */
#define PORT_PLS_MASK	(0xf << 5)
#define XDEV_U0		(0x0 << 5)
#define XDEV_U3		(0x3 << 5)
#define XDEV_RESUME	(0xf << 5)
/* true: port has power (see HCC_PPC) */
#define PORT_POWER	(1 << 9)
/* bits 10:13 indicate device speed:
 * 0 - undefined speed - port hasn't be initialized by a reset yet
 * 1 - full speed
 * 2 - low speed
 * 3 - high speed
 * 4 - super speed
 * 5-15 reserved
 */
#define DEV_SPEED_MASK		(0xf << 10)
#define	XDEV_FS			(0x1 << 10)
#define	XDEV_LS			(0x2 << 10)
#define	XDEV_HS			(0x3 << 10)
#define	XDEV_SS			(0x4 << 10)
#define DEV_UNDEFSPEED(p)	(((p) & DEV_SPEED_MASK) == (0x0<<10))
#define DEV_FULLSPEED(p)	(((p) & DEV_SPEED_MASK) == XDEV_FS)
#define DEV_LOWSPEED(p)		(((p) & DEV_SPEED_MASK) == XDEV_LS)
#define DEV_HIGHSPEED(p)	(((p) & DEV_SPEED_MASK) == XDEV_HS)
#define DEV_SUPERSPEED(p)	(((p) & DEV_SPEED_MASK) == XDEV_SS)
/* Bits 20:23 in the Slot Context are the speed for the device */
#define	SLOT_SPEED_FS		(XDEV_FS << 10)
#define	SLOT_SPEED_LS		(XDEV_LS << 10)
#define	SLOT_SPEED_HS		(XDEV_HS << 10)
#define	SLOT_SPEED_SS		(XDEV_SS << 10)
/* Port Indicator Control */
#define PORT_LED_OFF	(0 << 14)
#define PORT_LED_AMBER	(1 << 14)
#define PORT_LED_GREEN	(2 << 14)
#define PORT_LED_MASK	(3 << 14)
/* Port Link State Write Strobe - set this when changing link state */
#define PORT_LINK_STROBE	(1 << 16)
/* true: connect status change */
#define PORT_CSC	(1 << 17)
/* true: port enable change */
#define PORT_PEC	(1 << 18)
/* true: warm reset for a USB 3.0 device is done.  A "hot" reset puts the port
 * into an enabled state, and the device into the default state.  A "warm" reset
 * also resets the link, forcing the device through the link training sequence.
 * SW can also look at the Port Reset register to see when warm reset is done.
 */
#define PORT_WRC	(1 << 19)
/* true: over-current change */
#define PORT_OCC	(1 << 20)
/* true: reset change - 1 to 0 transition of PORT_RESET */
#define PORT_RC		(1 << 21)
/* port link status change - set on some port link state transitions:
 *  Transition				Reason
 *  ------------------------------------------------------------------------------
 *  - U3 to Resume			Wakeup signaling from a device
 *  - Resume to Recovery to U0		USB 3.0 device resume
 *  - Resume to U0			USB 2.0 device resume
 *  - U3 to Recovery to U0		Software resume of USB 3.0 device complete
 *  - U3 to U0				Software resume of USB 2.0 device complete
 *  - U2 to U0				L1 resume of USB 2.1 device complete
 *  - U0 to U0 (???)			L1 entry rejection by USB 2.1 device
 *  - U0 to disabled			L1 entry error with USB 2.1 device
 *  - Any state to inactive		Error on USB 3.0 port
 */
#define PORT_PLC	(1 << 22)
/* port configure error change - port failed to configure its link partner */
#define PORT_CEC	(1 << 23)
/* bit 24 reserved */
/* wake on connect (enable) */
#define PORT_WKCONN_E	(1 << 25)
/* wake on disconnect (enable) */
#define PORT_WKDISC_E	(1 << 26)
/* wake on over-current (enable) */
#define PORT_WKOC_E	(1 << 27)
/* bits 28:29 reserved */
/* true: device is removable - for USB 3.0 roothub emulation */
#define PORT_DEV_REMOVE	(1 << 30)
/* Initiate a warm port reset - complete when PORT_WRC is '1' */
#define PORT_WR		(1 << 31)

/* We mark duplicate entries with -1 */
#define DUPLICATE_ENTRY ((u8)(-1))

/* Port Power Management Status and Control - port_power_base bitmasks */
/* Inactivity timer value for transitions into U1, in microseconds.
 * Timeout can be up to 127us.  0xFF means an infinite timeout.
 */
#define PORT_U1_TIMEOUT(p)	((p) & 0xff)
/* Inactivity timer value for transitions into U2 */
#define PORT_U2_TIMEOUT(p)	(((p) & 0xff) << 8)
/* Bits 24:31 for port testing */

/* USB2 Protocol PORTSPMSC */
#define PORT_RWE	(1 << 0x3)

/**
 * struct xhci_intr_reg - Interrupt Register Set
 * @irq_pending:	IMAN - Interrupt Management Register.  Used to enable
 *			interrupts and check for pending interrupts.
 * @irq_control:	IMOD - Interrupt Moderation Register.
 * 			Used to throttle interrupts.
 * @erst_size:		Number of segments in the Event Ring Segment Table (ERST).
 * @erst_base:		ERST base address.
 * @erst_dequeue:	Event ring dequeue pointer.
 *
 * Each interrupter (defined by a MSI-X vector) has an event ring and an Event
 * Ring Segment Table (ERST) associated with it.  The event ring is comprised of
 * multiple segments of the same size.  The HC places events on the ring and
 * "updates the Cycle bit in the TRBs to indicate to software the current
 * position of the Enqueue Pointer." The HCD (Linux) processes those events and
 * updates the dequeue pointer.
 */
struct xhci_intr_reg {
	__le32	irq_pending;
	__le32	irq_control;
	__le32	erst_size;
	__le32	rsvd;
	__le64	erst_base;
	__le64	erst_dequeue;
};

/* irq_pending bitmasks */
#define	ER_IRQ_PENDING(p)	((p) & 0x1)
/* bits 2:31 need to be preserved */
/* THIS IS BUGGY - FIXME - IP IS WRITE 1 TO CLEAR */
#define	ER_IRQ_CLEAR(p)		((p) & 0xfffffffe)
#define	ER_IRQ_ENABLE(p)	((ER_IRQ_CLEAR(p)) | 0x2)
#define	ER_IRQ_DISABLE(p)	((ER_IRQ_CLEAR(p)) & ~(0x2))

/* irq_control bitmasks */
/* Minimum interval between interrupts (in 250ns intervals).  The interval
 * between interrupts will be longer if there are no events on the event ring.
 * Default is 4000 (1 ms).
 */
#define ER_IRQ_INTERVAL_MASK	(0xffff)
/* Counter used to count down the time to the next interrupt - HW use only */
#define ER_IRQ_COUNTER_MASK	(0xffff << 16)

/* erst_size bitmasks */
/* Preserve bits 16:31 of erst_size */
#define	ERST_SIZE_MASK		(0xffff << 16)

/* erst_dequeue bitmasks */
/* Dequeue ERST Segment Index (DESI) - Segment number (or alias)
 * where the current dequeue pointer lies.  This is an optional HW hint.
 */
#define ERST_DESI_MASK		(0x7)
/* Event Handler Busy (EHB) - is the event ring scheduled to be serviced by
 * a work queue (or delayed service routine)?
 */
#define ERST_EHB		(1 << 3)
#define ERST_PTR_MASK		(0xf)

/**
 * struct xhci_run_regs
 * @microframe_index:
 * 		MFINDEX - current microframe number
 *
 * Section 5.5 Host Controller Runtime Registers:
 * "Software should read and write these registers using only Dword (32 bit)
 * or larger accesses"
 */
struct xhci_run_regs {
	__le32			microframe_index;
	__le32			rsvd[7];
	struct xhci_intr_reg	ir_set[128];
};

/**
 * struct doorbell_array
 *
 * Bits  0 -  7: Endpoint target
 * Bits  8 - 15: RsvdZ
 * Bits 16 - 31: Stream ID
 *
 * Section 5.6
 */
struct xhci_doorbell_array {
	__le32	doorbell[256];
};

#define DB_VALUE(ep, stream)	((((ep) + 1) & 0xff) | ((stream) << 16))
#define DB_VALUE_HOST		0x00000000

/**
 * struct xhci_protocol_caps
 * @revision:		major revision, minor revision, capability ID,
 *			and next capability pointer.
 * @name_string:	Four ASCII characters to say which spec this xHC
 *			follows, typically "USB ".
 * @port_info:		Port offset, count, and protocol-defined information.
 */
struct xhci_protocol_caps {
	u32	revision;
	u32	name_string;
	u32	port_info;
};

#define	XHCI_EXT_PORT_MAJOR(x)	(((x) >> 24) & 0xff)
#define	XHCI_EXT_PORT_OFF(x)	((x) & 0xff)
#define	XHCI_EXT_PORT_COUNT(x)	(((x) >> 8) & 0xff)

/**
 * struct xhci_container_ctx
 * @type: Type of context.  Used to calculated offsets to contained contexts.
 * @size: Size of the context data
 * @bytes: The raw context data given to HW
 * @dma: dma address of the bytes
 *
 * Represents either a Device or Input context.  Holds a pointer to the raw
 * memory used for the context (bytes) and dma address of it (dma).
 */
struct xhci_container_ctx {
	unsigned type;
#define XHCI_CTX_TYPE_DEVICE  0x1
#define XHCI_CTX_TYPE_INPUT   0x2

	int size;

	u8 *bytes;
	dma_addr_t dma;
};

/**
 * struct xhci_slot_ctx
 * @dev_info:	Route string, device speed, hub info, and last valid endpoint
 * @dev_info2:	Max exit latency for device number, root hub port number
 * @tt_info:	tt_info is used to construct split transaction tokens
 * @dev_state:	slot state and device address
 *
 * Slot Context - section 6.2.1.1.  This assumes the HC uses 32-byte context
 * structures.  If the HC uses 64-byte contexts, there is an additional 32 bytes
 * reserved at the end of the slot context for HC internal use.
 */
struct xhci_slot_ctx {
	__le32	dev_info;
	__le32	dev_info2;
	__le32	tt_info;
	__le32	dev_state;
	/* offset 0x10 to 0x1f reserved for HC internal use */
	__le32	reserved[4];
};

/* dev_info bitmasks */
/* Route String - 0:19 */
#define ROUTE_STRING_MASK	(0xfffff)
/* Device speed - values defined by PORTSC Device Speed field - 20:23 */
#define DEV_SPEED	(0xf << 20)
/* bit 24 reserved */
/* Is this LS/FS device connected through a HS hub? - bit 25 */
#define DEV_MTT		(0x1 << 25)
/* Set if the device is a hub - bit 26 */
#define DEV_HUB		(0x1 << 26)
/* Index of the last valid endpoint context in this device context - 27:31 */
#define LAST_CTX_MASK	(0x1f << 27)
#define LAST_CTX(p)	((p) << 27)
#define LAST_CTX_TO_EP_NUM(p)	(((p) >> 27) - 1)
#define SLOT_FLAG	(1 << 0)
#define EP0_FLAG	(1 << 1)

/* dev_info2 bitmasks */
/* Max Exit Latency (ms) - worst case time to wake up all links in dev path */
#define MAX_EXIT	(0xffff)
/* Root hub port number that is needed to access the USB device */
#define ROOT_HUB_PORT(p)	(((p) & 0xff) << 16)
#define DEVINFO_TO_ROOT_HUB_PORT(p)	(((p) >> 16) & 0xff)
/* Maximum number of ports under a hub device */
#define XHCI_MAX_PORTS(p)	(((p) & 0xff) << 24)

/* tt_info bitmasks */
/*
 * TT Hub Slot ID - for low or full speed devices attached to a high-speed hub
 * The Slot ID of the hub that isolates the high speed signaling from
 * this low or full-speed device.  '0' if attached to root hub port.
 */
#define TT_SLOT		(0xff)
/*
 * The number of the downstream facing port of the high-speed hub
 * '0' if the device is not low or full speed.
 */
#define TT_PORT		(0xff << 8)
#define TT_THINK_TIME(p)	(((p) & 0x3) << 16)

/* dev_state bitmasks */
/* USB device address - assigned by the HC */
#define DEV_ADDR_MASK	(0xff)
/* bits 8:26 reserved */
/* Slot state */
#define SLOT_STATE	(0x1f << 27)
#define GET_SLOT_STATE(p)	(((p) & (0x1f << 27)) >> 27)

#define SLOT_STATE_DISABLED	0
#define SLOT_STATE_ENABLED	SLOT_STATE_DISABLED
#define SLOT_STATE_DEFAULT	1
#define SLOT_STATE_ADDRESSED	2
#define SLOT_STATE_CONFIGURED	3

/**
 * struct xhci_ep_ctx
 * @ep_info:	endpoint state, streams, mult, and interval information.
 * @ep_info2:	information on endpoint type, max packet size, max burst size,
 * 		error count, and whether the HC will force an event for all
 * 		transactions.
 * @deq:	64-bit ring dequeue pointer address.  If the endpoint only
 * 		defines one stream, this points to the endpoint transfer ring.
 * 		Otherwise, it points to a stream context array, which has a
 * 		ring pointer for each flow.
 * @tx_info:
 * 		Average TRB lengths for the endpoint ring and
 * 		max payload within an Endpoint Service Interval Time (ESIT).
 *
 * Endpoint Context - section 6.2.1.2.  This assumes the HC uses 32-byte context
 * structures.  If the HC uses 64-byte contexts, there is an additional 32 bytes
 * reserved at the end of the endpoint context for HC internal use.
 */
struct xhci_ep_ctx {
	__le32	ep_info;
	__le32	ep_info2;
	__le64	deq;
	__le32	tx_info;
	/* offset 0x14 - 0x1f reserved for HC internal use */
	__le32	reserved[3];
};

/* ep_info bitmasks */
/*
 * Endpoint State - bits 0:2
 * 0 - disabled
 * 1 - running
 * 2 - halted due to halt condition - ok to manipulate endpoint ring
 * 3 - stopped
 * 4 - TRB error
 * 5-7 - reserved
 */
#define EP_STATE_MASK		(0xf)
#define EP_STATE_DISABLED	0
#define EP_STATE_RUNNING	1
#define EP_STATE_HALTED		2
#define EP_STATE_STOPPED	3
#define EP_STATE_ERROR		4
/* Mult - Max number of burtst within an interval, in EP companion desc. */
#define EP_MULT(p)		(((p) & 0x3) << 8)
/* bits 10:14 are Max Primary Streams */
/* bit 15 is Linear Stream Array */
/* Interval - period between requests to an endpoint - 125u increments. */
#define EP_INTERVAL(p)		(((p) & 0xff) << 16)
#define EP_INTERVAL_TO_UFRAMES(p)		(1 << (((p) >> 16) & 0xff))
#define EP_MAXPSTREAMS_MASK	(0x1f << 10)
#define EP_MAXPSTREAMS(p)	(((p) << 10) & EP_MAXPSTREAMS_MASK)
/* Endpoint is set up with a Linear Stream Array (vs. Secondary Stream Array) */
#define	EP_HAS_LSA		(1 << 15)

/* ep_info2 bitmasks */
/*
 * Force Event - generate transfer events for all TRBs for this endpoint
 * This will tell the HC to ignore the IOC and ISP flags (for debugging only).
 */
#define	FORCE_EVENT	(0x1)
#define ERROR_COUNT(p)	(((p) & 0x3) << 1)
#define CTX_TO_EP_TYPE(p)	(((p) >> 3) & 0x7)
#define EP_TYPE(p)	((p) << 3)
#define ISOC_OUT_EP	1
#define BULK_OUT_EP	2
#define INT_OUT_EP	3
#define CTRL_EP		4
#define ISOC_IN_EP	5
#define BULK_IN_EP	6
#define INT_IN_EP	7
/* bit 6 reserved */
/* bit 7 is Host Initiate Disable - for disabling stream selection */
#define MAX_BURST(p)	(((p)&0xff) << 8)
#define MAX_PACKET(p)	(((p)&0xffff) << 16)
#define MAX_PACKET_MASK		(0xffff << 16)
#define MAX_PACKET_DECODED(p)	(((p) >> 16) & 0xffff)

/* Get max packet size from ep desc. Bit 10..0 specify the max packet size.
 * USB2.0 spec 9.6.6.
 */
#define GET_MAX_PACKET(p)	((p) & 0x7ff)

/* tx_info bitmasks */
#define AVG_TRB_LENGTH_FOR_EP(p)	((p) & 0xffff)
#define MAX_ESIT_PAYLOAD_FOR_EP(p)	(((p) & 0xffff) << 16)

/* deq bitmasks */
#define EP_CTX_CYCLE_MASK		(1 << 0)


/**
 * struct xhci_input_control_context
 * Input control context; see section 6.2.5.
 *
 * @drop_context:	set the bit of the endpoint context you want to disable
 * @add_context:	set the bit of the endpoint context you want to enable
 */
struct xhci_input_control_ctx {
	__le32	drop_flags;
	__le32	add_flags;
	__le32	rsvd2[6];
};

/* Represents everything that is needed to issue a command on the command ring.
 * It's useful to pre-allocate these for commands that cannot fail due to
 * out-of-memory errors, like freeing streams.
 */
struct xhci_command {
	/* Input context for changing device state */
	struct xhci_container_ctx	*in_ctx;
	u32				status;
	/* If completion is null, no one is waiting on this command
	 * and the structure can be freed after the command completes.
	 */
	struct completion		*completion;
	union xhci_trb			*command_trb;
	struct list_head		cmd_list;
};

/* drop context bitmasks */
#define	DROP_EP(x)	(0x1 << x)
/* add context bitmasks */
#define	ADD_EP(x)	(0x1 << x)

struct xhci_stream_ctx {
	/* 64-bit stream ring address, cycle state, and stream type */
	__le64	stream_ring;
	/* offset 0x14 - 0x1f reserved for HC internal use */
	__le32	reserved[2];
};

/* Stream Context Types (section 6.4.1) - bits 3:1 of stream ctx deq ptr */
#define	SCT_FOR_CTX(p)		(((p) << 1) & 0x7)
/* Secondary stream array type, dequeue pointer is to a transfer ring */
#define	SCT_SEC_TR		0
/* Primary stream array type, dequeue pointer is to a transfer ring */
#define	SCT_PRI_TR		1
/* Dequeue pointer is for a secondary stream array (SSA) with 8 entries */
#define SCT_SSA_8		2
#define SCT_SSA_16		3
#define SCT_SSA_32		4
#define SCT_SSA_64		5
#define SCT_SSA_128		6
#define SCT_SSA_256		7

/* Assume no secondary streams for now */
struct xhci_stream_info {
	struct xhci_ring		**stream_rings;
	/* Number of streams, including stream 0 (which drivers can't use) */
	unsigned int			num_streams;
	/* The stream context array may be bigger than
	 * the number of streams the driver asked for
	 */
	struct xhci_stream_ctx		*stream_ctx_array;
	unsigned int			num_stream_ctxs;
	dma_addr_t			ctx_array_dma;
	/* For mapping physical TRB addresses to segments in stream rings */
	struct radix_tree_root		trb_address_map;
	struct xhci_command		*free_streams_command;
};

#define	SMALL_STREAM_ARRAY_SIZE		256
#define	MEDIUM_STREAM_ARRAY_SIZE	1024

struct xhci_virt_ep {
	struct xhci_ring		*ring;
	/* Related to endpoints that are configured to use stream IDs only */
	struct xhci_stream_info		*stream_info;
	/* Temporary storage in case the configure endpoint command fails and we
	 * have to restore the device state to the previous state
	 */
	struct xhci_ring		*new_ring;
	unsigned int			ep_state;
#define SET_DEQ_PENDING		(1 << 0)
#define EP_HALTED		(1 << 1)	/* For stall handling */
#define EP_HALT_PENDING		(1 << 2)	/* For URB cancellation */
/* Transitioning the endpoint to using streams, don't enqueue URBs */
#define EP_GETTING_STREAMS	(1 << 3)
#define EP_HAS_STREAMS		(1 << 4)
/* Transitioning the endpoint to not using streams, don't enqueue URBs */
#define EP_GETTING_NO_STREAMS	(1 << 5)
	/* ----  Related to URB cancellation ---- */
	struct list_head	cancelled_td_list;
	/* The TRB that was last reported in a stopped endpoint ring */
	union xhci_trb		*stopped_trb;
	struct xhci_td		*stopped_td;
	unsigned int		stopped_stream;
	/* Watchdog timer for stop endpoint command to cancel URBs */
	struct timer_list	stop_cmd_timer;
	int			stop_cmds_pending;
	struct xhci_hcd		*xhci;
	/* Dequeue pointer and dequeue segment for a submitted Set TR Dequeue
	 * command.  We'll need to update the ring's dequeue segment and dequeue
	 * pointer after the command completes.
	 */
	struct xhci_segment	*queued_deq_seg;
	union xhci_trb		*queued_deq_ptr;
	/*
	 * Sometimes the xHC can not process isochronous endpoint ring quickly
	 * enough, and it will miss some isoc tds on the ring and generate
	 * a Missed Service Error Event.
	 * Set skip flag when receive a Missed Service Error Event and
	 * process the missed tds on the endpoint ring.
	 */
	bool			skip;
};

struct xhci_virt_device {
	struct usb_device		*udev;
	/*
	 * Commands to the hardware are passed an "input context" that
	 * tells the hardware what to change in its data structures.
	 * The hardware will return changes in an "output context" that
	 * software must allocate for the hardware.  We need to keep
	 * track of input and output contexts separately because
	 * these commands might fail and we don't trust the hardware.
	 */
	struct xhci_container_ctx       *out_ctx;
	/* Used for addressing devices and configuration changes */
	struct xhci_container_ctx       *in_ctx;
	/* Rings saved to ensure old alt settings can be re-instated */
	struct xhci_ring		**ring_cache;
	int				num_rings_cached;
	/* Store xHC assigned device address */
	int				address;
#define	XHCI_MAX_RINGS_CACHED	31
	struct xhci_virt_ep		eps[31];
	struct completion		cmd_completion;
	/* Status of the last command issued for this device */
	u32				cmd_status;
	struct list_head		cmd_list;
	u8				port;
};


/**
 * struct xhci_device_context_array
 * @dev_context_ptr	array of 64-bit DMA addresses for device contexts
 */
struct xhci_device_context_array {
	/* 64-bit device addresses; we only write 32-bit addresses */
	__le64			dev_context_ptrs[MAX_HC_SLOTS];
	/* private xHCD pointers */
	dma_addr_t	dma;
};
/* TODO: write function to set the 64-bit device DMA address */
/*
 * TODO: change this to be dynamically sized at HC mem init time since the HC
 * might not be able to handle the maximum number of devices possible.
 */


struct xhci_transfer_event {
	/* 64-bit buffer address, or immediate data */
	__le64	buffer;
	__le32	transfer_len;
	/* This field is interpreted differently based on the type of TRB */
	__le32	flags;
};

/** Transfer Event bit fields **/
#define	TRB_TO_EP_ID(p)	(((p) >> 16) & 0x1f)

/* Completion Code - only applicable for some types of TRBs */
#define	COMP_CODE_MASK		(0xff << 24)
#define GET_COMP_CODE(p)	(((p) & COMP_CODE_MASK) >> 24)
#define COMP_SUCCESS	1
/* Data Buffer Error */
#define COMP_DB_ERR	2
/* Babble Detected Error */
#define COMP_BABBLE	3
/* USB Transaction Error */
#define COMP_TX_ERR	4
/* TRB Error - some TRB field is invalid */
#define COMP_TRB_ERR	5
/* Stall Error - USB device is stalled */
#define COMP_STALL	6
/* Resource Error - HC doesn't have memory for that device configuration */
#define COMP_ENOMEM	7
/* Bandwidth Error - not enough room in schedule for this dev config */
#define COMP_BW_ERR	8
/* No Slots Available Error - HC ran out of device slots */
#define COMP_ENOSLOTS	9
/* Invalid Stream Type Error */
#define COMP_STREAM_ERR	10
/* Slot Not Enabled Error - doorbell rung for disabled device slot */
#define COMP_EBADSLT	11
/* Endpoint Not Enabled Error */
#define COMP_EBADEP	12
/* Short Packet */
#define COMP_SHORT_TX	13
/* Ring Underrun - doorbell rung for an empty isoc OUT ep ring */
#define COMP_UNDERRUN	14
/* Ring Overrun - isoc IN ep ring is empty when ep is scheduled to RX */
#define COMP_OVERRUN	15
/* Virtual Function Event Ring Full Error */
#define COMP_VF_FULL	16
/* Parameter Error - Context parameter is invalid */
#define COMP_EINVAL	17
/* Bandwidth Overrun Error - isoc ep exceeded its allocated bandwidth */
#define COMP_BW_OVER	18
/* Context State Error - illegal context state transition requested */
#define COMP_CTX_STATE	19
/* No Ping Response Error - HC didn't get PING_RESPONSE in time to TX */
#define COMP_PING_ERR	20
/* Event Ring is full */
#define COMP_ER_FULL	21
/* Incompatible Device Error */
#define COMP_DEV_ERR	22
/* Missed Service Error - HC couldn't service an isoc ep within interval */
#define COMP_MISSED_INT	23
/* Successfully stopped command ring */
#define COMP_CMD_STOP	24
/* Successfully aborted current command and stopped command ring */
#define COMP_CMD_ABORT	25
/* Stopped - transfer was terminated by a stop endpoint command */
#define COMP_STOP	26
/* Same as COMP_EP_STOPPED, but the transferred length in the event is invalid */
#define COMP_STOP_INVAL	27
/* Control Abort Error - Debug Capability - control pipe aborted */
#define COMP_DBG_ABORT	28
/* Max Exit Latency Too Large Error */
#define COMP_MEL_ERR	29
/* TRB type 30 reserved */
/* Isoc Buffer Overrun - an isoc IN ep sent more data than could fit in TD */
#define COMP_BUFF_OVER	31
/* Event Lost Error - xHC has an "internal event overrun condition" */
#define COMP_ISSUES	32
/* Undefined Error - reported when other error codes don't apply */
#define COMP_UNKNOWN	33
/* Invalid Stream ID Error */
#define COMP_STRID_ERR	34
/* Secondary Bandwidth Error - may be returned by a Configure Endpoint cmd */
#define COMP_2ND_BW_ERR	35
/* Split Transaction Error */
#define	COMP_SPLIT_ERR	36

struct xhci_link_trb {
	/* 64-bit segment pointer*/
	__le64 segment_ptr;
	__le32 intr_target;
	__le32 control;
};

/* control bitfields */
#define LINK_TOGGLE	(0x1<<1)

/* Command completion event TRB */
struct xhci_event_cmd {
	/* Pointer to command TRB, or the value passed by the event data trb */
	__le64 cmd_trb;
	__le32 status;
	__le32 flags;
};

/* flags bitmasks */
/* bits 16:23 are the virtual function ID */
/* bits 24:31 are the slot ID */
#define TRB_TO_SLOT_ID(p)	(((p) & (0xff<<24)) >> 24)
#define SLOT_ID_FOR_TRB(p)	(((p) & 0xff) << 24)

/* Stop Endpoint TRB - ep_index to endpoint ID for this TRB */
#define TRB_TO_EP_INDEX(p)		((((p) & (0x1f << 16)) >> 16) - 1)
#define	EP_ID_FOR_TRB(p)		((((p) + 1) & 0x1f) << 16)

#define SUSPEND_PORT_FOR_TRB(p)		(((p) & 1) << 23)
#define TRB_TO_SUSPEND_PORT(p)		(((p) & (1 << 23)) >> 23)
#define LAST_EP_INDEX			30

/* Set TR Dequeue Pointer command TRB fields */
#define TRB_TO_STREAM_ID(p)		((((p) & (0xffff << 16)) >> 16))
#define STREAM_ID_FOR_TRB(p)		((((p)) & 0xffff) << 16)


/* Port Status Change Event TRB fields */
/* Port ID - bits 31:24 */
#define GET_PORT_ID(p)		(((p) & (0xff << 24)) >> 24)

/* Normal TRB fields */
/* transfer_len bitmasks - bits 0:16 */
#define	TRB_LEN(p)		((p) & 0x1ffff)
/* Interrupter Target - which MSI-X vector to target the completion event at */
#define TRB_INTR_TARGET(p)	(((p) & 0x3ff) << 22)
#define GET_INTR_TARGET(p)	(((p) >> 22) & 0x3ff)
#define TRB_TBC(p)		(((p) & 0x3) << 7)
#define TRB_TLBPC(p)		(((p) & 0xf) << 16)

/* Cycle bit - indicates TRB ownership by HC or HCD */
#define TRB_CYCLE		(1<<0)
/*
 * Force next event data TRB to be evaluated before task switch.
 * Used to pass OS data back after a TD completes.
 */
#define TRB_ENT			(1<<1)
/* Interrupt on short packet */
#define TRB_ISP			(1<<2)
/* Set PCIe no snoop attribute */
#define TRB_NO_SNOOP		(1<<3)
/* Chain multiple TRBs into a TD */
#define TRB_CHAIN		(1<<4)
/* Interrupt on completion */
#define TRB_IOC			(1<<5)
/* The buffer pointer contains immediate data */
#define TRB_IDT			(1<<6)

/* Block Event Interrupt */
#define	TRB_BEI			(1<<9)

/* Control transfer TRB specific fields */
#define TRB_DIR_IN		(1<<16)
#define	TRB_TX_TYPE(p)		((p) << 16)
#define	TRB_DATA_OUT		2
#define	TRB_DATA_IN		3

/* Isochronous TRB specific fields */
#define TRB_SIA			(1<<31)

struct xhci_generic_trb {
	__le32 field[4];
};

union xhci_trb {
	struct xhci_link_trb		link;
	struct xhci_transfer_event	trans_event;
	struct xhci_event_cmd		event_cmd;
	struct xhci_generic_trb		generic;
};

/* TRB bit mask */
#define	TRB_TYPE_BITMASK	(0xfc00)
#define TRB_TYPE(p)		((p) << 10)
#define TRB_FIELD_TO_TYPE(p)	(((p) & TRB_TYPE_BITMASK) >> 10)
/* TRB type IDs */
/* bulk, interrupt, isoc scatter/gather, and control data stage */
#define TRB_NORMAL		1
/* setup stage for control transfers */
#define TRB_SETUP		2
/* data stage for control transfers */
#define TRB_DATA		3
/* status stage for control transfers */
#define TRB_STATUS		4
/* isoc transfers */
#define TRB_ISOC		5
/* TRB for linking ring segments */
#define TRB_LINK		6
#define TRB_EVENT_DATA		7
/* Transfer Ring No-op (not for the command ring) */
#define TRB_TR_NOOP		8
/* Command TRBs */
/* Enable Slot Command */
#define TRB_ENABLE_SLOT		9
/* Disable Slot Command */
#define TRB_DISABLE_SLOT	10
/* Address Device Command */
#define TRB_ADDR_DEV		11
/* Configure Endpoint Command */
#define TRB_CONFIG_EP		12
/* Evaluate Context Command */
#define TRB_EVAL_CONTEXT	13
/* Reset Endpoint Command */
#define TRB_RESET_EP		14
/* Stop Transfer Ring Command */
#define TRB_STOP_RING		15
/* Set Transfer Ring Dequeue Pointer Command */
#define TRB_SET_DEQ		16
/* Reset Device Command */
#define TRB_RESET_DEV		17
/* Force Event Command (opt) */
#define TRB_FORCE_EVENT		18
/* Negotiate Bandwidth Command (opt) */
#define TRB_NEG_BANDWIDTH	19
/* Set Latency Tolerance Value Command (opt) */
#define TRB_SET_LT		20
/* Get port bandwidth Command */
#define TRB_GET_BW		21
/* Force Header Command - generate a transaction or link management packet */
#define TRB_FORCE_HEADER	22
/* No-op Command - not for transfer rings */
#define TRB_CMD_NOOP		23
/* TRB IDs 24-31 reserved */
/* Event TRBS */
/* Transfer Event */
#define TRB_TRANSFER		32
/* Command Completion Event */
#define TRB_COMPLETION		33
/* Port Status Change Event */
#define TRB_PORT_STATUS		34
/* Bandwidth Request Event (opt) */
#define TRB_BANDWIDTH_EVENT	35
/* Doorbell Event (opt) */
#define TRB_DOORBELL		36
/* Host Controller Event */
#define TRB_HC_EVENT		37
/* Device Notification Event - device sent function wake notification */
#define TRB_DEV_NOTE		38
/* MFINDEX Wrap Event - microframe counter wrapped */
#define TRB_MFINDEX_WRAP	39
/* TRB IDs 40-47 reserved, 48-63 is vendor-defined */

/* Nec vendor-specific command completion event. */
#define	TRB_NEC_CMD_COMP	48
/* Get NEC firmware revision. */
#define	TRB_NEC_GET_FW		49

#define NEC_FW_MINOR(p)		(((p) >> 0) & 0xff)
#define NEC_FW_MAJOR(p)		(((p) >> 8) & 0xff)

/*
 * TRBS_PER_SEGMENT must be a multiple of 4,
 * since the command ring is 64-byte aligned.
 * It must also be greater than 16.
 */
#define TRBS_PER_SEGMENT	64
/* Allow two commands + a link TRB, along with any reserved command TRBs */
#define MAX_RSVD_CMD_TRBS	(TRBS_PER_SEGMENT - 3)
#define SEGMENT_SIZE		(TRBS_PER_SEGMENT*16)
/* SEGMENT_SHIFT should be log2(SEGMENT_SIZE).
 * Change this if you change TRBS_PER_SEGMENT!
 */
#define SEGMENT_SHIFT		10
/* TRB buffer pointers can't cross 64KB boundaries */
#define TRB_MAX_BUFF_SHIFT		16
#define TRB_MAX_BUFF_SIZE	(1 << TRB_MAX_BUFF_SHIFT)

struct xhci_segment {
	union xhci_trb		*trbs;
	/* private to HCD */
	struct xhci_segment	*next;
	dma_addr_t		dma;
};

struct xhci_td {
	struct list_head	td_list;
	struct list_head	cancelled_td_list;
	struct urb		*urb;
	struct xhci_segment	*start_seg;
	union xhci_trb		*first_trb;
	union xhci_trb		*last_trb;
};

struct xhci_dequeue_state {
	struct xhci_segment *new_deq_seg;
	union xhci_trb *new_deq_ptr;
	int new_cycle_state;
};

struct xhci_ring {
	struct xhci_segment	*first_seg;
	union  xhci_trb		*enqueue;
	struct xhci_segment	*enq_seg;
	unsigned int		enq_updates;
	union  xhci_trb		*dequeue;
	struct xhci_segment	*deq_seg;
	unsigned int		deq_updates;
	struct list_head	td_list;
	/*
	 * Write the cycle state into the TRB cycle field to give ownership of
	 * the TRB to the host controller (if we are the producer), or to check
	 * if we own the TRB (if we are the consumer).  See section 4.9.1.
	 */
	u32			cycle_state;
	unsigned int		stream_id;
	bool			last_td_was_short;
};

struct xhci_erst_entry {
	/* 64-bit event ring segment address */
	__le64	seg_addr;
	__le32	seg_size;
	/* Set to zero */
	__le32	rsvd;
};

struct xhci_erst {
	struct xhci_erst_entry	*entries;
	unsigned int		num_entries;
	/* xhci->event_ring keeps track of segment dma addresses */
	dma_addr_t		erst_dma_addr;
	/* Num entries the ERST can contain */
	unsigned int		erst_size;
};

struct xhci_scratchpad {
	u64 *sp_array;
	dma_addr_t sp_dma;
	void **sp_buffers;
	dma_addr_t *sp_dma_buffers;
};

struct urb_priv {
	int	length;
	int	td_cnt;
	struct	xhci_td	*td[0];
};

/*
 * Each segment table entry is 4*32bits long.  1K seems like an ok size:
 * (1K bytes * 8bytes/bit) / (4*32 bits) = 64 segment entries in the table,
 * meaning 64 ring segments.
 * Initial allocated size of the ERST, in number of entries */
#define	ERST_NUM_SEGS	1
/* Initial allocated size of the ERST, in number of entries */
#define	ERST_SIZE	64
/* Initial number of event segment rings allocated */
#define	ERST_ENTRIES	1
/* Poll every 60 seconds */
#define	POLL_TIMEOUT	60
/* Stop endpoint command timeout (secs) for URB cancellation watchdog timer */
#define XHCI_STOP_EP_CMD_TIMEOUT	5
/* XXX: Make these module parameters */

struct s3_save {
	u32	command;
	u32	dev_nt;
	u64	dcbaa_ptr;
	u32	config_reg;
	u32	irq_pending;
	u32	irq_control;
	u32	erst_size;
	u64	erst_base;
	u64	erst_dequeue;
};

struct xhci_bus_state {
	unsigned long		bus_suspended;
	unsigned long		next_statechange;

	/* Port suspend arrays are indexed by the portnum of the fake roothub */
	/* ports suspend status arrays - max 31 ports for USB2, 15 for USB3 */
	u32			port_c_suspend;
	u32			suspended_ports;
	unsigned long		resume_done[USB_MAXCHILDREN];
};

static inline unsigned int hcd_index(struct usb_hcd *hcd)
{
	if (hcd->speed == HCD_USB3)
		return 0;
	else
		return 1;
}

/* There is one ehci_hci structure per controller */
struct xhci_hcd {
	struct usb_hcd *main_hcd;
	struct usb_hcd *shared_hcd;
	/* glue to PCI and HCD framework */
	struct xhci_cap_regs __iomem *cap_regs;
	struct xhci_op_regs __iomem *op_regs;
	struct xhci_run_regs __iomem *run_regs;
	struct xhci_doorbell_array __iomem *dba;
	/* Our HCD's current interrupter register set */
	struct	xhci_intr_reg __iomem *ir_set;

	/* Cached register copies of read-only HC data */
	__u32		hcs_params1;
	__u32		hcs_params2;
	__u32		hcs_params3;
	__u32		hcc_params;

	spinlock_t	lock;

	/* packed release number */
	u8		sbrn;
	u16		hci_version;
	u8		max_slots;
	u8		max_interrupters;
	u8		max_ports;
	u8		isoc_threshold;
	int		event_ring_max;
	int		addr_64;
	/* 4KB min, 128MB max */
	int		page_size;
	/* Valid values are 12 to 20, inclusive */
	int		page_shift;
	/* msi-x vectors */
	int		msix_count;
	struct msix_entry	*msix_entries;
	/* data structures */
	struct xhci_device_context_array *dcbaa;
	struct xhci_ring	*cmd_ring;
	unsigned int		cmd_ring_reserved_trbs;
	struct xhci_ring	*event_ring;
	struct xhci_erst	erst;
	/* Scratchpad */
	struct xhci_scratchpad  *scratchpad;

	/* slot enabling and address device helpers */
	struct completion	addr_dev;
	int slot_id;
	/* Internal mirror of the HW's dcbaa */
	struct xhci_virt_device	*devs[MAX_HC_SLOTS];

	/* DMA pools */
	struct dma_pool	*device_pool;
	struct dma_pool	*segment_pool;
	struct dma_pool	*small_streams_pool;
	struct dma_pool	*medium_streams_pool;

#ifdef CONFIG_USB_XHCI_HCD_DEBUGGING
	/* Poll the rings - for debugging */
	struct timer_list	event_ring_timer;
	int			zombie;
#endif
	/* Host controller watchdog timer structures */
	unsigned int		xhc_state;

	u32			command;
	struct s3_save		s3;
/* Host controller is dying - not responding to commands. "I'm not dead yet!"
 *
 * xHC interrupts have been disabled and a watchdog timer will (or has already)
 * halt the xHCI host, and complete all URBs with an -ESHUTDOWN code.  Any code
 * that sees this status (other than the timer that set it) should stop touching
 * hardware immediately.  Interrupt handlers should return immediately when
 * they see this status (any time they drop and re-acquire xhci->lock).
 * xhci_urb_dequeue() should call usb_hcd_check_unlink_urb() and return without
 * putting the TD on the canceled list, etc.
 *
 * There are no reports of xHCI host controllers that display this issue.
 */
#define XHCI_STATE_DYING	(1 << 0)
#define XHCI_STATE_HALTED	(1 << 1)
	/* Statistics */
	int			error_bitmask;
	unsigned int		quirks;
#define	XHCI_LINK_TRB_QUIRK	(1 << 0)
#define XHCI_RESET_EP_QUIRK	(1 << 1)
#define XHCI_NEC_HOST		(1 << 2)
#define XHCI_AMD_PLL_FIX	(1 << 3)
#define XHCI_SPURIOUS_SUCCESS	(1 << 4)
/*
 * Certain Intel host controllers have a limit to the number of endpoint
 * contexts they can handle.  Ideally, they would signal that they can't handle
 * anymore endpoint contexts by returning a Resource Error for the Configure
 * Endpoint command, but they don't.  Instead they expect software to keep track
 * of the number of active endpoints for them, across configure endpoint
 * commands, reset device commands, disable slot commands, and address device
 * commands.
 */
#define XHCI_EP_LIMIT_QUIRK	(1 << 5)
#define XHCI_BROKEN_MSI		(1 << 6)
#define XHCI_RESET_ON_RESUME	(1 << 7)
#define XHCI_AMD_0x96_HOST	(1 << 9)
#define XHCI_TRUST_TX_LENGTH	(1 << 10)
<<<<<<< HEAD
#define XHCI_SPURIOUS_REBOOT	(1 << 13)
=======
#define XHCI_AVOID_BEI		(1 << 15)
>>>>>>> 0b9b45fe
	unsigned int		num_active_eps;
	unsigned int		limit_active_eps;
	/* There are two roothubs to keep track of bus suspend info for */
	struct xhci_bus_state   bus_state[2];
	/* Is each xHCI roothub port a USB 3.0, USB 2.0, or USB 1.1 port? */
	u8			*port_array;
	/* Array of pointers to USB 3.0 PORTSC registers */
	__le32 __iomem		**usb3_ports;
	unsigned int		num_usb3_ports;
	/* Array of pointers to USB 2.0 PORTSC registers */
	__le32 __iomem		**usb2_ports;
	unsigned int		num_usb2_ports;
};

/* convert between an HCD pointer and the corresponding EHCI_HCD */
static inline struct xhci_hcd *hcd_to_xhci(struct usb_hcd *hcd)
{
	return *((struct xhci_hcd **) (hcd->hcd_priv));
}

static inline struct usb_hcd *xhci_to_hcd(struct xhci_hcd *xhci)
{
	return xhci->main_hcd;
}

#ifdef CONFIG_USB_XHCI_HCD_DEBUGGING
#define XHCI_DEBUG	1
#else
#define XHCI_DEBUG	0
#endif

#define xhci_dbg(xhci, fmt, args...) \
	do { if (XHCI_DEBUG) dev_dbg(xhci_to_hcd(xhci)->self.controller , fmt , ## args); } while (0)
#define xhci_info(xhci, fmt, args...) \
	do { if (XHCI_DEBUG) dev_info(xhci_to_hcd(xhci)->self.controller , fmt , ## args); } while (0)
#define xhci_err(xhci, fmt, args...) \
	dev_err(xhci_to_hcd(xhci)->self.controller , fmt , ## args)
#define xhci_warn(xhci, fmt, args...) \
	dev_warn(xhci_to_hcd(xhci)->self.controller , fmt , ## args)

/* TODO: copied from ehci.h - can be refactored? */
/* xHCI spec says all registers are little endian */
static inline unsigned int xhci_readl(const struct xhci_hcd *xhci,
		__le32 __iomem *regs)
{
	return readl(regs);
}
static inline void xhci_writel(struct xhci_hcd *xhci,
		const unsigned int val, __le32 __iomem *regs)
{
	writel(val, regs);
}

/*
 * Registers should always be accessed with double word or quad word accesses.
 *
 * Some xHCI implementations may support 64-bit address pointers.  Registers
 * with 64-bit address pointers should be written to with dword accesses by
 * writing the low dword first (ptr[0]), then the high dword (ptr[1]) second.
 * xHCI implementations that do not support 64-bit address pointers will ignore
 * the high dword, and write order is irrelevant.
 */
static inline u64 xhci_read_64(const struct xhci_hcd *xhci,
		__le64 __iomem *regs)
{
	__u32 __iomem *ptr = (__u32 __iomem *) regs;
	u64 val_lo = readl(ptr);
	u64 val_hi = readl(ptr + 1);
	return val_lo + (val_hi << 32);
}
static inline void xhci_write_64(struct xhci_hcd *xhci,
				 const u64 val, __le64 __iomem *regs)
{
	__u32 __iomem *ptr = (__u32 __iomem *) regs;
	u32 val_lo = lower_32_bits(val);
	u32 val_hi = upper_32_bits(val);

	writel(val_lo, ptr);
	writel(val_hi, ptr + 1);
}

static inline int xhci_link_trb_quirk(struct xhci_hcd *xhci)
{
	u32 temp = xhci_readl(xhci, &xhci->cap_regs->hc_capbase);
	return ((HC_VERSION(temp) == 0x95) &&
			(xhci->quirks & XHCI_LINK_TRB_QUIRK));
}

/* xHCI debugging */
void xhci_print_ir_set(struct xhci_hcd *xhci, int set_num);
void xhci_print_registers(struct xhci_hcd *xhci);
void xhci_dbg_regs(struct xhci_hcd *xhci);
void xhci_print_run_regs(struct xhci_hcd *xhci);
void xhci_print_trb_offsets(struct xhci_hcd *xhci, union xhci_trb *trb);
void xhci_debug_trb(struct xhci_hcd *xhci, union xhci_trb *trb);
void xhci_debug_segment(struct xhci_hcd *xhci, struct xhci_segment *seg);
void xhci_debug_ring(struct xhci_hcd *xhci, struct xhci_ring *ring);
void xhci_dbg_erst(struct xhci_hcd *xhci, struct xhci_erst *erst);
void xhci_dbg_cmd_ptrs(struct xhci_hcd *xhci);
void xhci_dbg_ring_ptrs(struct xhci_hcd *xhci, struct xhci_ring *ring);
void xhci_dbg_ctx(struct xhci_hcd *xhci, struct xhci_container_ctx *ctx, unsigned int last_ep);
char *xhci_get_slot_state(struct xhci_hcd *xhci,
		struct xhci_container_ctx *ctx);
void xhci_dbg_ep_rings(struct xhci_hcd *xhci,
		unsigned int slot_id, unsigned int ep_index,
		struct xhci_virt_ep *ep);

/* xHCI memory management */
void xhci_mem_cleanup(struct xhci_hcd *xhci);
int xhci_mem_init(struct xhci_hcd *xhci, gfp_t flags);
void xhci_free_virt_device(struct xhci_hcd *xhci, int slot_id);
int xhci_alloc_virt_device(struct xhci_hcd *xhci, int slot_id, struct usb_device *udev, gfp_t flags);
int xhci_setup_addressable_virt_dev(struct xhci_hcd *xhci, struct usb_device *udev);
void xhci_copy_ep0_dequeue_into_input_ctx(struct xhci_hcd *xhci,
		struct usb_device *udev);
unsigned int xhci_get_endpoint_index(struct usb_endpoint_descriptor *desc);
unsigned int xhci_get_endpoint_flag(struct usb_endpoint_descriptor *desc);
unsigned int xhci_get_endpoint_flag_from_index(unsigned int ep_index);
unsigned int xhci_last_valid_endpoint(u32 added_ctxs);
void xhci_endpoint_zero(struct xhci_hcd *xhci, struct xhci_virt_device *virt_dev, struct usb_host_endpoint *ep);
void xhci_endpoint_copy(struct xhci_hcd *xhci,
		struct xhci_container_ctx *in_ctx,
		struct xhci_container_ctx *out_ctx,
		unsigned int ep_index);
void xhci_slot_copy(struct xhci_hcd *xhci,
		struct xhci_container_ctx *in_ctx,
		struct xhci_container_ctx *out_ctx);
int xhci_endpoint_init(struct xhci_hcd *xhci, struct xhci_virt_device *virt_dev,
		struct usb_device *udev, struct usb_host_endpoint *ep,
		gfp_t mem_flags);
void xhci_ring_free(struct xhci_hcd *xhci, struct xhci_ring *ring);
void xhci_free_or_cache_endpoint_ring(struct xhci_hcd *xhci,
		struct xhci_virt_device *virt_dev,
		unsigned int ep_index);
struct xhci_stream_info *xhci_alloc_stream_info(struct xhci_hcd *xhci,
		unsigned int num_stream_ctxs,
		unsigned int num_streams, gfp_t flags);
void xhci_free_stream_info(struct xhci_hcd *xhci,
		struct xhci_stream_info *stream_info);
void xhci_setup_streams_ep_input_ctx(struct xhci_hcd *xhci,
		struct xhci_ep_ctx *ep_ctx,
		struct xhci_stream_info *stream_info);
void xhci_setup_no_streams_ep_input_ctx(struct xhci_hcd *xhci,
		struct xhci_ep_ctx *ep_ctx,
		struct xhci_virt_ep *ep);
void xhci_free_device_endpoint_resources(struct xhci_hcd *xhci,
	struct xhci_virt_device *virt_dev, bool drop_control_ep);
struct xhci_ring *xhci_dma_to_transfer_ring(
		struct xhci_virt_ep *ep,
		u64 address);
struct xhci_ring *xhci_stream_id_to_ring(
		struct xhci_virt_device *dev,
		unsigned int ep_index,
		unsigned int stream_id);
struct xhci_command *xhci_alloc_command(struct xhci_hcd *xhci,
		bool allocate_in_ctx, bool allocate_completion,
		gfp_t mem_flags);
void xhci_urb_free_priv(struct xhci_hcd *xhci, struct urb_priv *urb_priv);
void xhci_free_command(struct xhci_hcd *xhci,
		struct xhci_command *command);

#ifdef CONFIG_PCI
/* xHCI PCI glue */
int xhci_register_pci(void);
void xhci_unregister_pci(void);
#endif

/* xHCI host controller glue */
void xhci_quiesce(struct xhci_hcd *xhci);
int xhci_halt(struct xhci_hcd *xhci);
int xhci_reset(struct xhci_hcd *xhci);
int xhci_init(struct usb_hcd *hcd);
int xhci_run(struct usb_hcd *hcd);
void xhci_stop(struct usb_hcd *hcd);
void xhci_shutdown(struct usb_hcd *hcd);

#ifdef	CONFIG_PM
int xhci_suspend(struct xhci_hcd *xhci);
int xhci_resume(struct xhci_hcd *xhci, bool hibernated);
#else
#define	xhci_suspend	NULL
#define	xhci_resume	NULL
#endif

int xhci_get_frame(struct usb_hcd *hcd);
irqreturn_t xhci_irq(struct usb_hcd *hcd);
irqreturn_t xhci_msi_irq(int irq, struct usb_hcd *hcd);
int xhci_alloc_dev(struct usb_hcd *hcd, struct usb_device *udev);
void xhci_free_dev(struct usb_hcd *hcd, struct usb_device *udev);
int xhci_alloc_streams(struct usb_hcd *hcd, struct usb_device *udev,
		struct usb_host_endpoint **eps, unsigned int num_eps,
		unsigned int num_streams, gfp_t mem_flags);
int xhci_free_streams(struct usb_hcd *hcd, struct usb_device *udev,
		struct usb_host_endpoint **eps, unsigned int num_eps,
		gfp_t mem_flags);
int xhci_address_device(struct usb_hcd *hcd, struct usb_device *udev);
int xhci_update_hub_device(struct usb_hcd *hcd, struct usb_device *hdev,
			struct usb_tt *tt, gfp_t mem_flags);
int xhci_urb_enqueue(struct usb_hcd *hcd, struct urb *urb, gfp_t mem_flags);
int xhci_urb_dequeue(struct usb_hcd *hcd, struct urb *urb, int status);
int xhci_add_endpoint(struct usb_hcd *hcd, struct usb_device *udev, struct usb_host_endpoint *ep);
int xhci_drop_endpoint(struct usb_hcd *hcd, struct usb_device *udev, struct usb_host_endpoint *ep);
void xhci_endpoint_reset(struct usb_hcd *hcd, struct usb_host_endpoint *ep);
int xhci_discover_or_reset_device(struct usb_hcd *hcd, struct usb_device *udev);
int xhci_check_bandwidth(struct usb_hcd *hcd, struct usb_device *udev);
void xhci_reset_bandwidth(struct usb_hcd *hcd, struct usb_device *udev);

/* xHCI ring, segment, TRB, and TD functions */
dma_addr_t xhci_trb_virt_to_dma(struct xhci_segment *seg, union xhci_trb *trb);
struct xhci_segment *trb_in_td(struct xhci_segment *start_seg,
		union xhci_trb *start_trb, union xhci_trb *end_trb,
		dma_addr_t suspect_dma);
int xhci_is_vendor_info_code(struct xhci_hcd *xhci, unsigned int trb_comp_code);
void xhci_ring_cmd_db(struct xhci_hcd *xhci);
int xhci_queue_slot_control(struct xhci_hcd *xhci, u32 trb_type, u32 slot_id);
int xhci_queue_address_device(struct xhci_hcd *xhci, dma_addr_t in_ctx_ptr,
		u32 slot_id);
int xhci_queue_vendor_command(struct xhci_hcd *xhci,
		u32 field1, u32 field2, u32 field3, u32 field4);
int xhci_queue_stop_endpoint(struct xhci_hcd *xhci, int slot_id,
		unsigned int ep_index, int suspend);
int xhci_queue_ctrl_tx(struct xhci_hcd *xhci, gfp_t mem_flags, struct urb *urb,
		int slot_id, unsigned int ep_index);
int xhci_queue_bulk_tx(struct xhci_hcd *xhci, gfp_t mem_flags, struct urb *urb,
		int slot_id, unsigned int ep_index);
int xhci_queue_intr_tx(struct xhci_hcd *xhci, gfp_t mem_flags, struct urb *urb,
		int slot_id, unsigned int ep_index);
int xhci_queue_isoc_tx_prepare(struct xhci_hcd *xhci, gfp_t mem_flags,
		struct urb *urb, int slot_id, unsigned int ep_index);
int xhci_queue_configure_endpoint(struct xhci_hcd *xhci, dma_addr_t in_ctx_ptr,
		u32 slot_id, bool command_must_succeed);
int xhci_queue_evaluate_context(struct xhci_hcd *xhci, dma_addr_t in_ctx_ptr,
		u32 slot_id);
int xhci_queue_reset_ep(struct xhci_hcd *xhci, int slot_id,
		unsigned int ep_index);
int xhci_queue_reset_device(struct xhci_hcd *xhci, u32 slot_id);
void xhci_find_new_dequeue_state(struct xhci_hcd *xhci,
		unsigned int slot_id, unsigned int ep_index,
		unsigned int stream_id, struct xhci_td *cur_td,
		struct xhci_dequeue_state *state);
void xhci_queue_new_dequeue_state(struct xhci_hcd *xhci,
		unsigned int slot_id, unsigned int ep_index,
		unsigned int stream_id,
		struct xhci_dequeue_state *deq_state);
void xhci_cleanup_stalled_ring(struct xhci_hcd *xhci,
		struct usb_device *udev, unsigned int ep_index);
void xhci_queue_config_ep_quirk(struct xhci_hcd *xhci,
		unsigned int slot_id, unsigned int ep_index,
		struct xhci_dequeue_state *deq_state);
void xhci_stop_endpoint_command_watchdog(unsigned long arg);
void xhci_ring_ep_doorbell(struct xhci_hcd *xhci, unsigned int slot_id,
		unsigned int ep_index, unsigned int stream_id);

/* xHCI roothub code */
void xhci_test_and_clear_bit(struct xhci_hcd *xhci, __le32 __iomem **port_array,
				int port_id, u32 port_bit);
int xhci_hub_control(struct usb_hcd *hcd, u16 typeReq, u16 wValue, u16 wIndex,
		char *buf, u16 wLength);
int xhci_hub_status_data(struct usb_hcd *hcd, char *buf);

#ifdef CONFIG_PM
int xhci_bus_suspend(struct usb_hcd *hcd);
int xhci_bus_resume(struct usb_hcd *hcd);
#else
#define	xhci_bus_suspend	NULL
#define	xhci_bus_resume		NULL
#endif	/* CONFIG_PM */

u32 xhci_port_state_to_neutral(u32 state);
int xhci_find_slot_id_by_port(struct usb_hcd *hcd, struct xhci_hcd *xhci,
		u16 port);
void xhci_ring_device(struct xhci_hcd *xhci, int slot_id);

/* xHCI contexts */
struct xhci_input_control_ctx *xhci_get_input_control_ctx(struct xhci_hcd *xhci, struct xhci_container_ctx *ctx);
struct xhci_slot_ctx *xhci_get_slot_ctx(struct xhci_hcd *xhci, struct xhci_container_ctx *ctx);
struct xhci_ep_ctx *xhci_get_ep_ctx(struct xhci_hcd *xhci, struct xhci_container_ctx *ctx, unsigned int ep_index);

#endif /* __LINUX_XHCI_HCD_H */<|MERGE_RESOLUTION|>--- conflicted
+++ resolved
@@ -1316,11 +1316,8 @@
 #define XHCI_RESET_ON_RESUME	(1 << 7)
 #define XHCI_AMD_0x96_HOST	(1 << 9)
 #define XHCI_TRUST_TX_LENGTH	(1 << 10)
-<<<<<<< HEAD
 #define XHCI_SPURIOUS_REBOOT	(1 << 13)
-=======
 #define XHCI_AVOID_BEI		(1 << 15)
->>>>>>> 0b9b45fe
 	unsigned int		num_active_eps;
 	unsigned int		limit_active_eps;
 	/* There are two roothubs to keep track of bus suspend info for */
