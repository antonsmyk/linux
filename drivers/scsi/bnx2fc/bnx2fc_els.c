/*
 * bnx2fc_els.c: Broadcom NetXtreme II Linux FCoE offload driver.
 * This file contains helper routines that handle ELS requests
 * and responses.
 *
 * Copyright (c) 2008 - 2011 Broadcom Corporation
 *
 * This program is free software; you can redistribute it and/or modify
 * it under the terms of the GNU General Public License as published by
 * the Free Software Foundation.
 *
 * Written by: Bhanu Prakash Gollapudi (bprakash@broadcom.com)
 */

#include "bnx2fc.h"

static void bnx2fc_logo_resp(struct fc_seq *seq, struct fc_frame *fp,
			     void *arg);
static void bnx2fc_flogi_resp(struct fc_seq *seq, struct fc_frame *fp,
			      void *arg);
static int bnx2fc_initiate_els(struct bnx2fc_rport *tgt, unsigned int op,
			void *data, u32 data_len,
			void (*cb_func)(struct bnx2fc_els_cb_arg *cb_arg),
			struct bnx2fc_els_cb_arg *cb_arg, u32 timer_msec);

static void bnx2fc_rrq_compl(struct bnx2fc_els_cb_arg *cb_arg)
{
	struct bnx2fc_cmd *orig_io_req;
	struct bnx2fc_cmd *rrq_req;
	int rc = 0;

	BUG_ON(!cb_arg);
	rrq_req = cb_arg->io_req;
	orig_io_req = cb_arg->aborted_io_req;
	BUG_ON(!orig_io_req);
	BNX2FC_ELS_DBG("rrq_compl: orig xid = 0x%x, rrq_xid = 0x%x\n",
		   orig_io_req->xid, rrq_req->xid);

	kref_put(&orig_io_req->refcount, bnx2fc_cmd_release);

	if (test_and_clear_bit(BNX2FC_FLAG_ELS_TIMEOUT, &rrq_req->req_flags)) {
		/*
		 * els req is timed out. cleanup the IO with FW and
		 * drop the completion. Remove from active_cmd_queue.
		 */
		BNX2FC_ELS_DBG("rrq xid - 0x%x timed out, clean it up\n",
			   rrq_req->xid);

		if (rrq_req->on_active_queue) {
			list_del_init(&rrq_req->link);
			rrq_req->on_active_queue = 0;
			rc = bnx2fc_initiate_cleanup(rrq_req);
			BUG_ON(rc);
		}
	}
	kfree(cb_arg);
}
int bnx2fc_send_rrq(struct bnx2fc_cmd *aborted_io_req)
{

	struct fc_els_rrq rrq;
	struct bnx2fc_rport *tgt = aborted_io_req->tgt;
	struct fc_lport *lport = tgt->rdata->local_port;
	struct bnx2fc_els_cb_arg *cb_arg = NULL;
	u32 sid = tgt->sid;
	u32 r_a_tov = lport->r_a_tov;
	unsigned long start = jiffies;
	int rc;

	BNX2FC_ELS_DBG("Sending RRQ orig_xid = 0x%x\n",
		   aborted_io_req->xid);
	memset(&rrq, 0, sizeof(rrq));

	cb_arg = kzalloc(sizeof(struct bnx2fc_els_cb_arg), GFP_NOIO);
	if (!cb_arg) {
		printk(KERN_ERR PFX "Unable to allocate cb_arg for RRQ\n");
		rc = -ENOMEM;
		goto rrq_err;
	}

	cb_arg->aborted_io_req = aborted_io_req;

	rrq.rrq_cmd = ELS_RRQ;
	hton24(rrq.rrq_s_id, sid);
	rrq.rrq_ox_id = htons(aborted_io_req->xid);
	rrq.rrq_rx_id = htons(aborted_io_req->task->rxwr_txrd.var_ctx.rx_id);

retry_rrq:
	rc = bnx2fc_initiate_els(tgt, ELS_RRQ, &rrq, sizeof(rrq),
				 bnx2fc_rrq_compl, cb_arg,
				 r_a_tov);
	if (rc == -ENOMEM) {
		if (time_after(jiffies, start + (10 * HZ))) {
			BNX2FC_ELS_DBG("rrq Failed\n");
			rc = FAILED;
			goto rrq_err;
		}
		msleep(20);
		goto retry_rrq;
	}
rrq_err:
	if (rc) {
		BNX2FC_ELS_DBG("RRQ failed - release orig io req 0x%x\n",
			aborted_io_req->xid);
		kfree(cb_arg);
		spin_lock_bh(&tgt->tgt_lock);
		kref_put(&aborted_io_req->refcount, bnx2fc_cmd_release);
		spin_unlock_bh(&tgt->tgt_lock);
	}
	return rc;
}

static void bnx2fc_l2_els_compl(struct bnx2fc_els_cb_arg *cb_arg)
{
	struct bnx2fc_cmd *els_req;
	struct bnx2fc_rport *tgt;
	struct bnx2fc_mp_req *mp_req;
	struct fc_frame_header *fc_hdr;
	unsigned char *buf;
	void *resp_buf;
	u32 resp_len, hdr_len;
	u16 l2_oxid;
	int frame_len;
	int rc = 0;

	l2_oxid = cb_arg->l2_oxid;
	BNX2FC_ELS_DBG("ELS COMPL - l2_oxid = 0x%x\n", l2_oxid);

	els_req = cb_arg->io_req;
	if (test_and_clear_bit(BNX2FC_FLAG_ELS_TIMEOUT, &els_req->req_flags)) {
		/*
		 * els req is timed out. cleanup the IO with FW and
		 * drop the completion. libfc will handle the els timeout
		 */
		if (els_req->on_active_queue) {
			list_del_init(&els_req->link);
			els_req->on_active_queue = 0;
			rc = bnx2fc_initiate_cleanup(els_req);
			BUG_ON(rc);
		}
		goto free_arg;
	}

	tgt = els_req->tgt;
	mp_req = &(els_req->mp_req);
	fc_hdr = &(mp_req->resp_fc_hdr);
	resp_len = mp_req->resp_len;
	resp_buf = mp_req->resp_buf;

	buf = kzalloc(PAGE_SIZE, GFP_ATOMIC);
	if (!buf) {
		printk(KERN_ERR PFX "Unable to alloc mp buf\n");
		goto free_arg;
	}
	hdr_len = sizeof(*fc_hdr);
	if (hdr_len + resp_len > PAGE_SIZE) {
		printk(KERN_ERR PFX "l2_els_compl: resp len is "
				    "beyond page size\n");
		goto free_buf;
	}
	memcpy(buf, fc_hdr, hdr_len);
	memcpy(buf + hdr_len, resp_buf, resp_len);
	frame_len = hdr_len + resp_len;

	bnx2fc_process_l2_frame_compl(tgt, buf, frame_len, l2_oxid);

free_buf:
	kfree(buf);
free_arg:
	kfree(cb_arg);
}

int bnx2fc_send_adisc(struct bnx2fc_rport *tgt, struct fc_frame *fp)
{
	struct fc_els_adisc *adisc;
	struct fc_frame_header *fh;
	struct bnx2fc_els_cb_arg *cb_arg;
	struct fc_lport *lport = tgt->rdata->local_port;
	u32 r_a_tov = lport->r_a_tov;
	int rc;

	fh = fc_frame_header_get(fp);
	cb_arg = kzalloc(sizeof(struct bnx2fc_els_cb_arg), GFP_ATOMIC);
	if (!cb_arg) {
		printk(KERN_ERR PFX "Unable to allocate cb_arg for ADISC\n");
		return -ENOMEM;
	}

	cb_arg->l2_oxid = ntohs(fh->fh_ox_id);

	BNX2FC_ELS_DBG("send ADISC: l2_oxid = 0x%x\n", cb_arg->l2_oxid);
	adisc = fc_frame_payload_get(fp, sizeof(*adisc));
	/* adisc is initialized by libfc */
	rc = bnx2fc_initiate_els(tgt, ELS_ADISC, adisc, sizeof(*adisc),
				 bnx2fc_l2_els_compl, cb_arg, 2 * r_a_tov);
	if (rc)
		kfree(cb_arg);
	return rc;
}

int bnx2fc_send_logo(struct bnx2fc_rport *tgt, struct fc_frame *fp)
{
	struct fc_els_logo *logo;
	struct fc_frame_header *fh;
	struct bnx2fc_els_cb_arg *cb_arg;
	struct fc_lport *lport = tgt->rdata->local_port;
	u32 r_a_tov = lport->r_a_tov;
	int rc;

	fh = fc_frame_header_get(fp);
	cb_arg = kzalloc(sizeof(struct bnx2fc_els_cb_arg), GFP_ATOMIC);
	if (!cb_arg) {
		printk(KERN_ERR PFX "Unable to allocate cb_arg for LOGO\n");
		return -ENOMEM;
	}

	cb_arg->l2_oxid = ntohs(fh->fh_ox_id);

	BNX2FC_ELS_DBG("Send LOGO: l2_oxid = 0x%x\n", cb_arg->l2_oxid);
	logo = fc_frame_payload_get(fp, sizeof(*logo));
	/* logo is initialized by libfc */
	rc = bnx2fc_initiate_els(tgt, ELS_LOGO, logo, sizeof(*logo),
				 bnx2fc_l2_els_compl, cb_arg, 2 * r_a_tov);
	if (rc)
		kfree(cb_arg);
	return rc;
}

int bnx2fc_send_rls(struct bnx2fc_rport *tgt, struct fc_frame *fp)
{
	struct fc_els_rls *rls;
	struct fc_frame_header *fh;
	struct bnx2fc_els_cb_arg *cb_arg;
	struct fc_lport *lport = tgt->rdata->local_port;
	u32 r_a_tov = lport->r_a_tov;
	int rc;

	fh = fc_frame_header_get(fp);
	cb_arg = kzalloc(sizeof(struct bnx2fc_els_cb_arg), GFP_ATOMIC);
	if (!cb_arg) {
		printk(KERN_ERR PFX "Unable to allocate cb_arg for LOGO\n");
		return -ENOMEM;
	}

	cb_arg->l2_oxid = ntohs(fh->fh_ox_id);

	rls = fc_frame_payload_get(fp, sizeof(*rls));
	/* rls is initialized by libfc */
	rc = bnx2fc_initiate_els(tgt, ELS_RLS, rls, sizeof(*rls),
				  bnx2fc_l2_els_compl, cb_arg, 2 * r_a_tov);
	if (rc)
		kfree(cb_arg);
	return rc;
}

void bnx2fc_srr_compl(struct bnx2fc_els_cb_arg *cb_arg)
{
	struct bnx2fc_mp_req *mp_req;
	struct fc_frame_header *fc_hdr, *fh;
	struct bnx2fc_cmd *srr_req;
	struct bnx2fc_cmd *orig_io_req;
	struct fc_frame *fp;
	unsigned char *buf;
	void *resp_buf;
	u32 resp_len, hdr_len;
	u8 opcode;
	int rc = 0;

	orig_io_req = cb_arg->aborted_io_req;
	srr_req = cb_arg->io_req;
<<<<<<< HEAD
	if (test_bit(BNX2FC_FLAG_IO_COMPL, &orig_io_req->req_flags)) {
		BNX2FC_IO_DBG(srr_req, "srr_compl: xid - 0x%x completed",
			orig_io_req->xid);
		goto srr_compl_done;
	}
	if (test_bit(BNX2FC_FLAG_ISSUE_ABTS, &orig_io_req->req_flags)) {
		BNX2FC_IO_DBG(srr_req, "rec abts in prog "
		       "orig_io - 0x%x\n",
			orig_io_req->xid);
		goto srr_compl_done;
	}
=======
>>>>>>> acd92ae5
	if (test_and_clear_bit(BNX2FC_FLAG_ELS_TIMEOUT, &srr_req->req_flags)) {
		/* SRR timedout */
		BNX2FC_IO_DBG(srr_req, "srr timed out, abort "
		       "orig_io - 0x%x\n",
			orig_io_req->xid);
		rc = bnx2fc_initiate_abts(srr_req);
		if (rc != SUCCESS) {
			BNX2FC_IO_DBG(srr_req, "srr_compl: initiate_abts "
				"failed. issue cleanup\n");
			bnx2fc_initiate_cleanup(srr_req);
		}
<<<<<<< HEAD
=======
		if (test_bit(BNX2FC_FLAG_IO_COMPL, &orig_io_req->req_flags) ||
		    test_bit(BNX2FC_FLAG_ISSUE_ABTS, &orig_io_req->req_flags)) {
			BNX2FC_IO_DBG(srr_req, "srr_compl:xid 0x%x flags = %lx",
				      orig_io_req->xid, orig_io_req->req_flags);
			goto srr_compl_done;
		}
>>>>>>> acd92ae5
		orig_io_req->srr_retry++;
		if (orig_io_req->srr_retry <= SRR_RETRY_COUNT) {
			struct bnx2fc_rport *tgt = orig_io_req->tgt;
			spin_unlock_bh(&tgt->tgt_lock);
			rc = bnx2fc_send_srr(orig_io_req,
					     orig_io_req->srr_offset,
					     orig_io_req->srr_rctl);
			spin_lock_bh(&tgt->tgt_lock);
			if (!rc)
				goto srr_compl_done;
		}

		rc = bnx2fc_initiate_abts(orig_io_req);
		if (rc != SUCCESS) {
			BNX2FC_IO_DBG(srr_req, "srr_compl: initiate_abts "
				"failed xid = 0x%x. issue cleanup\n",
				orig_io_req->xid);
			bnx2fc_initiate_cleanup(orig_io_req);
		}
		goto srr_compl_done;
	}
<<<<<<< HEAD
=======
	if (test_bit(BNX2FC_FLAG_IO_COMPL, &orig_io_req->req_flags) ||
	    test_bit(BNX2FC_FLAG_ISSUE_ABTS, &orig_io_req->req_flags)) {
		BNX2FC_IO_DBG(srr_req, "srr_compl:xid - 0x%x flags = %lx",
			      orig_io_req->xid, orig_io_req->req_flags);
		goto srr_compl_done;
	}
>>>>>>> acd92ae5
	mp_req = &(srr_req->mp_req);
	fc_hdr = &(mp_req->resp_fc_hdr);
	resp_len = mp_req->resp_len;
	resp_buf = mp_req->resp_buf;

	hdr_len = sizeof(*fc_hdr);
	buf = kzalloc(PAGE_SIZE, GFP_ATOMIC);
	if (!buf) {
		printk(KERN_ERR PFX "srr buf: mem alloc failure\n");
		goto srr_compl_done;
	}
	memcpy(buf, fc_hdr, hdr_len);
	memcpy(buf + hdr_len, resp_buf, resp_len);

	fp = fc_frame_alloc(NULL, resp_len);
	if (!fp) {
		printk(KERN_ERR PFX "fc_frame_alloc failure\n");
		goto free_buf;
	}

	fh = (struct fc_frame_header *) fc_frame_header_get(fp);
	/* Copy FC Frame header and payload into the frame */
	memcpy(fh, buf, hdr_len + resp_len);

	opcode = fc_frame_payload_op(fp);
	switch (opcode) {
	case ELS_LS_ACC:
		BNX2FC_IO_DBG(srr_req, "SRR success\n");
		break;
	case ELS_LS_RJT:
		BNX2FC_IO_DBG(srr_req, "SRR rejected\n");
		rc = bnx2fc_initiate_abts(orig_io_req);
		if (rc != SUCCESS) {
			BNX2FC_IO_DBG(srr_req, "srr_compl: initiate_abts "
				"failed xid = 0x%x. issue cleanup\n",
				orig_io_req->xid);
			bnx2fc_initiate_cleanup(orig_io_req);
		}
		break;
	default:
		BNX2FC_IO_DBG(srr_req, "srr compl - invalid opcode = %d\n",
			opcode);
		break;
	}
	fc_frame_free(fp);
free_buf:
	kfree(buf);
srr_compl_done:
	kref_put(&orig_io_req->refcount, bnx2fc_cmd_release);
}

void bnx2fc_rec_compl(struct bnx2fc_els_cb_arg *cb_arg)
{
	struct bnx2fc_cmd *orig_io_req, *new_io_req;
	struct bnx2fc_cmd *rec_req;
	struct bnx2fc_mp_req *mp_req;
	struct fc_frame_header *fc_hdr, *fh;
	struct fc_els_ls_rjt *rjt;
	struct fc_els_rec_acc *acc;
	struct bnx2fc_rport *tgt;
	struct fcoe_err_report_entry *err_entry;
	struct scsi_cmnd *sc_cmd;
	enum fc_rctl r_ctl;
	unsigned char *buf;
	void *resp_buf;
	struct fc_frame *fp;
	u8 opcode;
	u32 offset;
	u32 e_stat;
	u32 resp_len, hdr_len;
	int rc = 0;
	bool send_seq_clnp = false;
	bool abort_io = false;

	BNX2FC_MISC_DBG("Entered rec_compl callback\n");
	rec_req = cb_arg->io_req;
	orig_io_req = cb_arg->aborted_io_req;
	BNX2FC_IO_DBG(rec_req, "rec_compl: orig xid = 0x%x", orig_io_req->xid);
	tgt = orig_io_req->tgt;

<<<<<<< HEAD
	if (test_bit(BNX2FC_FLAG_IO_COMPL, &orig_io_req->req_flags)) {
		BNX2FC_IO_DBG(rec_req, "completed"
		       "orig_io - 0x%x\n",
			orig_io_req->xid);
		goto rec_compl_done;
	}
	if (test_bit(BNX2FC_FLAG_ISSUE_ABTS, &orig_io_req->req_flags)) {
		BNX2FC_IO_DBG(rec_req, "abts in prog "
		       "orig_io - 0x%x\n",
			orig_io_req->xid);
		goto rec_compl_done;
	}
=======
>>>>>>> acd92ae5
	/* Handle REC timeout case */
	if (test_and_clear_bit(BNX2FC_FLAG_ELS_TIMEOUT, &rec_req->req_flags)) {
		BNX2FC_IO_DBG(rec_req, "timed out, abort "
		       "orig_io - 0x%x\n",
			orig_io_req->xid);
		/* els req is timed out. send abts for els */
		rc = bnx2fc_initiate_abts(rec_req);
		if (rc != SUCCESS) {
			BNX2FC_IO_DBG(rec_req, "rec_compl: initiate_abts "
				"failed. issue cleanup\n");
			bnx2fc_initiate_cleanup(rec_req);
		}
		orig_io_req->rec_retry++;
		/* REC timedout. send ABTS to the orig IO req */
		if (orig_io_req->rec_retry <= REC_RETRY_COUNT) {
			spin_unlock_bh(&tgt->tgt_lock);
			rc = bnx2fc_send_rec(orig_io_req);
			spin_lock_bh(&tgt->tgt_lock);
			if (!rc)
				goto rec_compl_done;
		}
		rc = bnx2fc_initiate_abts(orig_io_req);
		if (rc != SUCCESS) {
			BNX2FC_IO_DBG(rec_req, "rec_compl: initiate_abts "
				"failed xid = 0x%x. issue cleanup\n",
				orig_io_req->xid);
			bnx2fc_initiate_cleanup(orig_io_req);
		}
		goto rec_compl_done;
	}
<<<<<<< HEAD
=======

	if (test_bit(BNX2FC_FLAG_IO_COMPL, &orig_io_req->req_flags)) {
		BNX2FC_IO_DBG(rec_req, "completed"
		       "orig_io - 0x%x\n",
			orig_io_req->xid);
		goto rec_compl_done;
	}
	if (test_bit(BNX2FC_FLAG_ISSUE_ABTS, &orig_io_req->req_flags)) {
		BNX2FC_IO_DBG(rec_req, "abts in prog "
		       "orig_io - 0x%x\n",
			orig_io_req->xid);
		goto rec_compl_done;
	}

>>>>>>> acd92ae5
	mp_req = &(rec_req->mp_req);
	fc_hdr = &(mp_req->resp_fc_hdr);
	resp_len = mp_req->resp_len;
	acc = resp_buf = mp_req->resp_buf;

	hdr_len = sizeof(*fc_hdr);

	buf = kzalloc(PAGE_SIZE, GFP_ATOMIC);
	if (!buf) {
		printk(KERN_ERR PFX "rec buf: mem alloc failure\n");
		goto rec_compl_done;
	}
	memcpy(buf, fc_hdr, hdr_len);
	memcpy(buf + hdr_len, resp_buf, resp_len);

	fp = fc_frame_alloc(NULL, resp_len);
	if (!fp) {
		printk(KERN_ERR PFX "fc_frame_alloc failure\n");
		goto free_buf;
	}

	fh = (struct fc_frame_header *) fc_frame_header_get(fp);
	/* Copy FC Frame header and payload into the frame */
	memcpy(fh, buf, hdr_len + resp_len);

	opcode = fc_frame_payload_op(fp);
	if (opcode == ELS_LS_RJT) {
		BNX2FC_IO_DBG(rec_req, "opcode is RJT\n");
		rjt = fc_frame_payload_get(fp, sizeof(*rjt));
		if ((rjt->er_reason == ELS_RJT_LOGIC ||
		    rjt->er_reason == ELS_RJT_UNAB) &&
		    rjt->er_explan == ELS_EXPL_OXID_RXID) {
			BNX2FC_IO_DBG(rec_req, "handle CMD LOST case\n");
			new_io_req = bnx2fc_cmd_alloc(tgt);
			if (!new_io_req)
				goto abort_io;
			new_io_req->sc_cmd = orig_io_req->sc_cmd;
			/* cleanup orig_io_req that is with the FW */
			set_bit(BNX2FC_FLAG_CMD_LOST,
				&orig_io_req->req_flags);
			bnx2fc_initiate_cleanup(orig_io_req);
			/* Post a new IO req with the same sc_cmd */
			BNX2FC_IO_DBG(rec_req, "Post IO request again\n");
			spin_unlock_bh(&tgt->tgt_lock);
			rc = bnx2fc_post_io_req(tgt, new_io_req);
			spin_lock_bh(&tgt->tgt_lock);
			if (!rc)
				goto free_frame;
			BNX2FC_IO_DBG(rec_req, "REC: io post err\n");
		}
abort_io:
		rc = bnx2fc_initiate_abts(orig_io_req);
		if (rc != SUCCESS) {
			BNX2FC_IO_DBG(rec_req, "rec_compl: initiate_abts "
				"failed. issue cleanup\n");
			bnx2fc_initiate_cleanup(orig_io_req);
		}
	} else if (opcode == ELS_LS_ACC) {
		/* REVISIT: Check if the exchange is already aborted */
		offset = ntohl(acc->reca_fc4value);
		e_stat = ntohl(acc->reca_e_stat);
		if (e_stat & ESB_ST_SEQ_INIT)  {
			BNX2FC_IO_DBG(rec_req, "target has the seq init\n");
			goto free_frame;
		}
		BNX2FC_IO_DBG(rec_req, "e_stat = 0x%x, offset = 0x%x\n",
			e_stat, offset);
		/* Seq initiative is with us */
		err_entry = (struct fcoe_err_report_entry *)
			     &orig_io_req->err_entry;
		sc_cmd = orig_io_req->sc_cmd;
		if (sc_cmd->sc_data_direction == DMA_TO_DEVICE) {
			/* SCSI WRITE command */
			if (offset == orig_io_req->data_xfer_len) {
				BNX2FC_IO_DBG(rec_req, "WRITE - resp lost\n");
				/* FCP_RSP lost */
				r_ctl = FC_RCTL_DD_CMD_STATUS;
				offset = 0;
			} else  {
				/* start transmitting from offset */
				BNX2FC_IO_DBG(rec_req, "XFER_RDY/DATA lost\n");
				send_seq_clnp = true;
				r_ctl = FC_RCTL_DD_DATA_DESC;
				if (bnx2fc_initiate_seq_cleanup(orig_io_req,
								offset, r_ctl))
					abort_io = true;
				/* XFER_RDY */
			}
		} else {
			/* SCSI READ command */
			if (err_entry->data.rx_buf_off ==
					orig_io_req->data_xfer_len) {
				/* FCP_RSP lost */
				BNX2FC_IO_DBG(rec_req, "READ - resp lost\n");
				r_ctl = FC_RCTL_DD_CMD_STATUS;
				offset = 0;
			} else  {
				/* request retransmission from this offset */
				send_seq_clnp = true;
				offset = err_entry->data.rx_buf_off;
				BNX2FC_IO_DBG(rec_req, "RD DATA lost\n");
				/* FCP_DATA lost */
				r_ctl = FC_RCTL_DD_SOL_DATA;
				if (bnx2fc_initiate_seq_cleanup(orig_io_req,
								offset, r_ctl))
					abort_io = true;
			}
		}
		if (abort_io) {
			rc = bnx2fc_initiate_abts(orig_io_req);
			if (rc != SUCCESS) {
				BNX2FC_IO_DBG(rec_req, "rec_compl:initiate_abts"
					      " failed. issue cleanup\n");
				bnx2fc_initiate_cleanup(orig_io_req);
			}
		} else if (!send_seq_clnp) {
			BNX2FC_IO_DBG(rec_req, "Send SRR - FCP_RSP\n");
			spin_unlock_bh(&tgt->tgt_lock);
			rc = bnx2fc_send_srr(orig_io_req, offset, r_ctl);
			spin_lock_bh(&tgt->tgt_lock);

			if (rc) {
				BNX2FC_IO_DBG(rec_req, "Unable to send SRR"
					" IO will abort\n");
			}
		}
	}
free_frame:
	fc_frame_free(fp);
free_buf:
	kfree(buf);
rec_compl_done:
	kref_put(&orig_io_req->refcount, bnx2fc_cmd_release);
	kfree(cb_arg);
}

int bnx2fc_send_rec(struct bnx2fc_cmd *orig_io_req)
{
	struct fc_els_rec rec;
	struct bnx2fc_rport *tgt = orig_io_req->tgt;
	struct fc_lport *lport = tgt->rdata->local_port;
	struct bnx2fc_els_cb_arg *cb_arg = NULL;
	u32 sid = tgt->sid;
	u32 r_a_tov = lport->r_a_tov;
	int rc;

	BNX2FC_IO_DBG(orig_io_req, "Sending REC\n");
	memset(&rec, 0, sizeof(rec));

	cb_arg = kzalloc(sizeof(struct bnx2fc_els_cb_arg), GFP_ATOMIC);
	if (!cb_arg) {
		printk(KERN_ERR PFX "Unable to allocate cb_arg for REC\n");
		rc = -ENOMEM;
		goto rec_err;
	}
	kref_get(&orig_io_req->refcount);

	cb_arg->aborted_io_req = orig_io_req;

	rec.rec_cmd = ELS_REC;
	hton24(rec.rec_s_id, sid);
	rec.rec_ox_id = htons(orig_io_req->xid);
	rec.rec_rx_id = htons(orig_io_req->task->rxwr_txrd.var_ctx.rx_id);

	rc = bnx2fc_initiate_els(tgt, ELS_REC, &rec, sizeof(rec),
				 bnx2fc_rec_compl, cb_arg,
				 r_a_tov);
rec_err:
	if (rc) {
		BNX2FC_IO_DBG(orig_io_req, "REC failed - release\n");
		spin_lock_bh(&tgt->tgt_lock);
		kref_put(&orig_io_req->refcount, bnx2fc_cmd_release);
		spin_unlock_bh(&tgt->tgt_lock);
		kfree(cb_arg);
	}
	return rc;
}

int bnx2fc_send_srr(struct bnx2fc_cmd *orig_io_req, u32 offset, u8 r_ctl)
{
	struct fcp_srr srr;
	struct bnx2fc_rport *tgt = orig_io_req->tgt;
	struct fc_lport *lport = tgt->rdata->local_port;
	struct bnx2fc_els_cb_arg *cb_arg = NULL;
	u32 r_a_tov = lport->r_a_tov;
	int rc;

	BNX2FC_IO_DBG(orig_io_req, "Sending SRR\n");
	memset(&srr, 0, sizeof(srr));

	cb_arg = kzalloc(sizeof(struct bnx2fc_els_cb_arg), GFP_ATOMIC);
	if (!cb_arg) {
		printk(KERN_ERR PFX "Unable to allocate cb_arg for SRR\n");
		rc = -ENOMEM;
		goto srr_err;
	}
	kref_get(&orig_io_req->refcount);

	cb_arg->aborted_io_req = orig_io_req;

	srr.srr_op = ELS_SRR;
	srr.srr_ox_id = htons(orig_io_req->xid);
	srr.srr_rx_id = htons(orig_io_req->task->rxwr_txrd.var_ctx.rx_id);
	srr.srr_rel_off = htonl(offset);
	srr.srr_r_ctl = r_ctl;
	orig_io_req->srr_offset = offset;
	orig_io_req->srr_rctl = r_ctl;

	rc = bnx2fc_initiate_els(tgt, ELS_SRR, &srr, sizeof(srr),
				 bnx2fc_srr_compl, cb_arg,
				 r_a_tov);
srr_err:
	if (rc) {
		BNX2FC_IO_DBG(orig_io_req, "SRR failed - release\n");
		spin_lock_bh(&tgt->tgt_lock);
		kref_put(&orig_io_req->refcount, bnx2fc_cmd_release);
		spin_unlock_bh(&tgt->tgt_lock);
		kfree(cb_arg);
	} else
		set_bit(BNX2FC_FLAG_SRR_SENT, &orig_io_req->req_flags);

	return rc;
}

static int bnx2fc_initiate_els(struct bnx2fc_rport *tgt, unsigned int op,
			void *data, u32 data_len,
			void (*cb_func)(struct bnx2fc_els_cb_arg *cb_arg),
			struct bnx2fc_els_cb_arg *cb_arg, u32 timer_msec)
{
	struct fcoe_port *port = tgt->port;
	struct bnx2fc_interface *interface = port->priv;
	struct fc_rport *rport = tgt->rport;
	struct fc_lport *lport = port->lport;
	struct bnx2fc_cmd *els_req;
	struct bnx2fc_mp_req *mp_req;
	struct fc_frame_header *fc_hdr;
	struct fcoe_task_ctx_entry *task;
	struct fcoe_task_ctx_entry *task_page;
	int rc = 0;
	int task_idx, index;
	u32 did, sid;
	u16 xid;

	rc = fc_remote_port_chkready(rport);
	if (rc) {
		printk(KERN_ERR PFX "els 0x%x: rport not ready\n", op);
		rc = -EINVAL;
		goto els_err;
	}
	if (lport->state != LPORT_ST_READY || !(lport->link_up)) {
		printk(KERN_ERR PFX "els 0x%x: link is not ready\n", op);
		rc = -EINVAL;
		goto els_err;
	}
	if (!(test_bit(BNX2FC_FLAG_SESSION_READY, &tgt->flags)) ||
	     (test_bit(BNX2FC_FLAG_EXPL_LOGO, &tgt->flags))) {
		printk(KERN_ERR PFX "els 0x%x: tgt not ready\n", op);
		rc = -EINVAL;
		goto els_err;
	}
	els_req = bnx2fc_elstm_alloc(tgt, BNX2FC_ELS);
	if (!els_req) {
		rc = -ENOMEM;
		goto els_err;
	}

	els_req->sc_cmd = NULL;
	els_req->port = port;
	els_req->tgt = tgt;
	els_req->cb_func = cb_func;
	cb_arg->io_req = els_req;
	els_req->cb_arg = cb_arg;

	mp_req = (struct bnx2fc_mp_req *)&(els_req->mp_req);
	rc = bnx2fc_init_mp_req(els_req);
	if (rc == FAILED) {
		printk(KERN_ERR PFX "ELS MP request init failed\n");
		spin_lock_bh(&tgt->tgt_lock);
		kref_put(&els_req->refcount, bnx2fc_cmd_release);
		spin_unlock_bh(&tgt->tgt_lock);
		rc = -ENOMEM;
		goto els_err;
	} else {
		/* rc SUCCESS */
		rc = 0;
	}

	/* Set the data_xfer_len to the size of ELS payload */
	mp_req->req_len = data_len;
	els_req->data_xfer_len = mp_req->req_len;

	/* Fill ELS Payload */
	if ((op >= ELS_LS_RJT) && (op <= ELS_AUTH_ELS)) {
		memcpy(mp_req->req_buf, data, data_len);
	} else {
		printk(KERN_ERR PFX "Invalid ELS op 0x%x\n", op);
		els_req->cb_func = NULL;
		els_req->cb_arg = NULL;
		spin_lock_bh(&tgt->tgt_lock);
		kref_put(&els_req->refcount, bnx2fc_cmd_release);
		spin_unlock_bh(&tgt->tgt_lock);
		rc = -EINVAL;
	}

	if (rc)
		goto els_err;

	/* Fill FC header */
	fc_hdr = &(mp_req->req_fc_hdr);

	did = tgt->rport->port_id;
	sid = tgt->sid;

	if (op == ELS_SRR)
		__fc_fill_fc_hdr(fc_hdr, FC_RCTL_ELS4_REQ, did, sid,
				   FC_TYPE_FCP, FC_FC_FIRST_SEQ |
				   FC_FC_END_SEQ | FC_FC_SEQ_INIT, 0);
	else
		__fc_fill_fc_hdr(fc_hdr, FC_RCTL_ELS_REQ, did, sid,
				   FC_TYPE_ELS, FC_FC_FIRST_SEQ |
				   FC_FC_END_SEQ | FC_FC_SEQ_INIT, 0);

	/* Obtain exchange id */
	xid = els_req->xid;
	task_idx = xid/BNX2FC_TASKS_PER_PAGE;
	index = xid % BNX2FC_TASKS_PER_PAGE;

	/* Initialize task context for this IO request */
	task_page = (struct fcoe_task_ctx_entry *)
			interface->hba->task_ctx[task_idx];
	task = &(task_page[index]);
	bnx2fc_init_mp_task(els_req, task);

	spin_lock_bh(&tgt->tgt_lock);

	if (!test_bit(BNX2FC_FLAG_SESSION_READY, &tgt->flags)) {
		printk(KERN_ERR PFX "initiate_els.. session not ready\n");
		els_req->cb_func = NULL;
		els_req->cb_arg = NULL;
		kref_put(&els_req->refcount, bnx2fc_cmd_release);
		spin_unlock_bh(&tgt->tgt_lock);
		return -EINVAL;
	}

	if (timer_msec)
		bnx2fc_cmd_timer_set(els_req, timer_msec);
	bnx2fc_add_2_sq(tgt, xid);

	els_req->on_active_queue = 1;
	list_add_tail(&els_req->link, &tgt->els_queue);

	/* Ring doorbell */
	bnx2fc_ring_doorbell(tgt);
	spin_unlock_bh(&tgt->tgt_lock);

els_err:
	return rc;
}

void bnx2fc_process_els_compl(struct bnx2fc_cmd *els_req,
			      struct fcoe_task_ctx_entry *task, u8 num_rq)
{
	struct bnx2fc_mp_req *mp_req;
	struct fc_frame_header *fc_hdr;
	u64 *hdr;
	u64 *temp_hdr;

	BNX2FC_ELS_DBG("Entered process_els_compl xid = 0x%x"
			"cmd_type = %d\n", els_req->xid, els_req->cmd_type);

	if (test_and_set_bit(BNX2FC_FLAG_ELS_DONE,
			     &els_req->req_flags)) {
		BNX2FC_ELS_DBG("Timer context finished processing this "
			   "els - 0x%x\n", els_req->xid);
		/* This IO doesn't receive cleanup completion */
		kref_put(&els_req->refcount, bnx2fc_cmd_release);
		return;
	}

	/* Cancel the timeout_work, as we received the response */
	if (cancel_delayed_work(&els_req->timeout_work))
		kref_put(&els_req->refcount,
			 bnx2fc_cmd_release); /* drop timer hold */

	if (els_req->on_active_queue) {
		list_del_init(&els_req->link);
		els_req->on_active_queue = 0;
	}

	mp_req = &(els_req->mp_req);
	fc_hdr = &(mp_req->resp_fc_hdr);

	hdr = (u64 *)fc_hdr;
	temp_hdr = (u64 *)
		&task->rxwr_only.union_ctx.comp_info.mp_rsp.fc_hdr;
	hdr[0] = cpu_to_be64(temp_hdr[0]);
	hdr[1] = cpu_to_be64(temp_hdr[1]);
	hdr[2] = cpu_to_be64(temp_hdr[2]);

	mp_req->resp_len =
		task->rxwr_only.union_ctx.comp_info.mp_rsp.mp_payload_len;

	/* Parse ELS response */
	if ((els_req->cb_func) && (els_req->cb_arg)) {
		els_req->cb_func(els_req->cb_arg);
		els_req->cb_arg = NULL;
	}

	kref_put(&els_req->refcount, bnx2fc_cmd_release);
}

static void bnx2fc_flogi_resp(struct fc_seq *seq, struct fc_frame *fp,
			      void *arg)
{
	struct fcoe_ctlr *fip = arg;
	struct fc_exch *exch = fc_seq_exch(seq);
	struct fc_lport *lport = exch->lp;
	u8 *mac;
	struct fc_frame_header *fh;
	u8 op;

	if (IS_ERR(fp))
		goto done;

	mac = fr_cb(fp)->granted_mac;
	if (is_zero_ether_addr(mac)) {
		fh = fc_frame_header_get(fp);
		if (fh->fh_type != FC_TYPE_ELS) {
			printk(KERN_ERR PFX "bnx2fc_flogi_resp:"
				"fh_type != FC_TYPE_ELS\n");
			fc_frame_free(fp);
			return;
		}
		op = fc_frame_payload_op(fp);
		if (lport->vport) {
			if (op == ELS_LS_RJT) {
				printk(KERN_ERR PFX "bnx2fc_flogi_resp is LS_RJT\n");
				fc_vport_terminate(lport->vport);
				fc_frame_free(fp);
				return;
			}
		}
		if (fcoe_ctlr_recv_flogi(fip, lport, fp)) {
			fc_frame_free(fp);
			return;
		}
	}
	fip->update_mac(lport, mac);
done:
	fc_lport_flogi_resp(seq, fp, lport);
}

static void bnx2fc_logo_resp(struct fc_seq *seq, struct fc_frame *fp,
			     void *arg)
{
	struct fcoe_ctlr *fip = arg;
	struct fc_exch *exch = fc_seq_exch(seq);
	struct fc_lport *lport = exch->lp;
	static u8 zero_mac[ETH_ALEN] = { 0 };

	if (!IS_ERR(fp))
		fip->update_mac(lport, zero_mac);
	fc_lport_logo_resp(seq, fp, lport);
}

struct fc_seq *bnx2fc_elsct_send(struct fc_lport *lport, u32 did,
				      struct fc_frame *fp, unsigned int op,
				      void (*resp)(struct fc_seq *,
						   struct fc_frame *,
						   void *),
				      void *arg, u32 timeout)
{
	struct fcoe_port *port = lport_priv(lport);
	struct bnx2fc_interface *interface = port->priv;
	struct fcoe_ctlr *fip = &interface->ctlr;
	struct fc_frame_header *fh = fc_frame_header_get(fp);

	switch (op) {
	case ELS_FLOGI:
	case ELS_FDISC:
		return fc_elsct_send(lport, did, fp, op, bnx2fc_flogi_resp,
				     fip, timeout);
	case ELS_LOGO:
		/* only hook onto fabric logouts, not port logouts */
		if (ntoh24(fh->fh_d_id) != FC_FID_FLOGI)
			break;
		return fc_elsct_send(lport, did, fp, op, bnx2fc_logo_resp,
				     fip, timeout);
	}
	return fc_elsct_send(lport, did, fp, op, resp, arg, timeout);
}<|MERGE_RESOLUTION|>--- conflicted
+++ resolved
@@ -268,20 +268,6 @@
 
 	orig_io_req = cb_arg->aborted_io_req;
 	srr_req = cb_arg->io_req;
-<<<<<<< HEAD
-	if (test_bit(BNX2FC_FLAG_IO_COMPL, &orig_io_req->req_flags)) {
-		BNX2FC_IO_DBG(srr_req, "srr_compl: xid - 0x%x completed",
-			orig_io_req->xid);
-		goto srr_compl_done;
-	}
-	if (test_bit(BNX2FC_FLAG_ISSUE_ABTS, &orig_io_req->req_flags)) {
-		BNX2FC_IO_DBG(srr_req, "rec abts in prog "
-		       "orig_io - 0x%x\n",
-			orig_io_req->xid);
-		goto srr_compl_done;
-	}
-=======
->>>>>>> acd92ae5
 	if (test_and_clear_bit(BNX2FC_FLAG_ELS_TIMEOUT, &srr_req->req_flags)) {
 		/* SRR timedout */
 		BNX2FC_IO_DBG(srr_req, "srr timed out, abort "
@@ -293,15 +279,12 @@
 				"failed. issue cleanup\n");
 			bnx2fc_initiate_cleanup(srr_req);
 		}
-<<<<<<< HEAD
-=======
 		if (test_bit(BNX2FC_FLAG_IO_COMPL, &orig_io_req->req_flags) ||
 		    test_bit(BNX2FC_FLAG_ISSUE_ABTS, &orig_io_req->req_flags)) {
 			BNX2FC_IO_DBG(srr_req, "srr_compl:xid 0x%x flags = %lx",
 				      orig_io_req->xid, orig_io_req->req_flags);
 			goto srr_compl_done;
 		}
->>>>>>> acd92ae5
 		orig_io_req->srr_retry++;
 		if (orig_io_req->srr_retry <= SRR_RETRY_COUNT) {
 			struct bnx2fc_rport *tgt = orig_io_req->tgt;
@@ -323,15 +306,12 @@
 		}
 		goto srr_compl_done;
 	}
-<<<<<<< HEAD
-=======
 	if (test_bit(BNX2FC_FLAG_IO_COMPL, &orig_io_req->req_flags) ||
 	    test_bit(BNX2FC_FLAG_ISSUE_ABTS, &orig_io_req->req_flags)) {
 		BNX2FC_IO_DBG(srr_req, "srr_compl:xid - 0x%x flags = %lx",
 			      orig_io_req->xid, orig_io_req->req_flags);
 		goto srr_compl_done;
 	}
->>>>>>> acd92ae5
 	mp_req = &(srr_req->mp_req);
 	fc_hdr = &(mp_req->resp_fc_hdr);
 	resp_len = mp_req->resp_len;
@@ -412,21 +392,6 @@
 	BNX2FC_IO_DBG(rec_req, "rec_compl: orig xid = 0x%x", orig_io_req->xid);
 	tgt = orig_io_req->tgt;
 
-<<<<<<< HEAD
-	if (test_bit(BNX2FC_FLAG_IO_COMPL, &orig_io_req->req_flags)) {
-		BNX2FC_IO_DBG(rec_req, "completed"
-		       "orig_io - 0x%x\n",
-			orig_io_req->xid);
-		goto rec_compl_done;
-	}
-	if (test_bit(BNX2FC_FLAG_ISSUE_ABTS, &orig_io_req->req_flags)) {
-		BNX2FC_IO_DBG(rec_req, "abts in prog "
-		       "orig_io - 0x%x\n",
-			orig_io_req->xid);
-		goto rec_compl_done;
-	}
-=======
->>>>>>> acd92ae5
 	/* Handle REC timeout case */
 	if (test_and_clear_bit(BNX2FC_FLAG_ELS_TIMEOUT, &rec_req->req_flags)) {
 		BNX2FC_IO_DBG(rec_req, "timed out, abort "
@@ -457,8 +422,6 @@
 		}
 		goto rec_compl_done;
 	}
-<<<<<<< HEAD
-=======
 
 	if (test_bit(BNX2FC_FLAG_IO_COMPL, &orig_io_req->req_flags)) {
 		BNX2FC_IO_DBG(rec_req, "completed"
@@ -473,7 +436,6 @@
 		goto rec_compl_done;
 	}
 
->>>>>>> acd92ae5
 	mp_req = &(rec_req->mp_req);
 	fc_hdr = &(mp_req->resp_fc_hdr);
 	resp_len = mp_req->resp_len;
