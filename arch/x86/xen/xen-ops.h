--- conflicted
+++ resolved
@@ -91,21 +91,15 @@
 
 #ifdef CONFIG_XEN_DOM0
 void __init xen_init_vga(const struct dom0_vga_console_info *, size_t size);
-<<<<<<< HEAD
 void __init xen_init_apic(void);
-=======
->>>>>>> eb32e1b3
 #else
 static inline void __init xen_init_vga(const struct dom0_vga_console_info *info,
 				       size_t size)
 {
 }
-<<<<<<< HEAD
 static inline void __init xen_init_apic(void)
 {
 }
-=======
->>>>>>> eb32e1b3
 #endif
 
 /* Declare an asm function, along with symbols needed to make it
