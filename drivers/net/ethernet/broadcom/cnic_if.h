/* cnic_if.h: QLogic cnic core network driver.
 *
 * Copyright (c) 2006-2014 Broadcom Corporation
 * Copyright (c) 2014-2015 QLogic Corporation
 *
 * This program is free software; you can redistribute it and/or modify
 * it under the terms of the GNU General Public License as published by
 * the Free Software Foundation.
 *
 */


#ifndef CNIC_IF_H
#define CNIC_IF_H

#include "bnx2x/bnx2x_mfw_req.h"

#define CNIC_MODULE_VERSION	"2.5.22"
#define CNIC_MODULE_RELDATE	"July 20, 2015"

#define CNIC_ULP_RDMA		0
#define CNIC_ULP_ISCSI		1
#define CNIC_ULP_FCOE		2
#define CNIC_ULP_L4		3
#define MAX_CNIC_ULP_TYPE_EXT	3
#define MAX_CNIC_ULP_TYPE	4

/* Use CPU native page size up to 16K for cnic ring sizes.  */
#if (PAGE_SHIFT > 14)
#define CNIC_PAGE_BITS	14
#else
#define CNIC_PAGE_BITS	PAGE_SHIFT
#endif
#define CNIC_PAGE_SIZE	(1 << (CNIC_PAGE_BITS))
#define CNIC_PAGE_ALIGN(addr) ALIGN(addr, CNIC_PAGE_SIZE)
#define CNIC_PAGE_MASK	(~((CNIC_PAGE_SIZE) - 1))

struct kwqe {
	u32 kwqe_op_flag;

#define KWQE_QID_SHIFT		8
#define KWQE_OPCODE_MASK	0x00ff0000
#define KWQE_OPCODE_SHIFT	16
#define KWQE_OPCODE(x)		((x & KWQE_OPCODE_MASK) >> KWQE_OPCODE_SHIFT)
#define KWQE_LAYER_MASK			0x70000000
#define KWQE_LAYER_SHIFT		28
#define KWQE_FLAGS_LAYER_MASK_L2	(2<<28)
#define KWQE_FLAGS_LAYER_MASK_L3	(3<<28)
#define KWQE_FLAGS_LAYER_MASK_L4	(4<<28)
#define KWQE_FLAGS_LAYER_MASK_L5_RDMA	(5<<28)
#define KWQE_FLAGS_LAYER_MASK_L5_ISCSI	(6<<28)
#define KWQE_FLAGS_LAYER_MASK_L5_FCOE	(7<<28)

	u32 kwqe_info0;
	u32 kwqe_info1;
	u32 kwqe_info2;
	u32 kwqe_info3;
	u32 kwqe_info4;
	u32 kwqe_info5;
	u32 kwqe_info6;
};

struct kwqe_16 {
	u32 kwqe_info0;
	u32 kwqe_info1;
	u32 kwqe_info2;
	u32 kwqe_info3;
};

struct kcqe {
	u32 kcqe_info0;
	u32 kcqe_info1;
	u32 kcqe_info2;
	u32 kcqe_info3;
	u32 kcqe_info4;
	u32 kcqe_info5;
	u32 kcqe_info6;
	u32 kcqe_op_flag;
		#define KCQE_RAMROD_COMPLETION		(0x1<<27) /* Everest */
		#define KCQE_FLAGS_LAYER_MASK		(0x7<<28)
		#define KCQE_FLAGS_LAYER_MASK_MISC	(0<<28)
		#define KCQE_FLAGS_LAYER_MASK_L2	(2<<28)
		#define KCQE_FLAGS_LAYER_MASK_L3	(3<<28)
		#define KCQE_FLAGS_LAYER_MASK_L4	(4<<28)
		#define KCQE_FLAGS_LAYER_MASK_L5_RDMA	(5<<28)
		#define KCQE_FLAGS_LAYER_MASK_L5_ISCSI	(6<<28)
		#define KCQE_FLAGS_LAYER_MASK_L5_FCOE	(7<<28)
		#define KCQE_FLAGS_NEXT 		(1<<31)
		#define KCQE_FLAGS_OPCODE_MASK		(0xff<<16)
		#define KCQE_FLAGS_OPCODE_SHIFT		(16)
		#define KCQE_OPCODE(op)			\
		(((op) & KCQE_FLAGS_OPCODE_MASK) >> KCQE_FLAGS_OPCODE_SHIFT)
};

#define MAX_CNIC_CTL_DATA	64
#define MAX_DRV_CTL_DATA	64

#define CNIC_CTL_STOP_CMD		1
#define CNIC_CTL_START_CMD		2
#define CNIC_CTL_COMPLETION_CMD		3
#define CNIC_CTL_STOP_ISCSI_CMD		4
#define CNIC_CTL_FCOE_STATS_GET_CMD	5
#define CNIC_CTL_ISCSI_STATS_GET_CMD	6

#define DRV_CTL_IO_WR_CMD		0x101
#define DRV_CTL_IO_RD_CMD		0x102
#define DRV_CTL_CTX_WR_CMD		0x103
#define DRV_CTL_CTXTBL_WR_CMD		0x104
#define DRV_CTL_RET_L5_SPQ_CREDIT_CMD	0x105
#define DRV_CTL_START_L2_CMD		0x106
#define DRV_CTL_STOP_L2_CMD		0x107
#define DRV_CTL_RET_L2_SPQ_CREDIT_CMD	0x10c
#define DRV_CTL_ISCSI_STOPPED_CMD	0x10d
#define DRV_CTL_ULP_REGISTER_CMD	0x10e
#define DRV_CTL_ULP_UNREGISTER_CMD	0x10f

struct cnic_ctl_completion {
	u32	cid;
	u8	opcode;
	u8	error;
};

struct cnic_ctl_info {
	int	cmd;
	union {
		struct cnic_ctl_completion comp;
		char bytes[MAX_CNIC_CTL_DATA];
	} data;
};

struct drv_ctl_spq_credit {
	u32	credit_count;
};

struct drv_ctl_io {
	u32		cid_addr;
	u32		offset;
	u32		data;
	dma_addr_t	dma_addr;
};

struct drv_ctl_l2_ring {
	u32		client_id;
	u32		cid;
};

struct drv_ctl_register_data {
	int ulp_type;
	struct fcoe_capabilities fcoe_features;
};

struct drv_ctl_info {
	int	cmd;
	int     drv_state;
#define DRV_NOP		0
#define DRV_ACTIVE	1
#define DRV_INACTIVE	2
#define DRV_UNLOADED	3
	union {
		struct drv_ctl_spq_credit credit;
		struct drv_ctl_io io;
		struct drv_ctl_l2_ring ring;
		int ulp_type;
		struct drv_ctl_register_data register_data;
		char bytes[MAX_DRV_CTL_DATA];
	} data;
};

#define MAX_NPIV_ENTRIES 64
#define FC_NPIV_WWN_SIZE 8

struct cnic_fc_npiv_tbl {
	u8 wwpn[MAX_NPIV_ENTRIES][FC_NPIV_WWN_SIZE];
	u8 wwnn[MAX_NPIV_ENTRIES][FC_NPIV_WWN_SIZE];
	u32 count;
};

struct cnic_ops {
	struct module	*cnic_owner;
	/* Calls to these functions are protected by RCU.  When
	 * unregistering, we wait for any calls to complete before
	 * continuing.
	 */
	int		(*cnic_handler)(void *, void *);
	int		(*cnic_ctl)(void *, struct cnic_ctl_info *);
};

#define MAX_CNIC_VEC	8

struct cnic_irq {
	unsigned int	vector;
	void		*status_blk;
	u32		status_blk_num;
	u32		status_blk_num2;
	u32		irq_flags;
#define CNIC_IRQ_FL_MSIX		0x00000001
};

struct cnic_eth_dev {
	struct module	*drv_owner;
	u32		drv_state;
#define CNIC_DRV_STATE_REGD		0x00000001
#define CNIC_DRV_STATE_USING_MSIX	0x00000002
#define CNIC_DRV_STATE_NO_ISCSI_OOO	0x00000004
#define CNIC_DRV_STATE_NO_ISCSI		0x00000008
#define CNIC_DRV_STATE_NO_FCOE		0x00000010
#define CNIC_DRV_STATE_HANDLES_IRQ	0x00000020
	u32		chip_id;
	u32		max_kwqe_pending;
	struct pci_dev	*pdev;
	void __iomem	*io_base;
	void __iomem	*io_base2;
	const void	*iro_arr;

	u32		ctx_tbl_offset;
	u32		ctx_tbl_len;
	int		ctx_blk_size;
	u32		starting_cid;
	u32		max_iscsi_conn;
	u32		max_fcoe_conn;
	u32		max_rdma_conn;
	u32		fcoe_init_cid;
	u32		max_fcoe_exchanges;
	u32		fcoe_wwn_port_name_hi;
	u32		fcoe_wwn_port_name_lo;
	u32		fcoe_wwn_node_name_hi;
	u32		fcoe_wwn_node_name_lo;

	u16		iscsi_l2_client_id;
	u16		iscsi_l2_cid;
	u8		iscsi_mac[ETH_ALEN];

	int		num_irq;
	struct cnic_irq	irq_arr[MAX_CNIC_VEC];
	int		(*drv_register_cnic)(struct net_device *,
					     struct cnic_ops *, void *);
	int		(*drv_unregister_cnic)(struct net_device *);
	int		(*drv_submit_kwqes_32)(struct net_device *,
					       struct kwqe *[], u32);
	int		(*drv_submit_kwqes_16)(struct net_device *,
					       struct kwqe_16 *[], u32);
	int		(*drv_ctl)(struct net_device *, struct drv_ctl_info *);
	int		(*drv_get_fc_npiv_tbl)(struct net_device *,
<<<<<<< HEAD
					       struct cnic_fc_npiv_tbl *);
=======
					struct cnic_fc_npiv_tbl *);
>>>>>>> 2aa37c7e
	unsigned long	reserved1[2];
	union drv_info_to_mcp	*addr_drv_info_to_mcp;
};

struct cnic_sockaddr {
	union {
		struct sockaddr_in	v4;
		struct sockaddr_in6	v6;
	} local;
	union {
		struct sockaddr_in	v4;
		struct sockaddr_in6	v6;
	} remote;
};

struct cnic_sock {
	struct cnic_dev *dev;
	void	*context;
	u32	src_ip[4];
	u32	dst_ip[4];
	u16	src_port;
	u16	dst_port;
	u16	vlan_id;
	unsigned char old_ha[ETH_ALEN];
	unsigned char ha[ETH_ALEN];
	u32	mtu;
	u32	cid;
	u32	l5_cid;
	u32	pg_cid;
	int	ulp_type;

	u32	ka_timeout;
	u32	ka_interval;
	u8	ka_max_probe_count;
	u8	tos;
	u8	ttl;
	u8	snd_seq_scale;
	u32	rcv_buf;
	u32	snd_buf;
	u32	seed;

	unsigned long	tcp_flags;
#define SK_TCP_NO_DELAY_ACK	0x1
#define SK_TCP_KEEP_ALIVE	0x2
#define SK_TCP_NAGLE		0x4
#define SK_TCP_TIMESTAMP	0x8
#define SK_TCP_SACK		0x10
#define SK_TCP_SEG_SCALING	0x20
	unsigned long	flags;
#define SK_F_INUSE		0
#define SK_F_OFFLD_COMPLETE	1
#define SK_F_OFFLD_SCHED	2
#define SK_F_PG_OFFLD_COMPLETE	3
#define SK_F_CONNECT_START	4
#define SK_F_IPV6		5
#define SK_F_CLOSING		7
#define SK_F_HW_ERR		8

	atomic_t ref_count;
	u32 state;
	struct kwqe kwqe1;
	struct kwqe kwqe2;
	struct kwqe kwqe3;
};

struct cnic_dev {
	struct net_device	*netdev;
	struct pci_dev		*pcidev;
	void __iomem		*regview;
	struct list_head	list;

	int (*register_device)(struct cnic_dev *dev, int ulp_type,
			       void *ulp_ctx);
	int (*unregister_device)(struct cnic_dev *dev, int ulp_type);
	int (*submit_kwqes)(struct cnic_dev *dev, struct kwqe *wqes[],
				u32 num_wqes);
	int (*submit_kwqes_16)(struct cnic_dev *dev, struct kwqe_16 *wqes[],
				u32 num_wqes);

	int (*cm_create)(struct cnic_dev *, int, u32, u32, struct cnic_sock **,
			 void *);
	int (*cm_destroy)(struct cnic_sock *);
	int (*cm_connect)(struct cnic_sock *, struct cnic_sockaddr *);
	int (*cm_abort)(struct cnic_sock *);
	int (*cm_close)(struct cnic_sock *);
	struct cnic_dev *(*cm_select_dev)(struct sockaddr_in *, int ulp_type);
	int (*iscsi_nl_msg_recv)(struct cnic_dev *dev, u32 msg_type,
				 char *data, u16 data_size);
	int (*get_fc_npiv_tbl)(struct cnic_dev *, struct cnic_fc_npiv_tbl *);
	unsigned long	flags;
#define CNIC_F_CNIC_UP		1
#define CNIC_F_BNX2_CLASS	3
#define CNIC_F_BNX2X_CLASS	4
	atomic_t	ref_count;
	u8		mac_addr[ETH_ALEN];

	int		max_iscsi_conn;
	int		max_fcoe_conn;
	int		max_rdma_conn;

	int		max_fcoe_exchanges;

	union drv_info_to_mcp	*stats_addr;
	struct fcoe_capabilities	*fcoe_cap;

	void		*cnic_priv;
};

#define CNIC_WR(dev, off, val)		writel(val, dev->regview + off)
#define CNIC_WR16(dev, off, val)	writew(val, dev->regview + off)
#define CNIC_WR8(dev, off, val)		writeb(val, dev->regview + off)
#define CNIC_RD(dev, off)		readl(dev->regview + off)
#define CNIC_RD16(dev, off)		readw(dev->regview + off)

struct cnic_ulp_ops {
	/* Calls to these functions are protected by RCU.  When
	 * unregistering, we wait for any calls to complete before
	 * continuing.
	 */

	void (*cnic_init)(struct cnic_dev *dev);
	void (*cnic_exit)(struct cnic_dev *dev);
	void (*cnic_start)(void *ulp_ctx);
	void (*cnic_stop)(void *ulp_ctx);
	void (*indicate_kcqes)(void *ulp_ctx, struct kcqe *cqes[],
				u32 num_cqes);
	void (*indicate_netevent)(void *ulp_ctx, unsigned long event, u16 vid);
	void (*cm_connect_complete)(struct cnic_sock *);
	void (*cm_close_complete)(struct cnic_sock *);
	void (*cm_abort_complete)(struct cnic_sock *);
	void (*cm_remote_close)(struct cnic_sock *);
	void (*cm_remote_abort)(struct cnic_sock *);
	int (*iscsi_nl_send_msg)(void *ulp_ctx, u32 msg_type,
				  char *data, u16 data_size);
	int (*cnic_get_stats)(void *ulp_ctx);
	struct module *owner;
	atomic_t ref_count;
};

int cnic_register_driver(int ulp_type, struct cnic_ulp_ops *ulp_ops);

int cnic_unregister_driver(int ulp_type);

#endif<|MERGE_RESOLUTION|>--- conflicted
+++ resolved
@@ -241,11 +241,7 @@
 					       struct kwqe_16 *[], u32);
 	int		(*drv_ctl)(struct net_device *, struct drv_ctl_info *);
 	int		(*drv_get_fc_npiv_tbl)(struct net_device *,
-<<<<<<< HEAD
-					       struct cnic_fc_npiv_tbl *);
-=======
 					struct cnic_fc_npiv_tbl *);
->>>>>>> 2aa37c7e
 	unsigned long	reserved1[2];
 	union drv_info_to_mcp	*addr_drv_info_to_mcp;
 };
