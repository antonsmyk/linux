--- conflicted
+++ resolved
@@ -827,7 +827,6 @@
 	const char *option;
 	enum spectre_v2_mitigation_cmd cmd;
 	bool secure;
-<<<<<<< HEAD
 } mitigation_options[] __initdata = {
 	{ "off",               SPECTRE_V2_CMD_NONE,              false },
 	{ "on",                SPECTRE_V2_CMD_FORCE,             true },
@@ -836,15 +835,6 @@
 	{ "retpoline,generic", SPECTRE_V2_CMD_RETPOLINE_GENERIC, false },
 	{ "auto",              SPECTRE_V2_CMD_AUTO,              false },
 	{ "ibrs",              SPECTRE_V2_CMD_IBRS,              false },
-=======
-} mitigation_options[] __initconst = {
-	{ "off",		SPECTRE_V2_CMD_NONE,		  false },
-	{ "on",			SPECTRE_V2_CMD_FORCE,		  true  },
-	{ "retpoline",		SPECTRE_V2_CMD_RETPOLINE,	  false },
-	{ "retpoline,amd",	SPECTRE_V2_CMD_RETPOLINE_AMD,	  false },
-	{ "retpoline,generic",	SPECTRE_V2_CMD_RETPOLINE_GENERIC, false },
-	{ "auto",		SPECTRE_V2_CMD_AUTO,		  false },
->>>>>>> fa5941f4
 };
 
 static void __init spec_v2_print_cond(const char *reason, bool secure)
@@ -1282,11 +1272,7 @@
 static const struct {
 	const char *option;
 	enum ssb_mitigation_cmd cmd;
-<<<<<<< HEAD
 } ssb_mitigation_options[] __initdata = {
-=======
-} ssb_mitigation_options[]  __initconst = {
->>>>>>> fa5941f4
 	{ "auto",	SPEC_STORE_BYPASS_CMD_AUTO },    /* Platform decides */
 	{ "on",		SPEC_STORE_BYPASS_CMD_ON },      /* Disable Speculative Store Bypass */
 	{ "off",	SPEC_STORE_BYPASS_CMD_NONE },    /* Don't touch Speculative Store Bypass */
