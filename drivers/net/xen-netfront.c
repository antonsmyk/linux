--- conflicted
+++ resolved
@@ -291,11 +291,7 @@
 		struct sk_buff *skb;
 		unsigned short id;
 		grant_ref_t ref;
-<<<<<<< HEAD
-		unsigned long gfn;
-=======
 		struct page *page;
->>>>>>> fbb11414
 		struct xen_netif_rx_request *req;
 
 		skb = xennet_alloc_one_rx_buffer(queue);
@@ -311,16 +307,6 @@
 		BUG_ON((signed short)ref < 0);
 		queue->grant_rx_ref[id] = ref;
 
-<<<<<<< HEAD
-		gfn = xen_page_to_gfn(skb_frag_page(&skb_shinfo(skb)->frags[0]));
-
-		req = RING_GET_REQUEST(&queue->rx, req_prod);
-		gnttab_grant_foreign_access_ref(ref,
-						queue->info->xbdev->otherend_id,
-						gfn,
-						0);
-
-=======
 		page = skb_frag_page(&skb_shinfo(skb)->frags[0]);
 
 		req = RING_GET_REQUEST(&queue->rx, req_prod);
@@ -328,7 +314,6 @@
 							 queue->info->xbdev->otherend_id,
 							 page,
 							 0);
->>>>>>> fbb11414
 		req->id = id;
 		req->gref = ref;
 	}
@@ -454,15 +439,8 @@
 	ref = gnttab_claim_grant_reference(&queue->gref_tx_head);
 	BUG_ON((signed short)ref < 0);
 
-<<<<<<< HEAD
-	gnttab_grant_foreign_access_ref(ref,
-					queue->info->xbdev->otherend_id,
-					xen_page_to_gfn(page),
-					GNTMAP_readonly);
-=======
 	gnttab_grant_foreign_access_ref(ref, queue->info->xbdev->otherend_id,
 					gfn, GNTMAP_readonly);
->>>>>>> fbb11414
 
 	queue->tx_skbs[id].skb = skb;
 	queue->grant_tx_page[id] = page;
