/*
 * Machine check exception handling CPU-side for power7 and power8
 *
 * This program is free software; you can redistribute it and/or modify
 * it under the terms of the GNU General Public License as published by
 * the Free Software Foundation; either version 2 of the License, or
 * (at your option) any later version.
 *
 * This program is distributed in the hope that it will be useful,
 * but WITHOUT ANY WARRANTY; without even the implied warranty of
 * MERCHANTABILITY or FITNESS FOR A PARTICULAR PURPOSE.  See the
 * GNU General Public License for more details.
 *
 * You should have received a copy of the GNU General Public License
 * along with this program; if not, write to the Free Software
 * Foundation, Inc., 59 Temple Place - Suite 330, Boston, MA 02111-1307, USA.
 *
 * Copyright 2013 IBM Corporation
 * Author: Mahesh Salgaonkar <mahesh@linux.vnet.ibm.com>
 */

#undef DEBUG
#define pr_fmt(fmt) "mce_power: " fmt

#include <linux/types.h>
#include <linux/ptrace.h>
#include <asm/mmu.h>
#include <asm/mce.h>
#include <asm/machdep.h>

static void flush_tlb_206(unsigned int num_sets, unsigned int action)
{
	unsigned long rb;
	unsigned int i;

	switch (action) {
	case TLB_INVAL_SCOPE_GLOBAL:
		rb = TLBIEL_INVAL_SET;
		break;
	case TLB_INVAL_SCOPE_LPID:
		rb = TLBIEL_INVAL_SET_LPID;
		break;
	default:
		BUG();
		break;
	}

	asm volatile("ptesync" : : : "memory");
	for (i = 0; i < num_sets; i++) {
		asm volatile("tlbiel %0" : : "r" (rb));
		rb += 1 << TLBIEL_INVAL_SET_SHIFT;
	}
	asm volatile("ptesync" : : : "memory");
}

/*
 * Generic routines to flush TLB on POWER processors. These routines
 * are used as flush_tlb hook in the cpu_spec.
 *
 * action => TLB_INVAL_SCOPE_GLOBAL:  Invalidate all TLBs.
 *	     TLB_INVAL_SCOPE_LPID: Invalidate TLB for current LPID.
 */
void __flush_tlb_power7(unsigned int action)
{
	flush_tlb_206(POWER7_TLB_SETS, action);
}

void __flush_tlb_power8(unsigned int action)
{
	flush_tlb_206(POWER8_TLB_SETS, action);
}

void __flush_tlb_power9(unsigned int action)
{
<<<<<<< HEAD
=======
	if (radix_enabled())
		flush_tlb_206(POWER9_TLB_SETS_RADIX, action);

>>>>>>> 138a0764
	flush_tlb_206(POWER9_TLB_SETS_HASH, action);
}


/* flush SLBs and reload */
#ifdef CONFIG_PPC_STD_MMU_64
static void flush_and_reload_slb(void)
{
	struct slb_shadow *slb;
	unsigned long i, n;

	/* Invalidate all SLBs */
	asm volatile("slbmte %0,%0; slbia" : : "r" (0));

#ifdef CONFIG_KVM_BOOK3S_HANDLER
	/*
	 * If machine check is hit when in guest or in transition, we will
	 * only flush the SLBs and continue.
	 */
	if (get_paca()->kvm_hstate.in_guest)
		return;
#endif

	/* For host kernel, reload the SLBs from shadow SLB buffer. */
	slb = get_slb_shadow();
	if (!slb)
		return;

	n = min_t(u32, be32_to_cpu(slb->persistent), SLB_MIN_SIZE);

	/* Load up the SLB entries from shadow SLB */
	for (i = 0; i < n; i++) {
		unsigned long rb = be64_to_cpu(slb->save_area[i].esid);
		unsigned long rs = be64_to_cpu(slb->save_area[i].vsid);

		rb = (rb & ~0xFFFul) | i;
		asm volatile("slbmte %0,%1" : : "r" (rs), "r" (rb));
	}
}
#endif

static long mce_handle_derror(uint64_t dsisr, uint64_t slb_error_bits)
{
	long handled = 1;

	/*
	 * flush and reload SLBs for SLB errors and flush TLBs for TLB errors.
	 * reset the error bits whenever we handle them so that at the end
	 * we can check whether we handled all of them or not.
	 * */
#ifdef CONFIG_PPC_STD_MMU_64
	if (dsisr & slb_error_bits) {
		flush_and_reload_slb();
		/* reset error bits */
		dsisr &= ~(slb_error_bits);
	}
	if (dsisr & P7_DSISR_MC_TLB_MULTIHIT_MFTLB) {
		if (cur_cpu_spec && cur_cpu_spec->flush_tlb)
			cur_cpu_spec->flush_tlb(TLB_INVAL_SCOPE_GLOBAL);
		/* reset error bits */
		dsisr &= ~P7_DSISR_MC_TLB_MULTIHIT_MFTLB;
	}
#endif
	/* Any other errors we don't understand? */
	if (dsisr & 0xffffffffUL)
		handled = 0;

	return handled;
}

static long mce_handle_derror_p7(uint64_t dsisr)
{
	return mce_handle_derror(dsisr, P7_DSISR_MC_SLB_ERRORS);
}

static long mce_handle_common_ierror(uint64_t srr1)
{
	long handled = 0;

	switch (P7_SRR1_MC_IFETCH(srr1)) {
	case 0:
		break;
#ifdef CONFIG_PPC_STD_MMU_64
	case P7_SRR1_MC_IFETCH_SLB_PARITY:
	case P7_SRR1_MC_IFETCH_SLB_MULTIHIT:
		/* flush and reload SLBs for SLB errors. */
		flush_and_reload_slb();
		handled = 1;
		break;
	case P7_SRR1_MC_IFETCH_TLB_MULTIHIT:
		if (cur_cpu_spec && cur_cpu_spec->flush_tlb) {
			cur_cpu_spec->flush_tlb(TLB_INVAL_SCOPE_GLOBAL);
			handled = 1;
		}
		break;
#endif
	default:
		break;
	}

	return handled;
}

static long mce_handle_ierror_p7(uint64_t srr1)
{
	long handled = 0;

	handled = mce_handle_common_ierror(srr1);

#ifdef CONFIG_PPC_STD_MMU_64
	if (P7_SRR1_MC_IFETCH(srr1) == P7_SRR1_MC_IFETCH_SLB_BOTH) {
		flush_and_reload_slb();
		handled = 1;
	}
#endif
	return handled;
}

static void mce_get_common_ierror(struct mce_error_info *mce_err, uint64_t srr1)
{
	switch (P7_SRR1_MC_IFETCH(srr1)) {
	case P7_SRR1_MC_IFETCH_SLB_PARITY:
		mce_err->error_type = MCE_ERROR_TYPE_SLB;
		mce_err->u.slb_error_type = MCE_SLB_ERROR_PARITY;
		break;
	case P7_SRR1_MC_IFETCH_SLB_MULTIHIT:
		mce_err->error_type = MCE_ERROR_TYPE_SLB;
		mce_err->u.slb_error_type = MCE_SLB_ERROR_MULTIHIT;
		break;
	case P7_SRR1_MC_IFETCH_TLB_MULTIHIT:
		mce_err->error_type = MCE_ERROR_TYPE_TLB;
		mce_err->u.tlb_error_type = MCE_TLB_ERROR_MULTIHIT;
		break;
	case P7_SRR1_MC_IFETCH_UE:
	case P7_SRR1_MC_IFETCH_UE_IFU_INTERNAL:
		mce_err->error_type = MCE_ERROR_TYPE_UE;
		mce_err->u.ue_error_type = MCE_UE_ERROR_IFETCH;
		break;
	case P7_SRR1_MC_IFETCH_UE_TLB_RELOAD:
		mce_err->error_type = MCE_ERROR_TYPE_UE;
		mce_err->u.ue_error_type =
				MCE_UE_ERROR_PAGE_TABLE_WALK_IFETCH;
		break;
	}
}

static void mce_get_ierror_p7(struct mce_error_info *mce_err, uint64_t srr1)
{
	mce_get_common_ierror(mce_err, srr1);
	if (P7_SRR1_MC_IFETCH(srr1) == P7_SRR1_MC_IFETCH_SLB_BOTH) {
		mce_err->error_type = MCE_ERROR_TYPE_SLB;
		mce_err->u.slb_error_type = MCE_SLB_ERROR_INDETERMINATE;
	}
}

static void mce_get_derror_p7(struct mce_error_info *mce_err, uint64_t dsisr)
{
	if (dsisr & P7_DSISR_MC_UE) {
		mce_err->error_type = MCE_ERROR_TYPE_UE;
		mce_err->u.ue_error_type = MCE_UE_ERROR_LOAD_STORE;
	} else if (dsisr & P7_DSISR_MC_UE_TABLEWALK) {
		mce_err->error_type = MCE_ERROR_TYPE_UE;
		mce_err->u.ue_error_type =
				MCE_UE_ERROR_PAGE_TABLE_WALK_LOAD_STORE;
	} else if (dsisr & P7_DSISR_MC_ERAT_MULTIHIT) {
		mce_err->error_type = MCE_ERROR_TYPE_ERAT;
		mce_err->u.erat_error_type = MCE_ERAT_ERROR_MULTIHIT;
	} else if (dsisr & P7_DSISR_MC_SLB_MULTIHIT) {
		mce_err->error_type = MCE_ERROR_TYPE_SLB;
		mce_err->u.slb_error_type = MCE_SLB_ERROR_MULTIHIT;
	} else if (dsisr & P7_DSISR_MC_SLB_PARITY_MFSLB) {
		mce_err->error_type = MCE_ERROR_TYPE_SLB;
		mce_err->u.slb_error_type = MCE_SLB_ERROR_PARITY;
	} else if (dsisr & P7_DSISR_MC_TLB_MULTIHIT_MFTLB) {
		mce_err->error_type = MCE_ERROR_TYPE_TLB;
		mce_err->u.tlb_error_type = MCE_TLB_ERROR_MULTIHIT;
	} else if (dsisr & P7_DSISR_MC_SLB_MULTIHIT_PARITY) {
		mce_err->error_type = MCE_ERROR_TYPE_SLB;
		mce_err->u.slb_error_type = MCE_SLB_ERROR_INDETERMINATE;
	}
}

static long mce_handle_ue_error(struct pt_regs *regs)
{
	long handled = 0;

	/*
	 * On specific SCOM read via MMIO we may get a machine check
	 * exception with SRR0 pointing inside opal. If that is the
	 * case OPAL may have recovery address to re-read SCOM data in
	 * different way and hence we can recover from this MC.
	 */

	if (ppc_md.mce_check_early_recovery) {
		if (ppc_md.mce_check_early_recovery(regs))
			handled = 1;
	}
	return handled;
}

long __machine_check_early_realmode_p7(struct pt_regs *regs)
{
	uint64_t srr1, nip, addr;
	long handled = 1;
	struct mce_error_info mce_error_info = { 0 };

	srr1 = regs->msr;
	nip = regs->nip;

	/*
	 * Handle memory errors depending whether this was a load/store or
	 * ifetch exception. Also, populate the mce error_type and
	 * type-specific error_type from either SRR1 or DSISR, depending
	 * whether this was a load/store or ifetch exception
	 */
	if (P7_SRR1_MC_LOADSTORE(srr1)) {
		handled = mce_handle_derror_p7(regs->dsisr);
		mce_get_derror_p7(&mce_error_info, regs->dsisr);
		addr = regs->dar;
	} else {
		handled = mce_handle_ierror_p7(srr1);
		mce_get_ierror_p7(&mce_error_info, srr1);
		addr = regs->nip;
	}

	/* Handle UE error. */
	if (mce_error_info.error_type == MCE_ERROR_TYPE_UE)
		handled = mce_handle_ue_error(regs);

	save_mce_event(regs, handled, &mce_error_info, nip, addr);
	return handled;
}

static void mce_get_ierror_p8(struct mce_error_info *mce_err, uint64_t srr1)
{
	mce_get_common_ierror(mce_err, srr1);
	if (P7_SRR1_MC_IFETCH(srr1) == P8_SRR1_MC_IFETCH_ERAT_MULTIHIT) {
		mce_err->error_type = MCE_ERROR_TYPE_ERAT;
		mce_err->u.erat_error_type = MCE_ERAT_ERROR_MULTIHIT;
	}
}

static void mce_get_derror_p8(struct mce_error_info *mce_err, uint64_t dsisr)
{
	mce_get_derror_p7(mce_err, dsisr);
	if (dsisr & P8_DSISR_MC_ERAT_MULTIHIT_SEC) {
		mce_err->error_type = MCE_ERROR_TYPE_ERAT;
		mce_err->u.erat_error_type = MCE_ERAT_ERROR_MULTIHIT;
	}
}

static long mce_handle_ierror_p8(uint64_t srr1)
{
	long handled = 0;

	handled = mce_handle_common_ierror(srr1);

#ifdef CONFIG_PPC_STD_MMU_64
	if (P7_SRR1_MC_IFETCH(srr1) == P8_SRR1_MC_IFETCH_ERAT_MULTIHIT) {
		flush_and_reload_slb();
		handled = 1;
	}
#endif
	return handled;
}

static long mce_handle_derror_p8(uint64_t dsisr)
{
	return mce_handle_derror(dsisr, P8_DSISR_MC_SLB_ERRORS);
}

long __machine_check_early_realmode_p8(struct pt_regs *regs)
{
	uint64_t srr1, nip, addr;
	long handled = 1;
	struct mce_error_info mce_error_info = { 0 };

	srr1 = regs->msr;
	nip = regs->nip;

	if (P7_SRR1_MC_LOADSTORE(srr1)) {
		handled = mce_handle_derror_p8(regs->dsisr);
		mce_get_derror_p8(&mce_error_info, regs->dsisr);
		addr = regs->dar;
	} else {
		handled = mce_handle_ierror_p8(srr1);
		mce_get_ierror_p8(&mce_error_info, srr1);
		addr = regs->nip;
	}

	/* Handle UE error. */
	if (mce_error_info.error_type == MCE_ERROR_TYPE_UE)
		handled = mce_handle_ue_error(regs);

	save_mce_event(regs, handled, &mce_error_info, nip, addr);
	return handled;
}<|MERGE_RESOLUTION|>--- conflicted
+++ resolved
@@ -72,12 +72,9 @@
 
 void __flush_tlb_power9(unsigned int action)
 {
-<<<<<<< HEAD
-=======
 	if (radix_enabled())
 		flush_tlb_206(POWER9_TLB_SETS_RADIX, action);
 
->>>>>>> 138a0764
 	flush_tlb_206(POWER9_TLB_SETS_HASH, action);
 }
 
