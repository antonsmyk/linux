/*
 * Xen event channels
 *
 * Xen models interrupts with abstract event channels.  Because each
 * domain gets 1024 event channels, but NR_IRQ is not that large, we
 * must dynamically map irqs<->event channels.  The event channels
 * interface with the rest of the kernel by defining a xen interrupt
 * chip.  When an event is received, it is mapped to an irq and sent
 * through the normal interrupt processing path.
 *
 * There are four kinds of events which can be mapped to an event
 * channel:
 *
 * 1. Inter-domain notifications.  This includes all the virtual
 *    device events, since they're driven by front-ends in another domain
 *    (typically dom0).
 * 2. VIRQs, typically used for timers.  These are per-cpu events.
 * 3. IPIs.
 * 4. PIRQs - Hardware interrupts.
 *
 * Jeremy Fitzhardinge <jeremy@xensource.com>, XenSource Inc, 2007
 */

#include <linux/linkage.h>
#include <linux/interrupt.h>
#include <linux/irq.h>
#include <linux/module.h>
#include <linux/string.h>
#include <linux/bootmem.h>
#include <linux/slab.h>
#include <linux/irqnr.h>
#include <linux/pci.h>

#ifdef CONFIG_X86
#include <asm/desc.h>
#include <asm/ptrace.h>
#include <asm/irq.h>
#include <asm/idle.h>
#include <asm/io_apic.h>
#include <asm/xen/page.h>
#include <asm/xen/pci.h>
#endif
#include <asm/sync_bitops.h>
#include <asm/xen/hypercall.h>
#include <asm/xen/hypervisor.h>

#include <xen/xen.h>
#include <xen/hvm.h>
#include <xen/xen-ops.h>
#include <xen/events.h>
#include <xen/interface/xen.h>
#include <xen/interface/event_channel.h>
#include <xen/interface/hvm/hvm_op.h>
#include <xen/interface/hvm/params.h>
#include <xen/interface/physdev.h>
#include <xen/interface/sched.h>
#include <asm/hw_irq.h>

/*
 * This lock protects updates to the following mapping and reference-count
 * arrays. The lock does not need to be acquired to read the mapping tables.
 */
static DEFINE_MUTEX(irq_mapping_update_lock);

static LIST_HEAD(xen_irq_list_head);

/* IRQ <-> VIRQ mapping. */
static DEFINE_PER_CPU(int [NR_VIRQS], virq_to_irq) = {[0 ... NR_VIRQS-1] = -1};

/* IRQ <-> IPI mapping */
static DEFINE_PER_CPU(int [XEN_NR_IPIS], ipi_to_irq) = {[0 ... XEN_NR_IPIS-1] = -1};

/* Interrupt types. */
enum xen_irq_type {
	IRQT_UNBOUND = 0,
	IRQT_PIRQ,
	IRQT_VIRQ,
	IRQT_IPI,
	IRQT_EVTCHN
};

/*
 * Packed IRQ information:
 * type - enum xen_irq_type
 * event channel - irq->event channel mapping
 * cpu - cpu this event channel is bound to
 * index - type-specific information:
 *    PIRQ - vector, with MSB being "needs EIO", or physical IRQ of the HVM
 *           guest, or GSI (real passthrough IRQ) of the device.
 *    VIRQ - virq number
 *    IPI - IPI vector
 *    EVTCHN -
 */
struct irq_info {
	struct list_head list;
	int refcnt;
	enum xen_irq_type type;	/* type */
	unsigned irq;
	unsigned short evtchn;	/* event channel */
	unsigned short cpu;	/* cpu bound */

	union {
		unsigned short virq;
		enum ipi_vector ipi;
		struct {
			unsigned short pirq;
			unsigned short gsi;
			unsigned char vector;
			unsigned char flags;
			uint16_t domid;
		} pirq;
	} u;
};
#define PIRQ_NEEDS_EOI	(1 << 0)
#define PIRQ_SHAREABLE	(1 << 1)

static int *evtchn_to_irq;
#ifdef CONFIG_X86
static unsigned long *pirq_eoi_map;
#endif
static bool (*pirq_needs_eoi)(unsigned irq);

/*
 * Note sizeof(xen_ulong_t) can be more than sizeof(unsigned long). Be
 * careful to only use bitops which allow for this (e.g
 * test_bit/find_first_bit and friends but not __ffs) and to pass
 * BITS_PER_EVTCHN_WORD as the bitmask length.
 */
#define BITS_PER_EVTCHN_WORD (sizeof(xen_ulong_t)*8)
/*
 * Make a bitmask (i.e. unsigned long *) of a xen_ulong_t
 * array. Primarily to avoid long lines (hence the terse name).
 */
#define BM(x) (unsigned long *)(x)
/* Find the first set bit in a evtchn mask */
#define EVTCHN_FIRST_BIT(w) find_first_bit(BM(&(w)), BITS_PER_EVTCHN_WORD)

static DEFINE_PER_CPU(xen_ulong_t [NR_EVENT_CHANNELS/BITS_PER_EVTCHN_WORD],
		      cpu_evtchn_mask);

/* Xen will never allocate port zero for any purpose. */
#define VALID_EVTCHN(chn)	((chn) != 0)

static struct irq_chip xen_dynamic_chip;
static struct irq_chip xen_percpu_chip;
static struct irq_chip xen_pirq_chip;
static void enable_dynirq(struct irq_data *data);
static void disable_dynirq(struct irq_data *data);

/* Get info for IRQ */
static struct irq_info *info_for_irq(unsigned irq)
{
	return irq_get_handler_data(irq);
}

/* Constructors for packed IRQ information. */
static void xen_irq_info_common_init(struct irq_info *info,
				     unsigned irq,
				     enum xen_irq_type type,
				     unsigned short evtchn,
				     unsigned short cpu)
{

	BUG_ON(info->type != IRQT_UNBOUND && info->type != type);

	info->type = type;
	info->irq = irq;
	info->evtchn = evtchn;
	info->cpu = cpu;

	evtchn_to_irq[evtchn] = irq;
}

static void xen_irq_info_evtchn_init(unsigned irq,
				     unsigned short evtchn)
{
	struct irq_info *info = info_for_irq(irq);

	xen_irq_info_common_init(info, irq, IRQT_EVTCHN, evtchn, 0);
}

static void xen_irq_info_ipi_init(unsigned cpu,
				  unsigned irq,
				  unsigned short evtchn,
				  enum ipi_vector ipi)
{
	struct irq_info *info = info_for_irq(irq);

	xen_irq_info_common_init(info, irq, IRQT_IPI, evtchn, 0);

	info->u.ipi = ipi;

	per_cpu(ipi_to_irq, cpu)[ipi] = irq;
}

static void xen_irq_info_virq_init(unsigned cpu,
				   unsigned irq,
				   unsigned short evtchn,
				   unsigned short virq)
{
	struct irq_info *info = info_for_irq(irq);

	xen_irq_info_common_init(info, irq, IRQT_VIRQ, evtchn, 0);

	info->u.virq = virq;

	per_cpu(virq_to_irq, cpu)[virq] = irq;
}

static void xen_irq_info_pirq_init(unsigned irq,
				   unsigned short evtchn,
				   unsigned short pirq,
				   unsigned short gsi,
				   unsigned short vector,
				   uint16_t domid,
				   unsigned char flags)
{
	struct irq_info *info = info_for_irq(irq);

	xen_irq_info_common_init(info, irq, IRQT_PIRQ, evtchn, 0);

	info->u.pirq.pirq = pirq;
	info->u.pirq.gsi = gsi;
	info->u.pirq.vector = vector;
	info->u.pirq.domid = domid;
	info->u.pirq.flags = flags;
}

/*
 * Accessors for packed IRQ information.
 */
static unsigned int evtchn_from_irq(unsigned irq)
{
	if (unlikely(WARN(irq < 0 || irq >= nr_irqs, "Invalid irq %d!\n", irq)))
		return 0;

	return info_for_irq(irq)->evtchn;
}

unsigned irq_from_evtchn(unsigned int evtchn)
{
	return evtchn_to_irq[evtchn];
}
EXPORT_SYMBOL_GPL(irq_from_evtchn);

static enum ipi_vector ipi_from_irq(unsigned irq)
{
	struct irq_info *info = info_for_irq(irq);

	BUG_ON(info == NULL);
	BUG_ON(info->type != IRQT_IPI);

	return info->u.ipi;
}

static unsigned virq_from_irq(unsigned irq)
{
	struct irq_info *info = info_for_irq(irq);

	BUG_ON(info == NULL);
	BUG_ON(info->type != IRQT_VIRQ);

	return info->u.virq;
}

static unsigned pirq_from_irq(unsigned irq)
{
	struct irq_info *info = info_for_irq(irq);

	BUG_ON(info == NULL);
	BUG_ON(info->type != IRQT_PIRQ);

	return info->u.pirq.pirq;
}

static enum xen_irq_type type_from_irq(unsigned irq)
{
	return info_for_irq(irq)->type;
}

static unsigned cpu_from_irq(unsigned irq)
{
	return info_for_irq(irq)->cpu;
}

static unsigned int cpu_from_evtchn(unsigned int evtchn)
{
	int irq = evtchn_to_irq[evtchn];
	unsigned ret = 0;

	if (irq != -1)
		ret = cpu_from_irq(irq);

	return ret;
}

#ifdef CONFIG_X86
static bool pirq_check_eoi_map(unsigned irq)
{
	return test_bit(pirq_from_irq(irq), pirq_eoi_map);
}
#endif

static bool pirq_needs_eoi_flag(unsigned irq)
{
	struct irq_info *info = info_for_irq(irq);
	BUG_ON(info->type != IRQT_PIRQ);

	return info->u.pirq.flags & PIRQ_NEEDS_EOI;
}

static inline xen_ulong_t active_evtchns(unsigned int cpu,
					 struct shared_info *sh,
					 unsigned int idx)
{
	return sh->evtchn_pending[idx] &
		per_cpu(cpu_evtchn_mask, cpu)[idx] &
		~sh->evtchn_mask[idx];
}

static void bind_evtchn_to_cpu(unsigned int chn, unsigned int cpu)
{
	int irq = evtchn_to_irq[chn];

	BUG_ON(irq == -1);
#ifdef CONFIG_SMP
	cpumask_copy(irq_to_desc(irq)->irq_data.affinity, cpumask_of(cpu));
#endif

	clear_bit(chn, BM(per_cpu(cpu_evtchn_mask, cpu_from_irq(irq))));
	set_bit(chn, BM(per_cpu(cpu_evtchn_mask, cpu)));

	info_for_irq(irq)->cpu = cpu;
}

static void init_evtchn_cpu_bindings(void)
{
	int i;
#ifdef CONFIG_SMP
	struct irq_info *info;

	/* By default all event channels notify CPU#0. */
	list_for_each_entry(info, &xen_irq_list_head, list) {
		struct irq_desc *desc = irq_to_desc(info->irq);
		cpumask_copy(desc->irq_data.affinity, cpumask_of(0));
	}
#endif

	for_each_possible_cpu(i)
		memset(per_cpu(cpu_evtchn_mask, i),
		       (i == 0) ? ~0 : 0, sizeof(*per_cpu(cpu_evtchn_mask, i)));
}

static inline void clear_evtchn(int port)
{
	struct shared_info *s = HYPERVISOR_shared_info;
	sync_clear_bit(port, BM(&s->evtchn_pending[0]));
}

static inline void set_evtchn(int port)
{
	struct shared_info *s = HYPERVISOR_shared_info;
	sync_set_bit(port, BM(&s->evtchn_pending[0]));
}

static inline int test_evtchn(int port)
{
	struct shared_info *s = HYPERVISOR_shared_info;
	return sync_test_bit(port, BM(&s->evtchn_pending[0]));
}


/**
 * notify_remote_via_irq - send event to remote end of event channel via irq
 * @irq: irq of event channel to send event to
 *
 * Unlike notify_remote_via_evtchn(), this is safe to use across
 * save/restore. Notifications on a broken connection are silently
 * dropped.
 */
void notify_remote_via_irq(int irq)
{
	int evtchn = evtchn_from_irq(irq);

	if (VALID_EVTCHN(evtchn))
		notify_remote_via_evtchn(evtchn);
}
EXPORT_SYMBOL_GPL(notify_remote_via_irq);

static void mask_evtchn(int port)
{
	struct shared_info *s = HYPERVISOR_shared_info;
	sync_set_bit(port, BM(&s->evtchn_mask[0]));
}

static void unmask_evtchn(int port)
{
	struct shared_info *s = HYPERVISOR_shared_info;
	unsigned int cpu = get_cpu();
	int do_hypercall = 0, evtchn_pending = 0;

	BUG_ON(!irqs_disabled());

	if (unlikely((cpu != cpu_from_evtchn(port))))
		do_hypercall = 1;
	else {
		/*
		 * Need to clear the mask before checking pending to
		 * avoid a race with an event becoming pending.
		 *
		 * EVTCHNOP_unmask will only trigger an upcall if the
		 * mask bit was set, so if a hypercall is needed
		 * remask the event.
		 */
		sync_clear_bit(port, BM(&s->evtchn_mask[0]));
		evtchn_pending = sync_test_bit(port, BM(&s->evtchn_pending[0]));

		if (unlikely(evtchn_pending && xen_hvm_domain())) {
			sync_set_bit(port, BM(&s->evtchn_mask[0]));
			do_hypercall = 1;
		}
	}

	/* Slow path (hypercall) if this is a non-local port or if this is
	 * an hvm domain and an event is pending (hvm domains don't have
	 * their own implementation of irq_enable). */
	if (do_hypercall) {
		struct evtchn_unmask unmask = { .port = port };
		(void)HYPERVISOR_event_channel_op(EVTCHNOP_unmask, &unmask);
	} else {
		struct vcpu_info *vcpu_info = __this_cpu_read(xen_vcpu);

		/*
		 * The following is basically the equivalent of
		 * 'hw_resend_irq'. Just like a real IO-APIC we 'lose
		 * the interrupt edge' if the channel is masked.
		 */
		if (evtchn_pending &&
		    !sync_test_and_set_bit(port / BITS_PER_EVTCHN_WORD,
					   BM(&vcpu_info->evtchn_pending_sel)))
			vcpu_info->evtchn_upcall_pending = 1;
	}

	put_cpu();
}

static void xen_irq_init(unsigned irq)
{
	struct irq_info *info;
#ifdef CONFIG_SMP
	struct irq_desc *desc = irq_to_desc(irq);

	/* By default all event channels notify CPU#0. */
	cpumask_copy(desc->irq_data.affinity, cpumask_of(0));
#endif

	info = kzalloc(sizeof(*info), GFP_KERNEL);
	if (info == NULL)
		panic("Unable to allocate metadata for IRQ%d\n", irq);

	info->type = IRQT_UNBOUND;
	info->refcnt = -1;

	irq_set_handler_data(irq, info);

	list_add_tail(&info->list, &xen_irq_list_head);
}

static int __must_check xen_allocate_irq_dynamic(void)
{
	int first = 0;
	int irq;

#ifdef CONFIG_X86_IO_APIC
	/*
	 * For an HVM guest or domain 0 which see "real" (emulated or
	 * actual respectively) GSIs we allocate dynamic IRQs
	 * e.g. those corresponding to event channels or MSIs
	 * etc. from the range above those "real" GSIs to avoid
	 * collisions.
	 */
	if (xen_initial_domain() || xen_hvm_domain())
		first = get_nr_irqs_gsi();
#endif

	irq = irq_alloc_desc_from(first, -1);

	if (irq >= 0)
		xen_irq_init(irq);

	return irq;
}

static int __must_check xen_allocate_irq_gsi(unsigned gsi)
{
	int irq;

	/*
	 * A PV guest has no concept of a GSI (since it has no ACPI
	 * nor access to/knowledge of the physical APICs). Therefore
	 * all IRQs are dynamically allocated from the entire IRQ
	 * space.
	 */
	if (xen_pv_domain() && !xen_initial_domain())
		return xen_allocate_irq_dynamic();

	/* Legacy IRQ descriptors are already allocated by the arch. */
	if (gsi < NR_IRQS_LEGACY)
		irq = gsi;
	else
		irq = irq_alloc_desc_at(gsi, -1);

	xen_irq_init(irq);

	return irq;
}

static void xen_free_irq(unsigned irq)
{
	struct irq_info *info = irq_get_handler_data(irq);

	list_del(&info->list);

	irq_set_handler_data(irq, NULL);

	WARN_ON(info->refcnt > 0);

	kfree(info);

	/* Legacy IRQ descriptors are managed by the arch. */
	if (irq < NR_IRQS_LEGACY)
		return;

	irq_free_desc(irq);
}

static void pirq_query_unmask(int irq)
{
	struct physdev_irq_status_query irq_status;
	struct irq_info *info = info_for_irq(irq);

	BUG_ON(info->type != IRQT_PIRQ);

	irq_status.irq = pirq_from_irq(irq);
	if (HYPERVISOR_physdev_op(PHYSDEVOP_irq_status_query, &irq_status))
		irq_status.flags = 0;

	info->u.pirq.flags &= ~PIRQ_NEEDS_EOI;
	if (irq_status.flags & XENIRQSTAT_needs_eoi)
		info->u.pirq.flags |= PIRQ_NEEDS_EOI;
}

static bool probing_irq(int irq)
{
	struct irq_desc *desc = irq_to_desc(irq);

	return desc && desc->action == NULL;
}

static void eoi_pirq(struct irq_data *data)
{
	int evtchn = evtchn_from_irq(data->irq);
	struct physdev_eoi eoi = { .irq = pirq_from_irq(data->irq) };
	int rc = 0;

	irq_move_irq(data);

	if (VALID_EVTCHN(evtchn))
		clear_evtchn(evtchn);

	if (pirq_needs_eoi(data->irq)) {
		rc = HYPERVISOR_physdev_op(PHYSDEVOP_eoi, &eoi);
		WARN_ON(rc);
	}
}

static void mask_ack_pirq(struct irq_data *data)
{
	disable_dynirq(data);
	eoi_pirq(data);
}

static unsigned int __startup_pirq(unsigned int irq)
{
	struct evtchn_bind_pirq bind_pirq;
	struct irq_info *info = info_for_irq(irq);
	int evtchn = evtchn_from_irq(irq);
	int rc;

	BUG_ON(info->type != IRQT_PIRQ);

	if (VALID_EVTCHN(evtchn))
		goto out;

	bind_pirq.pirq = pirq_from_irq(irq);
	/* NB. We are happy to share unless we are probing. */
	bind_pirq.flags = info->u.pirq.flags & PIRQ_SHAREABLE ?
					BIND_PIRQ__WILL_SHARE : 0;
	rc = HYPERVISOR_event_channel_op(EVTCHNOP_bind_pirq, &bind_pirq);
	if (rc != 0) {
		if (!probing_irq(irq))
			printk(KERN_INFO "Failed to obtain physical IRQ %d\n",
			       irq);
		return 0;
	}
	evtchn = bind_pirq.port;

	pirq_query_unmask(irq);

	evtchn_to_irq[evtchn] = irq;
	bind_evtchn_to_cpu(evtchn, 0);
	info->evtchn = evtchn;

out:
	unmask_evtchn(evtchn);
	eoi_pirq(irq_get_irq_data(irq));

	return 0;
}

static unsigned int startup_pirq(struct irq_data *data)
{
	return __startup_pirq(data->irq);
}

static void shutdown_pirq(struct irq_data *data)
{
	struct evtchn_close close;
	unsigned int irq = data->irq;
	struct irq_info *info = info_for_irq(irq);
	int evtchn = evtchn_from_irq(irq);

	BUG_ON(info->type != IRQT_PIRQ);

	if (!VALID_EVTCHN(evtchn))
		return;

	mask_evtchn(evtchn);

	close.port = evtchn;
	if (HYPERVISOR_event_channel_op(EVTCHNOP_close, &close) != 0)
		BUG();

	bind_evtchn_to_cpu(evtchn, 0);
	evtchn_to_irq[evtchn] = -1;
	info->evtchn = 0;
}

static void enable_pirq(struct irq_data *data)
{
	startup_pirq(data);
}

static void disable_pirq(struct irq_data *data)
{
	disable_dynirq(data);
}

int xen_irq_from_gsi(unsigned gsi)
{
	struct irq_info *info;

	list_for_each_entry(info, &xen_irq_list_head, list) {
		if (info->type != IRQT_PIRQ)
			continue;

		if (info->u.pirq.gsi == gsi)
			return info->irq;
	}

	return -1;
}
EXPORT_SYMBOL_GPL(xen_irq_from_gsi);

/*
 * Do not make any assumptions regarding the relationship between the
 * IRQ number returned here and the Xen pirq argument.
 *
 * Note: We don't assign an event channel until the irq actually started
 * up.  Return an existing irq if we've already got one for the gsi.
 *
 * Shareable implies level triggered, not shareable implies edge
 * triggered here.
 */
int xen_bind_pirq_gsi_to_irq(unsigned gsi,
			     unsigned pirq, int shareable, char *name)
{
	int irq = -1;
	struct physdev_irq irq_op;

	mutex_lock(&irq_mapping_update_lock);

	irq = xen_irq_from_gsi(gsi);
	if (irq != -1) {
		printk(KERN_INFO "xen_map_pirq_gsi: returning irq %d for gsi %u\n",
		       irq, gsi);
		goto out;
	}

	irq = xen_allocate_irq_gsi(gsi);
	if (irq < 0)
		goto out;

	irq_op.irq = irq;
	irq_op.vector = 0;

	/* Only the privileged domain can do this. For non-priv, the pcifront
	 * driver provides a PCI bus that does the call to do exactly
	 * this in the priv domain. */
	if (xen_initial_domain() &&
	    HYPERVISOR_physdev_op(PHYSDEVOP_alloc_irq_vector, &irq_op)) {
		xen_free_irq(irq);
		irq = -ENOSPC;
		goto out;
	}

	xen_irq_info_pirq_init(irq, 0, pirq, gsi, irq_op.vector, DOMID_SELF,
			       shareable ? PIRQ_SHAREABLE : 0);

	pirq_query_unmask(irq);
	/* We try to use the handler with the appropriate semantic for the
	 * type of interrupt: if the interrupt is an edge triggered
	 * interrupt we use handle_edge_irq.
	 *
	 * On the other hand if the interrupt is level triggered we use
	 * handle_fasteoi_irq like the native code does for this kind of
	 * interrupts.
	 *
	 * Depending on the Xen version, pirq_needs_eoi might return true
	 * not only for level triggered interrupts but for edge triggered
	 * interrupts too. In any case Xen always honors the eoi mechanism,
	 * not injecting any more pirqs of the same kind if the first one
	 * hasn't received an eoi yet. Therefore using the fasteoi handler
	 * is the right choice either way.
	 */
	if (shareable)
		irq_set_chip_and_handler_name(irq, &xen_pirq_chip,
				handle_fasteoi_irq, name);
	else
		irq_set_chip_and_handler_name(irq, &xen_pirq_chip,
				handle_edge_irq, name);

out:
	mutex_unlock(&irq_mapping_update_lock);

	return irq;
}

#ifdef CONFIG_PCI_MSI
int xen_allocate_pirq_msi(struct pci_dev *dev, struct msi_desc *msidesc)
{
	int rc;
	struct physdev_get_free_pirq op_get_free_pirq;

	op_get_free_pirq.type = MAP_PIRQ_TYPE_MSI;
	rc = HYPERVISOR_physdev_op(PHYSDEVOP_get_free_pirq, &op_get_free_pirq);

	WARN_ONCE(rc == -ENOSYS,
		  "hypervisor does not support the PHYSDEVOP_get_free_pirq interface\n");

	return rc ? -1 : op_get_free_pirq.pirq;
}

int xen_bind_pirq_msi_to_irq(struct pci_dev *dev, struct msi_desc *msidesc,
			     int pirq, int vector, const char *name,
			     domid_t domid)
{
	int irq, ret;

	mutex_lock(&irq_mapping_update_lock);

	irq = xen_allocate_irq_dynamic();
	if (irq < 0)
		goto out;

	irq_set_chip_and_handler_name(irq, &xen_pirq_chip, handle_edge_irq,
			name);

	xen_irq_info_pirq_init(irq, 0, pirq, 0, vector, domid, 0);
	ret = irq_set_msi_desc(irq, msidesc);
	if (ret < 0)
		goto error_irq;
out:
	mutex_unlock(&irq_mapping_update_lock);
	return irq;
error_irq:
	mutex_unlock(&irq_mapping_update_lock);
	xen_free_irq(irq);
	return ret;
}
#endif

int xen_destroy_irq(int irq)
{
	struct irq_desc *desc;
	struct physdev_unmap_pirq unmap_irq;
	struct irq_info *info = info_for_irq(irq);
	int rc = -ENOENT;

	mutex_lock(&irq_mapping_update_lock);

	desc = irq_to_desc(irq);
	if (!desc)
		goto out;

	if (xen_initial_domain()) {
		unmap_irq.pirq = info->u.pirq.pirq;
		unmap_irq.domid = info->u.pirq.domid;
		rc = HYPERVISOR_physdev_op(PHYSDEVOP_unmap_pirq, &unmap_irq);
		/* If another domain quits without making the pci_disable_msix
		 * call, the Xen hypervisor takes care of freeing the PIRQs
		 * (free_domain_pirqs).
		 */
		if ((rc == -ESRCH && info->u.pirq.domid != DOMID_SELF))
			printk(KERN_INFO "domain %d does not have %d anymore\n",
				info->u.pirq.domid, info->u.pirq.pirq);
		else if (rc) {
			printk(KERN_WARNING "unmap irq failed %d\n", rc);
			goto out;
		}
	}

	xen_free_irq(irq);

out:
	mutex_unlock(&irq_mapping_update_lock);
	return rc;
}

int xen_irq_from_pirq(unsigned pirq)
{
	int irq;

	struct irq_info *info;

	mutex_lock(&irq_mapping_update_lock);

	list_for_each_entry(info, &xen_irq_list_head, list) {
		if (info->type != IRQT_PIRQ)
			continue;
		irq = info->irq;
		if (info->u.pirq.pirq == pirq)
			goto out;
	}
	irq = -1;
out:
	mutex_unlock(&irq_mapping_update_lock);

	return irq;
}


int xen_pirq_from_irq(unsigned irq)
{
	return pirq_from_irq(irq);
}
EXPORT_SYMBOL_GPL(xen_pirq_from_irq);
int bind_evtchn_to_irq(unsigned int evtchn)
{
	int irq;

	mutex_lock(&irq_mapping_update_lock);

	irq = evtchn_to_irq[evtchn];

	if (irq == -1) {
		irq = xen_allocate_irq_dynamic();
		if (irq < 0)
			goto out;

		irq_set_chip_and_handler_name(irq, &xen_dynamic_chip,
					      handle_edge_irq, "event");

		xen_irq_info_evtchn_init(irq, evtchn);
	} else {
		struct irq_info *info = info_for_irq(irq);
		WARN_ON(info && info->type != IRQT_EVTCHN);
	}
	irq_clear_status_flags(irq, IRQ_NOREQUEST|IRQ_NOAUTOEN);

out:
	mutex_unlock(&irq_mapping_update_lock);

	return irq;
}
EXPORT_SYMBOL_GPL(bind_evtchn_to_irq);

static int bind_ipi_to_irq(unsigned int ipi, unsigned int cpu)
{
	struct evtchn_bind_ipi bind_ipi;
	int evtchn, irq;

	mutex_lock(&irq_mapping_update_lock);

	irq = per_cpu(ipi_to_irq, cpu)[ipi];

	if (irq == -1) {
		irq = xen_allocate_irq_dynamic();
		if (irq < 0)
			goto out;

		irq_set_chip_and_handler_name(irq, &xen_percpu_chip,
					      handle_percpu_irq, "ipi");

		bind_ipi.vcpu = cpu;
		if (HYPERVISOR_event_channel_op(EVTCHNOP_bind_ipi,
						&bind_ipi) != 0)
			BUG();
		evtchn = bind_ipi.port;

		xen_irq_info_ipi_init(cpu, irq, evtchn, ipi);

		bind_evtchn_to_cpu(evtchn, cpu);
	} else {
		struct irq_info *info = info_for_irq(irq);
		WARN_ON(info && info->type != IRQT_IPI);
	}
 out:
	mutex_unlock(&irq_mapping_update_lock);
	return irq;
}

static int bind_interdomain_evtchn_to_irq(unsigned int remote_domain,
					  unsigned int remote_port)
{
	struct evtchn_bind_interdomain bind_interdomain;
	int err;

	bind_interdomain.remote_dom  = remote_domain;
	bind_interdomain.remote_port = remote_port;

	err = HYPERVISOR_event_channel_op(EVTCHNOP_bind_interdomain,
					  &bind_interdomain);

	return err ? : bind_evtchn_to_irq(bind_interdomain.local_port);
}

static int find_virq(unsigned int virq, unsigned int cpu)
{
	struct evtchn_status status;
	int port, rc = -ENOENT;

	memset(&status, 0, sizeof(status));
	for (port = 0; port <= NR_EVENT_CHANNELS; port++) {
		status.dom = DOMID_SELF;
		status.port = port;
		rc = HYPERVISOR_event_channel_op(EVTCHNOP_status, &status);
		if (rc < 0)
			continue;
		if (status.status != EVTCHNSTAT_virq)
			continue;
		if (status.u.virq == virq && status.vcpu == cpu) {
			rc = port;
			break;
		}
	}
	return rc;
}

int bind_virq_to_irq(unsigned int virq, unsigned int cpu)
{
	struct evtchn_bind_virq bind_virq;
	int evtchn, irq, ret;

	mutex_lock(&irq_mapping_update_lock);

	irq = per_cpu(virq_to_irq, cpu)[virq];

	if (irq == -1) {
		irq = xen_allocate_irq_dynamic();
		if (irq < 0)
			goto out;

		irq_set_chip_and_handler_name(irq, &xen_percpu_chip,
					      handle_percpu_irq, "virq");

		bind_virq.virq = virq;
		bind_virq.vcpu = cpu;
		ret = HYPERVISOR_event_channel_op(EVTCHNOP_bind_virq,
						&bind_virq);
		if (ret == 0)
			evtchn = bind_virq.port;
		else {
			if (ret == -EEXIST)
				ret = find_virq(virq, cpu);
			BUG_ON(ret < 0);
			evtchn = ret;
		}

		xen_irq_info_virq_init(cpu, irq, evtchn, virq);

		bind_evtchn_to_cpu(evtchn, cpu);
	} else {
		struct irq_info *info = info_for_irq(irq);
		WARN_ON(info && info->type != IRQT_VIRQ);
	}
out:
	mutex_unlock(&irq_mapping_update_lock);

	return irq;
}

static void unbind_from_irq(unsigned int irq)
{
	struct evtchn_close close;
	int evtchn = evtchn_from_irq(irq);
	struct irq_info *info = irq_get_handler_data(irq);

	mutex_lock(&irq_mapping_update_lock);

	if (info->refcnt > 0) {
		info->refcnt--;
		if (info->refcnt != 0)
			goto done;
	}

	if (VALID_EVTCHN(evtchn)) {
		close.port = evtchn;
		if (HYPERVISOR_event_channel_op(EVTCHNOP_close, &close) != 0)
			BUG();

		switch (type_from_irq(irq)) {
		case IRQT_VIRQ:
			per_cpu(virq_to_irq, cpu_from_evtchn(evtchn))
				[virq_from_irq(irq)] = -1;
			break;
		case IRQT_IPI:
			per_cpu(ipi_to_irq, cpu_from_evtchn(evtchn))
				[ipi_from_irq(irq)] = -1;
			break;
		default:
			break;
		}

		/* Closed ports are implicitly re-bound to VCPU0. */
		bind_evtchn_to_cpu(evtchn, 0);

		evtchn_to_irq[evtchn] = -1;
	}

	BUG_ON(info_for_irq(irq)->type == IRQT_UNBOUND);

	xen_free_irq(irq);

 done:
	mutex_unlock(&irq_mapping_update_lock);
}

int bind_evtchn_to_irqhandler(unsigned int evtchn,
			      irq_handler_t handler,
			      unsigned long irqflags,
			      const char *devname, void *dev_id)
{
	int irq, retval;

	irq = bind_evtchn_to_irq(evtchn);
	if (irq < 0)
		return irq;
	retval = request_irq(irq, handler, irqflags, devname, dev_id);
	if (retval != 0) {
		unbind_from_irq(irq);
		return retval;
	}

	return irq;
}
EXPORT_SYMBOL_GPL(bind_evtchn_to_irqhandler);

int bind_interdomain_evtchn_to_irqhandler(unsigned int remote_domain,
					  unsigned int remote_port,
					  irq_handler_t handler,
					  unsigned long irqflags,
					  const char *devname,
					  void *dev_id)
{
	int irq, retval;

	irq = bind_interdomain_evtchn_to_irq(remote_domain, remote_port);
	if (irq < 0)
		return irq;

	retval = request_irq(irq, handler, irqflags, devname, dev_id);
	if (retval != 0) {
		unbind_from_irq(irq);
		return retval;
	}

	return irq;
}
EXPORT_SYMBOL_GPL(bind_interdomain_evtchn_to_irqhandler);

int bind_virq_to_irqhandler(unsigned int virq, unsigned int cpu,
			    irq_handler_t handler,
			    unsigned long irqflags, const char *devname, void *dev_id)
{
	int irq, retval;

	irq = bind_virq_to_irq(virq, cpu);
	if (irq < 0)
		return irq;
	retval = request_irq(irq, handler, irqflags, devname, dev_id);
	if (retval != 0) {
		unbind_from_irq(irq);
		return retval;
	}

	return irq;
}
EXPORT_SYMBOL_GPL(bind_virq_to_irqhandler);

int bind_ipi_to_irqhandler(enum ipi_vector ipi,
			   unsigned int cpu,
			   irq_handler_t handler,
			   unsigned long irqflags,
			   const char *devname,
			   void *dev_id)
{
	int irq, retval;

	irq = bind_ipi_to_irq(ipi, cpu);
	if (irq < 0)
		return irq;

	irqflags |= IRQF_NO_SUSPEND | IRQF_FORCE_RESUME | IRQF_EARLY_RESUME;
	retval = request_irq(irq, handler, irqflags, devname, dev_id);
	if (retval != 0) {
		unbind_from_irq(irq);
		return retval;
	}

	return irq;
}

void unbind_from_irqhandler(unsigned int irq, void *dev_id)
{
	free_irq(irq, dev_id);
	unbind_from_irq(irq);
}
EXPORT_SYMBOL_GPL(unbind_from_irqhandler);

int evtchn_make_refcounted(unsigned int evtchn)
{
	int irq = evtchn_to_irq[evtchn];
	struct irq_info *info;

	if (irq == -1)
		return -ENOENT;

	info = irq_get_handler_data(irq);

	if (!info)
		return -ENOENT;

	WARN_ON(info->refcnt != -1);

	info->refcnt = 1;

	return 0;
}
EXPORT_SYMBOL_GPL(evtchn_make_refcounted);

int evtchn_get(unsigned int evtchn)
{
	int irq;
	struct irq_info *info;
	int err = -ENOENT;

	if (evtchn >= NR_EVENT_CHANNELS)
		return -EINVAL;

	mutex_lock(&irq_mapping_update_lock);

	irq = evtchn_to_irq[evtchn];
	if (irq == -1)
		goto done;

	info = irq_get_handler_data(irq);

	if (!info)
		goto done;

	err = -EINVAL;
	if (info->refcnt <= 0)
		goto done;

	info->refcnt++;
	err = 0;
 done:
	mutex_unlock(&irq_mapping_update_lock);

	return err;
}
EXPORT_SYMBOL_GPL(evtchn_get);

void evtchn_put(unsigned int evtchn)
{
	int irq = evtchn_to_irq[evtchn];
	if (WARN_ON(irq == -1))
		return;
	unbind_from_irq(irq);
}
EXPORT_SYMBOL_GPL(evtchn_put);

void xen_send_IPI_one(unsigned int cpu, enum ipi_vector vector)
{
	int irq = per_cpu(ipi_to_irq, cpu)[vector];
	BUG_ON(irq < 0);
	notify_remote_via_irq(irq);
}

irqreturn_t xen_debug_interrupt(int irq, void *dev_id)
{
	struct shared_info *sh = HYPERVISOR_shared_info;
	int cpu = smp_processor_id();
	xen_ulong_t *cpu_evtchn = per_cpu(cpu_evtchn_mask, cpu);
	int i;
	unsigned long flags;
	static DEFINE_SPINLOCK(debug_lock);
	struct vcpu_info *v;

	spin_lock_irqsave(&debug_lock, flags);

	printk("\nvcpu %d\n  ", cpu);

	for_each_online_cpu(i) {
		int pending;
		v = per_cpu(xen_vcpu, i);
		pending = (get_irq_regs() && i == cpu)
			? xen_irqs_disabled(get_irq_regs())
			: v->evtchn_upcall_mask;
		printk("%d: masked=%d pending=%d event_sel %0*"PRI_xen_ulong"\n  ", i,
		       pending, v->evtchn_upcall_pending,
		       (int)(sizeof(v->evtchn_pending_sel)*2),
		       v->evtchn_pending_sel);
	}
	v = per_cpu(xen_vcpu, cpu);

	printk("\npending:\n   ");
	for (i = ARRAY_SIZE(sh->evtchn_pending)-1; i >= 0; i--)
		printk("%0*"PRI_xen_ulong"%s",
		       (int)sizeof(sh->evtchn_pending[0])*2,
		       sh->evtchn_pending[i],
		       i % 8 == 0 ? "\n   " : " ");
	printk("\nglobal mask:\n   ");
	for (i = ARRAY_SIZE(sh->evtchn_mask)-1; i >= 0; i--)
		printk("%0*"PRI_xen_ulong"%s",
		       (int)(sizeof(sh->evtchn_mask[0])*2),
		       sh->evtchn_mask[i],
		       i % 8 == 0 ? "\n   " : " ");

	printk("\nglobally unmasked:\n   ");
	for (i = ARRAY_SIZE(sh->evtchn_mask)-1; i >= 0; i--)
		printk("%0*"PRI_xen_ulong"%s",
		       (int)(sizeof(sh->evtchn_mask[0])*2),
		       sh->evtchn_pending[i] & ~sh->evtchn_mask[i],
		       i % 8 == 0 ? "\n   " : " ");

	printk("\nlocal cpu%d mask:\n   ", cpu);
	for (i = (NR_EVENT_CHANNELS/BITS_PER_EVTCHN_WORD)-1; i >= 0; i--)
		printk("%0*"PRI_xen_ulong"%s", (int)(sizeof(cpu_evtchn[0])*2),
		       cpu_evtchn[i],
		       i % 8 == 0 ? "\n   " : " ");

	printk("\nlocally unmasked:\n   ");
	for (i = ARRAY_SIZE(sh->evtchn_mask)-1; i >= 0; i--) {
		xen_ulong_t pending = sh->evtchn_pending[i]
			& ~sh->evtchn_mask[i]
			& cpu_evtchn[i];
		printk("%0*"PRI_xen_ulong"%s",
		       (int)(sizeof(sh->evtchn_mask[0])*2),
		       pending, i % 8 == 0 ? "\n   " : " ");
	}

	printk("\npending list:\n");
	for (i = 0; i < NR_EVENT_CHANNELS; i++) {
		if (sync_test_bit(i, BM(sh->evtchn_pending))) {
			int word_idx = i / BITS_PER_EVTCHN_WORD;
			printk("  %d: event %d -> irq %d%s%s%s\n",
			       cpu_from_evtchn(i), i,
			       evtchn_to_irq[i],
			       sync_test_bit(word_idx, BM(&v->evtchn_pending_sel))
					     ? "" : " l2-clear",
			       !sync_test_bit(i, BM(sh->evtchn_mask))
					     ? "" : " globally-masked",
			       sync_test_bit(i, BM(cpu_evtchn))
					     ? "" : " locally-masked");
		}
	}

	spin_unlock_irqrestore(&debug_lock, flags);

	return IRQ_HANDLED;
}

static DEFINE_PER_CPU(unsigned, xed_nesting_count);
static DEFINE_PER_CPU(unsigned int, current_word_idx);
static DEFINE_PER_CPU(unsigned int, current_bit_idx);

/*
 * Mask out the i least significant bits of w
 */
#define MASK_LSBS(w, i) (w & ((~((xen_ulong_t)0UL)) << i))

/*
 * Search the CPUs pending events bitmasks.  For each one found, map
 * the event number to an irq, and feed it into do_IRQ() for
 * handling.
 *
 * Xen uses a two-level bitmap to speed searching.  The first level is
 * a bitset of words which contain pending event bits.  The second
 * level is a bitset of pending events themselves.
 */
static void __xen_evtchn_do_upcall(void)
{
	int start_word_idx, start_bit_idx;
	int word_idx, bit_idx;
	int i, irq;
	int cpu = get_cpu();
	struct shared_info *s = HYPERVISOR_shared_info;
	struct vcpu_info *vcpu_info = __this_cpu_read(xen_vcpu);
	unsigned count;

	do {
		xen_ulong_t pending_words;
<<<<<<< HEAD
=======
		xen_ulong_t pending_bits;
		struct irq_desc *desc;
>>>>>>> 437538b4

		vcpu_info->evtchn_upcall_pending = 0;

		if (__this_cpu_inc_return(xed_nesting_count) - 1)
			goto out;

		/*
		 * Master flag must be cleared /before/ clearing
		 * selector flag. xchg_xen_ulong must contain an
		 * appropriate barrier.
		 */
<<<<<<< HEAD
=======
		if ((irq = per_cpu(virq_to_irq, cpu)[VIRQ_TIMER]) != -1) {
			int evtchn = evtchn_from_irq(irq);
			word_idx = evtchn / BITS_PER_LONG;
			pending_bits = evtchn % BITS_PER_LONG;
			if (active_evtchns(cpu, s, word_idx) & (1ULL << pending_bits)) {
				desc = irq_to_desc(irq);
				if (desc)
					generic_handle_irq_desc(irq, desc);
			}
		}

>>>>>>> 437538b4
		pending_words = xchg_xen_ulong(&vcpu_info->evtchn_pending_sel, 0);

		start_word_idx = __this_cpu_read(current_word_idx);
		start_bit_idx = __this_cpu_read(current_bit_idx);

		word_idx = start_word_idx;

		for (i = 0; pending_words != 0; i++) {
<<<<<<< HEAD
			xen_ulong_t pending_bits;
=======
>>>>>>> 437538b4
			xen_ulong_t words;

			words = MASK_LSBS(pending_words, word_idx);

			/*
			 * If we masked out all events, wrap to beginning.
			 */
			if (words == 0) {
				word_idx = 0;
				bit_idx = 0;
				continue;
			}
			word_idx = EVTCHN_FIRST_BIT(words);

			pending_bits = active_evtchns(cpu, s, word_idx);
			bit_idx = 0; /* usually scan entire word from start */
			if (word_idx == start_word_idx) {
				/* We scan the starting word in two parts */
				if (i == 0)
					/* 1st time: start in the middle */
					bit_idx = start_bit_idx;
				else
					/* 2nd time: mask bits done already */
					bit_idx &= (1UL << start_bit_idx) - 1;
			}

			do {
				xen_ulong_t bits;
<<<<<<< HEAD
				int port, irq;
				struct irq_desc *desc;
=======
				int port;
>>>>>>> 437538b4

				bits = MASK_LSBS(pending_bits, bit_idx);

				/* If we masked out all events, move on. */
				if (bits == 0)
					break;

				bit_idx = EVTCHN_FIRST_BIT(bits);

				/* Process port. */
				port = (word_idx * BITS_PER_EVTCHN_WORD) + bit_idx;
				irq = evtchn_to_irq[port];

				if (irq != -1) {
					desc = irq_to_desc(irq);
					if (desc)
						generic_handle_irq_desc(irq, desc);
				}

				bit_idx = (bit_idx + 1) % BITS_PER_EVTCHN_WORD;

				/* Next caller starts at last processed + 1 */
				__this_cpu_write(current_word_idx,
						 bit_idx ? word_idx :
						 (word_idx+1) % BITS_PER_EVTCHN_WORD);
				__this_cpu_write(current_bit_idx, bit_idx);
			} while (bit_idx != 0);

			/* Scan start_l1i twice; all others once. */
			if ((word_idx != start_word_idx) || (i != 0))
				pending_words &= ~(1UL << word_idx);

			word_idx = (word_idx + 1) % BITS_PER_EVTCHN_WORD;
		}

		BUG_ON(!irqs_disabled());

		count = __this_cpu_read(xed_nesting_count);
		__this_cpu_write(xed_nesting_count, 0);
	} while (count != 1 || vcpu_info->evtchn_upcall_pending);

out:

	put_cpu();
}

void xen_evtchn_do_upcall(struct pt_regs *regs)
{
	struct pt_regs *old_regs = set_irq_regs(regs);

#ifdef CONFIG_X86
	exit_idle();
#endif
	irq_enter();

	__xen_evtchn_do_upcall();

	irq_exit();
	set_irq_regs(old_regs);
}

void xen_hvm_evtchn_do_upcall(void)
{
	__xen_evtchn_do_upcall();
}
EXPORT_SYMBOL_GPL(xen_hvm_evtchn_do_upcall);

/* Rebind a new event channel to an existing irq. */
void rebind_evtchn_irq(int evtchn, int irq)
{
	struct irq_info *info = info_for_irq(irq);

	/* Make sure the irq is masked, since the new event channel
	   will also be masked. */
	disable_irq(irq);

	mutex_lock(&irq_mapping_update_lock);

	/* After resume the irq<->evtchn mappings are all cleared out */
	BUG_ON(evtchn_to_irq[evtchn] != -1);
	/* Expect irq to have been bound before,
	   so there should be a proper type */
	BUG_ON(info->type == IRQT_UNBOUND);

	xen_irq_info_evtchn_init(irq, evtchn);

	mutex_unlock(&irq_mapping_update_lock);

	/* new event channels are always bound to cpu 0 */
	irq_set_affinity(irq, cpumask_of(0));

	/* Unmask the event channel. */
	enable_irq(irq);
}

/* Rebind an evtchn so that it gets delivered to a specific cpu */
static int rebind_irq_to_cpu(unsigned irq, unsigned tcpu)
{
	struct evtchn_bind_vcpu bind_vcpu;
	int evtchn = evtchn_from_irq(irq);

	if (!VALID_EVTCHN(evtchn))
		return -1;

	/*
	 * Events delivered via platform PCI interrupts are always
	 * routed to vcpu 0 and hence cannot be rebound.
	 */
	if (xen_hvm_domain() && !xen_have_vector_callback)
		return -1;

	/* Send future instances of this interrupt to other vcpu. */
	bind_vcpu.port = evtchn;
	bind_vcpu.vcpu = tcpu;

	/*
	 * If this fails, it usually just indicates that we're dealing with a
	 * virq or IPI channel, which don't actually need to be rebound. Ignore
	 * it, but don't do the xenlinux-level rebind in that case.
	 */
	if (HYPERVISOR_event_channel_op(EVTCHNOP_bind_vcpu, &bind_vcpu) >= 0)
		bind_evtchn_to_cpu(evtchn, tcpu);

	return 0;
}

static int set_affinity_irq(struct irq_data *data, const struct cpumask *dest,
			    bool force)
{
	unsigned tcpu = cpumask_first(dest);

	return rebind_irq_to_cpu(data->irq, tcpu);
}

int resend_irq_on_evtchn(unsigned int irq)
{
	int masked, evtchn = evtchn_from_irq(irq);
	struct shared_info *s = HYPERVISOR_shared_info;

	if (!VALID_EVTCHN(evtchn))
		return 1;

	masked = sync_test_and_set_bit(evtchn, BM(s->evtchn_mask));
	sync_set_bit(evtchn, BM(s->evtchn_pending));
	if (!masked)
		unmask_evtchn(evtchn);

	return 1;
}

static void enable_dynirq(struct irq_data *data)
{
	int evtchn = evtchn_from_irq(data->irq);

	if (VALID_EVTCHN(evtchn))
		unmask_evtchn(evtchn);
}

static void disable_dynirq(struct irq_data *data)
{
	int evtchn = evtchn_from_irq(data->irq);

	if (VALID_EVTCHN(evtchn))
		mask_evtchn(evtchn);
}

static void ack_dynirq(struct irq_data *data)
{
	int evtchn = evtchn_from_irq(data->irq);

	irq_move_irq(data);

	if (VALID_EVTCHN(evtchn))
		clear_evtchn(evtchn);
}

static void mask_ack_dynirq(struct irq_data *data)
{
	disable_dynirq(data);
	ack_dynirq(data);
}

static int retrigger_dynirq(struct irq_data *data)
{
	int evtchn = evtchn_from_irq(data->irq);
	struct shared_info *sh = HYPERVISOR_shared_info;
	int ret = 0;

	if (VALID_EVTCHN(evtchn)) {
		int masked;

		masked = sync_test_and_set_bit(evtchn, BM(sh->evtchn_mask));
		sync_set_bit(evtchn, BM(sh->evtchn_pending));
		if (!masked)
			unmask_evtchn(evtchn);
		ret = 1;
	}

	return ret;
}

static void restore_pirqs(void)
{
	int pirq, rc, irq, gsi;
	struct physdev_map_pirq map_irq;
	struct irq_info *info;

	list_for_each_entry(info, &xen_irq_list_head, list) {
		if (info->type != IRQT_PIRQ)
			continue;

		pirq = info->u.pirq.pirq;
		gsi = info->u.pirq.gsi;
		irq = info->irq;

		/* save/restore of PT devices doesn't work, so at this point the
		 * only devices present are GSI based emulated devices */
		if (!gsi)
			continue;

		map_irq.domid = DOMID_SELF;
		map_irq.type = MAP_PIRQ_TYPE_GSI;
		map_irq.index = gsi;
		map_irq.pirq = pirq;

		rc = HYPERVISOR_physdev_op(PHYSDEVOP_map_pirq, &map_irq);
		if (rc) {
			printk(KERN_WARNING "xen map irq failed gsi=%d irq=%d pirq=%d rc=%d\n",
					gsi, irq, pirq, rc);
			xen_free_irq(irq);
			continue;
		}

		printk(KERN_DEBUG "xen: --> irq=%d, pirq=%d\n", irq, map_irq.pirq);

		__startup_pirq(irq);
	}
}

static void restore_cpu_virqs(unsigned int cpu)
{
	struct evtchn_bind_virq bind_virq;
	int virq, irq, evtchn;

	for (virq = 0; virq < NR_VIRQS; virq++) {
		if ((irq = per_cpu(virq_to_irq, cpu)[virq]) == -1)
			continue;

		BUG_ON(virq_from_irq(irq) != virq);

		/* Get a new binding from Xen. */
		bind_virq.virq = virq;
		bind_virq.vcpu = cpu;
		if (HYPERVISOR_event_channel_op(EVTCHNOP_bind_virq,
						&bind_virq) != 0)
			BUG();
		evtchn = bind_virq.port;

		/* Record the new mapping. */
		xen_irq_info_virq_init(cpu, irq, evtchn, virq);
		bind_evtchn_to_cpu(evtchn, cpu);
	}
}

static void restore_cpu_ipis(unsigned int cpu)
{
	struct evtchn_bind_ipi bind_ipi;
	int ipi, irq, evtchn;

	for (ipi = 0; ipi < XEN_NR_IPIS; ipi++) {
		if ((irq = per_cpu(ipi_to_irq, cpu)[ipi]) == -1)
			continue;

		BUG_ON(ipi_from_irq(irq) != ipi);

		/* Get a new binding from Xen. */
		bind_ipi.vcpu = cpu;
		if (HYPERVISOR_event_channel_op(EVTCHNOP_bind_ipi,
						&bind_ipi) != 0)
			BUG();
		evtchn = bind_ipi.port;

		/* Record the new mapping. */
		xen_irq_info_ipi_init(cpu, irq, evtchn, ipi);
		bind_evtchn_to_cpu(evtchn, cpu);
	}
}

/* Clear an irq's pending state, in preparation for polling on it */
void xen_clear_irq_pending(int irq)
{
	int evtchn = evtchn_from_irq(irq);

	if (VALID_EVTCHN(evtchn))
		clear_evtchn(evtchn);
}
EXPORT_SYMBOL(xen_clear_irq_pending);
void xen_set_irq_pending(int irq)
{
	int evtchn = evtchn_from_irq(irq);

	if (VALID_EVTCHN(evtchn))
		set_evtchn(evtchn);
}

bool xen_test_irq_pending(int irq)
{
	int evtchn = evtchn_from_irq(irq);
	bool ret = false;

	if (VALID_EVTCHN(evtchn))
		ret = test_evtchn(evtchn);

	return ret;
}

/* Poll waiting for an irq to become pending with timeout.  In the usual case,
 * the irq will be disabled so it won't deliver an interrupt. */
void xen_poll_irq_timeout(int irq, u64 timeout)
{
	evtchn_port_t evtchn = evtchn_from_irq(irq);

	if (VALID_EVTCHN(evtchn)) {
		struct sched_poll poll;

		poll.nr_ports = 1;
		poll.timeout = timeout;
		set_xen_guest_handle(poll.ports, &evtchn);

		if (HYPERVISOR_sched_op(SCHEDOP_poll, &poll) != 0)
			BUG();
	}
}
EXPORT_SYMBOL(xen_poll_irq_timeout);
/* Poll waiting for an irq to become pending.  In the usual case, the
 * irq will be disabled so it won't deliver an interrupt. */
void xen_poll_irq(int irq)
{
	xen_poll_irq_timeout(irq, 0 /* no timeout */);
}

/* Check whether the IRQ line is shared with other guests. */
int xen_test_irq_shared(int irq)
{
	struct irq_info *info = info_for_irq(irq);
	struct physdev_irq_status_query irq_status = { .irq = info->u.pirq.pirq };

	if (HYPERVISOR_physdev_op(PHYSDEVOP_irq_status_query, &irq_status))
		return 0;
	return !(irq_status.flags & XENIRQSTAT_shared);
}
EXPORT_SYMBOL_GPL(xen_test_irq_shared);

void xen_irq_resume(void)
{
	unsigned int cpu, evtchn;
	struct irq_info *info;

	init_evtchn_cpu_bindings();

	/* New event-channel space is not 'live' yet. */
	for (evtchn = 0; evtchn < NR_EVENT_CHANNELS; evtchn++)
		mask_evtchn(evtchn);

	/* No IRQ <-> event-channel mappings. */
	list_for_each_entry(info, &xen_irq_list_head, list)
		info->evtchn = 0; /* zap event-channel binding */

	for (evtchn = 0; evtchn < NR_EVENT_CHANNELS; evtchn++)
		evtchn_to_irq[evtchn] = -1;

	for_each_possible_cpu(cpu) {
		restore_cpu_virqs(cpu);
		restore_cpu_ipis(cpu);
	}

	restore_pirqs();
}

static struct irq_chip xen_dynamic_chip __read_mostly = {
	.name			= "xen-dyn",

	.irq_disable		= disable_dynirq,
	.irq_mask		= disable_dynirq,
	.irq_unmask		= enable_dynirq,

	.irq_ack		= ack_dynirq,
	.irq_mask_ack		= mask_ack_dynirq,

	.irq_set_affinity	= set_affinity_irq,
	.irq_retrigger		= retrigger_dynirq,
};

static struct irq_chip xen_pirq_chip __read_mostly = {
	.name			= "xen-pirq",

	.irq_startup		= startup_pirq,
	.irq_shutdown		= shutdown_pirq,
	.irq_enable		= enable_pirq,
	.irq_disable		= disable_pirq,

	.irq_mask		= disable_dynirq,
	.irq_unmask		= enable_dynirq,

	.irq_ack		= eoi_pirq,
	.irq_eoi		= eoi_pirq,
	.irq_mask_ack		= mask_ack_pirq,

	.irq_set_affinity	= set_affinity_irq,

	.irq_retrigger		= retrigger_dynirq,
};

static struct irq_chip xen_percpu_chip __read_mostly = {
	.name			= "xen-percpu",

	.irq_disable		= disable_dynirq,
	.irq_mask		= disable_dynirq,
	.irq_unmask		= enable_dynirq,

	.irq_ack		= ack_dynirq,
};

int xen_set_callback_via(uint64_t via)
{
	struct xen_hvm_param a;
	a.domid = DOMID_SELF;
	a.index = HVM_PARAM_CALLBACK_IRQ;
	a.value = via;
	return HYPERVISOR_hvm_op(HVMOP_set_param, &a);
}
EXPORT_SYMBOL_GPL(xen_set_callback_via);

#ifdef CONFIG_XEN_PVHVM
/* Vector callbacks are better than PCI interrupts to receive event
 * channel notifications because we can receive vector callbacks on any
 * vcpu and we don't need PCI support or APIC interactions. */
void xen_callback_vector(void)
{
	int rc;
	uint64_t callback_via;
	if (xen_have_vector_callback) {
		callback_via = HVM_CALLBACK_VECTOR(XEN_HVM_EVTCHN_CALLBACK);
		rc = xen_set_callback_via(callback_via);
		if (rc) {
			printk(KERN_ERR "Request for Xen HVM callback vector"
					" failed.\n");
			xen_have_vector_callback = 0;
			return;
		}
		printk(KERN_INFO "Xen HVM callback vector for event delivery is "
				"enabled\n");
		/* in the restore case the vector has already been allocated */
		if (!test_bit(XEN_HVM_EVTCHN_CALLBACK, used_vectors))
			alloc_intr_gate(XEN_HVM_EVTCHN_CALLBACK, xen_hvm_callback_vector);
	}
}
#else
void xen_callback_vector(void) {}
#endif

void __init xen_init_IRQ(void)
{
	int i;

	evtchn_to_irq = kcalloc(NR_EVENT_CHANNELS, sizeof(*evtchn_to_irq),
				    GFP_KERNEL);
	BUG_ON(!evtchn_to_irq);
	for (i = 0; i < NR_EVENT_CHANNELS; i++)
		evtchn_to_irq[i] = -1;

	init_evtchn_cpu_bindings();

	/* No event channels are 'live' right now. */
	for (i = 0; i < NR_EVENT_CHANNELS; i++)
		mask_evtchn(i);

	pirq_needs_eoi = pirq_needs_eoi_flag;

#ifdef CONFIG_X86
	if (xen_hvm_domain()) {
		xen_callback_vector();
		native_init_IRQ();
		/* pci_xen_hvm_init must be called after native_init_IRQ so that
		 * __acpi_register_gsi can point at the right function */
		pci_xen_hvm_init();
	} else {
		int rc;
		struct physdev_pirq_eoi_gmfn eoi_gmfn;

		irq_ctx_init(smp_processor_id());
		if (xen_initial_domain())
			pci_xen_initial_domain();

		pirq_eoi_map = (void *)__get_free_page(GFP_KERNEL|__GFP_ZERO);
		eoi_gmfn.gmfn = virt_to_mfn(pirq_eoi_map);
		rc = HYPERVISOR_physdev_op(PHYSDEVOP_pirq_eoi_gmfn_v2, &eoi_gmfn);
		if (rc != 0) {
			free_page((unsigned long) pirq_eoi_map);
			pirq_eoi_map = NULL;
		} else
			pirq_needs_eoi = pirq_check_eoi_map;
	}
#endif
}<|MERGE_RESOLUTION|>--- conflicted
+++ resolved
@@ -1322,11 +1322,8 @@
 
 	do {
 		xen_ulong_t pending_words;
-<<<<<<< HEAD
-=======
 		xen_ulong_t pending_bits;
 		struct irq_desc *desc;
->>>>>>> 437538b4
 
 		vcpu_info->evtchn_upcall_pending = 0;
 
@@ -1338,8 +1335,6 @@
 		 * selector flag. xchg_xen_ulong must contain an
 		 * appropriate barrier.
 		 */
-<<<<<<< HEAD
-=======
 		if ((irq = per_cpu(virq_to_irq, cpu)[VIRQ_TIMER]) != -1) {
 			int evtchn = evtchn_from_irq(irq);
 			word_idx = evtchn / BITS_PER_LONG;
@@ -1351,7 +1346,6 @@
 			}
 		}
 
->>>>>>> 437538b4
 		pending_words = xchg_xen_ulong(&vcpu_info->evtchn_pending_sel, 0);
 
 		start_word_idx = __this_cpu_read(current_word_idx);
@@ -1360,10 +1354,6 @@
 		word_idx = start_word_idx;
 
 		for (i = 0; pending_words != 0; i++) {
-<<<<<<< HEAD
-			xen_ulong_t pending_bits;
-=======
->>>>>>> 437538b4
 			xen_ulong_t words;
 
 			words = MASK_LSBS(pending_words, word_idx);
@@ -1392,12 +1382,7 @@
 
 			do {
 				xen_ulong_t bits;
-<<<<<<< HEAD
-				int port, irq;
-				struct irq_desc *desc;
-=======
 				int port;
->>>>>>> 437538b4
 
 				bits = MASK_LSBS(pending_bits, bit_idx);
 
