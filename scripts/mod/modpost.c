--- conflicted
+++ resolved
@@ -2159,12 +2159,8 @@
 		exp = find_symbol(s->name);
 		if (!exp || exp->module == mod) {
 			if (have_vmlinux && !s->weak &&
-<<<<<<< HEAD
-			    !strstarts(s->name, "__dtrace_probe_")) {
-=======
 			    !strstarts(s->name, "__dtrace_probe_") &&
 			    !strstarts(s->name, "__dtrace_isenabled_")) {
->>>>>>> 37ddb7c5
 				if (warn_unresolved) {
 					warn("\"%s\" [%s.ko] undefined!\n",
 					     s->name, mod->name);
