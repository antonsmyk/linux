/*
 * proc/fs/generic.c --- generic routines for the proc-fs
 *
 * This file contains generic proc-fs routines for handling
 * directories and files.
 * 
 * Copyright (C) 1991, 1992 Linus Torvalds.
 * Copyright (C) 1997 Theodore Ts'o
 */

#include <linux/errno.h>
#include <linux/time.h>
#include <linux/proc_fs.h>
#include <linux/stat.h>
#include <linux/mm.h>
#include <linux/module.h>
#include <linux/slab.h>
#include <linux/printk.h>
#include <linux/mount.h>
#include <linux/init.h>
#include <linux/idr.h>
#include <linux/bitops.h>
#include <linux/spinlock.h>
#include <linux/completion.h>
#include <asm/uaccess.h>

#include "internal.h"

static DEFINE_SPINLOCK(proc_subdir_lock);

static int proc_match(unsigned int len, const char *name, struct proc_dir_entry *de)
{
	if (len < de->namelen)
		return -1;
	if (len > de->namelen)
		return 1;

	return memcmp(name, de->name, len);
}

static struct proc_dir_entry *pde_subdir_first(struct proc_dir_entry *dir)
{
	return rb_entry_safe(rb_first(&dir->subdir), struct proc_dir_entry,
			     subdir_node);
}

static struct proc_dir_entry *pde_subdir_next(struct proc_dir_entry *dir)
{
	return rb_entry_safe(rb_next(&dir->subdir_node), struct proc_dir_entry,
			     subdir_node);
}

static struct proc_dir_entry *pde_subdir_find(struct proc_dir_entry *dir,
					      const char *name,
					      unsigned int len)
{
	struct rb_node *node = dir->subdir.rb_node;

	while (node) {
		struct proc_dir_entry *de = container_of(node,
							 struct proc_dir_entry,
							 subdir_node);
		int result = proc_match(len, name, de);

		if (result < 0)
			node = node->rb_left;
		else if (result > 0)
			node = node->rb_right;
		else
			return de;
	}
	return NULL;
}

static bool pde_subdir_insert(struct proc_dir_entry *dir,
			      struct proc_dir_entry *de)
{
	struct rb_root *root = &dir->subdir;
	struct rb_node **new = &root->rb_node, *parent = NULL;

	/* Figure out where to put new node */
	while (*new) {
		struct proc_dir_entry *this =
			container_of(*new, struct proc_dir_entry, subdir_node);
		int result = proc_match(de->namelen, de->name, this);

		parent = *new;
		if (result < 0)
			new = &(*new)->rb_left;
		else if (result > 0)
			new = &(*new)->rb_right;
		else
			return false;
	}

	/* Add new node and rebalance tree. */
	rb_link_node(&de->subdir_node, parent, new);
	rb_insert_color(&de->subdir_node, root);
	return true;
}

static int proc_notify_change(struct dentry *dentry, struct iattr *iattr)
{
	struct inode *inode = d_inode(dentry);
	struct proc_dir_entry *de = PDE(inode);
	int error;

	error = inode_change_ok(inode, iattr);
	if (error)
		return error;

	setattr_copy(inode, iattr);
	mark_inode_dirty(inode);

	proc_set_user(de, inode->i_uid, inode->i_gid);
	de->mode = inode->i_mode;
	return 0;
}

static int proc_getattr(struct vfsmount *mnt, struct dentry *dentry,
			struct kstat *stat)
{
	struct inode *inode = d_inode(dentry);
	struct proc_dir_entry *de = PDE(inode);
	if (de && de->nlink)
		set_nlink(inode, de->nlink);

	generic_fillattr(inode, stat);
	return 0;
}

static const struct inode_operations proc_file_inode_operations = {
	.setattr	= proc_notify_change,
};

/*
 * This function parses a name such as "tty/driver/serial", and
 * returns the struct proc_dir_entry for "/proc/tty/driver", and
 * returns "serial" in residual.
 */
static int __xlate_proc_name(const char *name, struct proc_dir_entry **ret,
			     const char **residual)
{
	const char     		*cp = name, *next;
	struct proc_dir_entry	*de;
	unsigned int		len;

	de = *ret;
	if (!de)
		de = &proc_root;

	while (1) {
		next = strchr(cp, '/');
		if (!next)
			break;

		len = next - cp;
		de = pde_subdir_find(de, cp, len);
		if (!de) {
			WARN(1, "name '%s'\n", name);
			return -ENOENT;
		}
		cp += len + 1;
	}
	*residual = cp;
	*ret = de;
	return 0;
}

static int xlate_proc_name(const char *name, struct proc_dir_entry **ret,
			   const char **residual)
{
	int rv;

	spin_lock(&proc_subdir_lock);
	rv = __xlate_proc_name(name, ret, residual);
	spin_unlock(&proc_subdir_lock);
	return rv;
}

static DEFINE_IDA(proc_inum_ida);
static DEFINE_SPINLOCK(proc_inum_lock); /* protects the above */

#define PROC_DYNAMIC_FIRST 0xF0000000U

/*
 * Return an inode number between PROC_DYNAMIC_FIRST and
 * 0xffffffff, or zero on failure.
 */
int proc_alloc_inum(unsigned int *inum)
{
	unsigned int i;
	int error;

retry:
	if (!ida_pre_get(&proc_inum_ida, GFP_KERNEL))
		return -ENOMEM;

	spin_lock_irq(&proc_inum_lock);
	error = ida_get_new(&proc_inum_ida, &i);
	spin_unlock_irq(&proc_inum_lock);
	if (error == -EAGAIN)
		goto retry;
	else if (error)
		return error;

	if (i > UINT_MAX - PROC_DYNAMIC_FIRST) {
		spin_lock_irq(&proc_inum_lock);
		ida_remove(&proc_inum_ida, i);
		spin_unlock_irq(&proc_inum_lock);
		return -ENOSPC;
	}
	*inum = PROC_DYNAMIC_FIRST + i;
	return 0;
}

void proc_free_inum(unsigned int inum)
{
	unsigned long flags;
	spin_lock_irqsave(&proc_inum_lock, flags);
	ida_remove(&proc_inum_ida, inum - PROC_DYNAMIC_FIRST);
	spin_unlock_irqrestore(&proc_inum_lock, flags);
}

/*
 * Don't create negative dentries here, return -ENOENT by hand
 * instead.
 */
struct dentry *proc_lookup_de(struct proc_dir_entry *de, struct inode *dir,
		struct dentry *dentry)
{
	struct inode *inode;

	spin_lock(&proc_subdir_lock);
	de = pde_subdir_find(de, dentry->d_name.name, dentry->d_name.len);
	if (de) {
		pde_get(de);
		spin_unlock(&proc_subdir_lock);
		inode = proc_get_inode(dir->i_sb, de);
		if (!inode)
			return ERR_PTR(-ENOMEM);
		d_set_d_op(dentry, &simple_dentry_operations);
		d_add(dentry, inode);
		return NULL;
	}
	spin_unlock(&proc_subdir_lock);
	return ERR_PTR(-ENOENT);
}

struct dentry *proc_lookup(struct inode *dir, struct dentry *dentry,
		unsigned int flags)
{
	return proc_lookup_de(PDE(dir), dir, dentry);
}

/*
 * This returns non-zero if at EOF, so that the /proc
 * root directory can use this and check if it should
 * continue with the <pid> entries..
 *
 * Note that the VFS-layer doesn't care about the return
 * value of the readdir() call, as long as it's non-negative
 * for success..
 */
int proc_readdir_de(struct proc_dir_entry *de, struct file *file,
		    struct dir_context *ctx)
{
	int i;

	if (!dir_emit_dots(file, ctx))
		return 0;

	spin_lock(&proc_subdir_lock);
	de = pde_subdir_first(de);
	i = ctx->pos - 2;
	for (;;) {
		if (!de) {
			spin_unlock(&proc_subdir_lock);
			return 0;
		}
		if (!i)
			break;
		de = pde_subdir_next(de);
		i--;
	}

	do {
		struct proc_dir_entry *next;
		pde_get(de);
		spin_unlock(&proc_subdir_lock);
		if (!dir_emit(ctx, de->name, de->namelen,
			    de->low_ino, de->mode >> 12)) {
			pde_put(de);
			return 0;
		}
		spin_lock(&proc_subdir_lock);
		ctx->pos++;
		next = pde_subdir_next(de);
		pde_put(de);
		de = next;
	} while (de);
	spin_unlock(&proc_subdir_lock);
	return 1;
}

int proc_readdir(struct file *file, struct dir_context *ctx)
{
	struct inode *inode = file_inode(file);

	return proc_readdir_de(PDE(inode), file, ctx);
}

/*
 * These are the generic /proc directory operations. They
 * use the in-memory "struct proc_dir_entry" tree to parse
 * the /proc directory.
 */
static const struct file_operations proc_dir_operations = {
	.llseek			= generic_file_llseek,
	.read			= generic_read_dir,
	.iterate		= proc_readdir,
};

/*
 * proc directories can do almost nothing..
 */
static const struct inode_operations proc_dir_inode_operations = {
	.lookup		= proc_lookup,
	.getattr	= proc_getattr,
	.setattr	= proc_notify_change,
};

static int proc_register(struct proc_dir_entry * dir, struct proc_dir_entry * dp)
{
	int ret;

	ret = proc_alloc_inum(&dp->low_ino);
	if (ret)
		return ret;

	spin_lock(&proc_subdir_lock);
	dp->parent = dir;
	if (pde_subdir_insert(dir, dp) == false) {
		WARN(1, "proc_dir_entry '%s/%s' already registered\n",
		     dir->name, dp->name);
		spin_unlock(&proc_subdir_lock);
		proc_free_inum(dp->low_ino);
		return -EEXIST;
	}
	spin_unlock(&proc_subdir_lock);

	return 0;
}

static struct proc_dir_entry *__proc_create(struct proc_dir_entry **parent,
					  const char *name,
					  umode_t mode,
					  nlink_t nlink)
{
	struct proc_dir_entry *ent = NULL;
	const char *fn;
	struct qstr qstr;

	if (xlate_proc_name(name, parent, &fn) != 0)
		goto out;
	qstr.name = fn;
	qstr.len = strlen(fn);
	if (qstr.len == 0 || qstr.len >= 256) {
		WARN(1, "name len %u\n", qstr.len);
		return NULL;
	}
	if (*parent == &proc_root && name_to_int(&qstr) != ~0U) {
		WARN(1, "create '/proc/%s' by hand\n", qstr.name);
		return NULL;
	}
	if (is_empty_pde(*parent)) {
		WARN(1, "attempt to add to permanently empty directory");
		return NULL;
	}

	ent = kzalloc(sizeof(struct proc_dir_entry) + qstr.len + 1, GFP_KERNEL);
	if (!ent)
		goto out;

	memcpy(ent->name, fn, qstr.len + 1);
	ent->namelen = qstr.len;
	ent->mode = mode;
	ent->nlink = nlink;
	ent->subdir = RB_ROOT;
	atomic_set(&ent->count, 1);
	spin_lock_init(&ent->pde_unload_lock);
	INIT_LIST_HEAD(&ent->pde_openers);
out:
	return ent;
}

struct proc_dir_entry *proc_symlink(const char *name,
		struct proc_dir_entry *parent, const char *dest)
{
	struct proc_dir_entry *ent;

	ent = __proc_create(&parent, name,
			  (S_IFLNK | S_IRUGO | S_IWUGO | S_IXUGO),1);

	if (ent) {
		ent->data = kmalloc((ent->size=strlen(dest))+1, GFP_KERNEL);
		if (ent->data) {
			strcpy((char*)ent->data,dest);
			ent->proc_iops = &proc_link_inode_operations;
			if (proc_register(parent, ent) < 0) {
				kfree(ent->data);
				kfree(ent);
				ent = NULL;
			}
		} else {
			kfree(ent);
			ent = NULL;
		}
	}
	return ent;
}
EXPORT_SYMBOL(proc_symlink);

struct proc_dir_entry *proc_mkdir_data(const char *name, umode_t mode,
		struct proc_dir_entry *parent, void *data)
{
	struct proc_dir_entry *ent;

	if (mode == 0)
		mode = S_IRUGO | S_IXUGO;

	ent = __proc_create(&parent, name, S_IFDIR | mode, 2);
	if (ent) {
		ent->data = data;
		ent->proc_fops = &proc_dir_operations;
		ent->proc_iops = &proc_dir_inode_operations;
		parent->nlink++;
		if (proc_register(parent, ent) < 0) {
			kfree(ent);
			parent->nlink--;
			ent = NULL;
		}
	}
	return ent;
}
EXPORT_SYMBOL_GPL(proc_mkdir_data);

struct proc_dir_entry *proc_mkdir_mode(const char *name, umode_t mode,
				       struct proc_dir_entry *parent)
{
	return proc_mkdir_data(name, mode, parent, NULL);
}
EXPORT_SYMBOL(proc_mkdir_mode);

struct proc_dir_entry *proc_mkdir(const char *name,
		struct proc_dir_entry *parent)
{
	return proc_mkdir_data(name, 0, parent, NULL);
}
EXPORT_SYMBOL(proc_mkdir);

struct proc_dir_entry *proc_create_mount_point(const char *name)
{
	umode_t mode = S_IFDIR | S_IRUGO | S_IXUGO;
	struct proc_dir_entry *ent, *parent = NULL;

	ent = __proc_create(&parent, name, mode, 2);
	if (ent) {
		ent->data = NULL;
		ent->proc_fops = NULL;
		ent->proc_iops = NULL;
		if (proc_register(parent, ent) < 0) {
			kfree(ent);
			parent->nlink--;
			ent = NULL;
		}
	}
	return ent;
}
<<<<<<< HEAD
=======
EXPORT_SYMBOL(proc_create_mount_point);
>>>>>>> fb9041f4

struct proc_dir_entry *proc_create_data(const char *name, umode_t mode,
					struct proc_dir_entry *parent,
					const struct file_operations *proc_fops,
					void *data)
{
	struct proc_dir_entry *pde;
	if ((mode & S_IFMT) == 0)
		mode |= S_IFREG;

	if (!S_ISREG(mode)) {
		WARN_ON(1);	/* use proc_mkdir() */
		return NULL;
	}

	BUG_ON(proc_fops == NULL);

	if ((mode & S_IALLUGO) == 0)
		mode |= S_IRUGO;
	pde = __proc_create(&parent, name, mode, 1);
	if (!pde)
		goto out;
	pde->proc_fops = proc_fops;
	pde->data = data;
	pde->proc_iops = &proc_file_inode_operations;
	if (proc_register(parent, pde) < 0)
		goto out_free;
	return pde;
out_free:
	kfree(pde);
out:
	return NULL;
}
EXPORT_SYMBOL(proc_create_data);
 
void proc_set_size(struct proc_dir_entry *de, loff_t size)
{
	de->size = size;
}
EXPORT_SYMBOL(proc_set_size);

void proc_set_user(struct proc_dir_entry *de, kuid_t uid, kgid_t gid)
{
	de->uid = uid;
	de->gid = gid;
}
EXPORT_SYMBOL(proc_set_user);

static void free_proc_entry(struct proc_dir_entry *de)
{
	proc_free_inum(de->low_ino);

	if (S_ISLNK(de->mode))
		kfree(de->data);
	kfree(de);
}

void pde_put(struct proc_dir_entry *pde)
{
	if (atomic_dec_and_test(&pde->count))
		free_proc_entry(pde);
}

/*
 * Remove a /proc entry and free it if it's not currently in use.
 */
void remove_proc_entry(const char *name, struct proc_dir_entry *parent)
{
	struct proc_dir_entry *de = NULL;
	const char *fn = name;
	unsigned int len;

	spin_lock(&proc_subdir_lock);
	if (__xlate_proc_name(name, &parent, &fn) != 0) {
		spin_unlock(&proc_subdir_lock);
		return;
	}
	len = strlen(fn);

	de = pde_subdir_find(parent, fn, len);
	if (de)
		rb_erase(&de->subdir_node, &parent->subdir);
	spin_unlock(&proc_subdir_lock);
	if (!de) {
		WARN(1, "name '%s'\n", name);
		return;
	}

	proc_entry_rundown(de);

	if (S_ISDIR(de->mode))
		parent->nlink--;
	de->nlink = 0;
	WARN(pde_subdir_first(de),
	     "%s: removing non-empty directory '%s/%s', leaking at least '%s'\n",
	     __func__, de->parent->name, de->name, pde_subdir_first(de)->name);
	pde_put(de);
}
EXPORT_SYMBOL(remove_proc_entry);

int remove_proc_subtree(const char *name, struct proc_dir_entry *parent)
{
	struct proc_dir_entry *root = NULL, *de, *next;
	const char *fn = name;
	unsigned int len;

	spin_lock(&proc_subdir_lock);
	if (__xlate_proc_name(name, &parent, &fn) != 0) {
		spin_unlock(&proc_subdir_lock);
		return -ENOENT;
	}
	len = strlen(fn);

	root = pde_subdir_find(parent, fn, len);
	if (!root) {
		spin_unlock(&proc_subdir_lock);
		return -ENOENT;
	}
	rb_erase(&root->subdir_node, &parent->subdir);

	de = root;
	while (1) {
		next = pde_subdir_first(de);
		if (next) {
			rb_erase(&next->subdir_node, &de->subdir);
			de = next;
			continue;
		}
		spin_unlock(&proc_subdir_lock);

		proc_entry_rundown(de);
		next = de->parent;
		if (S_ISDIR(de->mode))
			next->nlink--;
		de->nlink = 0;
		if (de == root)
			break;
		pde_put(de);

		spin_lock(&proc_subdir_lock);
		de = next;
	}
	pde_put(root);
	return 0;
}
EXPORT_SYMBOL(remove_proc_subtree);

void *proc_get_parent_data(const struct inode *inode)
{
	struct proc_dir_entry *de = PDE(inode);
	return de->parent->data;
}
EXPORT_SYMBOL_GPL(proc_get_parent_data);

void proc_remove(struct proc_dir_entry *de)
{
	if (de)
		remove_proc_subtree(de->name, de->parent);
}
EXPORT_SYMBOL(proc_remove);

void *PDE_DATA(const struct inode *inode)
{
	return __PDE_DATA(inode);
}
EXPORT_SYMBOL(PDE_DATA);<|MERGE_RESOLUTION|>--- conflicted
+++ resolved
@@ -477,10 +477,7 @@
 	}
 	return ent;
 }
-<<<<<<< HEAD
-=======
 EXPORT_SYMBOL(proc_create_mount_point);
->>>>>>> fb9041f4
 
 struct proc_dir_entry *proc_create_data(const char *name, umode_t mode,
 					struct proc_dir_entry *parent,
