// SPDX-License-Identifier: GPL-2.0-or-later
/*
 * Driver for Broadcom BCM2835 SPI Controllers
 *
 * Copyright (C) 2012 Chris Boot
 * Copyright (C) 2013 Stephen Warren
 * Copyright (C) 2015 Martin Sperl
 *
 * This driver is inspired by:
 * spi-ath79.c, Copyright (C) 2009-2011 Gabor Juhos <juhosg@openwrt.org>
 * spi-atmel.c, Copyright (C) 2006 Atmel Corporation
 */

#include <linux/clk.h>
#include <linux/completion.h>
#include <linux/debugfs.h>
#include <linux/delay.h>
#include <linux/dma-mapping.h>
#include <linux/dmaengine.h>
#include <linux/err.h>
#include <linux/interrupt.h>
#include <linux/io.h>
#include <linux/kernel.h>
#include <linux/module.h>
#include <linux/of.h>
#include <linux/of_address.h>
#include <linux/of_device.h>
#include <linux/gpio/consumer.h>
#include <linux/gpio/machine.h> /* FIXME: using chip internals */
#include <linux/gpio/driver.h> /* FIXME: using chip internals */
#include <linux/of_irq.h>
#include <linux/spi/spi.h>

/* SPI register offsets */
#define BCM2835_SPI_CS			0x00
#define BCM2835_SPI_FIFO		0x04
#define BCM2835_SPI_CLK			0x08
#define BCM2835_SPI_DLEN		0x0c
#define BCM2835_SPI_LTOH		0x10
#define BCM2835_SPI_DC			0x14

/* Bitfields in CS */
#define BCM2835_SPI_CS_LEN_LONG		0x02000000
#define BCM2835_SPI_CS_DMA_LEN		0x01000000
#define BCM2835_SPI_CS_CSPOL2		0x00800000
#define BCM2835_SPI_CS_CSPOL1		0x00400000
#define BCM2835_SPI_CS_CSPOL0		0x00200000
#define BCM2835_SPI_CS_RXF		0x00100000
#define BCM2835_SPI_CS_RXR		0x00080000
#define BCM2835_SPI_CS_TXD		0x00040000
#define BCM2835_SPI_CS_RXD		0x00020000
#define BCM2835_SPI_CS_DONE		0x00010000
#define BCM2835_SPI_CS_LEN		0x00002000
#define BCM2835_SPI_CS_REN		0x00001000
#define BCM2835_SPI_CS_ADCS		0x00000800
#define BCM2835_SPI_CS_INTR		0x00000400
#define BCM2835_SPI_CS_INTD		0x00000200
#define BCM2835_SPI_CS_DMAEN		0x00000100
#define BCM2835_SPI_CS_TA		0x00000080
#define BCM2835_SPI_CS_CSPOL		0x00000040
#define BCM2835_SPI_CS_CLEAR_RX		0x00000020
#define BCM2835_SPI_CS_CLEAR_TX		0x00000010
#define BCM2835_SPI_CS_CPOL		0x00000008
#define BCM2835_SPI_CS_CPHA		0x00000004
#define BCM2835_SPI_CS_CS_10		0x00000002
#define BCM2835_SPI_CS_CS_01		0x00000001

#define BCM2835_SPI_FIFO_SIZE		64
#define BCM2835_SPI_FIFO_SIZE_3_4	48
#define BCM2835_SPI_DMA_MIN_LENGTH	96
#define BCM2835_SPI_NUM_CS		4   /* raise as necessary */
#define BCM2835_SPI_MODE_BITS	(SPI_CPOL | SPI_CPHA | SPI_CS_HIGH \
				| SPI_NO_CS | SPI_3WIRE)

#define DRV_NAME	"spi-bcm2835"

/* define polling limits */
unsigned int polling_limit_us = 30;
module_param(polling_limit_us, uint, 0664);
MODULE_PARM_DESC(polling_limit_us,
		 "time in us to run a transfer in polling mode\n");

/**
 * struct bcm2835_spi - BCM2835 SPI controller
 * @regs: base address of register map
 * @clk: core clock, divided to calculate serial clock
 * @irq: interrupt, signals TX FIFO empty or RX FIFO ¾ full
 * @tfr: SPI transfer currently processed
 * @tx_buf: pointer whence next transmitted byte is read
 * @rx_buf: pointer where next received byte is written
 * @tx_len: remaining bytes to transmit
 * @rx_len: remaining bytes to receive
 * @tx_prologue: bytes transmitted without DMA if first TX sglist entry's
 *	length is not a multiple of 4 (to overcome hardware limitation)
 * @rx_prologue: bytes received without DMA if first RX sglist entry's
 *	length is not a multiple of 4 (to overcome hardware limitation)
 * @tx_spillover: whether @tx_prologue spills over to second TX sglist entry
 * @prepare_cs: precalculated CS register value for ->prepare_message()
 *	(uses slave-specific clock polarity and phase settings)
 * @debugfs_dir: the debugfs directory - neede to remove debugfs when
 *      unloading the module
 * @count_transfer_polling: count of how often polling mode is used
 * @count_transfer_irq: count of how often interrupt mode is used
 * @count_transfer_irq_after_polling: count of how often we fall back to
 *      interrupt mode after starting in polling mode.
 *      These are counted as well in @count_transfer_polling and
 *      @count_transfer_irq
 * @count_transfer_dma: count how often dma mode is used
 * @chip_select: SPI slave currently selected
 *	(used by bcm2835_spi_dma_tx_done() to write @clear_rx_cs)
 * @tx_dma_active: whether a TX DMA descriptor is in progress
 * @rx_dma_active: whether a RX DMA descriptor is in progress
 *	(used by bcm2835_spi_dma_tx_done() to handle a race)
 * @fill_tx_desc: preallocated TX DMA descriptor used for RX-only transfers
 *	(cyclically copies from zero page to TX FIFO)
 * @fill_tx_addr: bus address of zero page
 * @clear_rx_desc: preallocated RX DMA descriptor used for TX-only transfers
 *	(cyclically clears RX FIFO by writing @clear_rx_cs to CS register)
 * @clear_rx_addr: bus address of @clear_rx_cs
 * @clear_rx_cs: precalculated CS register value to clear RX FIFO
 *	(uses slave-specific clock polarity and phase settings)
 */
struct bcm2835_spi {
	void __iomem *regs;
	struct clk *clk;
	int irq;
	struct spi_transfer *tfr;
	const u8 *tx_buf;
	u8 *rx_buf;
	int tx_len;
	int rx_len;
	int tx_prologue;
	int rx_prologue;
	unsigned int tx_spillover;
	u32 prepare_cs[BCM2835_SPI_NUM_CS];

	struct dentry *debugfs_dir;
	u64 count_transfer_polling;
	u64 count_transfer_irq;
	u64 count_transfer_irq_after_polling;
	u64 count_transfer_dma;

	u8 chip_select;
	unsigned int tx_dma_active;
	unsigned int rx_dma_active;
	struct dma_async_tx_descriptor *fill_tx_desc;
	dma_addr_t fill_tx_addr;
	struct dma_async_tx_descriptor *clear_rx_desc[BCM2835_SPI_NUM_CS];
	dma_addr_t clear_rx_addr;
	u32 clear_rx_cs[BCM2835_SPI_NUM_CS] ____cacheline_aligned;
};

#if defined(CONFIG_DEBUG_FS)
static void bcm2835_debugfs_create(struct bcm2835_spi *bs,
				   const char *dname)
{
	char name[64];
	struct dentry *dir;

	/* get full name */
	snprintf(name, sizeof(name), "spi-bcm2835-%s", dname);

	/* the base directory */
	dir = debugfs_create_dir(name, NULL);
	bs->debugfs_dir = dir;

	/* the counters */
	debugfs_create_u64("count_transfer_polling", 0444, dir,
			   &bs->count_transfer_polling);
	debugfs_create_u64("count_transfer_irq", 0444, dir,
			   &bs->count_transfer_irq);
	debugfs_create_u64("count_transfer_irq_after_polling", 0444, dir,
			   &bs->count_transfer_irq_after_polling);
	debugfs_create_u64("count_transfer_dma", 0444, dir,
			   &bs->count_transfer_dma);
}

static void bcm2835_debugfs_remove(struct bcm2835_spi *bs)
{
	debugfs_remove_recursive(bs->debugfs_dir);
	bs->debugfs_dir = NULL;
}
#else
static void bcm2835_debugfs_create(struct bcm2835_spi *bs,
				   const char *dname)
{
}

static void bcm2835_debugfs_remove(struct bcm2835_spi *bs)
{
}
#endif /* CONFIG_DEBUG_FS */

static inline u32 bcm2835_rd(struct bcm2835_spi *bs, unsigned reg)
{
	return readl(bs->regs + reg);
}

static inline void bcm2835_wr(struct bcm2835_spi *bs, unsigned reg, u32 val)
{
	writel(val, bs->regs + reg);
}

static inline void bcm2835_rd_fifo(struct bcm2835_spi *bs)
{
	u8 byte;

	while ((bs->rx_len) &&
	       (bcm2835_rd(bs, BCM2835_SPI_CS) & BCM2835_SPI_CS_RXD)) {
		byte = bcm2835_rd(bs, BCM2835_SPI_FIFO);
		if (bs->rx_buf)
			*bs->rx_buf++ = byte;
		bs->rx_len--;
	}
}

static inline void bcm2835_wr_fifo(struct bcm2835_spi *bs)
{
	u8 byte;

	while ((bs->tx_len) &&
	       (bcm2835_rd(bs, BCM2835_SPI_CS) & BCM2835_SPI_CS_TXD)) {
		byte = bs->tx_buf ? *bs->tx_buf++ : 0;
		bcm2835_wr(bs, BCM2835_SPI_FIFO, byte);
		bs->tx_len--;
	}
}

/**
 * bcm2835_rd_fifo_count() - blindly read exactly @count bytes from RX FIFO
 * @bs: BCM2835 SPI controller
 * @count: bytes to read from RX FIFO
 *
 * The caller must ensure that @bs->rx_len is greater than or equal to @count,
 * that the RX FIFO contains at least @count bytes and that the DMA Enable flag
 * in the CS register is set (such that a read from the FIFO register receives
 * 32-bit instead of just 8-bit).  Moreover @bs->rx_buf must not be %NULL.
 */
static inline void bcm2835_rd_fifo_count(struct bcm2835_spi *bs, int count)
{
	u32 val;
	int len;

	bs->rx_len -= count;

	while (count > 0) {
		val = bcm2835_rd(bs, BCM2835_SPI_FIFO);
		len = min(count, 4);
		memcpy(bs->rx_buf, &val, len);
		bs->rx_buf += len;
		count -= 4;
	}
}

/**
 * bcm2835_wr_fifo_count() - blindly write exactly @count bytes to TX FIFO
 * @bs: BCM2835 SPI controller
 * @count: bytes to write to TX FIFO
 *
 * The caller must ensure that @bs->tx_len is greater than or equal to @count,
 * that the TX FIFO can accommodate @count bytes and that the DMA Enable flag
 * in the CS register is set (such that a write to the FIFO register transmits
 * 32-bit instead of just 8-bit).
 */
static inline void bcm2835_wr_fifo_count(struct bcm2835_spi *bs, int count)
{
	u32 val;
	int len;

	bs->tx_len -= count;

	while (count > 0) {
		if (bs->tx_buf) {
			len = min(count, 4);
			memcpy(&val, bs->tx_buf, len);
			bs->tx_buf += len;
		} else {
			val = 0;
		}
		bcm2835_wr(bs, BCM2835_SPI_FIFO, val);
		count -= 4;
	}
}

/**
 * bcm2835_wait_tx_fifo_empty() - busy-wait for TX FIFO to empty
 * @bs: BCM2835 SPI controller
 *
 * The caller must ensure that the RX FIFO can accommodate as many bytes
 * as have been written to the TX FIFO:  Transmission is halted once the
 * RX FIFO is full, causing this function to spin forever.
 */
static inline void bcm2835_wait_tx_fifo_empty(struct bcm2835_spi *bs)
{
	while (!(bcm2835_rd(bs, BCM2835_SPI_CS) & BCM2835_SPI_CS_DONE))
		cpu_relax();
}

/**
 * bcm2835_rd_fifo_blind() - blindly read up to @count bytes from RX FIFO
 * @bs: BCM2835 SPI controller
 * @count: bytes available for reading in RX FIFO
 */
static inline void bcm2835_rd_fifo_blind(struct bcm2835_spi *bs, int count)
{
	u8 val;

	count = min(count, bs->rx_len);
	bs->rx_len -= count;

	while (count) {
		val = bcm2835_rd(bs, BCM2835_SPI_FIFO);
		if (bs->rx_buf)
			*bs->rx_buf++ = val;
		count--;
	}
}

/**
 * bcm2835_wr_fifo_blind() - blindly write up to @count bytes to TX FIFO
 * @bs: BCM2835 SPI controller
 * @count: bytes available for writing in TX FIFO
 */
static inline void bcm2835_wr_fifo_blind(struct bcm2835_spi *bs, int count)
{
	u8 val;

	count = min(count, bs->tx_len);
	bs->tx_len -= count;

	while (count) {
		val = bs->tx_buf ? *bs->tx_buf++ : 0;
		bcm2835_wr(bs, BCM2835_SPI_FIFO, val);
		count--;
	}
}

static void bcm2835_spi_reset_hw(struct spi_controller *ctlr)
{
	struct bcm2835_spi *bs = spi_controller_get_devdata(ctlr);
	u32 cs = bcm2835_rd(bs, BCM2835_SPI_CS);

	/* Disable SPI interrupts and transfer */
	cs &= ~(BCM2835_SPI_CS_INTR |
		BCM2835_SPI_CS_INTD |
		BCM2835_SPI_CS_DMAEN |
		BCM2835_SPI_CS_TA);
	/*
	 * Transmission sometimes breaks unless the DONE bit is written at the
	 * end of every transfer.  The spec says it's a RO bit.  Either the
	 * spec is wrong and the bit is actually of type RW1C, or it's a
	 * hardware erratum.
	 */
	cs |= BCM2835_SPI_CS_DONE;
	/* and reset RX/TX FIFOS */
	cs |= BCM2835_SPI_CS_CLEAR_RX | BCM2835_SPI_CS_CLEAR_TX;

	/* and reset the SPI_HW */
	bcm2835_wr(bs, BCM2835_SPI_CS, cs);
	/* as well as DLEN */
	bcm2835_wr(bs, BCM2835_SPI_DLEN, 0);
}

static irqreturn_t bcm2835_spi_interrupt(int irq, void *dev_id)
{
	struct spi_controller *ctlr = dev_id;
	struct bcm2835_spi *bs = spi_controller_get_devdata(ctlr);
	u32 cs = bcm2835_rd(bs, BCM2835_SPI_CS);

	/*
	 * An interrupt is signaled either if DONE is set (TX FIFO empty)
	 * or if RXR is set (RX FIFO >= ¾ full).
	 */
	if (cs & BCM2835_SPI_CS_RXF)
		bcm2835_rd_fifo_blind(bs, BCM2835_SPI_FIFO_SIZE);
	else if (cs & BCM2835_SPI_CS_RXR)
		bcm2835_rd_fifo_blind(bs, BCM2835_SPI_FIFO_SIZE_3_4);

	if (bs->tx_len && cs & BCM2835_SPI_CS_DONE)
		bcm2835_wr_fifo_blind(bs, BCM2835_SPI_FIFO_SIZE);

	/* Read as many bytes as possible from FIFO */
	bcm2835_rd_fifo(bs);
	/* Write as many bytes as possible to FIFO */
	bcm2835_wr_fifo(bs);

	if (!bs->rx_len) {
		/* Transfer complete - reset SPI HW */
		bcm2835_spi_reset_hw(ctlr);
		/* wake up the framework */
		complete(&ctlr->xfer_completion);
	}

	return IRQ_HANDLED;
}

static int bcm2835_spi_transfer_one_irq(struct spi_controller *ctlr,
					struct spi_device *spi,
					struct spi_transfer *tfr,
					u32 cs, bool fifo_empty)
{
	struct bcm2835_spi *bs = spi_controller_get_devdata(ctlr);

	/* update usage statistics */
	bs->count_transfer_irq++;

	/*
	 * Enable HW block, but with interrupts still disabled.
	 * Otherwise the empty TX FIFO would immediately trigger an interrupt.
	 */
	bcm2835_wr(bs, BCM2835_SPI_CS, cs | BCM2835_SPI_CS_TA);

	/* fill TX FIFO as much as possible */
	if (fifo_empty)
		bcm2835_wr_fifo_blind(bs, BCM2835_SPI_FIFO_SIZE);
	bcm2835_wr_fifo(bs);

	/* enable interrupts */
	cs |= BCM2835_SPI_CS_INTR | BCM2835_SPI_CS_INTD | BCM2835_SPI_CS_TA;
	bcm2835_wr(bs, BCM2835_SPI_CS, cs);

	/* signal that we need to wait for completion */
	return 1;
}

/**
 * bcm2835_spi_transfer_prologue() - transfer first few bytes without DMA
 * @ctlr: SPI master controller
 * @tfr: SPI transfer
 * @bs: BCM2835 SPI controller
 * @cs: CS register
 *
 * A limitation in DMA mode is that the FIFO must be accessed in 4 byte chunks.
 * Only the final write access is permitted to transmit less than 4 bytes, the
 * SPI controller deduces its intended size from the DLEN register.
 *
 * If a TX or RX sglist contains multiple entries, one per page, and the first
 * entry starts in the middle of a page, that first entry's length may not be
 * a multiple of 4.  Subsequent entries are fine because they span an entire
 * page, hence do have a length that's a multiple of 4.
 *
 * This cannot happen with kmalloc'ed buffers (which is what most clients use)
 * because they are contiguous in physical memory and therefore not split on
 * page boundaries by spi_map_buf().  But it *can* happen with vmalloc'ed
 * buffers.
 *
 * The DMA engine is incapable of combining sglist entries into a continuous
 * stream of 4 byte chunks, it treats every entry separately:  A TX entry is
 * rounded up a to a multiple of 4 bytes by transmitting surplus bytes, an RX
 * entry is rounded up by throwing away received bytes.
 *
 * Overcome this limitation by transferring the first few bytes without DMA:
 * E.g. if the first TX sglist entry's length is 23 and the first RX's is 42,
 * write 3 bytes to the TX FIFO but read only 2 bytes from the RX FIFO.
 * The residue of 1 byte in the RX FIFO is picked up by DMA.  Together with
 * the rest of the first RX sglist entry it makes up a multiple of 4 bytes.
 *
 * Should the RX prologue be larger, say, 3 vis-à-vis a TX prologue of 1,
 * write 1 + 4 = 5 bytes to the TX FIFO and read 3 bytes from the RX FIFO.
 * Caution, the additional 4 bytes spill over to the second TX sglist entry
 * if the length of the first is *exactly* 1.
 *
 * At most 6 bytes are written and at most 3 bytes read.  Do we know the
 * transfer has this many bytes?  Yes, see BCM2835_SPI_DMA_MIN_LENGTH.
 *
 * The FIFO is normally accessed with 8-bit width by the CPU and 32-bit width
 * by the DMA engine.  Toggling the DMA Enable flag in the CS register switches
 * the width but also garbles the FIFO's contents.  The prologue must therefore
 * be transmitted in 32-bit width to ensure that the following DMA transfer can
 * pick up the residue in the RX FIFO in ungarbled form.
 */
static void bcm2835_spi_transfer_prologue(struct spi_controller *ctlr,
					  struct spi_transfer *tfr,
					  struct bcm2835_spi *bs,
					  u32 cs)
{
	int tx_remaining;

	bs->tfr		 = tfr;
	bs->tx_prologue  = 0;
	bs->rx_prologue  = 0;
	bs->tx_spillover = false;

	if (bs->tx_buf && !sg_is_last(&tfr->tx_sg.sgl[0]))
		bs->tx_prologue = sg_dma_len(&tfr->tx_sg.sgl[0]) & 3;

	if (bs->rx_buf && !sg_is_last(&tfr->rx_sg.sgl[0])) {
		bs->rx_prologue = sg_dma_len(&tfr->rx_sg.sgl[0]) & 3;

		if (bs->rx_prologue > bs->tx_prologue) {
			if (!bs->tx_buf || sg_is_last(&tfr->tx_sg.sgl[0])) {
				bs->tx_prologue  = bs->rx_prologue;
			} else {
				bs->tx_prologue += 4;
				bs->tx_spillover =
					!(sg_dma_len(&tfr->tx_sg.sgl[0]) & ~3);
			}
		}
	}

	/* rx_prologue > 0 implies tx_prologue > 0, so check only the latter */
	if (!bs->tx_prologue)
		return;

	/* Write and read RX prologue.  Adjust first entry in RX sglist. */
	if (bs->rx_prologue) {
		bcm2835_wr(bs, BCM2835_SPI_DLEN, bs->rx_prologue);
		bcm2835_wr(bs, BCM2835_SPI_CS, cs | BCM2835_SPI_CS_TA
						  | BCM2835_SPI_CS_DMAEN);
		bcm2835_wr_fifo_count(bs, bs->rx_prologue);
		bcm2835_wait_tx_fifo_empty(bs);
		bcm2835_rd_fifo_count(bs, bs->rx_prologue);
		bcm2835_wr(bs, BCM2835_SPI_CS, cs | BCM2835_SPI_CS_CLEAR_RX
						  | BCM2835_SPI_CS_CLEAR_TX
						  | BCM2835_SPI_CS_DONE);

		dma_sync_single_for_device(ctlr->dma_rx->device->dev,
					   sg_dma_address(&tfr->rx_sg.sgl[0]),
					   bs->rx_prologue, DMA_FROM_DEVICE);

		sg_dma_address(&tfr->rx_sg.sgl[0]) += bs->rx_prologue;
		sg_dma_len(&tfr->rx_sg.sgl[0])     -= bs->rx_prologue;
	}

	if (!bs->tx_buf)
		return;

	/*
	 * Write remaining TX prologue.  Adjust first entry in TX sglist.
	 * Also adjust second entry if prologue spills over to it.
	 */
	tx_remaining = bs->tx_prologue - bs->rx_prologue;
	if (tx_remaining) {
		bcm2835_wr(bs, BCM2835_SPI_DLEN, tx_remaining);
		bcm2835_wr(bs, BCM2835_SPI_CS, cs | BCM2835_SPI_CS_TA
						  | BCM2835_SPI_CS_DMAEN);
		bcm2835_wr_fifo_count(bs, tx_remaining);
		bcm2835_wait_tx_fifo_empty(bs);
		bcm2835_wr(bs, BCM2835_SPI_CS, cs | BCM2835_SPI_CS_CLEAR_TX
						  | BCM2835_SPI_CS_DONE);
	}

	if (likely(!bs->tx_spillover)) {
		sg_dma_address(&tfr->tx_sg.sgl[0]) += bs->tx_prologue;
		sg_dma_len(&tfr->tx_sg.sgl[0])     -= bs->tx_prologue;
	} else {
		sg_dma_len(&tfr->tx_sg.sgl[0])      = 0;
		sg_dma_address(&tfr->tx_sg.sgl[1]) += 4;
		sg_dma_len(&tfr->tx_sg.sgl[1])     -= 4;
	}
}

/**
 * bcm2835_spi_undo_prologue() - reconstruct original sglist state
 * @bs: BCM2835 SPI controller
 *
 * Undo changes which were made to an SPI transfer's sglist when transmitting
 * the prologue.  This is necessary to ensure the same memory ranges are
 * unmapped that were originally mapped.
 */
static void bcm2835_spi_undo_prologue(struct bcm2835_spi *bs)
{
	struct spi_transfer *tfr = bs->tfr;

	if (!bs->tx_prologue)
		return;

	if (bs->rx_prologue) {
		sg_dma_address(&tfr->rx_sg.sgl[0]) -= bs->rx_prologue;
		sg_dma_len(&tfr->rx_sg.sgl[0])     += bs->rx_prologue;
	}

	if (!bs->tx_buf)
		goto out;

	if (likely(!bs->tx_spillover)) {
		sg_dma_address(&tfr->tx_sg.sgl[0]) -= bs->tx_prologue;
		sg_dma_len(&tfr->tx_sg.sgl[0])     += bs->tx_prologue;
	} else {
		sg_dma_len(&tfr->tx_sg.sgl[0])      = bs->tx_prologue - 4;
		sg_dma_address(&tfr->tx_sg.sgl[1]) -= 4;
		sg_dma_len(&tfr->tx_sg.sgl[1])     += 4;
	}
out:
	bs->tx_prologue = 0;
}

/**
 * bcm2835_spi_dma_rx_done() - callback for DMA RX channel
 * @data: SPI master controller
 *
 * Used for bidirectional and RX-only transfers.
 */
static void bcm2835_spi_dma_rx_done(void *data)
{
	struct spi_controller *ctlr = data;
	struct bcm2835_spi *bs = spi_controller_get_devdata(ctlr);

	/* terminate tx-dma as we do not have an irq for it
	 * because when the rx dma will terminate and this callback
	 * is called the tx-dma must have finished - can't get to this
	 * situation otherwise...
	 */
	dmaengine_terminate_async(ctlr->dma_tx);
	bs->tx_dma_active = false;
	bs->rx_dma_active = false;
	bcm2835_spi_undo_prologue(bs);

	/* reset fifo and HW */
	bcm2835_spi_reset_hw(ctlr);

	/* and mark as completed */;
	complete(&ctlr->xfer_completion);
}

/**
 * bcm2835_spi_dma_tx_done() - callback for DMA TX channel
 * @data: SPI master controller
 *
 * Used for TX-only transfers.
 */
static void bcm2835_spi_dma_tx_done(void *data)
{
	struct spi_controller *ctlr = data;
	struct bcm2835_spi *bs = spi_controller_get_devdata(ctlr);

	/* busy-wait for TX FIFO to empty */
	while (!(bcm2835_rd(bs, BCM2835_SPI_CS) & BCM2835_SPI_CS_DONE))
		bcm2835_wr(bs, BCM2835_SPI_CS,
			   bs->clear_rx_cs[bs->chip_select]);

	bs->tx_dma_active = false;
	smp_wmb();

	/*
	 * In case of a very short transfer, RX DMA may not have been
	 * issued yet.  The onus is then on bcm2835_spi_transfer_one_dma()
	 * to terminate it immediately after issuing.
	 */
	if (cmpxchg(&bs->rx_dma_active, true, false))
		dmaengine_terminate_async(ctlr->dma_rx);

	bcm2835_spi_undo_prologue(bs);
	bcm2835_spi_reset_hw(ctlr);
	complete(&ctlr->xfer_completion);
}

/**
 * bcm2835_spi_prepare_sg() - prepare and submit DMA descriptor for sglist
 * @ctlr: SPI master controller
 * @spi: SPI slave
 * @tfr: SPI transfer
 * @bs: BCM2835 SPI controller
 * @is_tx: whether to submit DMA descriptor for TX or RX sglist
 *
 * Prepare and submit a DMA descriptor for the TX or RX sglist of @tfr.
 * Return 0 on success or a negative error number.
 */
static int bcm2835_spi_prepare_sg(struct spi_controller *ctlr,
				  struct spi_device *spi,
				  struct spi_transfer *tfr,
				  struct bcm2835_spi *bs,
				  bool is_tx)
{
	struct dma_chan *chan;
	struct scatterlist *sgl;
	unsigned int nents;
	enum dma_transfer_direction dir;
	unsigned long flags;

	struct dma_async_tx_descriptor *desc;
	dma_cookie_t cookie;

	if (is_tx) {
		dir   = DMA_MEM_TO_DEV;
		chan  = ctlr->dma_tx;
		nents = tfr->tx_sg.nents;
		sgl   = tfr->tx_sg.sgl;
		flags = tfr->rx_buf ? 0 : DMA_PREP_INTERRUPT;
	} else {
		dir   = DMA_DEV_TO_MEM;
		chan  = ctlr->dma_rx;
		nents = tfr->rx_sg.nents;
		sgl   = tfr->rx_sg.sgl;
		flags = DMA_PREP_INTERRUPT;
	}
	/* prepare the channel */
	desc = dmaengine_prep_slave_sg(chan, sgl, nents, dir, flags);
	if (!desc)
		return -EINVAL;

	/*
	 * Completion is signaled by the RX channel for bidirectional and
	 * RX-only transfers; else by the TX channel for TX-only transfers.
	 */
	if (!is_tx) {
		desc->callback = bcm2835_spi_dma_rx_done;
		desc->callback_param = ctlr;
	} else if (!tfr->rx_buf) {
		desc->callback = bcm2835_spi_dma_tx_done;
		desc->callback_param = ctlr;
		bs->chip_select = spi->chip_select;
	}

	/* submit it to DMA-engine */
	cookie = dmaengine_submit(desc);

	return dma_submit_error(cookie);
}

/**
 * bcm2835_spi_transfer_one_dma() - perform SPI transfer using DMA engine
 * @ctlr: SPI master controller
 * @spi: SPI slave
 * @tfr: SPI transfer
 * @cs: CS register
 *
 * For *bidirectional* transfers (both tx_buf and rx_buf are non-%NULL), set up
 * the TX and RX DMA channel to copy between memory and FIFO register.
 *
 * For *TX-only* transfers (rx_buf is %NULL), copying the RX FIFO's contents to
 * memory is pointless.  However not reading the RX FIFO isn't an option either
 * because transmission is halted once it's full.  As a workaround, cyclically
 * clear the RX FIFO by setting the CLEAR_RX bit in the CS register.
 *
 * The CS register value is precalculated in bcm2835_spi_setup().  Normally
 * this is called only once, on slave registration.  A DMA descriptor to write
 * this value is preallocated in bcm2835_dma_init().  All that's left to do
 * when performing a TX-only transfer is to submit this descriptor to the RX
 * DMA channel.  Latency is thereby minimized.  The descriptor does not
 * generate any interrupts while running.  It must be terminated once the
 * TX DMA channel is done.
 *
 * Clearing the RX FIFO is paced by the DREQ signal.  The signal is asserted
 * when the RX FIFO becomes half full, i.e. 32 bytes.  (Tuneable with the DC
 * register.)  Reading 32 bytes from the RX FIFO would normally require 8 bus
 * accesses, whereas clearing it requires only 1 bus access.  So an 8-fold
 * reduction in bus traffic and thus energy consumption is achieved.
 *
 * For *RX-only* transfers (tx_buf is %NULL), fill the TX FIFO by cyclically
 * copying from the zero page.  The DMA descriptor to do this is preallocated
 * in bcm2835_dma_init().  It must be terminated once the RX DMA channel is
 * done and can then be reused.
 *
 * The BCM2835 DMA driver autodetects when a transaction copies from the zero
 * page and utilizes the DMA controller's ability to synthesize zeroes instead
 * of copying them from memory.  This reduces traffic on the memory bus.  The
 * feature is not available on so-called "lite" channels, but normally TX DMA
 * is backed by a full-featured channel.
 *
 * Zero-filling the TX FIFO is paced by the DREQ signal.  Unfortunately the
 * BCM2835 SPI controller continues to assert DREQ even after the DLEN register
 * has been counted down to zero (hardware erratum).  Thus, when the transfer
 * has finished, the DMA engine zero-fills the TX FIFO until it is half full.
 * (Tuneable with the DC register.)  So up to 9 gratuitous bus accesses are
 * performed at the end of an RX-only transfer.
 */
static int bcm2835_spi_transfer_one_dma(struct spi_controller *ctlr,
					struct spi_device *spi,
					struct spi_transfer *tfr,
					u32 cs)
{
	struct bcm2835_spi *bs = spi_controller_get_devdata(ctlr);
	dma_cookie_t cookie;
	int ret;

	/* update usage statistics */
	bs->count_transfer_dma++;

	/*
	 * Transfer first few bytes without DMA if length of first TX or RX
	 * sglist entry is not a multiple of 4 bytes (hardware limitation).
	 */
	bcm2835_spi_transfer_prologue(ctlr, tfr, bs, cs);

	/* setup tx-DMA */
	if (bs->tx_buf) {
		ret = bcm2835_spi_prepare_sg(ctlr, spi, tfr, bs, true);
	} else {
		cookie = dmaengine_submit(bs->fill_tx_desc);
		ret = dma_submit_error(cookie);
	}
	if (ret)
		goto err_reset_hw;

	/* set the DMA length */
	bcm2835_wr(bs, BCM2835_SPI_DLEN, bs->tx_len);

	/* start the HW */
	bcm2835_wr(bs, BCM2835_SPI_CS,
		   cs | BCM2835_SPI_CS_TA | BCM2835_SPI_CS_DMAEN);

	bs->tx_dma_active = true;
	smp_wmb();

	/* start TX early */
	dma_async_issue_pending(ctlr->dma_tx);

	/* setup rx-DMA late - to run transfers while
	 * mapping of the rx buffers still takes place
	 * this saves 10us or more.
	 */
	if (bs->rx_buf) {
		ret = bcm2835_spi_prepare_sg(ctlr, spi, tfr, bs, false);
	} else {
		cookie = dmaengine_submit(bs->clear_rx_desc[spi->chip_select]);
		ret = dma_submit_error(cookie);
	}
	if (ret) {
		/* need to reset on errors */
		dmaengine_terminate_sync(ctlr->dma_tx);
		bs->tx_dma_active = false;
		goto err_reset_hw;
	}

	/* start rx dma late */
	dma_async_issue_pending(ctlr->dma_rx);
	bs->rx_dma_active = true;
	smp_mb();

	/*
	 * In case of a very short TX-only transfer, bcm2835_spi_dma_tx_done()
	 * may run before RX DMA is issued.  Terminate RX DMA if so.
	 */
	if (!bs->rx_buf && !bs->tx_dma_active &&
	    cmpxchg(&bs->rx_dma_active, true, false)) {
		dmaengine_terminate_async(ctlr->dma_rx);
		bcm2835_spi_reset_hw(ctlr);
	}

	/* wait for wakeup in framework */
	return 1;

err_reset_hw:
	bcm2835_spi_reset_hw(ctlr);
	bcm2835_spi_undo_prologue(bs);
	return ret;
}

static bool bcm2835_spi_can_dma(struct spi_controller *ctlr,
				struct spi_device *spi,
				struct spi_transfer *tfr)
{
	/* we start DMA efforts only on bigger transfers */
	if (tfr->len < BCM2835_SPI_DMA_MIN_LENGTH)
		return false;

	/* return OK */
	return true;
}

static void bcm2835_dma_release(struct spi_controller *ctlr,
				struct bcm2835_spi *bs)
{
	int i;

	if (ctlr->dma_tx) {
		dmaengine_terminate_sync(ctlr->dma_tx);

		if (bs->fill_tx_desc)
			dmaengine_desc_free(bs->fill_tx_desc);

		if (bs->fill_tx_addr)
			dma_unmap_page_attrs(ctlr->dma_tx->device->dev,
					     bs->fill_tx_addr, sizeof(u32),
					     DMA_TO_DEVICE,
					     DMA_ATTR_SKIP_CPU_SYNC);

		dma_release_channel(ctlr->dma_tx);
		ctlr->dma_tx = NULL;
	}

	if (ctlr->dma_rx) {
		dmaengine_terminate_sync(ctlr->dma_rx);

		for (i = 0; i < BCM2835_SPI_NUM_CS; i++)
			if (bs->clear_rx_desc[i])
				dmaengine_desc_free(bs->clear_rx_desc[i]);

		if (bs->clear_rx_addr)
			dma_unmap_single(ctlr->dma_rx->device->dev,
					 bs->clear_rx_addr,
					 sizeof(bs->clear_rx_cs),
					 DMA_TO_DEVICE);

		dma_release_channel(ctlr->dma_rx);
		ctlr->dma_rx = NULL;
	}
}

static int bcm2835_dma_init(struct spi_controller *ctlr, struct device *dev,
			    struct bcm2835_spi *bs)
{
	struct dma_slave_config slave_config;
	const __be32 *addr;
	dma_addr_t dma_reg_base;
	int ret, i;

	/* base address in dma-space */
	addr = of_get_address(ctlr->dev.of_node, 0, NULL, NULL);
	if (!addr) {
		dev_err(dev, "could not get DMA-register address - not using dma mode\n");
		/* Fall back to interrupt mode */
		return 0;
	}
	dma_reg_base = be32_to_cpup(addr);

	/* get tx/rx dma */
	ctlr->dma_tx = dma_request_chan(dev, "tx");
	if (IS_ERR(ctlr->dma_tx)) {
		dev_err(dev, "no tx-dma configuration found - not using dma mode\n");
		ret = PTR_ERR(ctlr->dma_tx);
		ctlr->dma_tx = NULL;
		goto err;
	}
	ctlr->dma_rx = dma_request_chan(dev, "rx");
	if (IS_ERR(ctlr->dma_rx)) {
		dev_err(dev, "no rx-dma configuration found - not using dma mode\n");
		ret = PTR_ERR(ctlr->dma_rx);
		ctlr->dma_rx = NULL;
		goto err_release;
	}

	/*
	 * The TX DMA channel either copies a transfer's TX buffer to the FIFO
	 * or, in case of an RX-only transfer, cyclically copies from the zero
	 * page to the FIFO using a preallocated, reusable descriptor.
	 */
	slave_config.dst_addr = (u32)(dma_reg_base + BCM2835_SPI_FIFO);
	slave_config.dst_addr_width = DMA_SLAVE_BUSWIDTH_4_BYTES;

	ret = dmaengine_slave_config(ctlr->dma_tx, &slave_config);
	if (ret)
		goto err_config;

	bs->fill_tx_addr = dma_map_page_attrs(ctlr->dma_tx->device->dev,
					      ZERO_PAGE(0), 0, sizeof(u32),
					      DMA_TO_DEVICE,
					      DMA_ATTR_SKIP_CPU_SYNC);
	if (dma_mapping_error(ctlr->dma_tx->device->dev, bs->fill_tx_addr)) {
		dev_err(dev, "cannot map zero page - not using DMA mode\n");
		bs->fill_tx_addr = 0;
		goto err_release;
	}

	bs->fill_tx_desc = dmaengine_prep_dma_cyclic(ctlr->dma_tx,
						     bs->fill_tx_addr,
						     sizeof(u32), 0,
						     DMA_MEM_TO_DEV, 0);
	if (!bs->fill_tx_desc) {
		dev_err(dev, "cannot prepare fill_tx_desc - not using DMA mode\n");
		goto err_release;
	}

	ret = dmaengine_desc_set_reuse(bs->fill_tx_desc);
	if (ret) {
		dev_err(dev, "cannot reuse fill_tx_desc - not using DMA mode\n");
		goto err_release;
	}

	/*
	 * The RX DMA channel is used bidirectionally:  It either reads the
	 * RX FIFO or, in case of a TX-only transfer, cyclically writes a
	 * precalculated value to the CS register to clear the RX FIFO.
	 */
	slave_config.src_addr = (u32)(dma_reg_base + BCM2835_SPI_FIFO);
	slave_config.src_addr_width = DMA_SLAVE_BUSWIDTH_4_BYTES;
	slave_config.dst_addr = (u32)(dma_reg_base + BCM2835_SPI_CS);
	slave_config.dst_addr_width = DMA_SLAVE_BUSWIDTH_4_BYTES;

	ret = dmaengine_slave_config(ctlr->dma_rx, &slave_config);
	if (ret)
		goto err_config;

	bs->clear_rx_addr = dma_map_single(ctlr->dma_rx->device->dev,
					   bs->clear_rx_cs,
					   sizeof(bs->clear_rx_cs),
					   DMA_TO_DEVICE);
	if (dma_mapping_error(ctlr->dma_rx->device->dev, bs->clear_rx_addr)) {
		dev_err(dev, "cannot map clear_rx_cs - not using DMA mode\n");
		bs->clear_rx_addr = 0;
		goto err_release;
	}

	for (i = 0; i < BCM2835_SPI_NUM_CS; i++) {
		bs->clear_rx_desc[i] = dmaengine_prep_dma_cyclic(ctlr->dma_rx,
					   bs->clear_rx_addr + i * sizeof(u32),
					   sizeof(u32), 0,
					   DMA_MEM_TO_DEV, 0);
		if (!bs->clear_rx_desc[i]) {
			dev_err(dev, "cannot prepare clear_rx_desc - not using DMA mode\n");
			goto err_release;
		}

		ret = dmaengine_desc_set_reuse(bs->clear_rx_desc[i]);
		if (ret) {
			dev_err(dev, "cannot reuse clear_rx_desc - not using DMA mode\n");
			goto err_release;
		}
	}

	/* all went well, so set can_dma */
	ctlr->can_dma = bcm2835_spi_can_dma;

	return 0;

err_config:
	dev_err(dev, "issue configuring dma: %d - not using DMA mode\n",
		ret);
err_release:
	bcm2835_dma_release(ctlr, bs);
err:
	/*
	 * Only report error for deferred probing, otherwise fall back to
	 * interrupt mode
	 */
	if (ret != -EPROBE_DEFER)
		ret = 0;

	return ret;
}

static int bcm2835_spi_transfer_one_poll(struct spi_controller *ctlr,
					 struct spi_device *spi,
					 struct spi_transfer *tfr,
					 u32 cs)
{
	struct bcm2835_spi *bs = spi_controller_get_devdata(ctlr);
	unsigned long timeout;

	/* update usage statistics */
	bs->count_transfer_polling++;

	/* enable HW block without interrupts */
	bcm2835_wr(bs, BCM2835_SPI_CS, cs | BCM2835_SPI_CS_TA);

	/* fill in the fifo before timeout calculations
	 * if we are interrupted here, then the data is
	 * getting transferred by the HW while we are interrupted
	 */
	bcm2835_wr_fifo_blind(bs, BCM2835_SPI_FIFO_SIZE);

	/* set the timeout to at least 2 jiffies */
	timeout = jiffies + 2 + HZ * polling_limit_us / 1000000;

	/* loop until finished the transfer */
	while (bs->rx_len) {
		/* fill in tx fifo with remaining data */
		bcm2835_wr_fifo(bs);

		/* read from fifo as much as possible */
		bcm2835_rd_fifo(bs);

		/* if there is still data pending to read
		 * then check the timeout
		 */
		if (bs->rx_len && time_after(jiffies, timeout)) {
			dev_dbg_ratelimited(&spi->dev,
					    "timeout period reached: jiffies: %lu remaining tx/rx: %d/%d - falling back to interrupt mode\n",
					    jiffies - timeout,
					    bs->tx_len, bs->rx_len);
			/* fall back to interrupt mode */

			/* update usage statistics */
			bs->count_transfer_irq_after_polling++;

			return bcm2835_spi_transfer_one_irq(ctlr, spi,
							    tfr, cs, false);
		}
	}

	/* Transfer complete - reset SPI HW */
	bcm2835_spi_reset_hw(ctlr);
	/* and return without waiting for completion */
	return 0;
}

static int bcm2835_spi_transfer_one(struct spi_controller *ctlr,
				    struct spi_device *spi,
				    struct spi_transfer *tfr)
{
	struct bcm2835_spi *bs = spi_controller_get_devdata(ctlr);
	unsigned long spi_hz, clk_hz, cdiv, spi_used_hz;
	unsigned long hz_per_byte, byte_limit;
	u32 cs = bs->prepare_cs[spi->chip_select];

	/* set clock */
	spi_hz = tfr->speed_hz;
	clk_hz = clk_get_rate(bs->clk);

	if (spi_hz >= clk_hz / 2) {
		cdiv = 2; /* clk_hz/2 is the fastest we can go */
	} else if (spi_hz) {
		/* CDIV must be a multiple of two */
		cdiv = DIV_ROUND_UP(clk_hz, spi_hz);
		cdiv += (cdiv % 2);

		if (cdiv >= 65536)
			cdiv = 0; /* 0 is the slowest we can go */
	} else {
		cdiv = 0; /* 0 is the slowest we can go */
	}
	spi_used_hz = cdiv ? (clk_hz / cdiv) : (clk_hz / 65536);
	bcm2835_wr(bs, BCM2835_SPI_CLK, cdiv);

	/* handle all the 3-wire mode */
	if (spi->mode & SPI_3WIRE && tfr->rx_buf)
		cs |= BCM2835_SPI_CS_REN;

	/* set transmit buffers and length */
	bs->tx_buf = tfr->tx_buf;
	bs->rx_buf = tfr->rx_buf;
	bs->tx_len = tfr->len;
	bs->rx_len = tfr->len;

	/* Calculate the estimated time in us the transfer runs.  Note that
	 * there is 1 idle clocks cycles after each byte getting transferred
	 * so we have 9 cycles/byte.  This is used to find the number of Hz
	 * per byte per polling limit.  E.g., we can transfer 1 byte in 30 us
	 * per 300,000 Hz of bus clock.
	 */
	hz_per_byte = polling_limit_us ? (9 * 1000000) / polling_limit_us : 0;
	byte_limit = hz_per_byte ? spi_used_hz / hz_per_byte : 1;

	/* run in polling mode for short transfers */
	if (tfr->len < byte_limit)
		return bcm2835_spi_transfer_one_poll(ctlr, spi, tfr, cs);

	/* run in dma mode if conditions are right
	 * Note that unlike poll or interrupt mode DMA mode does not have
	 * this 1 idle clock cycle pattern but runs the spi clock without gaps
	 */
	if (ctlr->can_dma && bcm2835_spi_can_dma(ctlr, spi, tfr))
		return bcm2835_spi_transfer_one_dma(ctlr, spi, tfr, cs);

	/* run in interrupt-mode */
	return bcm2835_spi_transfer_one_irq(ctlr, spi, tfr, cs, true);
}

static int bcm2835_spi_prepare_message(struct spi_controller *ctlr,
				       struct spi_message *msg)
{
	struct spi_device *spi = msg->spi;
	struct bcm2835_spi *bs = spi_controller_get_devdata(ctlr);
	int ret;

	if (ctlr->can_dma) {
		/*
		 * DMA transfers are limited to 16 bit (0 to 65535 bytes) by
		 * the SPI HW due to DLEN. Split up transfers (32-bit FIFO
		 * aligned) if the limit is exceeded.
		 */
		ret = spi_split_transfers_maxsize(ctlr, msg, 65532,
						  GFP_KERNEL | GFP_DMA);
		if (ret)
			return ret;
	}

	/*
	 * Set up clock polarity before spi_transfer_one_message() asserts
	 * chip select to avoid a gratuitous clock signal edge.
	 */
	bcm2835_wr(bs, BCM2835_SPI_CS, bs->prepare_cs[spi->chip_select]);

	return 0;
}

static void bcm2835_spi_handle_err(struct spi_controller *ctlr,
				   struct spi_message *msg)
{
	struct bcm2835_spi *bs = spi_controller_get_devdata(ctlr);

	/* if an error occurred and we have an active dma, then terminate */
	dmaengine_terminate_sync(ctlr->dma_tx);
	bs->tx_dma_active = false;
	dmaengine_terminate_sync(ctlr->dma_rx);
	bs->rx_dma_active = false;
	bcm2835_spi_undo_prologue(bs);

	/* and reset */
	bcm2835_spi_reset_hw(ctlr);
}

static int chip_match_name(struct gpio_chip *chip, void *data)
{
	return !strcmp(chip->label, data);
}

static int bcm2835_spi_setup(struct spi_device *spi)
{
	struct spi_controller *ctlr = spi->controller;
	struct bcm2835_spi *bs = spi_controller_get_devdata(ctlr);
	struct gpio_chip *chip;
	u32 cs;

	/*
	 * Precalculate SPI slave's CS register value for ->prepare_message():
	 * The driver always uses software-controlled GPIO chip select, hence
	 * set the hardware-controlled native chip select to an invalid value
	 * to prevent it from interfering.
	 */
	cs = BCM2835_SPI_CS_CS_10 | BCM2835_SPI_CS_CS_01;
	if (spi->mode & SPI_CPOL)
		cs |= BCM2835_SPI_CS_CPOL;
	if (spi->mode & SPI_CPHA)
		cs |= BCM2835_SPI_CS_CPHA;
	bs->prepare_cs[spi->chip_select] = cs;

	/*
	 * Precalculate SPI slave's CS register value to clear RX FIFO
	 * in case of a TX-only DMA transfer.
	 */
	if (ctlr->dma_rx) {
		bs->clear_rx_cs[spi->chip_select] = cs |
						    BCM2835_SPI_CS_TA |
						    BCM2835_SPI_CS_DMAEN |
						    BCM2835_SPI_CS_CLEAR_RX;
		dma_sync_single_for_device(ctlr->dma_rx->device->dev,
					   bs->clear_rx_addr,
					   sizeof(bs->clear_rx_cs),
					   DMA_TO_DEVICE);
	}

	/*
	 * sanity checking the native-chipselects
	 */
	if (spi->mode & SPI_NO_CS)
		return 0;
	/*
	 * The SPI core has successfully requested the CS GPIO line from the
	 * device tree, so we are done.
	 */
	if (spi->cs_gpiod)
		return 0;
	if (spi->chip_select > 1) {
		/* error in the case of native CS requested with CS > 1
		 * officially there is a CS2, but it is not documented
		 * which GPIO is connected with that...
		 */
		dev_err(&spi->dev,
			"setup: only two native chip-selects are supported\n");
		return -EINVAL;
	}

	/*
	 * Translate native CS to GPIO
	 *
	 * FIXME: poking around in the gpiolib internals like this is
	 * not very good practice. Find a way to locate the real problem
	 * and fix it. Why is the GPIO descriptor in spi->cs_gpiod
	 * sometimes not assigned correctly? Erroneous device trees?
	 */

	/* get the gpio chip for the base */
	chip = gpiochip_find("pinctrl-bcm2835", chip_match_name);
	if (!chip)
		return 0;

	spi->cs_gpiod = gpiochip_request_own_desc(chip, 8 - spi->chip_select,
						  DRV_NAME,
						  GPIO_LOOKUP_FLAGS_DEFAULT,
						  GPIOD_OUT_LOW);
	if (IS_ERR(spi->cs_gpiod))
		return PTR_ERR(spi->cs_gpiod);

	/* and set up the "mode" and level */
	dev_info(&spi->dev, "setting up native-CS%i to use GPIO\n",
		 spi->chip_select);

	return 0;
}

static int bcm2835_spi_probe(struct platform_device *pdev)
{
	struct spi_controller *ctlr;
	struct bcm2835_spi *bs;
	int err;

	ctlr = devm_spi_alloc_master(&pdev->dev, ALIGN(sizeof(*bs),
						  dma_get_cache_alignment()));
	if (!ctlr)
		return -ENOMEM;

	platform_set_drvdata(pdev, ctlr);

	ctlr->use_gpio_descriptors = true;
	ctlr->mode_bits = BCM2835_SPI_MODE_BITS;
	ctlr->bits_per_word_mask = SPI_BPW_MASK(8);
	ctlr->num_chipselect = BCM2835_SPI_NUM_CS;
	ctlr->setup = bcm2835_spi_setup;
	ctlr->transfer_one = bcm2835_spi_transfer_one;
	ctlr->handle_err = bcm2835_spi_handle_err;
	ctlr->prepare_message = bcm2835_spi_prepare_message;
	ctlr->dev.of_node = pdev->dev.of_node;

	bs = spi_controller_get_devdata(ctlr);

	bs->regs = devm_platform_ioremap_resource(pdev, 0);
	if (IS_ERR(bs->regs))
		return PTR_ERR(bs->regs);

	bs->clk = devm_clk_get(&pdev->dev, NULL);
	if (IS_ERR(bs->clk)) {
		err = PTR_ERR(bs->clk);
<<<<<<< HEAD
		if (err == -EPROBE_DEFER)
			dev_dbg(&pdev->dev, "could not get clk: %d\n", err);
		else
			dev_err(&pdev->dev, "could not get clk: %d\n", err);
		goto out_controller_put;
=======
		dev_err(&pdev->dev, "could not get clk: %d\n", err);
		return err;
>>>>>>> 42af416d
	}

	bs->irq = platform_get_irq(pdev, 0);
	if (bs->irq <= 0)
		return bs->irq ? bs->irq : -ENODEV;

	clk_prepare_enable(bs->clk);

	err = bcm2835_dma_init(ctlr, &pdev->dev, bs);
	if (err)
		goto out_clk_disable;

	/* initialise the hardware with the default polarities */
	bcm2835_wr(bs, BCM2835_SPI_CS,
		   BCM2835_SPI_CS_CLEAR_RX | BCM2835_SPI_CS_CLEAR_TX);

	err = devm_request_irq(&pdev->dev, bs->irq, bcm2835_spi_interrupt, 0,
			       dev_name(&pdev->dev), ctlr);
	if (err) {
		dev_err(&pdev->dev, "could not request IRQ: %d\n", err);
		goto out_dma_release;
	}

	err = spi_register_controller(ctlr);
	if (err) {
		dev_err(&pdev->dev, "could not register SPI controller: %d\n",
			err);
		goto out_dma_release;
	}

	bcm2835_debugfs_create(bs, dev_name(&pdev->dev));

	return 0;

out_dma_release:
	bcm2835_dma_release(ctlr, bs);
out_clk_disable:
	clk_disable_unprepare(bs->clk);
	return err;
}

static int bcm2835_spi_remove(struct platform_device *pdev)
{
	struct spi_controller *ctlr = platform_get_drvdata(pdev);
	struct bcm2835_spi *bs = spi_controller_get_devdata(ctlr);

	bcm2835_debugfs_remove(bs);

	spi_unregister_controller(ctlr);

	/* Clear FIFOs, and disable the HW block */
	bcm2835_wr(bs, BCM2835_SPI_CS,
		   BCM2835_SPI_CS_CLEAR_RX | BCM2835_SPI_CS_CLEAR_TX);

	clk_disable_unprepare(bs->clk);

	bcm2835_dma_release(ctlr, bs);

	return 0;
}

static const struct of_device_id bcm2835_spi_match[] = {
	{ .compatible = "brcm,bcm2835-spi", },
	{}
};
MODULE_DEVICE_TABLE(of, bcm2835_spi_match);

static struct platform_driver bcm2835_spi_driver = {
	.driver		= {
		.name		= DRV_NAME,
		.of_match_table	= bcm2835_spi_match,
	},
	.probe		= bcm2835_spi_probe,
	.remove		= bcm2835_spi_remove,
};
module_platform_driver(bcm2835_spi_driver);

MODULE_DESCRIPTION("SPI controller driver for Broadcom BCM2835");
MODULE_AUTHOR("Chris Boot <bootc@bootc.net>");
MODULE_LICENSE("GPL");<|MERGE_RESOLUTION|>--- conflicted
+++ resolved
@@ -1302,16 +1302,11 @@
 	bs->clk = devm_clk_get(&pdev->dev, NULL);
 	if (IS_ERR(bs->clk)) {
 		err = PTR_ERR(bs->clk);
-<<<<<<< HEAD
 		if (err == -EPROBE_DEFER)
 			dev_dbg(&pdev->dev, "could not get clk: %d\n", err);
 		else
 			dev_err(&pdev->dev, "could not get clk: %d\n", err);
-		goto out_controller_put;
-=======
-		dev_err(&pdev->dev, "could not get clk: %d\n", err);
 		return err;
->>>>>>> 42af416d
 	}
 
 	bs->irq = platform_get_irq(pdev, 0);
