/*******************************************************************************

  Intel PRO/1000 Linux driver
  Copyright(c) 1999 - 2012 Intel Corporation.

  This program is free software; you can redistribute it and/or modify it
  under the terms and conditions of the GNU General Public License,
  version 2, as published by the Free Software Foundation.

  This program is distributed in the hope it will be useful, but WITHOUT
  ANY WARRANTY; without even the implied warranty of MERCHANTABILITY or
  FITNESS FOR A PARTICULAR PURPOSE.  See the GNU General Public License for
  more details.

  You should have received a copy of the GNU General Public License along with
  this program; if not, write to the Free Software Foundation, Inc.,
  51 Franklin St - Fifth Floor, Boston, MA 02110-1301 USA.

  The full GNU General Public License is included in this distribution in
  the file called "COPYING".

  Contact Information:
  Linux NICS <linux.nics@intel.com>
  e1000-devel Mailing List <e1000-devel@lists.sourceforge.net>
  Intel Corporation, 5200 N.E. Elam Young Parkway, Hillsboro, OR 97124-6497

*******************************************************************************/

#define pr_fmt(fmt) KBUILD_MODNAME ": " fmt

#include <linux/module.h>
#include <linux/types.h>
#include <linux/init.h>
#include <linux/pci.h>
#include <linux/vmalloc.h>
#include <linux/pagemap.h>
#include <linux/delay.h>
#include <linux/netdevice.h>
#include <linux/interrupt.h>
#include <linux/tcp.h>
#include <linux/ipv6.h>
#include <linux/slab.h>
#include <net/checksum.h>
#include <net/ip6_checksum.h>
#include <linux/mii.h>
#include <linux/ethtool.h>
#include <linux/if_vlan.h>
#include <linux/cpu.h>
#include <linux/smp.h>
#include <linux/pm_qos_params.h>
#include <linux/pm_runtime.h>
#include <linux/aer.h>
#include <linux/prefetch.h>

#include "e1000.h"

#define DRV_EXTRAVERSION "-k"

<<<<<<< HEAD
#define DRV_VERSION "1.4.4" DRV_EXTRAVERSION
=======
#define DRV_VERSION "1.9.5" DRV_EXTRAVERSION
>>>>>>> acd92ae5
char e1000e_driver_name[] = "e1000e";
const char e1000e_driver_version[] = DRV_VERSION;

static void e1000e_disable_aspm(struct pci_dev *pdev, u16 state);
static int e1000_set_features(struct net_device *netdev,
			      netdev_features_t features);

static const struct e1000_info *e1000_info_tbl[] = {
	[board_82571]		= &e1000_82571_info,
	[board_82572]		= &e1000_82572_info,
	[board_82573]		= &e1000_82573_info,
	[board_82574]		= &e1000_82574_info,
	[board_82583]		= &e1000_82583_info,
	[board_80003es2lan]	= &e1000_es2_info,
	[board_ich8lan]		= &e1000_ich8_info,
	[board_ich9lan]		= &e1000_ich9_info,
	[board_ich10lan]	= &e1000_ich10_info,
	[board_pchlan]		= &e1000_pch_info,
	[board_pch2lan]		= &e1000_pch2_info,
};

struct e1000_reg_info {
	u32 ofs;
	char *name;
};

#define E1000_RDFH	0x02410	/* Rx Data FIFO Head - RW */
#define E1000_RDFT	0x02418	/* Rx Data FIFO Tail - RW */
#define E1000_RDFHS	0x02420	/* Rx Data FIFO Head Saved - RW */
#define E1000_RDFTS	0x02428	/* Rx Data FIFO Tail Saved - RW */
#define E1000_RDFPC	0x02430	/* Rx Data FIFO Packet Count - RW */

#define E1000_TDFH	0x03410	/* Tx Data FIFO Head - RW */
#define E1000_TDFT	0x03418	/* Tx Data FIFO Tail - RW */
#define E1000_TDFHS	0x03420	/* Tx Data FIFO Head Saved - RW */
#define E1000_TDFTS	0x03428	/* Tx Data FIFO Tail Saved - RW */
#define E1000_TDFPC	0x03430	/* Tx Data FIFO Packet Count - RW */

static const struct e1000_reg_info e1000_reg_info_tbl[] = {

	/* General Registers */
	{E1000_CTRL, "CTRL"},
	{E1000_STATUS, "STATUS"},
	{E1000_CTRL_EXT, "CTRL_EXT"},

	/* Interrupt Registers */
	{E1000_ICR, "ICR"},

	/* Rx Registers */
	{E1000_RCTL, "RCTL"},
	{E1000_RDLEN, "RDLEN"},
	{E1000_RDH, "RDH"},
	{E1000_RDT, "RDT"},
	{E1000_RDTR, "RDTR"},
	{E1000_RXDCTL(0), "RXDCTL"},
	{E1000_ERT, "ERT"},
	{E1000_RDBAL, "RDBAL"},
	{E1000_RDBAH, "RDBAH"},
	{E1000_RDFH, "RDFH"},
	{E1000_RDFT, "RDFT"},
	{E1000_RDFHS, "RDFHS"},
	{E1000_RDFTS, "RDFTS"},
	{E1000_RDFPC, "RDFPC"},

	/* Tx Registers */
	{E1000_TCTL, "TCTL"},
	{E1000_TDBAL, "TDBAL"},
	{E1000_TDBAH, "TDBAH"},
	{E1000_TDLEN, "TDLEN"},
	{E1000_TDH, "TDH"},
	{E1000_TDT, "TDT"},
	{E1000_TIDV, "TIDV"},
	{E1000_TXDCTL(0), "TXDCTL"},
	{E1000_TADV, "TADV"},
	{E1000_TARC(0), "TARC"},
	{E1000_TDFH, "TDFH"},
	{E1000_TDFT, "TDFT"},
	{E1000_TDFHS, "TDFHS"},
	{E1000_TDFTS, "TDFTS"},
	{E1000_TDFPC, "TDFPC"},

	/* List Terminator */
	{0, NULL}
};

/*
 * e1000_regdump - register printout routine
 */
static void e1000_regdump(struct e1000_hw *hw, struct e1000_reg_info *reginfo)
{
	int n = 0;
	char rname[16];
	u32 regs[8];

	switch (reginfo->ofs) {
	case E1000_RXDCTL(0):
		for (n = 0; n < 2; n++)
			regs[n] = __er32(hw, E1000_RXDCTL(n));
		break;
	case E1000_TXDCTL(0):
		for (n = 0; n < 2; n++)
			regs[n] = __er32(hw, E1000_TXDCTL(n));
		break;
	case E1000_TARC(0):
		for (n = 0; n < 2; n++)
			regs[n] = __er32(hw, E1000_TARC(n));
		break;
	default:
		pr_info("%-15s %08x\n",
			reginfo->name, __er32(hw, reginfo->ofs));
		return;
	}

	snprintf(rname, 16, "%s%s", reginfo->name, "[0-1]");
	pr_info("%-15s %08x %08x\n", rname, regs[0], regs[1]);
}

/*
 * e1000e_dump - Print registers, Tx-ring and Rx-ring
 */
static void e1000e_dump(struct e1000_adapter *adapter)
{
	struct net_device *netdev = adapter->netdev;
	struct e1000_hw *hw = &adapter->hw;
	struct e1000_reg_info *reginfo;
	struct e1000_ring *tx_ring = adapter->tx_ring;
	struct e1000_tx_desc *tx_desc;
	struct my_u0 {
		__le64 a;
		__le64 b;
	} *u0;
	struct e1000_buffer *buffer_info;
	struct e1000_ring *rx_ring = adapter->rx_ring;
	union e1000_rx_desc_packet_split *rx_desc_ps;
	union e1000_rx_desc_extended *rx_desc;
	struct my_u1 {
		__le64 a;
		__le64 b;
		__le64 c;
		__le64 d;
	} *u1;
	u32 staterr;
	int i = 0;

	if (!netif_msg_hw(adapter))
		return;

	/* Print netdevice Info */
	if (netdev) {
		dev_info(&adapter->pdev->dev, "Net device Info\n");
		pr_info("Device Name     state            trans_start      last_rx\n");
		pr_info("%-15s %016lX %016lX %016lX\n",
			netdev->name, netdev->state, netdev->trans_start,
			netdev->last_rx);
	}

	/* Print Registers */
	dev_info(&adapter->pdev->dev, "Register Dump\n");
	pr_info(" Register Name   Value\n");
	for (reginfo = (struct e1000_reg_info *)e1000_reg_info_tbl;
	     reginfo->name; reginfo++) {
		e1000_regdump(hw, reginfo);
	}

	/* Print Tx Ring Summary */
	if (!netdev || !netif_running(netdev))
		return;

	dev_info(&adapter->pdev->dev, "Tx Ring Summary\n");
	pr_info("Queue [NTU] [NTC] [bi(ntc)->dma  ] leng ntw timestamp\n");
	buffer_info = &tx_ring->buffer_info[tx_ring->next_to_clean];
	pr_info(" %5d %5X %5X %016llX %04X %3X %016llX\n",
		0, tx_ring->next_to_use, tx_ring->next_to_clean,
		(unsigned long long)buffer_info->dma,
		buffer_info->length,
		buffer_info->next_to_watch,
		(unsigned long long)buffer_info->time_stamp);

	/* Print Tx Ring */
	if (!netif_msg_tx_done(adapter))
		goto rx_ring_summary;

	dev_info(&adapter->pdev->dev, "Tx Ring Dump\n");

	/* Transmit Descriptor Formats - DEXT[29] is 0 (Legacy) or 1 (Extended)
	 *
	 * Legacy Transmit Descriptor
	 *   +--------------------------------------------------------------+
	 * 0 |         Buffer Address [63:0] (Reserved on Write Back)       |
	 *   +--------------------------------------------------------------+
	 * 8 | Special  |    CSS     | Status |  CMD    |  CSO   |  Length  |
	 *   +--------------------------------------------------------------+
	 *   63       48 47        36 35    32 31     24 23    16 15        0
	 *
	 * Extended Context Descriptor (DTYP=0x0) for TSO or checksum offload
	 *   63      48 47    40 39       32 31             16 15    8 7      0
	 *   +----------------------------------------------------------------+
	 * 0 |  TUCSE  | TUCS0  |   TUCSS   |     IPCSE       | IPCS0 | IPCSS |
	 *   +----------------------------------------------------------------+
	 * 8 |   MSS   | HDRLEN | RSV | STA | TUCMD | DTYP |      PAYLEN      |
	 *   +----------------------------------------------------------------+
	 *   63      48 47    40 39 36 35 32 31   24 23  20 19                0
	 *
	 * Extended Data Descriptor (DTYP=0x1)
	 *   +----------------------------------------------------------------+
	 * 0 |                     Buffer Address [63:0]                      |
	 *   +----------------------------------------------------------------+
	 * 8 | VLAN tag |  POPTS  | Rsvd | Status | Command | DTYP |  DTALEN  |
	 *   +----------------------------------------------------------------+
	 *   63       48 47     40 39  36 35    32 31     24 23  20 19        0
	 */
	pr_info("Tl[desc]     [address 63:0  ] [SpeCssSCmCsLen] [bi->dma       ] leng  ntw timestamp        bi->skb <-- Legacy format\n");
	pr_info("Tc[desc]     [Ce CoCsIpceCoS] [MssHlRSCm0Plen] [bi->dma       ] leng  ntw timestamp        bi->skb <-- Ext Context format\n");
	pr_info("Td[desc]     [address 63:0  ] [VlaPoRSCm1Dlen] [bi->dma       ] leng  ntw timestamp        bi->skb <-- Ext Data format\n");
	for (i = 0; tx_ring->desc && (i < tx_ring->count); i++) {
		const char *next_desc;
		tx_desc = E1000_TX_DESC(*tx_ring, i);
		buffer_info = &tx_ring->buffer_info[i];
		u0 = (struct my_u0 *)tx_desc;
		if (i == tx_ring->next_to_use && i == tx_ring->next_to_clean)
			next_desc = " NTC/U";
		else if (i == tx_ring->next_to_use)
			next_desc = " NTU";
		else if (i == tx_ring->next_to_clean)
			next_desc = " NTC";
		else
			next_desc = "";
		pr_info("T%c[0x%03X]    %016llX %016llX %016llX %04X  %3X %016llX %p%s\n",
			(!(le64_to_cpu(u0->b) & (1 << 29)) ? 'l' :
			 ((le64_to_cpu(u0->b) & (1 << 20)) ? 'd' : 'c')),
			i,
			(unsigned long long)le64_to_cpu(u0->a),
			(unsigned long long)le64_to_cpu(u0->b),
			(unsigned long long)buffer_info->dma,
			buffer_info->length, buffer_info->next_to_watch,
			(unsigned long long)buffer_info->time_stamp,
			buffer_info->skb, next_desc);

		if (netif_msg_pktdata(adapter) && buffer_info->dma != 0)
			print_hex_dump(KERN_INFO, "", DUMP_PREFIX_ADDRESS,
				       16, 1, phys_to_virt(buffer_info->dma),
				       buffer_info->length, true);
	}

	/* Print Rx Ring Summary */
rx_ring_summary:
	dev_info(&adapter->pdev->dev, "Rx Ring Summary\n");
	pr_info("Queue [NTU] [NTC]\n");
	pr_info(" %5d %5X %5X\n",
		0, rx_ring->next_to_use, rx_ring->next_to_clean);

	/* Print Rx Ring */
	if (!netif_msg_rx_status(adapter))
		return;

	dev_info(&adapter->pdev->dev, "Rx Ring Dump\n");
	switch (adapter->rx_ps_pages) {
	case 1:
	case 2:
	case 3:
		/* [Extended] Packet Split Receive Descriptor Format
		 *
		 *    +-----------------------------------------------------+
		 *  0 |                Buffer Address 0 [63:0]              |
		 *    +-----------------------------------------------------+
		 *  8 |                Buffer Address 1 [63:0]              |
		 *    +-----------------------------------------------------+
		 * 16 |                Buffer Address 2 [63:0]              |
		 *    +-----------------------------------------------------+
		 * 24 |                Buffer Address 3 [63:0]              |
		 *    +-----------------------------------------------------+
		 */
		pr_info("R  [desc]      [buffer 0 63:0 ] [buffer 1 63:0 ] [buffer 2 63:0 ] [buffer 3 63:0 ] [bi->dma       ] [bi->skb] <-- Ext Pkt Split format\n");
		/* [Extended] Receive Descriptor (Write-Back) Format
		 *
		 *   63       48 47    32 31     13 12    8 7    4 3        0
		 *   +------------------------------------------------------+
		 * 0 | Packet   | IP     |  Rsvd   | MRQ   | Rsvd | MRQ RSS |
		 *   | Checksum | Ident  |         | Queue |      |  Type   |
		 *   +------------------------------------------------------+
		 * 8 | VLAN Tag | Length | Extended Error | Extended Status |
		 *   +------------------------------------------------------+
		 *   63       48 47    32 31            20 19               0
		 */
		pr_info("RWB[desc]      [ck ipid mrqhsh] [vl   l0 ee  es] [ l3  l2  l1 hs] [reserved      ] ---------------- [bi->skb] <-- Ext Rx Write-Back format\n");
		for (i = 0; i < rx_ring->count; i++) {
			const char *next_desc;
			buffer_info = &rx_ring->buffer_info[i];
			rx_desc_ps = E1000_RX_DESC_PS(*rx_ring, i);
			u1 = (struct my_u1 *)rx_desc_ps;
			staterr =
			    le32_to_cpu(rx_desc_ps->wb.middle.status_error);

			if (i == rx_ring->next_to_use)
				next_desc = " NTU";
			else if (i == rx_ring->next_to_clean)
				next_desc = " NTC";
			else
				next_desc = "";

			if (staterr & E1000_RXD_STAT_DD) {
				/* Descriptor Done */
				pr_info("%s[0x%03X]     %016llX %016llX %016llX %016llX ---------------- %p%s\n",
					"RWB", i,
					(unsigned long long)le64_to_cpu(u1->a),
					(unsigned long long)le64_to_cpu(u1->b),
					(unsigned long long)le64_to_cpu(u1->c),
					(unsigned long long)le64_to_cpu(u1->d),
					buffer_info->skb, next_desc);
			} else {
				pr_info("%s[0x%03X]     %016llX %016llX %016llX %016llX %016llX %p%s\n",
					"R  ", i,
					(unsigned long long)le64_to_cpu(u1->a),
					(unsigned long long)le64_to_cpu(u1->b),
					(unsigned long long)le64_to_cpu(u1->c),
					(unsigned long long)le64_to_cpu(u1->d),
					(unsigned long long)buffer_info->dma,
					buffer_info->skb, next_desc);

				if (netif_msg_pktdata(adapter))
					print_hex_dump(KERN_INFO, "",
						DUMP_PREFIX_ADDRESS, 16, 1,
						phys_to_virt(buffer_info->dma),
						adapter->rx_ps_bsize0, true);
			}
		}
		break;
	default:
	case 0:
		/* Extended Receive Descriptor (Read) Format
		 *
		 *   +-----------------------------------------------------+
		 * 0 |                Buffer Address [63:0]                |
		 *   +-----------------------------------------------------+
		 * 8 |                      Reserved                       |
		 *   +-----------------------------------------------------+
		 */
		pr_info("R  [desc]      [buf addr 63:0 ] [reserved 63:0 ] [bi->dma       ] [bi->skb] <-- Ext (Read) format\n");
		/* Extended Receive Descriptor (Write-Back) Format
		 *
		 *   63       48 47    32 31    24 23            4 3        0
		 *   +------------------------------------------------------+
		 *   |     RSS Hash      |        |               |         |
		 * 0 +-------------------+  Rsvd  |   Reserved    | MRQ RSS |
		 *   | Packet   | IP     |        |               |  Type   |
		 *   | Checksum | Ident  |        |               |         |
		 *   +------------------------------------------------------+
		 * 8 | VLAN Tag | Length | Extended Error | Extended Status |
		 *   +------------------------------------------------------+
		 *   63       48 47    32 31            20 19               0
		 */
		pr_info("RWB[desc]      [cs ipid    mrq] [vt   ln xe  xs] [bi->skb] <-- Ext (Write-Back) format\n");

		for (i = 0; i < rx_ring->count; i++) {
			const char *next_desc;

			buffer_info = &rx_ring->buffer_info[i];
			rx_desc = E1000_RX_DESC_EXT(*rx_ring, i);
			u1 = (struct my_u1 *)rx_desc;
			staterr = le32_to_cpu(rx_desc->wb.upper.status_error);

			if (i == rx_ring->next_to_use)
				next_desc = " NTU";
			else if (i == rx_ring->next_to_clean)
				next_desc = " NTC";
			else
				next_desc = "";

			if (staterr & E1000_RXD_STAT_DD) {
				/* Descriptor Done */
				pr_info("%s[0x%03X]     %016llX %016llX ---------------- %p%s\n",
					"RWB", i,
					(unsigned long long)le64_to_cpu(u1->a),
					(unsigned long long)le64_to_cpu(u1->b),
					buffer_info->skb, next_desc);
			} else {
				pr_info("%s[0x%03X]     %016llX %016llX %016llX %p%s\n",
					"R  ", i,
					(unsigned long long)le64_to_cpu(u1->a),
					(unsigned long long)le64_to_cpu(u1->b),
					(unsigned long long)buffer_info->dma,
					buffer_info->skb, next_desc);

				if (netif_msg_pktdata(adapter))
					print_hex_dump(KERN_INFO, "",
						       DUMP_PREFIX_ADDRESS, 16,
						       1,
						       phys_to_virt
						       (buffer_info->dma),
						       adapter->rx_buffer_len,
						       true);
			}
		}
	}
}

/**
 * e1000_desc_unused - calculate if we have unused descriptors
 **/
static int e1000_desc_unused(struct e1000_ring *ring)
{
	if (ring->next_to_clean > ring->next_to_use)
		return ring->next_to_clean - ring->next_to_use - 1;

	return ring->count + ring->next_to_clean - ring->next_to_use - 1;
}

/**
 * e1000_receive_skb - helper function to handle Rx indications
 * @adapter: board private structure
 * @status: descriptor status field as written by hardware
 * @vlan: descriptor vlan field as written by hardware (no le/be conversion)
 * @skb: pointer to sk_buff to be indicated to stack
 **/
static void e1000_receive_skb(struct e1000_adapter *adapter,
			      struct net_device *netdev, struct sk_buff *skb,
			      u8 status, __le16 vlan)
{
	u16 tag = le16_to_cpu(vlan);
	skb->protocol = eth_type_trans(skb, netdev);

	if (status & E1000_RXD_STAT_VP)
		__vlan_hwaccel_put_tag(skb, tag);

	napi_gro_receive(&adapter->napi, skb);
}

/**
 * e1000_rx_checksum - Receive Checksum Offload
 * @adapter: board private structure
 * @status_err: receive descriptor status and error fields
 * @csum: receive descriptor csum field
 * @sk_buff: socket buffer with received data
 **/
static void e1000_rx_checksum(struct e1000_adapter *adapter, u32 status_err,
			      __le16 csum, struct sk_buff *skb)
{
	u16 status = (u16)status_err;
	u8 errors = (u8)(status_err >> 24);

	skb_checksum_none_assert(skb);

	/* Rx checksum disabled */
	if (!(adapter->netdev->features & NETIF_F_RXCSUM))
		return;

	/* Ignore Checksum bit is set */
	if (status & E1000_RXD_STAT_IXSM)
		return;

	/* TCP/UDP checksum error bit is set */
	if (errors & E1000_RXD_ERR_TCPE) {
		/* let the stack verify checksum errors */
		adapter->hw_csum_err++;
		return;
	}

	/* TCP/UDP Checksum has not been calculated */
	if (!(status & (E1000_RXD_STAT_TCPCS | E1000_RXD_STAT_UDPCS)))
		return;

	/* It must be a TCP or UDP packet with a valid checksum */
	if (status & E1000_RXD_STAT_TCPCS) {
		/* TCP checksum is good */
		skb->ip_summed = CHECKSUM_UNNECESSARY;
	} else {
		/*
		 * IP fragment with UDP payload
		 * Hardware complements the payload checksum, so we undo it
		 * and then put the value in host order for further stack use.
		 */
		__sum16 sum = (__force __sum16)swab16((__force u16)csum);
		skb->csum = csum_unfold(~sum);
		skb->ip_summed = CHECKSUM_COMPLETE;
	}
	adapter->hw_csum_good++;
}

/**
 * e1000e_update_tail_wa - helper function for e1000e_update_[rt]dt_wa()
 * @hw: pointer to the HW structure
 * @tail: address of tail descriptor register
 * @i: value to write to tail descriptor register
 *
 * When updating the tail register, the ME could be accessing Host CSR
 * registers at the same time.  Normally, this is handled in h/w by an
 * arbiter but on some parts there is a bug that acknowledges Host accesses
 * later than it should which could result in the descriptor register to
 * have an incorrect value.  Workaround this by checking the FWSM register
 * which has bit 24 set while ME is accessing Host CSR registers, wait
 * if it is set and try again a number of times.
<<<<<<< HEAD
 **/
static inline s32 e1000e_update_tail_wa(struct e1000_hw *hw, u8 __iomem * tail,
					unsigned int i)
{
	unsigned int j = 0;

	while ((j++ < E1000_ICH_FWSM_PCIM2PCI_COUNT) &&
	       (er32(FWSM) & E1000_ICH_FWSM_PCIM2PCI))
		udelay(50);

	writel(i, tail);

	if ((j == E1000_ICH_FWSM_PCIM2PCI_COUNT) && (i != readl(tail)))
		return E1000_ERR_SWFW_SYNC;

	return 0;
}

static void e1000e_update_rdt_wa(struct e1000_adapter *adapter, unsigned int i)
{
	u8 __iomem *tail = (adapter->hw.hw_addr + adapter->rx_ring->tail);
	struct e1000_hw *hw = &adapter->hw;

	if (e1000e_update_tail_wa(hw, tail, i)) {
		u32 rctl = er32(RCTL);
		ew32(RCTL, rctl & ~E1000_RCTL_EN);
		e_err("ME firmware caused invalid RDT - resetting\n");
		schedule_work(&adapter->reset_task);
	}
}

static void e1000e_update_tdt_wa(struct e1000_adapter *adapter, unsigned int i)
{
	u8 __iomem *tail = (adapter->hw.hw_addr + adapter->tx_ring->tail);
	struct e1000_hw *hw = &adapter->hw;

	if (e1000e_update_tail_wa(hw, tail, i)) {
		u32 tctl = er32(TCTL);
		ew32(TCTL, tctl & ~E1000_TCTL_EN);
		e_err("ME firmware caused invalid TDT - resetting\n");
		schedule_work(&adapter->reset_task);
	}
}

/**
 * e1000_alloc_rx_buffers - Replace used receive buffers; legacy & extended
 * @adapter: address of board private structure
 **/
static void e1000_alloc_rx_buffers(struct e1000_adapter *adapter,
				   int cleaned_count, gfp_t gfp)
=======
 **/
static inline s32 e1000e_update_tail_wa(struct e1000_hw *hw, void __iomem *tail,
					unsigned int i)
>>>>>>> acd92ae5
{
	unsigned int j = 0;

	while ((j++ < E1000_ICH_FWSM_PCIM2PCI_COUNT) &&
	       (er32(FWSM) & E1000_ICH_FWSM_PCIM2PCI))
		udelay(50);

	writel(i, tail);

	if ((j == E1000_ICH_FWSM_PCIM2PCI_COUNT) && (i != readl(tail)))
		return E1000_ERR_SWFW_SYNC;

	return 0;
}

static void e1000e_update_rdt_wa(struct e1000_ring *rx_ring, unsigned int i)
{
	struct e1000_adapter *adapter = rx_ring->adapter;
	struct e1000_hw *hw = &adapter->hw;

	if (e1000e_update_tail_wa(hw, rx_ring->tail, i)) {
		u32 rctl = er32(RCTL);
		ew32(RCTL, rctl & ~E1000_RCTL_EN);
		e_err("ME firmware caused invalid RDT - resetting\n");
		schedule_work(&adapter->reset_task);
	}
}

static void e1000e_update_tdt_wa(struct e1000_ring *tx_ring, unsigned int i)
{
	struct e1000_adapter *adapter = tx_ring->adapter;
	struct e1000_hw *hw = &adapter->hw;

	if (e1000e_update_tail_wa(hw, tx_ring->tail, i)) {
		u32 tctl = er32(TCTL);
		ew32(TCTL, tctl & ~E1000_TCTL_EN);
		e_err("ME firmware caused invalid TDT - resetting\n");
		schedule_work(&adapter->reset_task);
	}
}

/**
 * e1000_alloc_rx_buffers - Replace used receive buffers
 * @rx_ring: Rx descriptor ring
 **/
static void e1000_alloc_rx_buffers(struct e1000_ring *rx_ring,
				   int cleaned_count, gfp_t gfp)
{
	struct e1000_adapter *adapter = rx_ring->adapter;
	struct net_device *netdev = adapter->netdev;
	struct pci_dev *pdev = adapter->pdev;
	union e1000_rx_desc_extended *rx_desc;
	struct e1000_buffer *buffer_info;
	struct sk_buff *skb;
	unsigned int i;
	unsigned int bufsz = adapter->rx_buffer_len;

	i = rx_ring->next_to_use;
	buffer_info = &rx_ring->buffer_info[i];

	while (cleaned_count--) {
		skb = buffer_info->skb;
		if (skb) {
			skb_trim(skb, 0);
			goto map_skb;
		}

		skb = __netdev_alloc_skb_ip_align(netdev, bufsz, gfp);
		if (!skb) {
			/* Better luck next round */
			adapter->alloc_rx_buff_failed++;
			break;
		}

		buffer_info->skb = skb;
map_skb:
		buffer_info->dma = dma_map_single(&pdev->dev, skb->data,
						  adapter->rx_buffer_len,
						  DMA_FROM_DEVICE);
		if (dma_mapping_error(&pdev->dev, buffer_info->dma)) {
			dev_err(&pdev->dev, "Rx DMA map failed\n");
			adapter->rx_dma_failed++;
			break;
		}

		rx_desc = E1000_RX_DESC_EXT(*rx_ring, i);
		rx_desc->read.buffer_addr = cpu_to_le64(buffer_info->dma);

		if (unlikely(!(i & (E1000_RX_BUFFER_WRITE - 1)))) {
			/*
			 * Force memory writes to complete before letting h/w
			 * know there are new descriptors to fetch.  (Only
			 * applicable for weak-ordered memory model archs,
			 * such as IA-64).
			 */
			wmb();
			if (adapter->flags2 & FLAG2_PCIM2PCI_ARBITER_WA)
<<<<<<< HEAD
				e1000e_update_rdt_wa(adapter, i);
			else
				writel(i, adapter->hw.hw_addr + rx_ring->tail);
=======
				e1000e_update_rdt_wa(rx_ring, i);
			else
				writel(i, rx_ring->tail);
>>>>>>> acd92ae5
		}
		i++;
		if (i == rx_ring->count)
			i = 0;
		buffer_info = &rx_ring->buffer_info[i];
	}

	rx_ring->next_to_use = i;
}

/**
 * e1000_alloc_rx_buffers_ps - Replace used receive buffers; packet split
 * @rx_ring: Rx descriptor ring
 **/
<<<<<<< HEAD
static void e1000_alloc_rx_buffers_ps(struct e1000_adapter *adapter,
=======
static void e1000_alloc_rx_buffers_ps(struct e1000_ring *rx_ring,
>>>>>>> acd92ae5
				      int cleaned_count, gfp_t gfp)
{
	struct e1000_adapter *adapter = rx_ring->adapter;
	struct net_device *netdev = adapter->netdev;
	struct pci_dev *pdev = adapter->pdev;
	union e1000_rx_desc_packet_split *rx_desc;
	struct e1000_buffer *buffer_info;
	struct e1000_ps_page *ps_page;
	struct sk_buff *skb;
	unsigned int i, j;

	i = rx_ring->next_to_use;
	buffer_info = &rx_ring->buffer_info[i];

	while (cleaned_count--) {
		rx_desc = E1000_RX_DESC_PS(*rx_ring, i);

		for (j = 0; j < PS_PAGE_BUFFERS; j++) {
			ps_page = &buffer_info->ps_pages[j];
			if (j >= adapter->rx_ps_pages) {
				/* all unused desc entries get hw null ptr */
				rx_desc->read.buffer_addr[j + 1] =
				    ~cpu_to_le64(0);
				continue;
			}
			if (!ps_page->page) {
				ps_page->page = alloc_page(gfp);
				if (!ps_page->page) {
					adapter->alloc_rx_buff_failed++;
					goto no_buffers;
				}
				ps_page->dma = dma_map_page(&pdev->dev,
							    ps_page->page,
							    0, PAGE_SIZE,
							    DMA_FROM_DEVICE);
				if (dma_mapping_error(&pdev->dev,
						      ps_page->dma)) {
					dev_err(&adapter->pdev->dev,
						"Rx DMA page map failed\n");
					adapter->rx_dma_failed++;
					goto no_buffers;
				}
			}
			/*
			 * Refresh the desc even if buffer_addrs
			 * didn't change because each write-back
			 * erases this info.
			 */
			rx_desc->read.buffer_addr[j + 1] =
			    cpu_to_le64(ps_page->dma);
		}

		skb = __netdev_alloc_skb_ip_align(netdev,
						  adapter->rx_ps_bsize0,
						  gfp);

		if (!skb) {
			adapter->alloc_rx_buff_failed++;
			break;
		}

		buffer_info->skb = skb;
		buffer_info->dma = dma_map_single(&pdev->dev, skb->data,
						  adapter->rx_ps_bsize0,
						  DMA_FROM_DEVICE);
		if (dma_mapping_error(&pdev->dev, buffer_info->dma)) {
			dev_err(&pdev->dev, "Rx DMA map failed\n");
			adapter->rx_dma_failed++;
			/* cleanup skb */
			dev_kfree_skb_any(skb);
			buffer_info->skb = NULL;
			break;
		}

		rx_desc->read.buffer_addr[0] = cpu_to_le64(buffer_info->dma);

		if (unlikely(!(i & (E1000_RX_BUFFER_WRITE - 1)))) {
			/*
			 * Force memory writes to complete before letting h/w
			 * know there are new descriptors to fetch.  (Only
			 * applicable for weak-ordered memory model archs,
			 * such as IA-64).
			 */
			wmb();
			if (adapter->flags2 & FLAG2_PCIM2PCI_ARBITER_WA)
<<<<<<< HEAD
				e1000e_update_rdt_wa(adapter, i << 1);
			else
				writel(i << 1,
				       adapter->hw.hw_addr + rx_ring->tail);
=======
				e1000e_update_rdt_wa(rx_ring, i << 1);
			else
				writel(i << 1, rx_ring->tail);
>>>>>>> acd92ae5
		}

		i++;
		if (i == rx_ring->count)
			i = 0;
		buffer_info = &rx_ring->buffer_info[i];
	}

no_buffers:
	rx_ring->next_to_use = i;
}

/**
 * e1000_alloc_jumbo_rx_buffers - Replace used jumbo receive buffers
 * @rx_ring: Rx descriptor ring
 * @cleaned_count: number of buffers to allocate this pass
 **/

<<<<<<< HEAD
static void e1000_alloc_jumbo_rx_buffers(struct e1000_adapter *adapter,
=======
static void e1000_alloc_jumbo_rx_buffers(struct e1000_ring *rx_ring,
>>>>>>> acd92ae5
					 int cleaned_count, gfp_t gfp)
{
	struct e1000_adapter *adapter = rx_ring->adapter;
	struct net_device *netdev = adapter->netdev;
	struct pci_dev *pdev = adapter->pdev;
	union e1000_rx_desc_extended *rx_desc;
	struct e1000_buffer *buffer_info;
	struct sk_buff *skb;
	unsigned int i;
	unsigned int bufsz = 256 - 16 /* for skb_reserve */;

	i = rx_ring->next_to_use;
	buffer_info = &rx_ring->buffer_info[i];

	while (cleaned_count--) {
		skb = buffer_info->skb;
		if (skb) {
			skb_trim(skb, 0);
			goto check_page;
		}

		skb = __netdev_alloc_skb_ip_align(netdev, bufsz, gfp);
		if (unlikely(!skb)) {
			/* Better luck next round */
			adapter->alloc_rx_buff_failed++;
			break;
		}

		buffer_info->skb = skb;
check_page:
		/* allocate a new page if necessary */
		if (!buffer_info->page) {
			buffer_info->page = alloc_page(gfp);
			if (unlikely(!buffer_info->page)) {
				adapter->alloc_rx_buff_failed++;
				break;
			}
		}

		if (!buffer_info->dma)
			buffer_info->dma = dma_map_page(&pdev->dev,
			                                buffer_info->page, 0,
			                                PAGE_SIZE,
							DMA_FROM_DEVICE);

		rx_desc = E1000_RX_DESC_EXT(*rx_ring, i);
		rx_desc->read.buffer_addr = cpu_to_le64(buffer_info->dma);

		if (unlikely(++i == rx_ring->count))
			i = 0;
		buffer_info = &rx_ring->buffer_info[i];
	}

	if (likely(rx_ring->next_to_use != i)) {
		rx_ring->next_to_use = i;
		if (unlikely(i-- == 0))
			i = (rx_ring->count - 1);

		/* Force memory writes to complete before letting h/w
		 * know there are new descriptors to fetch.  (Only
		 * applicable for weak-ordered memory model archs,
		 * such as IA-64). */
		wmb();
		if (adapter->flags2 & FLAG2_PCIM2PCI_ARBITER_WA)
<<<<<<< HEAD
			e1000e_update_rdt_wa(adapter, i);
		else
			writel(i, adapter->hw.hw_addr + rx_ring->tail);
=======
			e1000e_update_rdt_wa(rx_ring, i);
		else
			writel(i, rx_ring->tail);
>>>>>>> acd92ae5
	}
}

static inline void e1000_rx_hash(struct net_device *netdev, __le32 rss,
				 struct sk_buff *skb)
{
	if (netdev->features & NETIF_F_RXHASH)
		skb->rxhash = le32_to_cpu(rss);
}

/**
 * e1000_clean_rx_irq - Send received data up the network stack
 * @rx_ring: Rx descriptor ring
 *
 * the return value indicates whether actual cleaning was done, there
 * is no guarantee that everything was cleaned
 **/
static bool e1000_clean_rx_irq(struct e1000_ring *rx_ring, int *work_done,
			       int work_to_do)
{
	struct e1000_adapter *adapter = rx_ring->adapter;
	struct net_device *netdev = adapter->netdev;
	struct pci_dev *pdev = adapter->pdev;
	struct e1000_hw *hw = &adapter->hw;
	union e1000_rx_desc_extended *rx_desc, *next_rxd;
	struct e1000_buffer *buffer_info, *next_buffer;
	u32 length, staterr;
	unsigned int i;
	int cleaned_count = 0;
	bool cleaned = false;
	unsigned int total_rx_bytes = 0, total_rx_packets = 0;

	i = rx_ring->next_to_clean;
	rx_desc = E1000_RX_DESC_EXT(*rx_ring, i);
	staterr = le32_to_cpu(rx_desc->wb.upper.status_error);
	buffer_info = &rx_ring->buffer_info[i];

	while (staterr & E1000_RXD_STAT_DD) {
		struct sk_buff *skb;

		if (*work_done >= work_to_do)
			break;
		(*work_done)++;
		rmb();	/* read descriptor and rx_buffer_info after status DD */

		skb = buffer_info->skb;
		buffer_info->skb = NULL;

		prefetch(skb->data - NET_IP_ALIGN);

		i++;
		if (i == rx_ring->count)
			i = 0;
		next_rxd = E1000_RX_DESC_EXT(*rx_ring, i);
		prefetch(next_rxd);

		next_buffer = &rx_ring->buffer_info[i];

		cleaned = true;
		cleaned_count++;
		dma_unmap_single(&pdev->dev,
				 buffer_info->dma,
				 adapter->rx_buffer_len,
				 DMA_FROM_DEVICE);
		buffer_info->dma = 0;

		length = le16_to_cpu(rx_desc->wb.upper.length);

		/*
		 * !EOP means multiple descriptors were used to store a single
		 * packet, if that's the case we need to toss it.  In fact, we
		 * need to toss every packet with the EOP bit clear and the
		 * next frame that _does_ have the EOP bit set, as it is by
		 * definition only a frame fragment
		 */
		if (unlikely(!(staterr & E1000_RXD_STAT_EOP)))
			adapter->flags2 |= FLAG2_IS_DISCARDING;

		if (adapter->flags2 & FLAG2_IS_DISCARDING) {
			/* All receives must fit into a single buffer */
			e_dbg("Receive packet consumed multiple buffers\n");
			/* recycle */
			buffer_info->skb = skb;
			if (staterr & E1000_RXD_STAT_EOP)
				adapter->flags2 &= ~FLAG2_IS_DISCARDING;
			goto next_desc;
		}

		if (staterr & E1000_RXDEXT_ERR_FRAME_ERR_MASK) {
			/* recycle */
			buffer_info->skb = skb;
			goto next_desc;
		}

		/* adjust length to remove Ethernet CRC */
		if (!(adapter->flags2 & FLAG2_CRC_STRIPPING))
			length -= 4;

		total_rx_bytes += length;
		total_rx_packets++;

		/*
		 * code added for copybreak, this should improve
		 * performance for small packets with large amounts
		 * of reassembly being done in the stack
		 */
		if (length < copybreak) {
			struct sk_buff *new_skb =
			    netdev_alloc_skb_ip_align(netdev, length);
			if (new_skb) {
				skb_copy_to_linear_data_offset(new_skb,
							       -NET_IP_ALIGN,
							       (skb->data -
								NET_IP_ALIGN),
							       (length +
								NET_IP_ALIGN));
				/* save the skb in buffer_info as good */
				buffer_info->skb = skb;
				skb = new_skb;
			}
			/* else just continue with the old one */
		}
		/* end copybreak code */
		skb_put(skb, length);

		/* Receive Checksum Offload */
		e1000_rx_checksum(adapter, staterr,
				  rx_desc->wb.lower.hi_dword.csum_ip.csum, skb);

		e1000_rx_hash(netdev, rx_desc->wb.lower.hi_dword.rss, skb);

		e1000_receive_skb(adapter, netdev, skb, staterr,
				  rx_desc->wb.upper.vlan);

next_desc:
		rx_desc->wb.upper.status_error &= cpu_to_le32(~0xFF);

		/* return some buffers to hardware, one at a time is too slow */
		if (cleaned_count >= E1000_RX_BUFFER_WRITE) {
<<<<<<< HEAD
			adapter->alloc_rx_buf(adapter, cleaned_count,
=======
			adapter->alloc_rx_buf(rx_ring, cleaned_count,
>>>>>>> acd92ae5
					      GFP_ATOMIC);
			cleaned_count = 0;
		}

		/* use prefetched values */
		rx_desc = next_rxd;
		buffer_info = next_buffer;

		staterr = le32_to_cpu(rx_desc->wb.upper.status_error);
	}
	rx_ring->next_to_clean = i;

	cleaned_count = e1000_desc_unused(rx_ring);
	if (cleaned_count)
<<<<<<< HEAD
		adapter->alloc_rx_buf(adapter, cleaned_count, GFP_ATOMIC);
=======
		adapter->alloc_rx_buf(rx_ring, cleaned_count, GFP_ATOMIC);
>>>>>>> acd92ae5

	adapter->total_rx_bytes += total_rx_bytes;
	adapter->total_rx_packets += total_rx_packets;
	return cleaned;
}

static void e1000_put_txbuf(struct e1000_ring *tx_ring,
			    struct e1000_buffer *buffer_info)
{
	struct e1000_adapter *adapter = tx_ring->adapter;

	if (buffer_info->dma) {
		if (buffer_info->mapped_as_page)
			dma_unmap_page(&adapter->pdev->dev, buffer_info->dma,
				       buffer_info->length, DMA_TO_DEVICE);
		else
			dma_unmap_single(&adapter->pdev->dev, buffer_info->dma,
					 buffer_info->length, DMA_TO_DEVICE);
		buffer_info->dma = 0;
	}
	if (buffer_info->skb) {
		dev_kfree_skb_any(buffer_info->skb);
		buffer_info->skb = NULL;
	}
	buffer_info->time_stamp = 0;
}

static void e1000_print_hw_hang(struct work_struct *work)
{
	struct e1000_adapter *adapter = container_of(work,
	                                             struct e1000_adapter,
	                                             print_hang_task);
	struct net_device *netdev = adapter->netdev;
	struct e1000_ring *tx_ring = adapter->tx_ring;
	unsigned int i = tx_ring->next_to_clean;
	unsigned int eop = tx_ring->buffer_info[i].next_to_watch;
	struct e1000_tx_desc *eop_desc = E1000_TX_DESC(*tx_ring, eop);
	struct e1000_hw *hw = &adapter->hw;
	u16 phy_status, phy_1000t_status, phy_ext_status;
	u16 pci_status;

	if (test_bit(__E1000_DOWN, &adapter->state))
		return;

	if (!adapter->tx_hang_recheck &&
	    (adapter->flags2 & FLAG2_DMA_BURST)) {
		/* May be block on write-back, flush and detect again
		 * flush pending descriptor writebacks to memory
		 */
		ew32(TIDV, adapter->tx_int_delay | E1000_TIDV_FPD);
		/* execute the writes immediately */
		e1e_flush();
		/*
		 * Due to rare timing issues, write to TIDV again to ensure
		 * the write is successful
		 */
		ew32(TIDV, adapter->tx_int_delay | E1000_TIDV_FPD);
		/* execute the writes immediately */
		e1e_flush();
		adapter->tx_hang_recheck = true;
		return;
	}
	/* Real hang detected */
	adapter->tx_hang_recheck = false;
	netif_stop_queue(netdev);

	e1e_rphy(hw, PHY_STATUS, &phy_status);
	e1e_rphy(hw, PHY_1000T_STATUS, &phy_1000t_status);
	e1e_rphy(hw, PHY_EXT_STATUS, &phy_ext_status);

	pci_read_config_word(adapter->pdev, PCI_STATUS, &pci_status);

	/* detected Hardware unit hang */
	e_err("Detected Hardware Unit Hang:\n"
	      "  TDH                  <%x>\n"
	      "  TDT                  <%x>\n"
	      "  next_to_use          <%x>\n"
	      "  next_to_clean        <%x>\n"
	      "buffer_info[next_to_clean]:\n"
	      "  time_stamp           <%lx>\n"
	      "  next_to_watch        <%x>\n"
	      "  jiffies              <%lx>\n"
	      "  next_to_watch.status <%x>\n"
	      "MAC Status             <%x>\n"
	      "PHY Status             <%x>\n"
	      "PHY 1000BASE-T Status  <%x>\n"
	      "PHY Extended Status    <%x>\n"
	      "PCI Status             <%x>\n",
	      readl(tx_ring->head),
	      readl(tx_ring->tail),
	      tx_ring->next_to_use,
	      tx_ring->next_to_clean,
	      tx_ring->buffer_info[eop].time_stamp,
	      eop,
	      jiffies,
	      eop_desc->upper.fields.status,
	      er32(STATUS),
	      phy_status,
	      phy_1000t_status,
	      phy_ext_status,
	      pci_status);
}

/**
 * e1000_clean_tx_irq - Reclaim resources after transmit completes
 * @tx_ring: Tx descriptor ring
 *
 * the return value indicates whether actual cleaning was done, there
 * is no guarantee that everything was cleaned
 **/
static bool e1000_clean_tx_irq(struct e1000_ring *tx_ring)
{
	struct e1000_adapter *adapter = tx_ring->adapter;
	struct net_device *netdev = adapter->netdev;
	struct e1000_hw *hw = &adapter->hw;
	struct e1000_tx_desc *tx_desc, *eop_desc;
	struct e1000_buffer *buffer_info;
	unsigned int i, eop;
	unsigned int count = 0;
	unsigned int total_tx_bytes = 0, total_tx_packets = 0;

	i = tx_ring->next_to_clean;
	eop = tx_ring->buffer_info[i].next_to_watch;
	eop_desc = E1000_TX_DESC(*tx_ring, eop);

	while ((eop_desc->upper.data & cpu_to_le32(E1000_TXD_STAT_DD)) &&
	       (count < tx_ring->count)) {
		bool cleaned = false;
		rmb(); /* read buffer_info after eop_desc */
		for (; !cleaned; count++) {
			tx_desc = E1000_TX_DESC(*tx_ring, i);
			buffer_info = &tx_ring->buffer_info[i];
			cleaned = (i == eop);

			if (cleaned) {
				total_tx_packets += buffer_info->segs;
				total_tx_bytes += buffer_info->bytecount;
			}

			e1000_put_txbuf(tx_ring, buffer_info);
			tx_desc->upper.data = 0;

			i++;
			if (i == tx_ring->count)
				i = 0;
		}

		if (i == tx_ring->next_to_use)
			break;
		eop = tx_ring->buffer_info[i].next_to_watch;
		eop_desc = E1000_TX_DESC(*tx_ring, eop);
	}

	tx_ring->next_to_clean = i;

#define TX_WAKE_THRESHOLD 32
	if (count && netif_carrier_ok(netdev) &&
	    e1000_desc_unused(tx_ring) >= TX_WAKE_THRESHOLD) {
		/* Make sure that anybody stopping the queue after this
		 * sees the new next_to_clean.
		 */
		smp_mb();

		if (netif_queue_stopped(netdev) &&
		    !(test_bit(__E1000_DOWN, &adapter->state))) {
			netif_wake_queue(netdev);
			++adapter->restart_queue;
		}
	}

	if (adapter->detect_tx_hung) {
		/*
		 * Detect a transmit hang in hardware, this serializes the
		 * check with the clearing of time_stamp and movement of i
		 */
		adapter->detect_tx_hung = false;
		if (tx_ring->buffer_info[i].time_stamp &&
		    time_after(jiffies, tx_ring->buffer_info[i].time_stamp
			       + (adapter->tx_timeout_factor * HZ)) &&
		    !(er32(STATUS) & E1000_STATUS_TXOFF))
			schedule_work(&adapter->print_hang_task);
		else
			adapter->tx_hang_recheck = false;
	}
	adapter->total_tx_bytes += total_tx_bytes;
	adapter->total_tx_packets += total_tx_packets;
	return count < tx_ring->count;
}

/**
 * e1000_clean_rx_irq_ps - Send received data up the network stack; packet split
 * @rx_ring: Rx descriptor ring
 *
 * the return value indicates whether actual cleaning was done, there
 * is no guarantee that everything was cleaned
 **/
static bool e1000_clean_rx_irq_ps(struct e1000_ring *rx_ring, int *work_done,
				  int work_to_do)
{
	struct e1000_adapter *adapter = rx_ring->adapter;
	struct e1000_hw *hw = &adapter->hw;
	union e1000_rx_desc_packet_split *rx_desc, *next_rxd;
	struct net_device *netdev = adapter->netdev;
	struct pci_dev *pdev = adapter->pdev;
	struct e1000_buffer *buffer_info, *next_buffer;
	struct e1000_ps_page *ps_page;
	struct sk_buff *skb;
	unsigned int i, j;
	u32 length, staterr;
	int cleaned_count = 0;
	bool cleaned = false;
	unsigned int total_rx_bytes = 0, total_rx_packets = 0;

	i = rx_ring->next_to_clean;
	rx_desc = E1000_RX_DESC_PS(*rx_ring, i);
	staterr = le32_to_cpu(rx_desc->wb.middle.status_error);
	buffer_info = &rx_ring->buffer_info[i];

	while (staterr & E1000_RXD_STAT_DD) {
		if (*work_done >= work_to_do)
			break;
		(*work_done)++;
		skb = buffer_info->skb;
		rmb();	/* read descriptor and rx_buffer_info after status DD */

		/* in the packet split case this is header only */
		prefetch(skb->data - NET_IP_ALIGN);

		i++;
		if (i == rx_ring->count)
			i = 0;
		next_rxd = E1000_RX_DESC_PS(*rx_ring, i);
		prefetch(next_rxd);

		next_buffer = &rx_ring->buffer_info[i];

		cleaned = true;
		cleaned_count++;
		dma_unmap_single(&pdev->dev, buffer_info->dma,
				 adapter->rx_ps_bsize0, DMA_FROM_DEVICE);
		buffer_info->dma = 0;

		/* see !EOP comment in other Rx routine */
		if (!(staterr & E1000_RXD_STAT_EOP))
			adapter->flags2 |= FLAG2_IS_DISCARDING;

		if (adapter->flags2 & FLAG2_IS_DISCARDING) {
			e_dbg("Packet Split buffers didn't pick up the full packet\n");
			dev_kfree_skb_irq(skb);
			if (staterr & E1000_RXD_STAT_EOP)
				adapter->flags2 &= ~FLAG2_IS_DISCARDING;
			goto next_desc;
		}

		if (staterr & E1000_RXDEXT_ERR_FRAME_ERR_MASK) {
			dev_kfree_skb_irq(skb);
			goto next_desc;
		}

		length = le16_to_cpu(rx_desc->wb.middle.length0);

		if (!length) {
			e_dbg("Last part of the packet spanning multiple descriptors\n");
			dev_kfree_skb_irq(skb);
			goto next_desc;
		}

		/* Good Receive */
		skb_put(skb, length);

		{
			/*
			 * this looks ugly, but it seems compiler issues make
			 * it more efficient than reusing j
			 */
			int l1 = le16_to_cpu(rx_desc->wb.upper.length[0]);

			/*
			 * page alloc/put takes too long and effects small
			 * packet throughput, so unsplit small packets and
			 * save the alloc/put only valid in softirq (napi)
			 * context to call kmap_*
			 */
			if (l1 && (l1 <= copybreak) &&
			    ((length + l1) <= adapter->rx_ps_bsize0)) {
				u8 *vaddr;

				ps_page = &buffer_info->ps_pages[0];

				/*
				 * there is no documentation about how to call
				 * kmap_atomic, so we can't hold the mapping
				 * very long
				 */
				dma_sync_single_for_cpu(&pdev->dev,
							ps_page->dma,
							PAGE_SIZE,
							DMA_FROM_DEVICE);
				vaddr = kmap_atomic(ps_page->page,
						    KM_SKB_DATA_SOFTIRQ);
				memcpy(skb_tail_pointer(skb), vaddr, l1);
				kunmap_atomic(vaddr, KM_SKB_DATA_SOFTIRQ);
				dma_sync_single_for_device(&pdev->dev,
							   ps_page->dma,
							   PAGE_SIZE,
							   DMA_FROM_DEVICE);

				/* remove the CRC */
				if (!(adapter->flags2 & FLAG2_CRC_STRIPPING))
					l1 -= 4;

				skb_put(skb, l1);
				goto copydone;
			} /* if */
		}

		for (j = 0; j < PS_PAGE_BUFFERS; j++) {
			length = le16_to_cpu(rx_desc->wb.upper.length[j]);
			if (!length)
				break;

			ps_page = &buffer_info->ps_pages[j];
			dma_unmap_page(&pdev->dev, ps_page->dma, PAGE_SIZE,
				       DMA_FROM_DEVICE);
			ps_page->dma = 0;
			skb_fill_page_desc(skb, j, ps_page->page, 0, length);
			ps_page->page = NULL;
			skb->len += length;
			skb->data_len += length;
			skb->truesize += PAGE_SIZE;
		}

		/* strip the ethernet crc, problem is we're using pages now so
		 * this whole operation can get a little cpu intensive
		 */
		if (!(adapter->flags2 & FLAG2_CRC_STRIPPING))
			pskb_trim(skb, skb->len - 4);

copydone:
		total_rx_bytes += skb->len;
		total_rx_packets++;

		e1000_rx_checksum(adapter, staterr,
				  rx_desc->wb.lower.hi_dword.csum_ip.csum, skb);

		e1000_rx_hash(netdev, rx_desc->wb.lower.hi_dword.rss, skb);

		if (rx_desc->wb.upper.header_status &
			   cpu_to_le16(E1000_RXDPS_HDRSTAT_HDRSP))
			adapter->rx_hdr_split++;

		e1000_receive_skb(adapter, netdev, skb,
				  staterr, rx_desc->wb.middle.vlan);

next_desc:
		rx_desc->wb.middle.status_error &= cpu_to_le32(~0xFF);
		buffer_info->skb = NULL;

		/* return some buffers to hardware, one at a time is too slow */
		if (cleaned_count >= E1000_RX_BUFFER_WRITE) {
<<<<<<< HEAD
			adapter->alloc_rx_buf(adapter, cleaned_count,
=======
			adapter->alloc_rx_buf(rx_ring, cleaned_count,
>>>>>>> acd92ae5
					      GFP_ATOMIC);
			cleaned_count = 0;
		}

		/* use prefetched values */
		rx_desc = next_rxd;
		buffer_info = next_buffer;

		staterr = le32_to_cpu(rx_desc->wb.middle.status_error);
	}
	rx_ring->next_to_clean = i;

	cleaned_count = e1000_desc_unused(rx_ring);
	if (cleaned_count)
<<<<<<< HEAD
		adapter->alloc_rx_buf(adapter, cleaned_count, GFP_ATOMIC);
=======
		adapter->alloc_rx_buf(rx_ring, cleaned_count, GFP_ATOMIC);
>>>>>>> acd92ae5

	adapter->total_rx_bytes += total_rx_bytes;
	adapter->total_rx_packets += total_rx_packets;
	return cleaned;
}

/**
 * e1000_consume_page - helper function
 **/
static void e1000_consume_page(struct e1000_buffer *bi, struct sk_buff *skb,
                               u16 length)
{
	bi->page = NULL;
	skb->len += length;
	skb->data_len += length;
	skb->truesize += PAGE_SIZE;
}

/**
 * e1000_clean_jumbo_rx_irq - Send received data up the network stack; legacy
 * @adapter: board private structure
 *
 * the return value indicates whether actual cleaning was done, there
 * is no guarantee that everything was cleaned
 **/
static bool e1000_clean_jumbo_rx_irq(struct e1000_ring *rx_ring, int *work_done,
				     int work_to_do)
{
	struct e1000_adapter *adapter = rx_ring->adapter;
	struct net_device *netdev = adapter->netdev;
	struct pci_dev *pdev = adapter->pdev;
	union e1000_rx_desc_extended *rx_desc, *next_rxd;
	struct e1000_buffer *buffer_info, *next_buffer;
	u32 length, staterr;
	unsigned int i;
	int cleaned_count = 0;
	bool cleaned = false;
	unsigned int total_rx_bytes=0, total_rx_packets=0;

	i = rx_ring->next_to_clean;
	rx_desc = E1000_RX_DESC_EXT(*rx_ring, i);
	staterr = le32_to_cpu(rx_desc->wb.upper.status_error);
	buffer_info = &rx_ring->buffer_info[i];

	while (staterr & E1000_RXD_STAT_DD) {
		struct sk_buff *skb;

		if (*work_done >= work_to_do)
			break;
		(*work_done)++;
		rmb();	/* read descriptor and rx_buffer_info after status DD */

		skb = buffer_info->skb;
		buffer_info->skb = NULL;

		++i;
		if (i == rx_ring->count)
			i = 0;
		next_rxd = E1000_RX_DESC_EXT(*rx_ring, i);
		prefetch(next_rxd);

		next_buffer = &rx_ring->buffer_info[i];

		cleaned = true;
		cleaned_count++;
		dma_unmap_page(&pdev->dev, buffer_info->dma, PAGE_SIZE,
			       DMA_FROM_DEVICE);
		buffer_info->dma = 0;

		length = le16_to_cpu(rx_desc->wb.upper.length);

		/* errors is only valid for DD + EOP descriptors */
		if (unlikely((staterr & E1000_RXD_STAT_EOP) &&
			     (staterr & E1000_RXDEXT_ERR_FRAME_ERR_MASK))) {
			/* recycle both page and skb */
			buffer_info->skb = skb;
			/* an error means any chain goes out the window too */
			if (rx_ring->rx_skb_top)
				dev_kfree_skb_irq(rx_ring->rx_skb_top);
			rx_ring->rx_skb_top = NULL;
			goto next_desc;
		}

#define rxtop (rx_ring->rx_skb_top)
		if (!(staterr & E1000_RXD_STAT_EOP)) {
			/* this descriptor is only the beginning (or middle) */
			if (!rxtop) {
				/* this is the beginning of a chain */
				rxtop = skb;
				skb_fill_page_desc(rxtop, 0, buffer_info->page,
				                   0, length);
			} else {
				/* this is the middle of a chain */
				skb_fill_page_desc(rxtop,
				    skb_shinfo(rxtop)->nr_frags,
				    buffer_info->page, 0, length);
				/* re-use the skb, only consumed the page */
				buffer_info->skb = skb;
			}
			e1000_consume_page(buffer_info, rxtop, length);
			goto next_desc;
		} else {
			if (rxtop) {
				/* end of the chain */
				skb_fill_page_desc(rxtop,
				    skb_shinfo(rxtop)->nr_frags,
				    buffer_info->page, 0, length);
				/* re-use the current skb, we only consumed the
				 * page */
				buffer_info->skb = skb;
				skb = rxtop;
				rxtop = NULL;
				e1000_consume_page(buffer_info, skb, length);
			} else {
				/* no chain, got EOP, this buf is the packet
				 * copybreak to save the put_page/alloc_page */
				if (length <= copybreak &&
				    skb_tailroom(skb) >= length) {
					u8 *vaddr;
					vaddr = kmap_atomic(buffer_info->page,
					                   KM_SKB_DATA_SOFTIRQ);
					memcpy(skb_tail_pointer(skb), vaddr,
					       length);
					kunmap_atomic(vaddr,
					              KM_SKB_DATA_SOFTIRQ);
					/* re-use the page, so don't erase
					 * buffer_info->page */
					skb_put(skb, length);
				} else {
					skb_fill_page_desc(skb, 0,
					                   buffer_info->page, 0,
				                           length);
					e1000_consume_page(buffer_info, skb,
					                   length);
				}
			}
		}

		/* Receive Checksum Offload XXX recompute due to CRC strip? */
		e1000_rx_checksum(adapter, staterr,
				  rx_desc->wb.lower.hi_dword.csum_ip.csum, skb);

		e1000_rx_hash(netdev, rx_desc->wb.lower.hi_dword.rss, skb);

		/* probably a little skewed due to removing CRC */
		total_rx_bytes += skb->len;
		total_rx_packets++;

		/* eth type trans needs skb->data to point to something */
		if (!pskb_may_pull(skb, ETH_HLEN)) {
			e_err("pskb_may_pull failed.\n");
			dev_kfree_skb_irq(skb);
			goto next_desc;
		}

		e1000_receive_skb(adapter, netdev, skb, staterr,
				  rx_desc->wb.upper.vlan);

next_desc:
		rx_desc->wb.upper.status_error &= cpu_to_le32(~0xFF);

		/* return some buffers to hardware, one at a time is too slow */
		if (unlikely(cleaned_count >= E1000_RX_BUFFER_WRITE)) {
<<<<<<< HEAD
			adapter->alloc_rx_buf(adapter, cleaned_count,
=======
			adapter->alloc_rx_buf(rx_ring, cleaned_count,
>>>>>>> acd92ae5
					      GFP_ATOMIC);
			cleaned_count = 0;
		}

		/* use prefetched values */
		rx_desc = next_rxd;
		buffer_info = next_buffer;

		staterr = le32_to_cpu(rx_desc->wb.upper.status_error);
	}
	rx_ring->next_to_clean = i;

	cleaned_count = e1000_desc_unused(rx_ring);
	if (cleaned_count)
<<<<<<< HEAD
		adapter->alloc_rx_buf(adapter, cleaned_count, GFP_ATOMIC);
=======
		adapter->alloc_rx_buf(rx_ring, cleaned_count, GFP_ATOMIC);
>>>>>>> acd92ae5

	adapter->total_rx_bytes += total_rx_bytes;
	adapter->total_rx_packets += total_rx_packets;
	return cleaned;
}

/**
 * e1000_clean_rx_ring - Free Rx Buffers per Queue
 * @rx_ring: Rx descriptor ring
 **/
static void e1000_clean_rx_ring(struct e1000_ring *rx_ring)
{
	struct e1000_adapter *adapter = rx_ring->adapter;
	struct e1000_buffer *buffer_info;
	struct e1000_ps_page *ps_page;
	struct pci_dev *pdev = adapter->pdev;
	unsigned int i, j;

	/* Free all the Rx ring sk_buffs */
	for (i = 0; i < rx_ring->count; i++) {
		buffer_info = &rx_ring->buffer_info[i];
		if (buffer_info->dma) {
			if (adapter->clean_rx == e1000_clean_rx_irq)
				dma_unmap_single(&pdev->dev, buffer_info->dma,
						 adapter->rx_buffer_len,
						 DMA_FROM_DEVICE);
			else if (adapter->clean_rx == e1000_clean_jumbo_rx_irq)
				dma_unmap_page(&pdev->dev, buffer_info->dma,
				               PAGE_SIZE,
					       DMA_FROM_DEVICE);
			else if (adapter->clean_rx == e1000_clean_rx_irq_ps)
				dma_unmap_single(&pdev->dev, buffer_info->dma,
						 adapter->rx_ps_bsize0,
						 DMA_FROM_DEVICE);
			buffer_info->dma = 0;
		}

		if (buffer_info->page) {
			put_page(buffer_info->page);
			buffer_info->page = NULL;
		}

		if (buffer_info->skb) {
			dev_kfree_skb(buffer_info->skb);
			buffer_info->skb = NULL;
		}

		for (j = 0; j < PS_PAGE_BUFFERS; j++) {
			ps_page = &buffer_info->ps_pages[j];
			if (!ps_page->page)
				break;
			dma_unmap_page(&pdev->dev, ps_page->dma, PAGE_SIZE,
				       DMA_FROM_DEVICE);
			ps_page->dma = 0;
			put_page(ps_page->page);
			ps_page->page = NULL;
		}
	}

	/* there also may be some cached data from a chained receive */
	if (rx_ring->rx_skb_top) {
		dev_kfree_skb(rx_ring->rx_skb_top);
		rx_ring->rx_skb_top = NULL;
	}

	/* Zero out the descriptor ring */
	memset(rx_ring->desc, 0, rx_ring->size);

	rx_ring->next_to_clean = 0;
	rx_ring->next_to_use = 0;
	adapter->flags2 &= ~FLAG2_IS_DISCARDING;

	writel(0, rx_ring->head);
	writel(0, rx_ring->tail);
}

static void e1000e_downshift_workaround(struct work_struct *work)
{
	struct e1000_adapter *adapter = container_of(work,
					struct e1000_adapter, downshift_task);

	if (test_bit(__E1000_DOWN, &adapter->state))
		return;

	e1000e_gig_downshift_workaround_ich8lan(&adapter->hw);
}

/**
 * e1000_intr_msi - Interrupt Handler
 * @irq: interrupt number
 * @data: pointer to a network interface device structure
 **/
static irqreturn_t e1000_intr_msi(int irq, void *data)
{
	struct net_device *netdev = data;
	struct e1000_adapter *adapter = netdev_priv(netdev);
	struct e1000_hw *hw = &adapter->hw;
	u32 icr = er32(ICR);

	/*
	 * read ICR disables interrupts using IAM
	 */

	if (icr & E1000_ICR_LSC) {
		hw->mac.get_link_status = true;
		/*
		 * ICH8 workaround-- Call gig speed drop workaround on cable
		 * disconnect (LSC) before accessing any PHY registers
		 */
		if ((adapter->flags & FLAG_LSC_GIG_SPEED_DROP) &&
		    (!(er32(STATUS) & E1000_STATUS_LU)))
			schedule_work(&adapter->downshift_task);

		/*
		 * 80003ES2LAN workaround-- For packet buffer work-around on
		 * link down event; disable receives here in the ISR and reset
		 * adapter in watchdog
		 */
		if (netif_carrier_ok(netdev) &&
		    adapter->flags & FLAG_RX_NEEDS_RESTART) {
			/* disable receives */
			u32 rctl = er32(RCTL);
			ew32(RCTL, rctl & ~E1000_RCTL_EN);
			adapter->flags |= FLAG_RX_RESTART_NOW;
		}
		/* guard against interrupt when we're going down */
		if (!test_bit(__E1000_DOWN, &adapter->state))
			mod_timer(&adapter->watchdog_timer, jiffies + 1);
	}

	if (napi_schedule_prep(&adapter->napi)) {
		adapter->total_tx_bytes = 0;
		adapter->total_tx_packets = 0;
		adapter->total_rx_bytes = 0;
		adapter->total_rx_packets = 0;
		__napi_schedule(&adapter->napi);
	}

	return IRQ_HANDLED;
}

/**
 * e1000_intr - Interrupt Handler
 * @irq: interrupt number
 * @data: pointer to a network interface device structure
 **/
static irqreturn_t e1000_intr(int irq, void *data)
{
	struct net_device *netdev = data;
	struct e1000_adapter *adapter = netdev_priv(netdev);
	struct e1000_hw *hw = &adapter->hw;
	u32 rctl, icr = er32(ICR);

	if (!icr || test_bit(__E1000_DOWN, &adapter->state))
		return IRQ_NONE;  /* Not our interrupt */

	/*
	 * IMS will not auto-mask if INT_ASSERTED is not set, and if it is
	 * not set, then the adapter didn't send an interrupt
	 */
	if (!(icr & E1000_ICR_INT_ASSERTED))
		return IRQ_NONE;

	/*
	 * Interrupt Auto-Mask...upon reading ICR,
	 * interrupts are masked.  No need for the
	 * IMC write
	 */

	if (icr & E1000_ICR_LSC) {
		hw->mac.get_link_status = true;
		/*
		 * ICH8 workaround-- Call gig speed drop workaround on cable
		 * disconnect (LSC) before accessing any PHY registers
		 */
		if ((adapter->flags & FLAG_LSC_GIG_SPEED_DROP) &&
		    (!(er32(STATUS) & E1000_STATUS_LU)))
			schedule_work(&adapter->downshift_task);

		/*
		 * 80003ES2LAN workaround--
		 * For packet buffer work-around on link down event;
		 * disable receives here in the ISR and
		 * reset adapter in watchdog
		 */
		if (netif_carrier_ok(netdev) &&
		    (adapter->flags & FLAG_RX_NEEDS_RESTART)) {
			/* disable receives */
			rctl = er32(RCTL);
			ew32(RCTL, rctl & ~E1000_RCTL_EN);
			adapter->flags |= FLAG_RX_RESTART_NOW;
		}
		/* guard against interrupt when we're going down */
		if (!test_bit(__E1000_DOWN, &adapter->state))
			mod_timer(&adapter->watchdog_timer, jiffies + 1);
	}

	if (napi_schedule_prep(&adapter->napi)) {
		adapter->total_tx_bytes = 0;
		adapter->total_tx_packets = 0;
		adapter->total_rx_bytes = 0;
		adapter->total_rx_packets = 0;
		__napi_schedule(&adapter->napi);
	}

	return IRQ_HANDLED;
}

static irqreturn_t e1000_msix_other(int irq, void *data)
{
	struct net_device *netdev = data;
	struct e1000_adapter *adapter = netdev_priv(netdev);
	struct e1000_hw *hw = &adapter->hw;
	u32 icr = er32(ICR);

	if (!(icr & E1000_ICR_INT_ASSERTED)) {
		if (!test_bit(__E1000_DOWN, &adapter->state))
			ew32(IMS, E1000_IMS_OTHER);
		return IRQ_NONE;
	}

	if (icr & adapter->eiac_mask)
		ew32(ICS, (icr & adapter->eiac_mask));

	if (icr & E1000_ICR_OTHER) {
		if (!(icr & E1000_ICR_LSC))
			goto no_link_interrupt;
		hw->mac.get_link_status = true;
		/* guard against interrupt when we're going down */
		if (!test_bit(__E1000_DOWN, &adapter->state))
			mod_timer(&adapter->watchdog_timer, jiffies + 1);
	}

no_link_interrupt:
	if (!test_bit(__E1000_DOWN, &adapter->state))
		ew32(IMS, E1000_IMS_LSC | E1000_IMS_OTHER);

	return IRQ_HANDLED;
}


static irqreturn_t e1000_intr_msix_tx(int irq, void *data)
{
	struct net_device *netdev = data;
	struct e1000_adapter *adapter = netdev_priv(netdev);
	struct e1000_hw *hw = &adapter->hw;
	struct e1000_ring *tx_ring = adapter->tx_ring;


	adapter->total_tx_bytes = 0;
	adapter->total_tx_packets = 0;

	if (!e1000_clean_tx_irq(tx_ring))
		/* Ring was not completely cleaned, so fire another interrupt */
		ew32(ICS, tx_ring->ims_val);

	return IRQ_HANDLED;
}

static irqreturn_t e1000_intr_msix_rx(int irq, void *data)
{
	struct net_device *netdev = data;
	struct e1000_adapter *adapter = netdev_priv(netdev);
	struct e1000_ring *rx_ring = adapter->rx_ring;

	/* Write the ITR value calculated at the end of the
	 * previous interrupt.
	 */
	if (rx_ring->set_itr) {
		writel(1000000000 / (rx_ring->itr_val * 256),
		       rx_ring->itr_register);
		rx_ring->set_itr = 0;
	}

	if (napi_schedule_prep(&adapter->napi)) {
		adapter->total_rx_bytes = 0;
		adapter->total_rx_packets = 0;
		__napi_schedule(&adapter->napi);
	}
	return IRQ_HANDLED;
}

/**
 * e1000_configure_msix - Configure MSI-X hardware
 *
 * e1000_configure_msix sets up the hardware to properly
 * generate MSI-X interrupts.
 **/
static void e1000_configure_msix(struct e1000_adapter *adapter)
{
	struct e1000_hw *hw = &adapter->hw;
	struct e1000_ring *rx_ring = adapter->rx_ring;
	struct e1000_ring *tx_ring = adapter->tx_ring;
	int vector = 0;
	u32 ctrl_ext, ivar = 0;

	adapter->eiac_mask = 0;

	/* Workaround issue with spurious interrupts on 82574 in MSI-X mode */
	if (hw->mac.type == e1000_82574) {
		u32 rfctl = er32(RFCTL);
		rfctl |= E1000_RFCTL_ACK_DIS;
		ew32(RFCTL, rfctl);
	}

#define E1000_IVAR_INT_ALLOC_VALID	0x8
	/* Configure Rx vector */
	rx_ring->ims_val = E1000_IMS_RXQ0;
	adapter->eiac_mask |= rx_ring->ims_val;
	if (rx_ring->itr_val)
		writel(1000000000 / (rx_ring->itr_val * 256),
		       rx_ring->itr_register);
	else
		writel(1, rx_ring->itr_register);
	ivar = E1000_IVAR_INT_ALLOC_VALID | vector;

	/* Configure Tx vector */
	tx_ring->ims_val = E1000_IMS_TXQ0;
	vector++;
	if (tx_ring->itr_val)
		writel(1000000000 / (tx_ring->itr_val * 256),
		       tx_ring->itr_register);
	else
		writel(1, tx_ring->itr_register);
	adapter->eiac_mask |= tx_ring->ims_val;
	ivar |= ((E1000_IVAR_INT_ALLOC_VALID | vector) << 8);

	/* set vector for Other Causes, e.g. link changes */
	vector++;
	ivar |= ((E1000_IVAR_INT_ALLOC_VALID | vector) << 16);
	if (rx_ring->itr_val)
		writel(1000000000 / (rx_ring->itr_val * 256),
		       hw->hw_addr + E1000_EITR_82574(vector));
	else
		writel(1, hw->hw_addr + E1000_EITR_82574(vector));

	/* Cause Tx interrupts on every write back */
	ivar |= (1 << 31);

	ew32(IVAR, ivar);

	/* enable MSI-X PBA support */
	ctrl_ext = er32(CTRL_EXT);
	ctrl_ext |= E1000_CTRL_EXT_PBA_CLR;

	/* Auto-Mask Other interrupts upon ICR read */
#define E1000_EIAC_MASK_82574   0x01F00000
	ew32(IAM, ~E1000_EIAC_MASK_82574 | E1000_IMS_OTHER);
	ctrl_ext |= E1000_CTRL_EXT_EIAME;
	ew32(CTRL_EXT, ctrl_ext);
	e1e_flush();
}

void e1000e_reset_interrupt_capability(struct e1000_adapter *adapter)
{
	if (adapter->msix_entries) {
		pci_disable_msix(adapter->pdev);
		kfree(adapter->msix_entries);
		adapter->msix_entries = NULL;
	} else if (adapter->flags & FLAG_MSI_ENABLED) {
		pci_disable_msi(adapter->pdev);
		adapter->flags &= ~FLAG_MSI_ENABLED;
	}
}

/**
 * e1000e_set_interrupt_capability - set MSI or MSI-X if supported
 *
 * Attempt to configure interrupts using the best available
 * capabilities of the hardware and kernel.
 **/
void e1000e_set_interrupt_capability(struct e1000_adapter *adapter)
{
	int err;
	int i;

	switch (adapter->int_mode) {
	case E1000E_INT_MODE_MSIX:
		if (adapter->flags & FLAG_HAS_MSIX) {
			adapter->num_vectors = 3; /* RxQ0, TxQ0 and other */
			adapter->msix_entries = kcalloc(adapter->num_vectors,
						      sizeof(struct msix_entry),
						      GFP_KERNEL);
			if (adapter->msix_entries) {
				for (i = 0; i < adapter->num_vectors; i++)
					adapter->msix_entries[i].entry = i;

				err = pci_enable_msix(adapter->pdev,
						      adapter->msix_entries,
						      adapter->num_vectors);
				if (err == 0)
					return;
			}
			/* MSI-X failed, so fall through and try MSI */
			e_err("Failed to initialize MSI-X interrupts.  Falling back to MSI interrupts.\n");
			e1000e_reset_interrupt_capability(adapter);
		}
		adapter->int_mode = E1000E_INT_MODE_MSI;
		/* Fall through */
	case E1000E_INT_MODE_MSI:
		if (!pci_enable_msi(adapter->pdev)) {
			adapter->flags |= FLAG_MSI_ENABLED;
		} else {
			adapter->int_mode = E1000E_INT_MODE_LEGACY;
			e_err("Failed to initialize MSI interrupts.  Falling back to legacy interrupts.\n");
		}
		/* Fall through */
	case E1000E_INT_MODE_LEGACY:
		/* Don't do anything; this is the system default */
		break;
	}

	/* store the number of vectors being used */
	adapter->num_vectors = 1;
}

/**
 * e1000_request_msix - Initialize MSI-X interrupts
 *
 * e1000_request_msix allocates MSI-X vectors and requests interrupts from the
 * kernel.
 **/
static int e1000_request_msix(struct e1000_adapter *adapter)
{
	struct net_device *netdev = adapter->netdev;
	int err = 0, vector = 0;

	if (strlen(netdev->name) < (IFNAMSIZ - 5))
		snprintf(adapter->rx_ring->name,
			 sizeof(adapter->rx_ring->name) - 1,
			 "%s-rx-0", netdev->name);
	else
		memcpy(adapter->rx_ring->name, netdev->name, IFNAMSIZ);
	err = request_irq(adapter->msix_entries[vector].vector,
			  e1000_intr_msix_rx, 0, adapter->rx_ring->name,
			  netdev);
	if (err)
		return err;
	adapter->rx_ring->itr_register = adapter->hw.hw_addr +
	    E1000_EITR_82574(vector);
	adapter->rx_ring->itr_val = adapter->itr;
	vector++;

	if (strlen(netdev->name) < (IFNAMSIZ - 5))
		snprintf(adapter->tx_ring->name,
			 sizeof(adapter->tx_ring->name) - 1,
			 "%s-tx-0", netdev->name);
	else
		memcpy(adapter->tx_ring->name, netdev->name, IFNAMSIZ);
	err = request_irq(adapter->msix_entries[vector].vector,
			  e1000_intr_msix_tx, 0, adapter->tx_ring->name,
			  netdev);
	if (err)
		return err;
	adapter->tx_ring->itr_register = adapter->hw.hw_addr +
	    E1000_EITR_82574(vector);
	adapter->tx_ring->itr_val = adapter->itr;
	vector++;

	err = request_irq(adapter->msix_entries[vector].vector,
			  e1000_msix_other, 0, netdev->name, netdev);
	if (err)
		return err;

	e1000_configure_msix(adapter);

	return 0;
}

/**
 * e1000_request_irq - initialize interrupts
 *
 * Attempts to configure interrupts using the best available
 * capabilities of the hardware and kernel.
 **/
static int e1000_request_irq(struct e1000_adapter *adapter)
{
	struct net_device *netdev = adapter->netdev;
	int err;

	if (adapter->msix_entries) {
		err = e1000_request_msix(adapter);
		if (!err)
			return err;
		/* fall back to MSI */
		e1000e_reset_interrupt_capability(adapter);
		adapter->int_mode = E1000E_INT_MODE_MSI;
		e1000e_set_interrupt_capability(adapter);
	}
	if (adapter->flags & FLAG_MSI_ENABLED) {
		err = request_irq(adapter->pdev->irq, e1000_intr_msi, 0,
				  netdev->name, netdev);
		if (!err)
			return err;

		/* fall back to legacy interrupt */
		e1000e_reset_interrupt_capability(adapter);
		adapter->int_mode = E1000E_INT_MODE_LEGACY;
	}

	err = request_irq(adapter->pdev->irq, e1000_intr, IRQF_SHARED,
			  netdev->name, netdev);
	if (err)
		e_err("Unable to allocate interrupt, Error: %d\n", err);

	return err;
}

static void e1000_free_irq(struct e1000_adapter *adapter)
{
	struct net_device *netdev = adapter->netdev;

	if (adapter->msix_entries) {
		int vector = 0;

		free_irq(adapter->msix_entries[vector].vector, netdev);
		vector++;

		free_irq(adapter->msix_entries[vector].vector, netdev);
		vector++;

		/* Other Causes interrupt vector */
		free_irq(adapter->msix_entries[vector].vector, netdev);
		return;
	}

	free_irq(adapter->pdev->irq, netdev);
}

/**
 * e1000_irq_disable - Mask off interrupt generation on the NIC
 **/
static void e1000_irq_disable(struct e1000_adapter *adapter)
{
	struct e1000_hw *hw = &adapter->hw;

	ew32(IMC, ~0);
	if (adapter->msix_entries)
		ew32(EIAC_82574, 0);
	e1e_flush();

	if (adapter->msix_entries) {
		int i;
		for (i = 0; i < adapter->num_vectors; i++)
			synchronize_irq(adapter->msix_entries[i].vector);
	} else {
		synchronize_irq(adapter->pdev->irq);
	}
}

/**
 * e1000_irq_enable - Enable default interrupt generation settings
 **/
static void e1000_irq_enable(struct e1000_adapter *adapter)
{
	struct e1000_hw *hw = &adapter->hw;

	if (adapter->msix_entries) {
		ew32(EIAC_82574, adapter->eiac_mask & E1000_EIAC_MASK_82574);
		ew32(IMS, adapter->eiac_mask | E1000_IMS_OTHER | E1000_IMS_LSC);
	} else {
		ew32(IMS, IMS_ENABLE_MASK);
	}
	e1e_flush();
}

/**
 * e1000e_get_hw_control - get control of the h/w from f/w
 * @adapter: address of board private structure
 *
 * e1000e_get_hw_control sets {CTRL_EXT|SWSM}:DRV_LOAD bit.
 * For ASF and Pass Through versions of f/w this means that
 * the driver is loaded. For AMT version (only with 82573)
 * of the f/w this means that the network i/f is open.
 **/
void e1000e_get_hw_control(struct e1000_adapter *adapter)
{
	struct e1000_hw *hw = &adapter->hw;
	u32 ctrl_ext;
	u32 swsm;

	/* Let firmware know the driver has taken over */
	if (adapter->flags & FLAG_HAS_SWSM_ON_LOAD) {
		swsm = er32(SWSM);
		ew32(SWSM, swsm | E1000_SWSM_DRV_LOAD);
	} else if (adapter->flags & FLAG_HAS_CTRLEXT_ON_LOAD) {
		ctrl_ext = er32(CTRL_EXT);
		ew32(CTRL_EXT, ctrl_ext | E1000_CTRL_EXT_DRV_LOAD);
	}
}

/**
 * e1000e_release_hw_control - release control of the h/w to f/w
 * @adapter: address of board private structure
 *
 * e1000e_release_hw_control resets {CTRL_EXT|SWSM}:DRV_LOAD bit.
 * For ASF and Pass Through versions of f/w this means that the
 * driver is no longer loaded. For AMT version (only with 82573) i
 * of the f/w this means that the network i/f is closed.
 *
 **/
void e1000e_release_hw_control(struct e1000_adapter *adapter)
{
	struct e1000_hw *hw = &adapter->hw;
	u32 ctrl_ext;
	u32 swsm;

	/* Let firmware taken over control of h/w */
	if (adapter->flags & FLAG_HAS_SWSM_ON_LOAD) {
		swsm = er32(SWSM);
		ew32(SWSM, swsm & ~E1000_SWSM_DRV_LOAD);
	} else if (adapter->flags & FLAG_HAS_CTRLEXT_ON_LOAD) {
		ctrl_ext = er32(CTRL_EXT);
		ew32(CTRL_EXT, ctrl_ext & ~E1000_CTRL_EXT_DRV_LOAD);
	}
}

/**
 * @e1000_alloc_ring - allocate memory for a ring structure
 **/
static int e1000_alloc_ring_dma(struct e1000_adapter *adapter,
				struct e1000_ring *ring)
{
	struct pci_dev *pdev = adapter->pdev;

	ring->desc = dma_alloc_coherent(&pdev->dev, ring->size, &ring->dma,
					GFP_KERNEL);
	if (!ring->desc)
		return -ENOMEM;

	return 0;
}

/**
 * e1000e_setup_tx_resources - allocate Tx resources (Descriptors)
 * @tx_ring: Tx descriptor ring
 *
 * Return 0 on success, negative on failure
 **/
int e1000e_setup_tx_resources(struct e1000_ring *tx_ring)
{
	struct e1000_adapter *adapter = tx_ring->adapter;
	int err = -ENOMEM, size;

	size = sizeof(struct e1000_buffer) * tx_ring->count;
	tx_ring->buffer_info = vzalloc(size);
	if (!tx_ring->buffer_info)
		goto err;

	/* round up to nearest 4K */
	tx_ring->size = tx_ring->count * sizeof(struct e1000_tx_desc);
	tx_ring->size = ALIGN(tx_ring->size, 4096);

	err = e1000_alloc_ring_dma(adapter, tx_ring);
	if (err)
		goto err;

	tx_ring->next_to_use = 0;
	tx_ring->next_to_clean = 0;

	return 0;
err:
	vfree(tx_ring->buffer_info);
	e_err("Unable to allocate memory for the transmit descriptor ring\n");
	return err;
}

/**
 * e1000e_setup_rx_resources - allocate Rx resources (Descriptors)
 * @rx_ring: Rx descriptor ring
 *
 * Returns 0 on success, negative on failure
 **/
int e1000e_setup_rx_resources(struct e1000_ring *rx_ring)
{
	struct e1000_adapter *adapter = rx_ring->adapter;
	struct e1000_buffer *buffer_info;
	int i, size, desc_len, err = -ENOMEM;

	size = sizeof(struct e1000_buffer) * rx_ring->count;
	rx_ring->buffer_info = vzalloc(size);
	if (!rx_ring->buffer_info)
		goto err;

	for (i = 0; i < rx_ring->count; i++) {
		buffer_info = &rx_ring->buffer_info[i];
		buffer_info->ps_pages = kcalloc(PS_PAGE_BUFFERS,
						sizeof(struct e1000_ps_page),
						GFP_KERNEL);
		if (!buffer_info->ps_pages)
			goto err_pages;
	}

	desc_len = sizeof(union e1000_rx_desc_packet_split);

	/* Round up to nearest 4K */
	rx_ring->size = rx_ring->count * desc_len;
	rx_ring->size = ALIGN(rx_ring->size, 4096);

	err = e1000_alloc_ring_dma(adapter, rx_ring);
	if (err)
		goto err_pages;

	rx_ring->next_to_clean = 0;
	rx_ring->next_to_use = 0;
	rx_ring->rx_skb_top = NULL;

	return 0;

err_pages:
	for (i = 0; i < rx_ring->count; i++) {
		buffer_info = &rx_ring->buffer_info[i];
		kfree(buffer_info->ps_pages);
	}
err:
	vfree(rx_ring->buffer_info);
	e_err("Unable to allocate memory for the receive descriptor ring\n");
	return err;
}

/**
 * e1000_clean_tx_ring - Free Tx Buffers
 * @tx_ring: Tx descriptor ring
 **/
static void e1000_clean_tx_ring(struct e1000_ring *tx_ring)
{
	struct e1000_adapter *adapter = tx_ring->adapter;
	struct e1000_buffer *buffer_info;
	unsigned long size;
	unsigned int i;

	for (i = 0; i < tx_ring->count; i++) {
		buffer_info = &tx_ring->buffer_info[i];
		e1000_put_txbuf(tx_ring, buffer_info);
	}

	size = sizeof(struct e1000_buffer) * tx_ring->count;
	memset(tx_ring->buffer_info, 0, size);

	memset(tx_ring->desc, 0, tx_ring->size);

	tx_ring->next_to_use = 0;
	tx_ring->next_to_clean = 0;

	writel(0, tx_ring->head);
	writel(0, tx_ring->tail);
}

/**
 * e1000e_free_tx_resources - Free Tx Resources per Queue
 * @tx_ring: Tx descriptor ring
 *
 * Free all transmit software resources
 **/
void e1000e_free_tx_resources(struct e1000_ring *tx_ring)
{
	struct e1000_adapter *adapter = tx_ring->adapter;
	struct pci_dev *pdev = adapter->pdev;

	e1000_clean_tx_ring(tx_ring);

	vfree(tx_ring->buffer_info);
	tx_ring->buffer_info = NULL;

	dma_free_coherent(&pdev->dev, tx_ring->size, tx_ring->desc,
			  tx_ring->dma);
	tx_ring->desc = NULL;
}

/**
 * e1000e_free_rx_resources - Free Rx Resources
 * @rx_ring: Rx descriptor ring
 *
 * Free all receive software resources
 **/
void e1000e_free_rx_resources(struct e1000_ring *rx_ring)
{
	struct e1000_adapter *adapter = rx_ring->adapter;
	struct pci_dev *pdev = adapter->pdev;
	int i;

	e1000_clean_rx_ring(rx_ring);

	for (i = 0; i < rx_ring->count; i++)
		kfree(rx_ring->buffer_info[i].ps_pages);

	vfree(rx_ring->buffer_info);
	rx_ring->buffer_info = NULL;

	dma_free_coherent(&pdev->dev, rx_ring->size, rx_ring->desc,
			  rx_ring->dma);
	rx_ring->desc = NULL;
}

/**
 * e1000_update_itr - update the dynamic ITR value based on statistics
 * @adapter: pointer to adapter
 * @itr_setting: current adapter->itr
 * @packets: the number of packets during this measurement interval
 * @bytes: the number of bytes during this measurement interval
 *
 *      Stores a new ITR value based on packets and byte
 *      counts during the last interrupt.  The advantage of per interrupt
 *      computation is faster updates and more accurate ITR for the current
 *      traffic pattern.  Constants in this function were computed
 *      based on theoretical maximum wire speed and thresholds were set based
 *      on testing data as well as attempting to minimize response time
 *      while increasing bulk throughput.  This functionality is controlled
 *      by the InterruptThrottleRate module parameter.
 **/
static unsigned int e1000_update_itr(struct e1000_adapter *adapter,
				     u16 itr_setting, int packets,
				     int bytes)
{
	unsigned int retval = itr_setting;

	if (packets == 0)
		return itr_setting;

	switch (itr_setting) {
	case lowest_latency:
		/* handle TSO and jumbo frames */
		if (bytes/packets > 8000)
			retval = bulk_latency;
		else if ((packets < 5) && (bytes > 512))
			retval = low_latency;
		break;
	case low_latency:  /* 50 usec aka 20000 ints/s */
		if (bytes > 10000) {
			/* this if handles the TSO accounting */
			if (bytes/packets > 8000)
				retval = bulk_latency;
			else if ((packets < 10) || ((bytes/packets) > 1200))
				retval = bulk_latency;
			else if ((packets > 35))
				retval = lowest_latency;
		} else if (bytes/packets > 2000) {
			retval = bulk_latency;
		} else if (packets <= 2 && bytes < 512) {
			retval = lowest_latency;
		}
		break;
	case bulk_latency: /* 250 usec aka 4000 ints/s */
		if (bytes > 25000) {
			if (packets > 35)
				retval = low_latency;
		} else if (bytes < 6000) {
			retval = low_latency;
		}
		break;
	}

	return retval;
}

static void e1000_set_itr(struct e1000_adapter *adapter)
{
	struct e1000_hw *hw = &adapter->hw;
	u16 current_itr;
	u32 new_itr = adapter->itr;

	/* for non-gigabit speeds, just fix the interrupt rate at 4000 */
	if (adapter->link_speed != SPEED_1000) {
		current_itr = 0;
		new_itr = 4000;
		goto set_itr_now;
	}

	if (adapter->flags2 & FLAG2_DISABLE_AIM) {
		new_itr = 0;
		goto set_itr_now;
	}

	adapter->tx_itr = e1000_update_itr(adapter,
				    adapter->tx_itr,
				    adapter->total_tx_packets,
				    adapter->total_tx_bytes);
	/* conservative mode (itr 3) eliminates the lowest_latency setting */
	if (adapter->itr_setting == 3 && adapter->tx_itr == lowest_latency)
		adapter->tx_itr = low_latency;

	adapter->rx_itr = e1000_update_itr(adapter,
				    adapter->rx_itr,
				    adapter->total_rx_packets,
				    adapter->total_rx_bytes);
	/* conservative mode (itr 3) eliminates the lowest_latency setting */
	if (adapter->itr_setting == 3 && adapter->rx_itr == lowest_latency)
		adapter->rx_itr = low_latency;

	current_itr = max(adapter->rx_itr, adapter->tx_itr);

	switch (current_itr) {
	/* counts and packets in update_itr are dependent on these numbers */
	case lowest_latency:
		new_itr = 70000;
		break;
	case low_latency:
		new_itr = 20000; /* aka hwitr = ~200 */
		break;
	case bulk_latency:
		new_itr = 4000;
		break;
	default:
		break;
	}

set_itr_now:
	if (new_itr != adapter->itr) {
		/*
		 * this attempts to bias the interrupt rate towards Bulk
		 * by adding intermediate steps when interrupt rate is
		 * increasing
		 */
		new_itr = new_itr > adapter->itr ?
			     min(adapter->itr + (new_itr >> 2), new_itr) :
			     new_itr;
		adapter->itr = new_itr;
		adapter->rx_ring->itr_val = new_itr;
		if (adapter->msix_entries)
			adapter->rx_ring->set_itr = 1;
		else
			if (new_itr)
				ew32(ITR, 1000000000 / (new_itr * 256));
			else
				ew32(ITR, 0);
	}
}

/**
 * e1000_alloc_queues - Allocate memory for all rings
 * @adapter: board private structure to initialize
 **/
static int __devinit e1000_alloc_queues(struct e1000_adapter *adapter)
{
	int size = sizeof(struct e1000_ring);

	adapter->tx_ring = kzalloc(size, GFP_KERNEL);
	if (!adapter->tx_ring)
		goto err;
	adapter->tx_ring->count = adapter->tx_ring_count;
	adapter->tx_ring->adapter = adapter;

	adapter->rx_ring = kzalloc(size, GFP_KERNEL);
	if (!adapter->rx_ring)
		goto err;
	adapter->rx_ring->count = adapter->rx_ring_count;
	adapter->rx_ring->adapter = adapter;

	return 0;
err:
	e_err("Unable to allocate memory for queues\n");
	kfree(adapter->rx_ring);
	kfree(adapter->tx_ring);
	return -ENOMEM;
}

/**
 * e1000_clean - NAPI Rx polling callback
 * @napi: struct associated with this polling callback
 * @budget: amount of packets driver is allowed to process this poll
 **/
static int e1000_clean(struct napi_struct *napi, int budget)
{
	struct e1000_adapter *adapter = container_of(napi, struct e1000_adapter, napi);
	struct e1000_hw *hw = &adapter->hw;
	struct net_device *poll_dev = adapter->netdev;
	int tx_cleaned = 1, work_done = 0;

	adapter = netdev_priv(poll_dev);

	if (adapter->msix_entries &&
	    !(adapter->rx_ring->ims_val & adapter->tx_ring->ims_val))
		goto clean_rx;

	tx_cleaned = e1000_clean_tx_irq(adapter->tx_ring);

clean_rx:
	adapter->clean_rx(adapter->rx_ring, &work_done, budget);

	if (!tx_cleaned)
		work_done = budget;

	/* If budget not fully consumed, exit the polling mode */
	if (work_done < budget) {
		if (adapter->itr_setting & 3)
			e1000_set_itr(adapter);
		napi_complete(napi);
		if (!test_bit(__E1000_DOWN, &adapter->state)) {
			if (adapter->msix_entries)
				ew32(IMS, adapter->rx_ring->ims_val);
			else
				e1000_irq_enable(adapter);
		}
	}

	return work_done;
}

static void e1000_vlan_rx_add_vid(struct net_device *netdev, u16 vid)
{
	struct e1000_adapter *adapter = netdev_priv(netdev);
	struct e1000_hw *hw = &adapter->hw;
	u32 vfta, index;

	/* don't update vlan cookie if already programmed */
	if ((adapter->hw.mng_cookie.status &
	     E1000_MNG_DHCP_COOKIE_STATUS_VLAN) &&
	    (vid == adapter->mng_vlan_id))
		return;

	/* add VID to filter table */
	if (adapter->flags & FLAG_HAS_HW_VLAN_FILTER) {
		index = (vid >> 5) & 0x7F;
		vfta = E1000_READ_REG_ARRAY(hw, E1000_VFTA, index);
		vfta |= (1 << (vid & 0x1F));
		hw->mac.ops.write_vfta(hw, index, vfta);
	}

	set_bit(vid, adapter->active_vlans);
}

static void e1000_vlan_rx_kill_vid(struct net_device *netdev, u16 vid)
{
	struct e1000_adapter *adapter = netdev_priv(netdev);
	struct e1000_hw *hw = &adapter->hw;
	u32 vfta, index;

	if ((adapter->hw.mng_cookie.status &
	     E1000_MNG_DHCP_COOKIE_STATUS_VLAN) &&
	    (vid == adapter->mng_vlan_id)) {
		/* release control to f/w */
		e1000e_release_hw_control(adapter);
		return;
	}

	/* remove VID from filter table */
	if (adapter->flags & FLAG_HAS_HW_VLAN_FILTER) {
		index = (vid >> 5) & 0x7F;
		vfta = E1000_READ_REG_ARRAY(hw, E1000_VFTA, index);
		vfta &= ~(1 << (vid & 0x1F));
		hw->mac.ops.write_vfta(hw, index, vfta);
	}

	clear_bit(vid, adapter->active_vlans);
}

/**
 * e1000e_vlan_filter_disable - helper to disable hw VLAN filtering
 * @adapter: board private structure to initialize
 **/
static void e1000e_vlan_filter_disable(struct e1000_adapter *adapter)
{
	struct net_device *netdev = adapter->netdev;
	struct e1000_hw *hw = &adapter->hw;
	u32 rctl;

	if (adapter->flags & FLAG_HAS_HW_VLAN_FILTER) {
		/* disable VLAN receive filtering */
		rctl = er32(RCTL);
		rctl &= ~(E1000_RCTL_VFE | E1000_RCTL_CFIEN);
		ew32(RCTL, rctl);

		if (adapter->mng_vlan_id != (u16)E1000_MNG_VLAN_NONE) {
			e1000_vlan_rx_kill_vid(netdev, adapter->mng_vlan_id);
			adapter->mng_vlan_id = E1000_MNG_VLAN_NONE;
		}
	}
}

/**
 * e1000e_vlan_filter_enable - helper to enable HW VLAN filtering
 * @adapter: board private structure to initialize
 **/
static void e1000e_vlan_filter_enable(struct e1000_adapter *adapter)
{
	struct e1000_hw *hw = &adapter->hw;
	u32 rctl;

	if (adapter->flags & FLAG_HAS_HW_VLAN_FILTER) {
		/* enable VLAN receive filtering */
		rctl = er32(RCTL);
		rctl |= E1000_RCTL_VFE;
		rctl &= ~E1000_RCTL_CFIEN;
		ew32(RCTL, rctl);
	}
}

/**
 * e1000e_vlan_strip_enable - helper to disable HW VLAN stripping
 * @adapter: board private structure to initialize
 **/
static void e1000e_vlan_strip_disable(struct e1000_adapter *adapter)
{
	struct e1000_hw *hw = &adapter->hw;
	u32 ctrl;

	/* disable VLAN tag insert/strip */
	ctrl = er32(CTRL);
	ctrl &= ~E1000_CTRL_VME;
	ew32(CTRL, ctrl);
}

/**
 * e1000e_vlan_strip_enable - helper to enable HW VLAN stripping
 * @adapter: board private structure to initialize
 **/
static void e1000e_vlan_strip_enable(struct e1000_adapter *adapter)
{
	struct e1000_hw *hw = &adapter->hw;
	u32 ctrl;

	/* enable VLAN tag insert/strip */
	ctrl = er32(CTRL);
	ctrl |= E1000_CTRL_VME;
	ew32(CTRL, ctrl);
}

static void e1000_update_mng_vlan(struct e1000_adapter *adapter)
{
	struct net_device *netdev = adapter->netdev;
	u16 vid = adapter->hw.mng_cookie.vlan_id;
	u16 old_vid = adapter->mng_vlan_id;

	if (adapter->hw.mng_cookie.status &
	    E1000_MNG_DHCP_COOKIE_STATUS_VLAN) {
		e1000_vlan_rx_add_vid(netdev, vid);
		adapter->mng_vlan_id = vid;
	}

	if ((old_vid != (u16)E1000_MNG_VLAN_NONE) && (vid != old_vid))
		e1000_vlan_rx_kill_vid(netdev, old_vid);
}

static void e1000_restore_vlan(struct e1000_adapter *adapter)
{
	u16 vid;

	e1000_vlan_rx_add_vid(adapter->netdev, 0);

	for_each_set_bit(vid, adapter->active_vlans, VLAN_N_VID)
		e1000_vlan_rx_add_vid(adapter->netdev, vid);
}

static void e1000_init_manageability_pt(struct e1000_adapter *adapter)
{
	struct e1000_hw *hw = &adapter->hw;
	u32 manc, manc2h, mdef, i, j;

	if (!(adapter->flags & FLAG_MNG_PT_ENABLED))
		return;

	manc = er32(MANC);

	/*
	 * enable receiving management packets to the host. this will probably
	 * generate destination unreachable messages from the host OS, but
	 * the packets will be handled on SMBUS
	 */
	manc |= E1000_MANC_EN_MNG2HOST;
	manc2h = er32(MANC2H);

	switch (hw->mac.type) {
	default:
		manc2h |= (E1000_MANC2H_PORT_623 | E1000_MANC2H_PORT_664);
		break;
	case e1000_82574:
	case e1000_82583:
		/*
		 * Check if IPMI pass-through decision filter already exists;
		 * if so, enable it.
		 */
		for (i = 0, j = 0; i < 8; i++) {
			mdef = er32(MDEF(i));

			/* Ignore filters with anything other than IPMI ports */
			if (mdef & ~(E1000_MDEF_PORT_623 | E1000_MDEF_PORT_664))
				continue;

			/* Enable this decision filter in MANC2H */
			if (mdef)
				manc2h |= (1 << i);

			j |= mdef;
		}

		if (j == (E1000_MDEF_PORT_623 | E1000_MDEF_PORT_664))
			break;

		/* Create new decision filter in an empty filter */
		for (i = 0, j = 0; i < 8; i++)
			if (er32(MDEF(i)) == 0) {
				ew32(MDEF(i), (E1000_MDEF_PORT_623 |
					       E1000_MDEF_PORT_664));
				manc2h |= (1 << 1);
				j++;
				break;
			}

		if (!j)
			e_warn("Unable to create IPMI pass-through filter\n");
		break;
	}

	ew32(MANC2H, manc2h);
	ew32(MANC, manc);
}

/**
 * e1000_configure_tx - Configure Transmit Unit after Reset
 * @adapter: board private structure
 *
 * Configure the Tx unit of the MAC after a reset.
 **/
static void e1000_configure_tx(struct e1000_adapter *adapter)
{
	struct e1000_hw *hw = &adapter->hw;
	struct e1000_ring *tx_ring = adapter->tx_ring;
	u64 tdba;
	u32 tdlen, tarc;

	/* Setup the HW Tx Head and Tail descriptor pointers */
	tdba = tx_ring->dma;
	tdlen = tx_ring->count * sizeof(struct e1000_tx_desc);
	ew32(TDBAL, (tdba & DMA_BIT_MASK(32)));
	ew32(TDBAH, (tdba >> 32));
	ew32(TDLEN, tdlen);
	ew32(TDH, 0);
	ew32(TDT, 0);
	tx_ring->head = adapter->hw.hw_addr + E1000_TDH;
	tx_ring->tail = adapter->hw.hw_addr + E1000_TDT;

	/* Set the Tx Interrupt Delay register */
	ew32(TIDV, adapter->tx_int_delay);
	/* Tx irq moderation */
	ew32(TADV, adapter->tx_abs_int_delay);

	if (adapter->flags2 & FLAG2_DMA_BURST) {
		u32 txdctl = er32(TXDCTL(0));
		txdctl &= ~(E1000_TXDCTL_PTHRESH | E1000_TXDCTL_HTHRESH |
			    E1000_TXDCTL_WTHRESH);
		/*
		 * set up some performance related parameters to encourage the
		 * hardware to use the bus more efficiently in bursts, depends
		 * on the tx_int_delay to be enabled,
		 * wthresh = 5 ==> burst write a cacheline (64 bytes) at a time
		 * hthresh = 1 ==> prefetch when one or more available
		 * pthresh = 0x1f ==> prefetch if internal cache 31 or less
		 * BEWARE: this seems to work but should be considered first if
		 * there are Tx hangs or other Tx related bugs
		 */
		txdctl |= E1000_TXDCTL_DMA_BURST_ENABLE;
		ew32(TXDCTL(0), txdctl);
	}
	/* erratum work around: set txdctl the same for both queues */
	ew32(TXDCTL(1), er32(TXDCTL(0)));

	if (adapter->flags & FLAG_TARC_SPEED_MODE_BIT) {
		tarc = er32(TARC(0));
		/*
		 * set the speed mode bit, we'll clear it if we're not at
		 * gigabit link later
		 */
#define SPEED_MODE_BIT (1 << 21)
		tarc |= SPEED_MODE_BIT;
		ew32(TARC(0), tarc);
	}

	/* errata: program both queues to unweighted RR */
	if (adapter->flags & FLAG_TARC_SET_BIT_ZERO) {
		tarc = er32(TARC(0));
		tarc |= 1;
		ew32(TARC(0), tarc);
		tarc = er32(TARC(1));
		tarc |= 1;
		ew32(TARC(1), tarc);
	}

	/* Setup Transmit Descriptor Settings for eop descriptor */
	adapter->txd_cmd = E1000_TXD_CMD_EOP | E1000_TXD_CMD_IFCS;

	/* only set IDE if we are delaying interrupts using the timers */
	if (adapter->tx_int_delay)
		adapter->txd_cmd |= E1000_TXD_CMD_IDE;

	/* enable Report Status bit */
	adapter->txd_cmd |= E1000_TXD_CMD_RS;

	e1000e_config_collision_dist(hw);
}

/**
 * e1000_setup_rctl - configure the receive control registers
 * @adapter: Board private structure
 **/
#define PAGE_USE_COUNT(S) (((S) >> PAGE_SHIFT) + \
			   (((S) & (PAGE_SIZE - 1)) ? 1 : 0))
static void e1000_setup_rctl(struct e1000_adapter *adapter)
{
	struct e1000_hw *hw = &adapter->hw;
	u32 rctl, rfctl;
	u32 pages = 0;

	/* Workaround Si errata on 82579 - configure jumbo frame flow */
	if (hw->mac.type == e1000_pch2lan) {
		s32 ret_val;

		if (adapter->netdev->mtu > ETH_DATA_LEN)
			ret_val = e1000_lv_jumbo_workaround_ich8lan(hw, true);
		else
			ret_val = e1000_lv_jumbo_workaround_ich8lan(hw, false);

		if (ret_val)
			e_dbg("failed to enable jumbo frame workaround mode\n");
	}

	/* Program MC offset vector base */
	rctl = er32(RCTL);
	rctl &= ~(3 << E1000_RCTL_MO_SHIFT);
	rctl |= E1000_RCTL_EN | E1000_RCTL_BAM |
		E1000_RCTL_LBM_NO | E1000_RCTL_RDMTS_HALF |
		(adapter->hw.mac.mc_filter_type << E1000_RCTL_MO_SHIFT);

	/* Do not Store bad packets */
	rctl &= ~E1000_RCTL_SBP;

	/* Enable Long Packet receive */
	if (adapter->netdev->mtu <= ETH_DATA_LEN)
		rctl &= ~E1000_RCTL_LPE;
	else
		rctl |= E1000_RCTL_LPE;

	/* Some systems expect that the CRC is included in SMBUS traffic. The
	 * hardware strips the CRC before sending to both SMBUS (BMC) and to
	 * host memory when this is enabled
	 */
	if (adapter->flags2 & FLAG2_CRC_STRIPPING)
		rctl |= E1000_RCTL_SECRC;

	/* Workaround Si errata on 82577 PHY - configure IPG for jumbos */
	if ((hw->phy.type == e1000_phy_82577) && (rctl & E1000_RCTL_LPE)) {
		u16 phy_data;

		e1e_rphy(hw, PHY_REG(770, 26), &phy_data);
		phy_data &= 0xfff8;
		phy_data |= (1 << 2);
		e1e_wphy(hw, PHY_REG(770, 26), phy_data);

		e1e_rphy(hw, 22, &phy_data);
		phy_data &= 0x0fff;
		phy_data |= (1 << 14);
		e1e_wphy(hw, 0x10, 0x2823);
		e1e_wphy(hw, 0x11, 0x0003);
		e1e_wphy(hw, 22, phy_data);
	}

	/* Setup buffer sizes */
	rctl &= ~E1000_RCTL_SZ_4096;
	rctl |= E1000_RCTL_BSEX;
	switch (adapter->rx_buffer_len) {
	case 2048:
	default:
		rctl |= E1000_RCTL_SZ_2048;
		rctl &= ~E1000_RCTL_BSEX;
		break;
	case 4096:
		rctl |= E1000_RCTL_SZ_4096;
		break;
	case 8192:
		rctl |= E1000_RCTL_SZ_8192;
		break;
	case 16384:
		rctl |= E1000_RCTL_SZ_16384;
		break;
	}

	/* Enable Extended Status in all Receive Descriptors */
	rfctl = er32(RFCTL);
	rfctl |= E1000_RFCTL_EXTEN;

	/*
	 * 82571 and greater support packet-split where the protocol
	 * header is placed in skb->data and the packet data is
	 * placed in pages hanging off of skb_shinfo(skb)->nr_frags.
	 * In the case of a non-split, skb->data is linearly filled,
	 * followed by the page buffers.  Therefore, skb->data is
	 * sized to hold the largest protocol header.
	 *
	 * allocations using alloc_page take too long for regular MTU
	 * so only enable packet split for jumbo frames
	 *
	 * Using pages when the page size is greater than 16k wastes
	 * a lot of memory, since we allocate 3 pages at all times
	 * per packet.
	 */
	pages = PAGE_USE_COUNT(adapter->netdev->mtu);
	if ((pages <= 3) && (PAGE_SIZE <= 16384) && (rctl & E1000_RCTL_LPE))
		adapter->rx_ps_pages = pages;
	else
		adapter->rx_ps_pages = 0;

	if (adapter->rx_ps_pages) {
		u32 psrctl = 0;

		/*
		 * disable packet split support for IPv6 extension headers,
		 * because some malformed IPv6 headers can hang the Rx
		 */
		rfctl |= (E1000_RFCTL_IPV6_EX_DIS |
			  E1000_RFCTL_NEW_IPV6_EXT_DIS);

		/* Enable Packet split descriptors */
		rctl |= E1000_RCTL_DTYP_PS;

		psrctl |= adapter->rx_ps_bsize0 >>
			E1000_PSRCTL_BSIZE0_SHIFT;

		switch (adapter->rx_ps_pages) {
		case 3:
			psrctl |= PAGE_SIZE <<
				E1000_PSRCTL_BSIZE3_SHIFT;
		case 2:
			psrctl |= PAGE_SIZE <<
				E1000_PSRCTL_BSIZE2_SHIFT;
		case 1:
			psrctl |= PAGE_SIZE >>
				E1000_PSRCTL_BSIZE1_SHIFT;
			break;
		}

		ew32(PSRCTL, psrctl);
	}

	ew32(RFCTL, rfctl);
	ew32(RCTL, rctl);
	/* just started the receive unit, no need to restart */
	adapter->flags &= ~FLAG_RX_RESTART_NOW;
}

/**
 * e1000_configure_rx - Configure Receive Unit after Reset
 * @adapter: board private structure
 *
 * Configure the Rx unit of the MAC after a reset.
 **/
static void e1000_configure_rx(struct e1000_adapter *adapter)
{
	struct e1000_hw *hw = &adapter->hw;
	struct e1000_ring *rx_ring = adapter->rx_ring;
	u64 rdba;
	u32 rdlen, rctl, rxcsum, ctrl_ext;

	if (adapter->rx_ps_pages) {
		/* this is a 32 byte descriptor */
		rdlen = rx_ring->count *
		    sizeof(union e1000_rx_desc_packet_split);
		adapter->clean_rx = e1000_clean_rx_irq_ps;
		adapter->alloc_rx_buf = e1000_alloc_rx_buffers_ps;
	} else if (adapter->netdev->mtu > ETH_FRAME_LEN + ETH_FCS_LEN) {
		rdlen = rx_ring->count * sizeof(union e1000_rx_desc_extended);
		adapter->clean_rx = e1000_clean_jumbo_rx_irq;
		adapter->alloc_rx_buf = e1000_alloc_jumbo_rx_buffers;
	} else {
		rdlen = rx_ring->count * sizeof(union e1000_rx_desc_extended);
		adapter->clean_rx = e1000_clean_rx_irq;
		adapter->alloc_rx_buf = e1000_alloc_rx_buffers;
	}

	/* disable receives while setting up the descriptors */
	rctl = er32(RCTL);
	if (!(adapter->flags2 & FLAG2_NO_DISABLE_RX))
		ew32(RCTL, rctl & ~E1000_RCTL_EN);
	e1e_flush();
	usleep_range(10000, 20000);

	if (adapter->flags2 & FLAG2_DMA_BURST) {
		/*
		 * set the writeback threshold (only takes effect if the RDTR
		 * is set). set GRAN=1 and write back up to 0x4 worth, and
		 * enable prefetching of 0x20 Rx descriptors
		 * granularity = 01
		 * wthresh = 04,
		 * hthresh = 04,
		 * pthresh = 0x20
		 */
		ew32(RXDCTL(0), E1000_RXDCTL_DMA_BURST_ENABLE);
		ew32(RXDCTL(1), E1000_RXDCTL_DMA_BURST_ENABLE);

		/*
		 * override the delay timers for enabling bursting, only if
		 * the value was not set by the user via module options
		 */
		if (adapter->rx_int_delay == DEFAULT_RDTR)
			adapter->rx_int_delay = BURST_RDTR;
		if (adapter->rx_abs_int_delay == DEFAULT_RADV)
			adapter->rx_abs_int_delay = BURST_RADV;
	}

	/* set the Receive Delay Timer Register */
	ew32(RDTR, adapter->rx_int_delay);

	/* irq moderation */
	ew32(RADV, adapter->rx_abs_int_delay);
	if ((adapter->itr_setting != 0) && (adapter->itr != 0))
		ew32(ITR, 1000000000 / (adapter->itr * 256));

	ctrl_ext = er32(CTRL_EXT);
	/* Auto-Mask interrupts upon ICR access */
	ctrl_ext |= E1000_CTRL_EXT_IAME;
	ew32(IAM, 0xffffffff);
	ew32(CTRL_EXT, ctrl_ext);
	e1e_flush();

	/*
	 * Setup the HW Rx Head and Tail Descriptor Pointers and
	 * the Base and Length of the Rx Descriptor Ring
	 */
	rdba = rx_ring->dma;
	ew32(RDBAL, (rdba & DMA_BIT_MASK(32)));
	ew32(RDBAH, (rdba >> 32));
	ew32(RDLEN, rdlen);
	ew32(RDH, 0);
	ew32(RDT, 0);
	rx_ring->head = adapter->hw.hw_addr + E1000_RDH;
	rx_ring->tail = adapter->hw.hw_addr + E1000_RDT;

	/* Enable Receive Checksum Offload for TCP and UDP */
	rxcsum = er32(RXCSUM);
	if (adapter->netdev->features & NETIF_F_RXCSUM) {
		rxcsum |= E1000_RXCSUM_TUOFL;

		/*
		 * IPv4 payload checksum for UDP fragments must be
		 * used in conjunction with packet-split.
		 */
		if (adapter->rx_ps_pages)
			rxcsum |= E1000_RXCSUM_IPPCSE;
	} else {
		rxcsum &= ~E1000_RXCSUM_TUOFL;
		/* no need to clear IPPCSE as it defaults to 0 */
	}
	ew32(RXCSUM, rxcsum);

	if (adapter->hw.mac.type == e1000_pch2lan) {
		/*
		 * With jumbo frames, excessive C-state transition
		 * latencies result in dropped transactions.
		 */
		if (adapter->netdev->mtu > ETH_DATA_LEN) {
			u32 rxdctl = er32(RXDCTL(0));
			ew32(RXDCTL(0), rxdctl | 0x3);
			pm_qos_update_request(&adapter->netdev->pm_qos_req, 55);
		} else {
			pm_qos_update_request(&adapter->netdev->pm_qos_req,
					      PM_QOS_DEFAULT_VALUE);
		}
	}

	/* Enable Receives */
	ew32(RCTL, rctl);
}

/**
 * e1000e_write_mc_addr_list - write multicast addresses to MTA
 * @netdev: network interface device structure
 *
 * Writes multicast address list to the MTA hash table.
 * Returns: -ENOMEM on failure
 *                0 on no addresses written
 *                X on writing X addresses to MTA
 */
static int e1000e_write_mc_addr_list(struct net_device *netdev)
{
	struct e1000_adapter *adapter = netdev_priv(netdev);
	struct e1000_hw *hw = &adapter->hw;
	struct netdev_hw_addr *ha;
	u8 *mta_list;
	int i;

	if (netdev_mc_empty(netdev)) {
		/* nothing to program, so clear mc list */
		hw->mac.ops.update_mc_addr_list(hw, NULL, 0);
		return 0;
	}

	mta_list = kzalloc(netdev_mc_count(netdev) * ETH_ALEN, GFP_ATOMIC);
	if (!mta_list)
		return -ENOMEM;

	/* update_mc_addr_list expects a packed array of only addresses. */
	i = 0;
	netdev_for_each_mc_addr(ha, netdev)
		memcpy(mta_list + (i++ * ETH_ALEN), ha->addr, ETH_ALEN);

	hw->mac.ops.update_mc_addr_list(hw, mta_list, i);
	kfree(mta_list);

	return netdev_mc_count(netdev);
}

/**
 * e1000e_write_uc_addr_list - write unicast addresses to RAR table
 * @netdev: network interface device structure
 *
 * Writes unicast address list to the RAR table.
 * Returns: -ENOMEM on failure/insufficient address space
 *                0 on no addresses written
 *                X on writing X addresses to the RAR table
 **/
static int e1000e_write_uc_addr_list(struct net_device *netdev)
{
	struct e1000_adapter *adapter = netdev_priv(netdev);
	struct e1000_hw *hw = &adapter->hw;
	unsigned int rar_entries = hw->mac.rar_entry_count;
	int count = 0;

	/* save a rar entry for our hardware address */
	rar_entries--;

	/* save a rar entry for the LAA workaround */
	if (adapter->flags & FLAG_RESET_OVERWRITES_LAA)
		rar_entries--;

	/* return ENOMEM indicating insufficient memory for addresses */
	if (netdev_uc_count(netdev) > rar_entries)
		return -ENOMEM;

	if (!netdev_uc_empty(netdev) && rar_entries) {
		struct netdev_hw_addr *ha;

		/*
		 * write the addresses in reverse order to avoid write
		 * combining
		 */
		netdev_for_each_uc_addr(ha, netdev) {
			if (!rar_entries)
				break;
			e1000e_rar_set(hw, ha->addr, rar_entries--);
			count++;
		}
	}

	/* zero out the remaining RAR entries not used above */
	for (; rar_entries > 0; rar_entries--) {
		ew32(RAH(rar_entries), 0);
		ew32(RAL(rar_entries), 0);
	}
	e1e_flush();

	return count;
}

/**
 * e1000e_set_rx_mode - secondary unicast, Multicast and Promiscuous mode set
 * @netdev: network interface device structure
 *
 * The ndo_set_rx_mode entry point is called whenever the unicast or multicast
 * address list or the network interface flags are updated.  This routine is
 * responsible for configuring the hardware for proper unicast, multicast,
 * promiscuous mode, and all-multi behavior.
 **/
static void e1000e_set_rx_mode(struct net_device *netdev)
{
	struct e1000_adapter *adapter = netdev_priv(netdev);
	struct e1000_hw *hw = &adapter->hw;
	u32 rctl;

	/* Check for Promiscuous and All Multicast modes */
	rctl = er32(RCTL);

	/* clear the affected bits */
	rctl &= ~(E1000_RCTL_UPE | E1000_RCTL_MPE);

	if (netdev->flags & IFF_PROMISC) {
		rctl |= (E1000_RCTL_UPE | E1000_RCTL_MPE);
		/* Do not hardware filter VLANs in promisc mode */
		e1000e_vlan_filter_disable(adapter);
	} else {
		int count;
		if (netdev->flags & IFF_ALLMULTI) {
			rctl |= E1000_RCTL_MPE;
		} else {
			/*
			 * Write addresses to the MTA, if the attempt fails
			 * then we should just turn on promiscuous mode so
			 * that we can at least receive multicast traffic
			 */
			count = e1000e_write_mc_addr_list(netdev);
			if (count < 0)
				rctl |= E1000_RCTL_MPE;
		}
		e1000e_vlan_filter_enable(adapter);
		/*
		 * Write addresses to available RAR registers, if there is not
		 * sufficient space to store all the addresses then enable
		 * unicast promiscuous mode
		 */
		count = e1000e_write_uc_addr_list(netdev);
		if (count < 0)
			rctl |= E1000_RCTL_UPE;
	}

	ew32(RCTL, rctl);

	if (netdev->features & NETIF_F_HW_VLAN_RX)
		e1000e_vlan_strip_enable(adapter);
	else
		e1000e_vlan_strip_disable(adapter);
}

static void e1000e_setup_rss_hash(struct e1000_adapter *adapter)
{
	struct e1000_hw *hw = &adapter->hw;
	u32 mrqc, rxcsum;
	int i;
	static const u32 rsskey[10] = {
		0xda565a6d, 0xc20e5b25, 0x3d256741, 0xb08fa343, 0xcb2bcad0,
		0xb4307bae, 0xa32dcb77, 0x0cf23080, 0x3bb7426a, 0xfa01acbe
	};

	/* Fill out hash function seed */
	for (i = 0; i < 10; i++)
		ew32(RSSRK(i), rsskey[i]);

	/* Direct all traffic to queue 0 */
	for (i = 0; i < 32; i++)
		ew32(RETA(i), 0);

	/*
	 * Disable raw packet checksumming so that RSS hash is placed in
	 * descriptor on writeback.
	 */
	rxcsum = er32(RXCSUM);
	rxcsum |= E1000_RXCSUM_PCSD;

	ew32(RXCSUM, rxcsum);

	mrqc = (E1000_MRQC_RSS_FIELD_IPV4 |
		E1000_MRQC_RSS_FIELD_IPV4_TCP |
		E1000_MRQC_RSS_FIELD_IPV6 |
		E1000_MRQC_RSS_FIELD_IPV6_TCP |
		E1000_MRQC_RSS_FIELD_IPV6_TCP_EX);

	ew32(MRQC, mrqc);
}

/**
 * e1000_configure - configure the hardware for Rx and Tx
 * @adapter: private board structure
 **/
static void e1000_configure(struct e1000_adapter *adapter)
{
	struct e1000_ring *rx_ring = adapter->rx_ring;

	e1000e_set_rx_mode(adapter->netdev);

	e1000_restore_vlan(adapter);
	e1000_init_manageability_pt(adapter);

	e1000_configure_tx(adapter);

	if (adapter->netdev->features & NETIF_F_RXHASH)
		e1000e_setup_rss_hash(adapter);
	e1000_setup_rctl(adapter);
	e1000_configure_rx(adapter);
<<<<<<< HEAD
	adapter->alloc_rx_buf(adapter, e1000_desc_unused(adapter->rx_ring),
			      GFP_KERNEL);
=======
	adapter->alloc_rx_buf(rx_ring, e1000_desc_unused(rx_ring), GFP_KERNEL);
>>>>>>> acd92ae5
}

/**
 * e1000e_power_up_phy - restore link in case the phy was powered down
 * @adapter: address of board private structure
 *
 * The phy may be powered down to save power and turn off link when the
 * driver is unloaded and wake on lan is not enabled (among others)
 * *** this routine MUST be followed by a call to e1000e_reset ***
 **/
void e1000e_power_up_phy(struct e1000_adapter *adapter)
{
	if (adapter->hw.phy.ops.power_up)
		adapter->hw.phy.ops.power_up(&adapter->hw);

	adapter->hw.mac.ops.setup_link(&adapter->hw);
}

/**
 * e1000_power_down_phy - Power down the PHY
 *
 * Power down the PHY so no link is implied when interface is down.
 * The PHY cannot be powered down if management or WoL is active.
 */
static void e1000_power_down_phy(struct e1000_adapter *adapter)
{
	/* WoL is enabled */
	if (adapter->wol)
		return;

	if (adapter->hw.phy.ops.power_down)
		adapter->hw.phy.ops.power_down(&adapter->hw);
}

/**
 * e1000e_reset - bring the hardware into a known good state
 *
 * This function boots the hardware and enables some settings that
 * require a configuration cycle of the hardware - those cannot be
 * set/changed during runtime. After reset the device needs to be
 * properly configured for Rx, Tx etc.
 */
void e1000e_reset(struct e1000_adapter *adapter)
{
	struct e1000_mac_info *mac = &adapter->hw.mac;
	struct e1000_fc_info *fc = &adapter->hw.fc;
	struct e1000_hw *hw = &adapter->hw;
	u32 tx_space, min_tx_space, min_rx_space;
	u32 pba = adapter->pba;
	u16 hwm;

	/* reset Packet Buffer Allocation to default */
	ew32(PBA, pba);

	if (adapter->max_frame_size > ETH_FRAME_LEN + ETH_FCS_LEN) {
		/*
		 * To maintain wire speed transmits, the Tx FIFO should be
		 * large enough to accommodate two full transmit packets,
		 * rounded up to the next 1KB and expressed in KB.  Likewise,
		 * the Rx FIFO should be large enough to accommodate at least
		 * one full receive packet and is similarly rounded up and
		 * expressed in KB.
		 */
		pba = er32(PBA);
		/* upper 16 bits has Tx packet buffer allocation size in KB */
		tx_space = pba >> 16;
		/* lower 16 bits has Rx packet buffer allocation size in KB */
		pba &= 0xffff;
		/*
		 * the Tx fifo also stores 16 bytes of information about the Tx
		 * but don't include ethernet FCS because hardware appends it
		 */
		min_tx_space = (adapter->max_frame_size +
				sizeof(struct e1000_tx_desc) -
				ETH_FCS_LEN) * 2;
		min_tx_space = ALIGN(min_tx_space, 1024);
		min_tx_space >>= 10;
		/* software strips receive CRC, so leave room for it */
		min_rx_space = adapter->max_frame_size;
		min_rx_space = ALIGN(min_rx_space, 1024);
		min_rx_space >>= 10;

		/*
		 * If current Tx allocation is less than the min Tx FIFO size,
		 * and the min Tx FIFO size is less than the current Rx FIFO
		 * allocation, take space away from current Rx allocation
		 */
		if ((tx_space < min_tx_space) &&
		    ((min_tx_space - tx_space) < pba)) {
			pba -= min_tx_space - tx_space;

			/*
			 * if short on Rx space, Rx wins and must trump Tx
			 * adjustment or use Early Receive if available
			 */
			if (pba < min_rx_space)
				pba = min_rx_space;
		}

		ew32(PBA, pba);
	}

	/*
	 * flow control settings
	 *
	 * The high water mark must be low enough to fit one full frame
	 * (or the size used for early receive) above it in the Rx FIFO.
	 * Set it to the lower of:
	 * - 90% of the Rx FIFO size, and
	 * - the full Rx FIFO size minus one full frame
	 */
	if (adapter->flags & FLAG_DISABLE_FC_PAUSE_TIME)
		fc->pause_time = 0xFFFF;
	else
		fc->pause_time = E1000_FC_PAUSE_TIME;
	fc->send_xon = 1;
	fc->current_mode = fc->requested_mode;

	switch (hw->mac.type) {
	case e1000_ich9lan:
	case e1000_ich10lan:
		if (adapter->netdev->mtu > ETH_DATA_LEN) {
			pba = 14;
			ew32(PBA, pba);
			fc->high_water = 0x2800;
			fc->low_water = fc->high_water - 8;
			break;
		}
		/* fall-through */
	default:
		hwm = min(((pba << 10) * 9 / 10),
			  ((pba << 10) - adapter->max_frame_size));

		fc->high_water = hwm & E1000_FCRTH_RTH; /* 8-byte granularity */
		fc->low_water = fc->high_water - 8;
		break;
	case e1000_pchlan:
		/*
		 * Workaround PCH LOM adapter hangs with certain network
		 * loads.  If hangs persist, try disabling Tx flow control.
		 */
		if (adapter->netdev->mtu > ETH_DATA_LEN) {
			fc->high_water = 0x3500;
			fc->low_water  = 0x1500;
		} else {
			fc->high_water = 0x5000;
			fc->low_water  = 0x3000;
		}
		fc->refresh_time = 0x1000;
		break;
	case e1000_pch2lan:
		fc->high_water = 0x05C20;
		fc->low_water = 0x05048;
		fc->pause_time = 0x0650;
		fc->refresh_time = 0x0400;
		if (adapter->netdev->mtu > ETH_DATA_LEN) {
			pba = 14;
			ew32(PBA, pba);
		}
		break;
	}

	/*
	 * Disable Adaptive Interrupt Moderation if 2 full packets cannot
	 * fit in receive buffer.
	 */
	if (adapter->itr_setting & 0x3) {
		if ((adapter->max_frame_size * 2) > (pba << 10)) {
			if (!(adapter->flags2 & FLAG2_DISABLE_AIM)) {
				dev_info(&adapter->pdev->dev,
					"Interrupt Throttle Rate turned off\n");
				adapter->flags2 |= FLAG2_DISABLE_AIM;
				ew32(ITR, 0);
			}
		} else if (adapter->flags2 & FLAG2_DISABLE_AIM) {
			dev_info(&adapter->pdev->dev,
				 "Interrupt Throttle Rate turned on\n");
			adapter->flags2 &= ~FLAG2_DISABLE_AIM;
			adapter->itr = 20000;
			ew32(ITR, 1000000000 / (adapter->itr * 256));
		}
	}

	/* Allow time for pending master requests to run */
	mac->ops.reset_hw(hw);

	/*
	 * For parts with AMT enabled, let the firmware know
	 * that the network interface is in control
	 */
	if (adapter->flags & FLAG_HAS_AMT)
		e1000e_get_hw_control(adapter);

	ew32(WUC, 0);

	if (mac->ops.init_hw(hw))
		e_err("Hardware Error\n");

	e1000_update_mng_vlan(adapter);

	/* Enable h/w to recognize an 802.1Q VLAN Ethernet packet */
	ew32(VET, ETH_P_8021Q);

	e1000e_reset_adaptive(hw);

	if (!netif_running(adapter->netdev) &&
	    !test_bit(__E1000_TESTING, &adapter->state)) {
		e1000_power_down_phy(adapter);
		return;
	}

	e1000_get_phy_info(hw);

	if ((adapter->flags & FLAG_HAS_SMART_POWER_DOWN) &&
	    !(adapter->flags & FLAG_SMART_POWER_DOWN)) {
		u16 phy_data = 0;
		/*
		 * speed up time to link by disabling smart power down, ignore
		 * the return value of this function because there is nothing
		 * different we would do if it failed
		 */
		e1e_rphy(hw, IGP02E1000_PHY_POWER_MGMT, &phy_data);
		phy_data &= ~IGP02E1000_PM_SPD;
		e1e_wphy(hw, IGP02E1000_PHY_POWER_MGMT, phy_data);
	}
}

int e1000e_up(struct e1000_adapter *adapter)
{
	struct e1000_hw *hw = &adapter->hw;

	/* hardware has been reset, we need to reload some things */
	e1000_configure(adapter);

	clear_bit(__E1000_DOWN, &adapter->state);

	if (adapter->msix_entries)
		e1000_configure_msix(adapter);
	e1000_irq_enable(adapter);

	netif_start_queue(adapter->netdev);

	/* fire a link change interrupt to start the watchdog */
	if (adapter->msix_entries)
		ew32(ICS, E1000_ICS_LSC | E1000_ICR_OTHER);
	else
		ew32(ICS, E1000_ICS_LSC);

	return 0;
}

static void e1000e_flush_descriptors(struct e1000_adapter *adapter)
{
	struct e1000_hw *hw = &adapter->hw;

	if (!(adapter->flags2 & FLAG2_DMA_BURST))
		return;

	/* flush pending descriptor writebacks to memory */
	ew32(TIDV, adapter->tx_int_delay | E1000_TIDV_FPD);
	ew32(RDTR, adapter->rx_int_delay | E1000_RDTR_FPD);

	/* execute the writes immediately */
	e1e_flush();

	/*
	 * due to rare timing issues, write to TIDV/RDTR again to ensure the
	 * write is successful
	 */
	ew32(TIDV, adapter->tx_int_delay | E1000_TIDV_FPD);
	ew32(RDTR, adapter->rx_int_delay | E1000_RDTR_FPD);

	/* execute the writes immediately */
	e1e_flush();
}

static void e1000e_update_stats(struct e1000_adapter *adapter);

void e1000e_down(struct e1000_adapter *adapter)
{
	struct net_device *netdev = adapter->netdev;
	struct e1000_hw *hw = &adapter->hw;
	u32 tctl, rctl;

	/*
	 * signal that we're down so the interrupt handler does not
	 * reschedule our watchdog timer
	 */
	set_bit(__E1000_DOWN, &adapter->state);

	/* disable receives in the hardware */
	rctl = er32(RCTL);
	if (!(adapter->flags2 & FLAG2_NO_DISABLE_RX))
		ew32(RCTL, rctl & ~E1000_RCTL_EN);
	/* flush and sleep below */

	netif_stop_queue(netdev);

	/* disable transmits in the hardware */
	tctl = er32(TCTL);
	tctl &= ~E1000_TCTL_EN;
	ew32(TCTL, tctl);

	/* flush both disables and wait for them to finish */
	e1e_flush();
	usleep_range(10000, 20000);

	e1000_irq_disable(adapter);

	del_timer_sync(&adapter->watchdog_timer);
	del_timer_sync(&adapter->phy_info_timer);

	netif_carrier_off(netdev);

	spin_lock(&adapter->stats64_lock);
	e1000e_update_stats(adapter);
	spin_unlock(&adapter->stats64_lock);

	e1000e_flush_descriptors(adapter);
<<<<<<< HEAD
	e1000_clean_tx_ring(adapter);
	e1000_clean_rx_ring(adapter);
=======
	e1000_clean_tx_ring(adapter->tx_ring);
	e1000_clean_rx_ring(adapter->rx_ring);
>>>>>>> acd92ae5

	adapter->link_speed = 0;
	adapter->link_duplex = 0;

	if (!pci_channel_offline(adapter->pdev))
		e1000e_reset(adapter);

	/*
	 * TODO: for power management, we could drop the link and
	 * pci_disable_device here.
	 */
}

void e1000e_reinit_locked(struct e1000_adapter *adapter)
{
	might_sleep();
	while (test_and_set_bit(__E1000_RESETTING, &adapter->state))
		usleep_range(1000, 2000);
	e1000e_down(adapter);
	e1000e_up(adapter);
	clear_bit(__E1000_RESETTING, &adapter->state);
}

/**
 * e1000_sw_init - Initialize general software structures (struct e1000_adapter)
 * @adapter: board private structure to initialize
 *
 * e1000_sw_init initializes the Adapter private data structure.
 * Fields are initialized based on PCI device information and
 * OS network device settings (MTU size).
 **/
static int __devinit e1000_sw_init(struct e1000_adapter *adapter)
{
	struct net_device *netdev = adapter->netdev;

	adapter->rx_buffer_len = ETH_FRAME_LEN + VLAN_HLEN + ETH_FCS_LEN;
	adapter->rx_ps_bsize0 = 128;
	adapter->max_frame_size = netdev->mtu + ETH_HLEN + ETH_FCS_LEN;
	adapter->min_frame_size = ETH_ZLEN + ETH_FCS_LEN;
	adapter->tx_ring_count = E1000_DEFAULT_TXD;
	adapter->rx_ring_count = E1000_DEFAULT_RXD;

	spin_lock_init(&adapter->stats64_lock);

	e1000e_set_interrupt_capability(adapter);

	if (e1000_alloc_queues(adapter))
		return -ENOMEM;

	/* Explicitly disable IRQ since the NIC can be in any state. */
	e1000_irq_disable(adapter);

	set_bit(__E1000_DOWN, &adapter->state);
	return 0;
}

/**
 * e1000_intr_msi_test - Interrupt Handler
 * @irq: interrupt number
 * @data: pointer to a network interface device structure
 **/
static irqreturn_t e1000_intr_msi_test(int irq, void *data)
{
	struct net_device *netdev = data;
	struct e1000_adapter *adapter = netdev_priv(netdev);
	struct e1000_hw *hw = &adapter->hw;
	u32 icr = er32(ICR);

	e_dbg("icr is %08X\n", icr);
	if (icr & E1000_ICR_RXSEQ) {
		adapter->flags &= ~FLAG_MSI_TEST_FAILED;
		wmb();
	}

	return IRQ_HANDLED;
}

/**
 * e1000_test_msi_interrupt - Returns 0 for successful test
 * @adapter: board private struct
 *
 * code flow taken from tg3.c
 **/
static int e1000_test_msi_interrupt(struct e1000_adapter *adapter)
{
	struct net_device *netdev = adapter->netdev;
	struct e1000_hw *hw = &adapter->hw;
	int err;

	/* poll_enable hasn't been called yet, so don't need disable */
	/* clear any pending events */
	er32(ICR);

	/* free the real vector and request a test handler */
	e1000_free_irq(adapter);
	e1000e_reset_interrupt_capability(adapter);

	/* Assume that the test fails, if it succeeds then the test
	 * MSI irq handler will unset this flag */
	adapter->flags |= FLAG_MSI_TEST_FAILED;

	err = pci_enable_msi(adapter->pdev);
	if (err)
		goto msi_test_failed;

	err = request_irq(adapter->pdev->irq, e1000_intr_msi_test, 0,
			  netdev->name, netdev);
	if (err) {
		pci_disable_msi(adapter->pdev);
		goto msi_test_failed;
	}

	wmb();

	e1000_irq_enable(adapter);

	/* fire an unusual interrupt on the test handler */
	ew32(ICS, E1000_ICS_RXSEQ);
	e1e_flush();
	msleep(100);

	e1000_irq_disable(adapter);

	rmb();

	if (adapter->flags & FLAG_MSI_TEST_FAILED) {
		adapter->int_mode = E1000E_INT_MODE_LEGACY;
		e_info("MSI interrupt test failed, using legacy interrupt.\n");
	} else {
		e_dbg("MSI interrupt test succeeded!\n");
	}

	free_irq(adapter->pdev->irq, netdev);
	pci_disable_msi(adapter->pdev);

msi_test_failed:
	e1000e_set_interrupt_capability(adapter);
	return e1000_request_irq(adapter);
}

/**
 * e1000_test_msi - Returns 0 if MSI test succeeds or INTx mode is restored
 * @adapter: board private struct
 *
 * code flow taken from tg3.c, called with e1000 interrupts disabled.
 **/
static int e1000_test_msi(struct e1000_adapter *adapter)
{
	int err;
	u16 pci_cmd;

	if (!(adapter->flags & FLAG_MSI_ENABLED))
		return 0;

	/* disable SERR in case the MSI write causes a master abort */
	pci_read_config_word(adapter->pdev, PCI_COMMAND, &pci_cmd);
	if (pci_cmd & PCI_COMMAND_SERR)
		pci_write_config_word(adapter->pdev, PCI_COMMAND,
				      pci_cmd & ~PCI_COMMAND_SERR);

	err = e1000_test_msi_interrupt(adapter);

	/* re-enable SERR */
	if (pci_cmd & PCI_COMMAND_SERR) {
		pci_read_config_word(adapter->pdev, PCI_COMMAND, &pci_cmd);
		pci_cmd |= PCI_COMMAND_SERR;
		pci_write_config_word(adapter->pdev, PCI_COMMAND, pci_cmd);
	}

	return err;
}

/**
 * e1000_open - Called when a network interface is made active
 * @netdev: network interface device structure
 *
 * Returns 0 on success, negative value on failure
 *
 * The open entry point is called when a network interface is made
 * active by the system (IFF_UP).  At this point all resources needed
 * for transmit and receive operations are allocated, the interrupt
 * handler is registered with the OS, the watchdog timer is started,
 * and the stack is notified that the interface is ready.
 **/
static int e1000_open(struct net_device *netdev)
{
	struct e1000_adapter *adapter = netdev_priv(netdev);
	struct e1000_hw *hw = &adapter->hw;
	struct pci_dev *pdev = adapter->pdev;
	int err;

	/* disallow open during test */
	if (test_bit(__E1000_TESTING, &adapter->state))
		return -EBUSY;

	pm_runtime_get_sync(&pdev->dev);

	netif_carrier_off(netdev);

	/* allocate transmit descriptors */
	err = e1000e_setup_tx_resources(adapter->tx_ring);
	if (err)
		goto err_setup_tx;

	/* allocate receive descriptors */
	err = e1000e_setup_rx_resources(adapter->rx_ring);
	if (err)
		goto err_setup_rx;

	/*
	 * If AMT is enabled, let the firmware know that the network
	 * interface is now open and reset the part to a known state.
	 */
	if (adapter->flags & FLAG_HAS_AMT) {
		e1000e_get_hw_control(adapter);
		e1000e_reset(adapter);
	}

	e1000e_power_up_phy(adapter);

	adapter->mng_vlan_id = E1000_MNG_VLAN_NONE;
	if ((adapter->hw.mng_cookie.status &
	     E1000_MNG_DHCP_COOKIE_STATUS_VLAN))
		e1000_update_mng_vlan(adapter);

	/* DMA latency requirement to workaround jumbo issue */
	if (adapter->hw.mac.type == e1000_pch2lan)
		pm_qos_add_request(&adapter->netdev->pm_qos_req,
				   PM_QOS_CPU_DMA_LATENCY,
				   PM_QOS_DEFAULT_VALUE);

	/*
	 * before we allocate an interrupt, we must be ready to handle it.
	 * Setting DEBUG_SHIRQ in the kernel makes it fire an interrupt
	 * as soon as we call pci_request_irq, so we have to setup our
	 * clean_rx handler before we do so.
	 */
	e1000_configure(adapter);

	err = e1000_request_irq(adapter);
	if (err)
		goto err_req_irq;

	/*
	 * Work around PCIe errata with MSI interrupts causing some chipsets to
	 * ignore e1000e MSI messages, which means we need to test our MSI
	 * interrupt now
	 */
	if (adapter->int_mode != E1000E_INT_MODE_LEGACY) {
		err = e1000_test_msi(adapter);
		if (err) {
			e_err("Interrupt allocation failed\n");
			goto err_req_irq;
		}
	}

	/* From here on the code is the same as e1000e_up() */
	clear_bit(__E1000_DOWN, &adapter->state);

	napi_enable(&adapter->napi);

	e1000_irq_enable(adapter);

	adapter->tx_hang_recheck = false;
	netif_start_queue(netdev);

	adapter->idle_check = true;
	pm_runtime_put(&pdev->dev);

	/* fire a link status change interrupt to start the watchdog */
	if (adapter->msix_entries)
		ew32(ICS, E1000_ICS_LSC | E1000_ICR_OTHER);
	else
		ew32(ICS, E1000_ICS_LSC);

	return 0;

err_req_irq:
	e1000e_release_hw_control(adapter);
	e1000_power_down_phy(adapter);
	e1000e_free_rx_resources(adapter->rx_ring);
err_setup_rx:
	e1000e_free_tx_resources(adapter->tx_ring);
err_setup_tx:
	e1000e_reset(adapter);
	pm_runtime_put_sync(&pdev->dev);

	return err;
}

/**
 * e1000_close - Disables a network interface
 * @netdev: network interface device structure
 *
 * Returns 0, this is not allowed to fail
 *
 * The close entry point is called when an interface is de-activated
 * by the OS.  The hardware is still under the drivers control, but
 * needs to be disabled.  A global MAC reset is issued to stop the
 * hardware, and all transmit and receive resources are freed.
 **/
static int e1000_close(struct net_device *netdev)
{
	struct e1000_adapter *adapter = netdev_priv(netdev);
	struct pci_dev *pdev = adapter->pdev;
	int count = E1000_CHECK_RESET_COUNT;

	while (test_bit(__E1000_RESETTING, &adapter->state) && count--)
		usleep_range(10000, 20000);

	WARN_ON(test_bit(__E1000_RESETTING, &adapter->state));

	pm_runtime_get_sync(&pdev->dev);

	napi_disable(&adapter->napi);

	if (!test_bit(__E1000_DOWN, &adapter->state)) {
		e1000e_down(adapter);
		e1000_free_irq(adapter);
	}
	e1000_power_down_phy(adapter);

	e1000e_free_tx_resources(adapter->tx_ring);
	e1000e_free_rx_resources(adapter->rx_ring);

	/*
	 * kill manageability vlan ID if supported, but not if a vlan with
	 * the same ID is registered on the host OS (let 8021q kill it)
	 */
	if (adapter->hw.mng_cookie.status &
	    E1000_MNG_DHCP_COOKIE_STATUS_VLAN)
		e1000_vlan_rx_kill_vid(netdev, adapter->mng_vlan_id);

	/*
	 * If AMT is enabled, let the firmware know that the network
	 * interface is now closed
	 */
	if ((adapter->flags & FLAG_HAS_AMT) &&
	    !test_bit(__E1000_TESTING, &adapter->state))
		e1000e_release_hw_control(adapter);

	if (adapter->hw.mac.type == e1000_pch2lan)
		pm_qos_remove_request(&adapter->netdev->pm_qos_req);

	pm_runtime_put_sync(&pdev->dev);

	return 0;
}
/**
 * e1000_set_mac - Change the Ethernet Address of the NIC
 * @netdev: network interface device structure
 * @p: pointer to an address structure
 *
 * Returns 0 on success, negative on failure
 **/
static int e1000_set_mac(struct net_device *netdev, void *p)
{
	struct e1000_adapter *adapter = netdev_priv(netdev);
	struct sockaddr *addr = p;

	if (!is_valid_ether_addr(addr->sa_data))
		return -EADDRNOTAVAIL;

	memcpy(netdev->dev_addr, addr->sa_data, netdev->addr_len);
	memcpy(adapter->hw.mac.addr, addr->sa_data, netdev->addr_len);

	e1000e_rar_set(&adapter->hw, adapter->hw.mac.addr, 0);

	if (adapter->flags & FLAG_RESET_OVERWRITES_LAA) {
		/* activate the work around */
		e1000e_set_laa_state_82571(&adapter->hw, 1);

		/*
		 * Hold a copy of the LAA in RAR[14] This is done so that
		 * between the time RAR[0] gets clobbered  and the time it
		 * gets fixed (in e1000_watchdog), the actual LAA is in one
		 * of the RARs and no incoming packets directed to this port
		 * are dropped. Eventually the LAA will be in RAR[0] and
		 * RAR[14]
		 */
		e1000e_rar_set(&adapter->hw,
			      adapter->hw.mac.addr,
			      adapter->hw.mac.rar_entry_count - 1);
	}

	return 0;
}

/**
 * e1000e_update_phy_task - work thread to update phy
 * @work: pointer to our work struct
 *
 * this worker thread exists because we must acquire a
 * semaphore to read the phy, which we could msleep while
 * waiting for it, and we can't msleep in a timer.
 **/
static void e1000e_update_phy_task(struct work_struct *work)
{
	struct e1000_adapter *adapter = container_of(work,
					struct e1000_adapter, update_phy_task);

	if (test_bit(__E1000_DOWN, &adapter->state))
		return;

	e1000_get_phy_info(&adapter->hw);
}

/*
 * Need to wait a few seconds after link up to get diagnostic information from
 * the phy
 */
static void e1000_update_phy_info(unsigned long data)
{
	struct e1000_adapter *adapter = (struct e1000_adapter *) data;

	if (test_bit(__E1000_DOWN, &adapter->state))
		return;

	schedule_work(&adapter->update_phy_task);
}

/**
 * e1000e_update_phy_stats - Update the PHY statistics counters
 * @adapter: board private structure
 *
 * Read/clear the upper 16-bit PHY registers and read/accumulate lower
 **/
static void e1000e_update_phy_stats(struct e1000_adapter *adapter)
{
	struct e1000_hw *hw = &adapter->hw;
	s32 ret_val;
	u16 phy_data;

	ret_val = hw->phy.ops.acquire(hw);
	if (ret_val)
		return;

	/*
	 * A page set is expensive so check if already on desired page.
	 * If not, set to the page with the PHY status registers.
	 */
	hw->phy.addr = 1;
	ret_val = e1000e_read_phy_reg_mdic(hw, IGP01E1000_PHY_PAGE_SELECT,
					   &phy_data);
	if (ret_val)
		goto release;
	if (phy_data != (HV_STATS_PAGE << IGP_PAGE_SHIFT)) {
		ret_val = hw->phy.ops.set_page(hw,
					       HV_STATS_PAGE << IGP_PAGE_SHIFT);
		if (ret_val)
			goto release;
	}

	/* Single Collision Count */
	hw->phy.ops.read_reg_page(hw, HV_SCC_UPPER, &phy_data);
	ret_val = hw->phy.ops.read_reg_page(hw, HV_SCC_LOWER, &phy_data);
	if (!ret_val)
		adapter->stats.scc += phy_data;

	/* Excessive Collision Count */
	hw->phy.ops.read_reg_page(hw, HV_ECOL_UPPER, &phy_data);
	ret_val = hw->phy.ops.read_reg_page(hw, HV_ECOL_LOWER, &phy_data);
	if (!ret_val)
		adapter->stats.ecol += phy_data;

	/* Multiple Collision Count */
	hw->phy.ops.read_reg_page(hw, HV_MCC_UPPER, &phy_data);
	ret_val = hw->phy.ops.read_reg_page(hw, HV_MCC_LOWER, &phy_data);
	if (!ret_val)
		adapter->stats.mcc += phy_data;

	/* Late Collision Count */
	hw->phy.ops.read_reg_page(hw, HV_LATECOL_UPPER, &phy_data);
	ret_val = hw->phy.ops.read_reg_page(hw, HV_LATECOL_LOWER, &phy_data);
	if (!ret_val)
		adapter->stats.latecol += phy_data;

	/* Collision Count - also used for adaptive IFS */
	hw->phy.ops.read_reg_page(hw, HV_COLC_UPPER, &phy_data);
	ret_val = hw->phy.ops.read_reg_page(hw, HV_COLC_LOWER, &phy_data);
	if (!ret_val)
		hw->mac.collision_delta = phy_data;

	/* Defer Count */
	hw->phy.ops.read_reg_page(hw, HV_DC_UPPER, &phy_data);
	ret_val = hw->phy.ops.read_reg_page(hw, HV_DC_LOWER, &phy_data);
	if (!ret_val)
		adapter->stats.dc += phy_data;

	/* Transmit with no CRS */
	hw->phy.ops.read_reg_page(hw, HV_TNCRS_UPPER, &phy_data);
	ret_val = hw->phy.ops.read_reg_page(hw, HV_TNCRS_LOWER, &phy_data);
	if (!ret_val)
		adapter->stats.tncrs += phy_data;

release:
	hw->phy.ops.release(hw);
}

/**
 * e1000e_update_stats - Update the board statistics counters
 * @adapter: board private structure
 **/
static void e1000e_update_stats(struct e1000_adapter *adapter)
{
	struct net_device *netdev = adapter->netdev;
	struct e1000_hw *hw = &adapter->hw;
	struct pci_dev *pdev = adapter->pdev;

	/*
	 * Prevent stats update while adapter is being reset, or if the pci
	 * connection is down.
	 */
	if (adapter->link_speed == 0)
		return;
	if (pci_channel_offline(pdev))
		return;

	adapter->stats.crcerrs += er32(CRCERRS);
	adapter->stats.gprc += er32(GPRC);
	adapter->stats.gorc += er32(GORCL);
	er32(GORCH); /* Clear gorc */
	adapter->stats.bprc += er32(BPRC);
	adapter->stats.mprc += er32(MPRC);
	adapter->stats.roc += er32(ROC);

	adapter->stats.mpc += er32(MPC);

	/* Half-duplex statistics */
	if (adapter->link_duplex == HALF_DUPLEX) {
		if (adapter->flags2 & FLAG2_HAS_PHY_STATS) {
			e1000e_update_phy_stats(adapter);
		} else {
			adapter->stats.scc += er32(SCC);
			adapter->stats.ecol += er32(ECOL);
			adapter->stats.mcc += er32(MCC);
			adapter->stats.latecol += er32(LATECOL);
			adapter->stats.dc += er32(DC);

			hw->mac.collision_delta = er32(COLC);

			if ((hw->mac.type != e1000_82574) &&
			    (hw->mac.type != e1000_82583))
				adapter->stats.tncrs += er32(TNCRS);
		}
		adapter->stats.colc += hw->mac.collision_delta;
	}

	adapter->stats.xonrxc += er32(XONRXC);
	adapter->stats.xontxc += er32(XONTXC);
	adapter->stats.xoffrxc += er32(XOFFRXC);
	adapter->stats.xofftxc += er32(XOFFTXC);
	adapter->stats.gptc += er32(GPTC);
	adapter->stats.gotc += er32(GOTCL);
	er32(GOTCH); /* Clear gotc */
	adapter->stats.rnbc += er32(RNBC);
	adapter->stats.ruc += er32(RUC);

	adapter->stats.mptc += er32(MPTC);
	adapter->stats.bptc += er32(BPTC);

	/* used for adaptive IFS */

	hw->mac.tx_packet_delta = er32(TPT);
	adapter->stats.tpt += hw->mac.tx_packet_delta;

	adapter->stats.algnerrc += er32(ALGNERRC);
	adapter->stats.rxerrc += er32(RXERRC);
	adapter->stats.cexterr += er32(CEXTERR);
	adapter->stats.tsctc += er32(TSCTC);
	adapter->stats.tsctfc += er32(TSCTFC);

	/* Fill out the OS statistics structure */
	netdev->stats.multicast = adapter->stats.mprc;
	netdev->stats.collisions = adapter->stats.colc;

	/* Rx Errors */

	/*
	 * RLEC on some newer hardware can be incorrect so build
	 * our own version based on RUC and ROC
	 */
	netdev->stats.rx_errors = adapter->stats.rxerrc +
		adapter->stats.crcerrs + adapter->stats.algnerrc +
		adapter->stats.ruc + adapter->stats.roc +
		adapter->stats.cexterr;
	netdev->stats.rx_length_errors = adapter->stats.ruc +
					      adapter->stats.roc;
	netdev->stats.rx_crc_errors = adapter->stats.crcerrs;
	netdev->stats.rx_frame_errors = adapter->stats.algnerrc;
	netdev->stats.rx_missed_errors = adapter->stats.mpc;

	/* Tx Errors */
	netdev->stats.tx_errors = adapter->stats.ecol +
				       adapter->stats.latecol;
	netdev->stats.tx_aborted_errors = adapter->stats.ecol;
	netdev->stats.tx_window_errors = adapter->stats.latecol;
	netdev->stats.tx_carrier_errors = adapter->stats.tncrs;

	/* Tx Dropped needs to be maintained elsewhere */

	/* Management Stats */
	adapter->stats.mgptc += er32(MGTPTC);
	adapter->stats.mgprc += er32(MGTPRC);
	adapter->stats.mgpdc += er32(MGTPDC);
}

/**
 * e1000_phy_read_status - Update the PHY register status snapshot
 * @adapter: board private structure
 **/
static void e1000_phy_read_status(struct e1000_adapter *adapter)
{
	struct e1000_hw *hw = &adapter->hw;
	struct e1000_phy_regs *phy = &adapter->phy_regs;

	if ((er32(STATUS) & E1000_STATUS_LU) &&
	    (adapter->hw.phy.media_type == e1000_media_type_copper)) {
		int ret_val;

		ret_val  = e1e_rphy(hw, PHY_CONTROL, &phy->bmcr);
		ret_val |= e1e_rphy(hw, PHY_STATUS, &phy->bmsr);
		ret_val |= e1e_rphy(hw, PHY_AUTONEG_ADV, &phy->advertise);
		ret_val |= e1e_rphy(hw, PHY_LP_ABILITY, &phy->lpa);
		ret_val |= e1e_rphy(hw, PHY_AUTONEG_EXP, &phy->expansion);
		ret_val |= e1e_rphy(hw, PHY_1000T_CTRL, &phy->ctrl1000);
		ret_val |= e1e_rphy(hw, PHY_1000T_STATUS, &phy->stat1000);
		ret_val |= e1e_rphy(hw, PHY_EXT_STATUS, &phy->estatus);
		if (ret_val)
			e_warn("Error reading PHY register\n");
	} else {
		/*
		 * Do not read PHY registers if link is not up
		 * Set values to typical power-on defaults
		 */
		phy->bmcr = (BMCR_SPEED1000 | BMCR_ANENABLE | BMCR_FULLDPLX);
		phy->bmsr = (BMSR_100FULL | BMSR_100HALF | BMSR_10FULL |
			     BMSR_10HALF | BMSR_ESTATEN | BMSR_ANEGCAPABLE |
			     BMSR_ERCAP);
		phy->advertise = (ADVERTISE_PAUSE_ASYM | ADVERTISE_PAUSE_CAP |
				  ADVERTISE_ALL | ADVERTISE_CSMA);
		phy->lpa = 0;
		phy->expansion = EXPANSION_ENABLENPAGE;
		phy->ctrl1000 = ADVERTISE_1000FULL;
		phy->stat1000 = 0;
		phy->estatus = (ESTATUS_1000_TFULL | ESTATUS_1000_THALF);
	}
}

static void e1000_print_link_info(struct e1000_adapter *adapter)
{
	struct e1000_hw *hw = &adapter->hw;
	u32 ctrl = er32(CTRL);

	/* Link status message must follow this format for user tools */
	printk(KERN_INFO "e1000e: %s NIC Link is Up %d Mbps %s Duplex, Flow Control: %s\n",
		adapter->netdev->name,
		adapter->link_speed,
		adapter->link_duplex == FULL_DUPLEX ? "Full" : "Half",
		(ctrl & E1000_CTRL_TFCE) && (ctrl & E1000_CTRL_RFCE) ? "Rx/Tx" :
		(ctrl & E1000_CTRL_RFCE) ? "Rx" :
		(ctrl & E1000_CTRL_TFCE) ? "Tx" : "None");
}

static bool e1000e_has_link(struct e1000_adapter *adapter)
{
	struct e1000_hw *hw = &adapter->hw;
	bool link_active = false;
	s32 ret_val = 0;

	/*
	 * get_link_status is set on LSC (link status) interrupt or
	 * Rx sequence error interrupt.  get_link_status will stay
	 * false until the check_for_link establishes link
	 * for copper adapters ONLY
	 */
	switch (hw->phy.media_type) {
	case e1000_media_type_copper:
		if (hw->mac.get_link_status) {
			ret_val = hw->mac.ops.check_for_link(hw);
			link_active = !hw->mac.get_link_status;
		} else {
			link_active = true;
		}
		break;
	case e1000_media_type_fiber:
		ret_val = hw->mac.ops.check_for_link(hw);
		link_active = !!(er32(STATUS) & E1000_STATUS_LU);
		break;
	case e1000_media_type_internal_serdes:
		ret_val = hw->mac.ops.check_for_link(hw);
		link_active = adapter->hw.mac.serdes_has_link;
		break;
	default:
	case e1000_media_type_unknown:
		break;
	}

	if ((ret_val == E1000_ERR_PHY) && (hw->phy.type == e1000_phy_igp_3) &&
	    (er32(CTRL) & E1000_PHY_CTRL_GBE_DISABLE)) {
		/* See e1000_kmrn_lock_loss_workaround_ich8lan() */
		e_info("Gigabit has been disabled, downgrading speed\n");
	}

	return link_active;
}

static void e1000e_enable_receives(struct e1000_adapter *adapter)
{
	/* make sure the receive unit is started */
	if ((adapter->flags & FLAG_RX_NEEDS_RESTART) &&
	    (adapter->flags & FLAG_RX_RESTART_NOW)) {
		struct e1000_hw *hw = &adapter->hw;
		u32 rctl = er32(RCTL);
		ew32(RCTL, rctl | E1000_RCTL_EN);
		adapter->flags &= ~FLAG_RX_RESTART_NOW;
	}
}

static void e1000e_check_82574_phy_workaround(struct e1000_adapter *adapter)
{
	struct e1000_hw *hw = &adapter->hw;

	/*
	 * With 82574 controllers, PHY needs to be checked periodically
	 * for hung state and reset, if two calls return true
	 */
	if (e1000_check_phy_82574(hw))
		adapter->phy_hang_count++;
	else
		adapter->phy_hang_count = 0;

	if (adapter->phy_hang_count > 1) {
		adapter->phy_hang_count = 0;
		schedule_work(&adapter->reset_task);
	}
}

/**
 * e1000_watchdog - Timer Call-back
 * @data: pointer to adapter cast into an unsigned long
 **/
static void e1000_watchdog(unsigned long data)
{
	struct e1000_adapter *adapter = (struct e1000_adapter *) data;

	/* Do the rest outside of interrupt context */
	schedule_work(&adapter->watchdog_task);

	/* TODO: make this use queue_delayed_work() */
}

static void e1000_watchdog_task(struct work_struct *work)
{
	struct e1000_adapter *adapter = container_of(work,
					struct e1000_adapter, watchdog_task);
	struct net_device *netdev = adapter->netdev;
	struct e1000_mac_info *mac = &adapter->hw.mac;
	struct e1000_phy_info *phy = &adapter->hw.phy;
	struct e1000_ring *tx_ring = adapter->tx_ring;
	struct e1000_hw *hw = &adapter->hw;
	u32 link, tctl;

	if (test_bit(__E1000_DOWN, &adapter->state))
		return;

	link = e1000e_has_link(adapter);
	if ((netif_carrier_ok(netdev)) && link) {
		/* Cancel scheduled suspend requests. */
		pm_runtime_resume(netdev->dev.parent);

		e1000e_enable_receives(adapter);
		goto link_up;
	}

	if ((e1000e_enable_tx_pkt_filtering(hw)) &&
	    (adapter->mng_vlan_id != adapter->hw.mng_cookie.vlan_id))
		e1000_update_mng_vlan(adapter);

	if (link) {
		if (!netif_carrier_ok(netdev)) {
			bool txb2b = true;

			/* Cancel scheduled suspend requests. */
			pm_runtime_resume(netdev->dev.parent);

			/* update snapshot of PHY registers on LSC */
			e1000_phy_read_status(adapter);
			mac->ops.get_link_up_info(&adapter->hw,
						   &adapter->link_speed,
						   &adapter->link_duplex);
			e1000_print_link_info(adapter);
			/*
			 * On supported PHYs, check for duplex mismatch only
			 * if link has autonegotiated at 10/100 half
			 */
			if ((hw->phy.type == e1000_phy_igp_3 ||
			     hw->phy.type == e1000_phy_bm) &&
			    (hw->mac.autoneg == true) &&
			    (adapter->link_speed == SPEED_10 ||
			     adapter->link_speed == SPEED_100) &&
			    (adapter->link_duplex == HALF_DUPLEX)) {
				u16 autoneg_exp;

				e1e_rphy(hw, PHY_AUTONEG_EXP, &autoneg_exp);

				if (!(autoneg_exp & NWAY_ER_LP_NWAY_CAPS))
					e_info("Autonegotiated half duplex but link partner cannot autoneg.  Try forcing full duplex if link gets many collisions.\n");
			}

			/* adjust timeout factor according to speed/duplex */
			adapter->tx_timeout_factor = 1;
			switch (adapter->link_speed) {
			case SPEED_10:
				txb2b = false;
				adapter->tx_timeout_factor = 16;
				break;
			case SPEED_100:
				txb2b = false;
				adapter->tx_timeout_factor = 10;
				break;
			}

			/*
			 * workaround: re-program speed mode bit after
			 * link-up event
			 */
			if ((adapter->flags & FLAG_TARC_SPEED_MODE_BIT) &&
			    !txb2b) {
				u32 tarc0;
				tarc0 = er32(TARC(0));
				tarc0 &= ~SPEED_MODE_BIT;
				ew32(TARC(0), tarc0);
			}

			/*
			 * disable TSO for pcie and 10/100 speeds, to avoid
			 * some hardware issues
			 */
			if (!(adapter->flags & FLAG_TSO_FORCE)) {
				switch (adapter->link_speed) {
				case SPEED_10:
				case SPEED_100:
					e_info("10/100 speed: disabling TSO\n");
					netdev->features &= ~NETIF_F_TSO;
					netdev->features &= ~NETIF_F_TSO6;
					break;
				case SPEED_1000:
					netdev->features |= NETIF_F_TSO;
					netdev->features |= NETIF_F_TSO6;
					break;
				default:
					/* oops */
					break;
				}
			}

			/*
			 * enable transmits in the hardware, need to do this
			 * after setting TARC(0)
			 */
			tctl = er32(TCTL);
			tctl |= E1000_TCTL_EN;
			ew32(TCTL, tctl);

                        /*
			 * Perform any post-link-up configuration before
			 * reporting link up.
			 */
			if (phy->ops.cfg_on_link_up)
				phy->ops.cfg_on_link_up(hw);

			netif_carrier_on(netdev);

			if (!test_bit(__E1000_DOWN, &adapter->state))
				mod_timer(&adapter->phy_info_timer,
					  round_jiffies(jiffies + 2 * HZ));
		}
	} else {
		if (netif_carrier_ok(netdev)) {
			adapter->link_speed = 0;
			adapter->link_duplex = 0;
			/* Link status message must follow this format */
			printk(KERN_INFO "e1000e: %s NIC Link is Down\n",
			       adapter->netdev->name);
			netif_carrier_off(netdev);
			if (!test_bit(__E1000_DOWN, &adapter->state))
				mod_timer(&adapter->phy_info_timer,
					  round_jiffies(jiffies + 2 * HZ));

			if (adapter->flags & FLAG_RX_NEEDS_RESTART)
				schedule_work(&adapter->reset_task);
			else
				pm_schedule_suspend(netdev->dev.parent,
							LINK_TIMEOUT);
		}
	}

link_up:
	spin_lock(&adapter->stats64_lock);
	e1000e_update_stats(adapter);

	mac->tx_packet_delta = adapter->stats.tpt - adapter->tpt_old;
	adapter->tpt_old = adapter->stats.tpt;
	mac->collision_delta = adapter->stats.colc - adapter->colc_old;
	adapter->colc_old = adapter->stats.colc;

	adapter->gorc = adapter->stats.gorc - adapter->gorc_old;
	adapter->gorc_old = adapter->stats.gorc;
	adapter->gotc = adapter->stats.gotc - adapter->gotc_old;
	adapter->gotc_old = adapter->stats.gotc;
	spin_unlock(&adapter->stats64_lock);

	e1000e_update_adaptive(&adapter->hw);

	if (!netif_carrier_ok(netdev) &&
	    (e1000_desc_unused(tx_ring) + 1 < tx_ring->count)) {
		/*
		 * We've lost link, so the controller stops DMA,
		 * but we've got queued Tx work that's never going
		 * to get done, so reset controller to flush Tx.
		 * (Do the reset outside of interrupt context).
		 */
		schedule_work(&adapter->reset_task);
		/* return immediately since reset is imminent */
		return;
	}

	/* Simple mode for Interrupt Throttle Rate (ITR) */
	if (adapter->itr_setting == 4) {
		/*
		 * Symmetric Tx/Rx gets a reduced ITR=2000;
		 * Total asymmetrical Tx or Rx gets ITR=8000;
		 * everyone else is between 2000-8000.
		 */
		u32 goc = (adapter->gotc + adapter->gorc) / 10000;
		u32 dif = (adapter->gotc > adapter->gorc ?
			    adapter->gotc - adapter->gorc :
			    adapter->gorc - adapter->gotc) / 10000;
		u32 itr = goc > 0 ? (dif * 6000 / goc + 2000) : 8000;

		ew32(ITR, 1000000000 / (itr * 256));
	}

	/* Cause software interrupt to ensure Rx ring is cleaned */
	if (adapter->msix_entries)
		ew32(ICS, adapter->rx_ring->ims_val);
	else
		ew32(ICS, E1000_ICS_RXDMT0);

	/* flush pending descriptors to memory before detecting Tx hang */
	e1000e_flush_descriptors(adapter);

	/* Force detection of hung controller every watchdog period */
	adapter->detect_tx_hung = true;

	/*
	 * With 82571 controllers, LAA may be overwritten due to controller
	 * reset from the other port. Set the appropriate LAA in RAR[0]
	 */
	if (e1000e_get_laa_state_82571(hw))
		e1000e_rar_set(hw, adapter->hw.mac.addr, 0);

	if (adapter->flags2 & FLAG2_CHECK_PHY_HANG)
		e1000e_check_82574_phy_workaround(adapter);

	/* Reset the timer */
	if (!test_bit(__E1000_DOWN, &adapter->state))
		mod_timer(&adapter->watchdog_timer,
			  round_jiffies(jiffies + 2 * HZ));
}

#define E1000_TX_FLAGS_CSUM		0x00000001
#define E1000_TX_FLAGS_VLAN		0x00000002
#define E1000_TX_FLAGS_TSO		0x00000004
#define E1000_TX_FLAGS_IPV4		0x00000008
#define E1000_TX_FLAGS_VLAN_MASK	0xffff0000
#define E1000_TX_FLAGS_VLAN_SHIFT	16

static int e1000_tso(struct e1000_ring *tx_ring, struct sk_buff *skb)
{
	struct e1000_context_desc *context_desc;
	struct e1000_buffer *buffer_info;
	unsigned int i;
	u32 cmd_length = 0;
	u16 ipcse = 0, tucse, mss;
	u8 ipcss, ipcso, tucss, tucso, hdr_len;

	if (!skb_is_gso(skb))
		return 0;

	if (skb_header_cloned(skb)) {
		int err = pskb_expand_head(skb, 0, 0, GFP_ATOMIC);

		if (err)
			return err;
	}

	hdr_len = skb_transport_offset(skb) + tcp_hdrlen(skb);
	mss = skb_shinfo(skb)->gso_size;
	if (skb->protocol == htons(ETH_P_IP)) {
		struct iphdr *iph = ip_hdr(skb);
		iph->tot_len = 0;
		iph->check = 0;
		tcp_hdr(skb)->check = ~csum_tcpudp_magic(iph->saddr, iph->daddr,
		                                         0, IPPROTO_TCP, 0);
		cmd_length = E1000_TXD_CMD_IP;
		ipcse = skb_transport_offset(skb) - 1;
	} else if (skb_is_gso_v6(skb)) {
		ipv6_hdr(skb)->payload_len = 0;
		tcp_hdr(skb)->check = ~csum_ipv6_magic(&ipv6_hdr(skb)->saddr,
		                                       &ipv6_hdr(skb)->daddr,
		                                       0, IPPROTO_TCP, 0);
		ipcse = 0;
	}
	ipcss = skb_network_offset(skb);
	ipcso = (void *)&(ip_hdr(skb)->check) - (void *)skb->data;
	tucss = skb_transport_offset(skb);
	tucso = (void *)&(tcp_hdr(skb)->check) - (void *)skb->data;
	tucse = 0;

	cmd_length |= (E1000_TXD_CMD_DEXT | E1000_TXD_CMD_TSE |
	               E1000_TXD_CMD_TCP | (skb->len - (hdr_len)));

	i = tx_ring->next_to_use;
	context_desc = E1000_CONTEXT_DESC(*tx_ring, i);
	buffer_info = &tx_ring->buffer_info[i];

	context_desc->lower_setup.ip_fields.ipcss  = ipcss;
	context_desc->lower_setup.ip_fields.ipcso  = ipcso;
	context_desc->lower_setup.ip_fields.ipcse  = cpu_to_le16(ipcse);
	context_desc->upper_setup.tcp_fields.tucss = tucss;
	context_desc->upper_setup.tcp_fields.tucso = tucso;
	context_desc->upper_setup.tcp_fields.tucse = cpu_to_le16(tucse);
	context_desc->tcp_seg_setup.fields.mss     = cpu_to_le16(mss);
	context_desc->tcp_seg_setup.fields.hdr_len = hdr_len;
	context_desc->cmd_and_length = cpu_to_le32(cmd_length);

	buffer_info->time_stamp = jiffies;
	buffer_info->next_to_watch = i;

	i++;
	if (i == tx_ring->count)
		i = 0;
	tx_ring->next_to_use = i;

	return 1;
}

static bool e1000_tx_csum(struct e1000_ring *tx_ring, struct sk_buff *skb)
{
	struct e1000_adapter *adapter = tx_ring->adapter;
	struct e1000_context_desc *context_desc;
	struct e1000_buffer *buffer_info;
	unsigned int i;
	u8 css;
	u32 cmd_len = E1000_TXD_CMD_DEXT;
	__be16 protocol;

	if (skb->ip_summed != CHECKSUM_PARTIAL)
		return 0;

	if (skb->protocol == cpu_to_be16(ETH_P_8021Q))
		protocol = vlan_eth_hdr(skb)->h_vlan_encapsulated_proto;
	else
		protocol = skb->protocol;

	switch (protocol) {
	case cpu_to_be16(ETH_P_IP):
		if (ip_hdr(skb)->protocol == IPPROTO_TCP)
			cmd_len |= E1000_TXD_CMD_TCP;
		break;
	case cpu_to_be16(ETH_P_IPV6):
		/* XXX not handling all IPV6 headers */
		if (ipv6_hdr(skb)->nexthdr == IPPROTO_TCP)
			cmd_len |= E1000_TXD_CMD_TCP;
		break;
	default:
		if (unlikely(net_ratelimit()))
			e_warn("checksum_partial proto=%x!\n",
			       be16_to_cpu(protocol));
		break;
	}

	css = skb_checksum_start_offset(skb);

	i = tx_ring->next_to_use;
	buffer_info = &tx_ring->buffer_info[i];
	context_desc = E1000_CONTEXT_DESC(*tx_ring, i);

	context_desc->lower_setup.ip_config = 0;
	context_desc->upper_setup.tcp_fields.tucss = css;
	context_desc->upper_setup.tcp_fields.tucso =
				css + skb->csum_offset;
	context_desc->upper_setup.tcp_fields.tucse = 0;
	context_desc->tcp_seg_setup.data = 0;
	context_desc->cmd_and_length = cpu_to_le32(cmd_len);

	buffer_info->time_stamp = jiffies;
	buffer_info->next_to_watch = i;

	i++;
	if (i == tx_ring->count)
		i = 0;
	tx_ring->next_to_use = i;

	return 1;
}

#define E1000_MAX_PER_TXD	8192
#define E1000_MAX_TXD_PWR	12

static int e1000_tx_map(struct e1000_ring *tx_ring, struct sk_buff *skb,
			unsigned int first, unsigned int max_per_txd,
			unsigned int nr_frags, unsigned int mss)
{
	struct e1000_adapter *adapter = tx_ring->adapter;
	struct pci_dev *pdev = adapter->pdev;
	struct e1000_buffer *buffer_info;
	unsigned int len = skb_headlen(skb);
	unsigned int offset = 0, size, count = 0, i;
	unsigned int f, bytecount, segs;

	i = tx_ring->next_to_use;

	while (len) {
		buffer_info = &tx_ring->buffer_info[i];
		size = min(len, max_per_txd);

		buffer_info->length = size;
		buffer_info->time_stamp = jiffies;
		buffer_info->next_to_watch = i;
		buffer_info->dma = dma_map_single(&pdev->dev,
						  skb->data + offset,
						  size, DMA_TO_DEVICE);
		buffer_info->mapped_as_page = false;
		if (dma_mapping_error(&pdev->dev, buffer_info->dma))
			goto dma_error;

		len -= size;
		offset += size;
		count++;

		if (len) {
			i++;
			if (i == tx_ring->count)
				i = 0;
		}
	}

	for (f = 0; f < nr_frags; f++) {
		struct skb_frag_struct *frag;

		frag = &skb_shinfo(skb)->frags[f];
		len = frag->size;
		offset = 0;

		while (len) {
			i++;
			if (i == tx_ring->count)
				i = 0;

			buffer_info = &tx_ring->buffer_info[i];
			size = min(len, max_per_txd);

			buffer_info->length = size;
			buffer_info->time_stamp = jiffies;
			buffer_info->next_to_watch = i;
			buffer_info->dma = skb_frag_dma_map(&pdev->dev, frag,
						offset, size, DMA_TO_DEVICE);
			buffer_info->mapped_as_page = true;
			if (dma_mapping_error(&pdev->dev, buffer_info->dma))
				goto dma_error;

			len -= size;
			offset += size;
			count++;
		}
	}

	segs = skb_shinfo(skb)->gso_segs ? : 1;
	/* multiply data chunks by size of headers */
	bytecount = ((segs - 1) * skb_headlen(skb)) + skb->len;

	tx_ring->buffer_info[i].skb = skb;
	tx_ring->buffer_info[i].segs = segs;
	tx_ring->buffer_info[i].bytecount = bytecount;
	tx_ring->buffer_info[first].next_to_watch = i;

	return count;

dma_error:
	dev_err(&pdev->dev, "Tx DMA map failed\n");
	buffer_info->dma = 0;
	if (count)
		count--;

	while (count--) {
		if (i == 0)
			i += tx_ring->count;
		i--;
		buffer_info = &tx_ring->buffer_info[i];
		e1000_put_txbuf(tx_ring, buffer_info);
	}

	return 0;
}

static void e1000_tx_queue(struct e1000_ring *tx_ring, int tx_flags, int count)
{
	struct e1000_adapter *adapter = tx_ring->adapter;
	struct e1000_tx_desc *tx_desc = NULL;
	struct e1000_buffer *buffer_info;
	u32 txd_upper = 0, txd_lower = E1000_TXD_CMD_IFCS;
	unsigned int i;

	if (tx_flags & E1000_TX_FLAGS_TSO) {
		txd_lower |= E1000_TXD_CMD_DEXT | E1000_TXD_DTYP_D |
			     E1000_TXD_CMD_TSE;
		txd_upper |= E1000_TXD_POPTS_TXSM << 8;

		if (tx_flags & E1000_TX_FLAGS_IPV4)
			txd_upper |= E1000_TXD_POPTS_IXSM << 8;
	}

	if (tx_flags & E1000_TX_FLAGS_CSUM) {
		txd_lower |= E1000_TXD_CMD_DEXT | E1000_TXD_DTYP_D;
		txd_upper |= E1000_TXD_POPTS_TXSM << 8;
	}

	if (tx_flags & E1000_TX_FLAGS_VLAN) {
		txd_lower |= E1000_TXD_CMD_VLE;
		txd_upper |= (tx_flags & E1000_TX_FLAGS_VLAN_MASK);
	}

	i = tx_ring->next_to_use;

	do {
		buffer_info = &tx_ring->buffer_info[i];
		tx_desc = E1000_TX_DESC(*tx_ring, i);
		tx_desc->buffer_addr = cpu_to_le64(buffer_info->dma);
		tx_desc->lower.data =
			cpu_to_le32(txd_lower | buffer_info->length);
		tx_desc->upper.data = cpu_to_le32(txd_upper);

		i++;
		if (i == tx_ring->count)
			i = 0;
	} while (--count > 0);

	tx_desc->lower.data |= cpu_to_le32(adapter->txd_cmd);

	/*
	 * Force memory writes to complete before letting h/w
	 * know there are new descriptors to fetch.  (Only
	 * applicable for weak-ordered memory model archs,
	 * such as IA-64).
	 */
	wmb();

	tx_ring->next_to_use = i;

	if (adapter->flags2 & FLAG2_PCIM2PCI_ARBITER_WA)
<<<<<<< HEAD
		e1000e_update_tdt_wa(adapter, i);
	else
		writel(i, adapter->hw.hw_addr + tx_ring->tail);
=======
		e1000e_update_tdt_wa(tx_ring, i);
	else
		writel(i, tx_ring->tail);
>>>>>>> acd92ae5

	/*
	 * we need this if more than one processor can write to our tail
	 * at a time, it synchronizes IO on IA64/Altix systems
	 */
	mmiowb();
}

#define MINIMUM_DHCP_PACKET_SIZE 282
static int e1000_transfer_dhcp_info(struct e1000_adapter *adapter,
				    struct sk_buff *skb)
{
	struct e1000_hw *hw =  &adapter->hw;
	u16 length, offset;

	if (vlan_tx_tag_present(skb)) {
		if (!((vlan_tx_tag_get(skb) == adapter->hw.mng_cookie.vlan_id) &&
		    (adapter->hw.mng_cookie.status &
			E1000_MNG_DHCP_COOKIE_STATUS_VLAN)))
			return 0;
	}

	if (skb->len <= MINIMUM_DHCP_PACKET_SIZE)
		return 0;

	if (((struct ethhdr *) skb->data)->h_proto != htons(ETH_P_IP))
		return 0;

	{
		const struct iphdr *ip = (struct iphdr *)((u8 *)skb->data+14);
		struct udphdr *udp;

		if (ip->protocol != IPPROTO_UDP)
			return 0;

		udp = (struct udphdr *)((u8 *)ip + (ip->ihl << 2));
		if (ntohs(udp->dest) != 67)
			return 0;

		offset = (u8 *)udp + 8 - skb->data;
		length = skb->len - offset;
		return e1000e_mng_write_dhcp_info(hw, (u8 *)udp + 8, length);
	}

	return 0;
}

static int __e1000_maybe_stop_tx(struct e1000_ring *tx_ring, int size)
{
	struct e1000_adapter *adapter = tx_ring->adapter;

	netif_stop_queue(adapter->netdev);
	/*
	 * Herbert's original patch had:
	 *  smp_mb__after_netif_stop_queue();
	 * but since that doesn't exist yet, just open code it.
	 */
	smp_mb();

	/*
	 * We need to check again in a case another CPU has just
	 * made room available.
	 */
	if (e1000_desc_unused(tx_ring) < size)
		return -EBUSY;

	/* A reprieve! */
	netif_start_queue(adapter->netdev);
	++adapter->restart_queue;
	return 0;
}

static int e1000_maybe_stop_tx(struct e1000_ring *tx_ring, int size)
{
	if (e1000_desc_unused(tx_ring) >= size)
		return 0;
	return __e1000_maybe_stop_tx(tx_ring, size);
}

#define TXD_USE_COUNT(S, X) (((S) >> (X)) + 1)
static netdev_tx_t e1000_xmit_frame(struct sk_buff *skb,
				    struct net_device *netdev)
{
	struct e1000_adapter *adapter = netdev_priv(netdev);
	struct e1000_ring *tx_ring = adapter->tx_ring;
	unsigned int first;
	unsigned int max_per_txd = E1000_MAX_PER_TXD;
	unsigned int max_txd_pwr = E1000_MAX_TXD_PWR;
	unsigned int tx_flags = 0;
	unsigned int len = skb_headlen(skb);
	unsigned int nr_frags;
	unsigned int mss;
	int count = 0;
	int tso;
	unsigned int f;

	if (test_bit(__E1000_DOWN, &adapter->state)) {
		dev_kfree_skb_any(skb);
		return NETDEV_TX_OK;
	}

	if (skb->len <= 0) {
		dev_kfree_skb_any(skb);
		return NETDEV_TX_OK;
	}

	mss = skb_shinfo(skb)->gso_size;
	/*
	 * The controller does a simple calculation to
	 * make sure there is enough room in the FIFO before
	 * initiating the DMA for each buffer.  The calc is:
	 * 4 = ceil(buffer len/mss).  To make sure we don't
	 * overrun the FIFO, adjust the max buffer len if mss
	 * drops.
	 */
	if (mss) {
		u8 hdr_len;
		max_per_txd = min(mss << 2, max_per_txd);
		max_txd_pwr = fls(max_per_txd) - 1;

		/*
		 * TSO Workaround for 82571/2/3 Controllers -- if skb->data
		 * points to just header, pull a few bytes of payload from
		 * frags into skb->data
		 */
		hdr_len = skb_transport_offset(skb) + tcp_hdrlen(skb);
		/*
		 * we do this workaround for ES2LAN, but it is un-necessary,
		 * avoiding it could save a lot of cycles
		 */
		if (skb->data_len && (hdr_len == len)) {
			unsigned int pull_size;

			pull_size = min_t(unsigned int, 4, skb->data_len);
			if (!__pskb_pull_tail(skb, pull_size)) {
				e_err("__pskb_pull_tail failed.\n");
				dev_kfree_skb_any(skb);
				return NETDEV_TX_OK;
			}
			len = skb_headlen(skb);
		}
	}

	/* reserve a descriptor for the offload context */
	if ((mss) || (skb->ip_summed == CHECKSUM_PARTIAL))
		count++;
	count++;

	count += TXD_USE_COUNT(len, max_txd_pwr);

	nr_frags = skb_shinfo(skb)->nr_frags;
	for (f = 0; f < nr_frags; f++)
		count += TXD_USE_COUNT(skb_shinfo(skb)->frags[f].size,
				       max_txd_pwr);

	if (adapter->hw.mac.tx_pkt_filtering)
		e1000_transfer_dhcp_info(adapter, skb);

	/*
	 * need: count + 2 desc gap to keep tail from touching
	 * head, otherwise try next time
	 */
	if (e1000_maybe_stop_tx(tx_ring, count + 2))
		return NETDEV_TX_BUSY;

	if (vlan_tx_tag_present(skb)) {
		tx_flags |= E1000_TX_FLAGS_VLAN;
		tx_flags |= (vlan_tx_tag_get(skb) << E1000_TX_FLAGS_VLAN_SHIFT);
	}

	first = tx_ring->next_to_use;

	tso = e1000_tso(tx_ring, skb);
	if (tso < 0) {
		dev_kfree_skb_any(skb);
		return NETDEV_TX_OK;
	}

	if (tso)
		tx_flags |= E1000_TX_FLAGS_TSO;
	else if (e1000_tx_csum(tx_ring, skb))
		tx_flags |= E1000_TX_FLAGS_CSUM;

	/*
	 * Old method was to assume IPv4 packet by default if TSO was enabled.
	 * 82571 hardware supports TSO capabilities for IPv6 as well...
	 * no longer assume, we must.
	 */
	if (skb->protocol == htons(ETH_P_IP))
		tx_flags |= E1000_TX_FLAGS_IPV4;

	/* if count is 0 then mapping error has occurred */
	count = e1000_tx_map(tx_ring, skb, first, max_per_txd, nr_frags, mss);
	if (count) {
		e1000_tx_queue(tx_ring, tx_flags, count);
		/* Make sure there is space in the ring for the next send. */
		e1000_maybe_stop_tx(tx_ring, MAX_SKB_FRAGS + 2);

	} else {
		dev_kfree_skb_any(skb);
		tx_ring->buffer_info[first].time_stamp = 0;
		tx_ring->next_to_use = first;
	}

	return NETDEV_TX_OK;
}

/**
 * e1000_tx_timeout - Respond to a Tx Hang
 * @netdev: network interface device structure
 **/
static void e1000_tx_timeout(struct net_device *netdev)
{
	struct e1000_adapter *adapter = netdev_priv(netdev);

	/* Do the reset outside of interrupt context */
	adapter->tx_timeout_count++;
	schedule_work(&adapter->reset_task);
}

static void e1000_reset_task(struct work_struct *work)
{
	struct e1000_adapter *adapter;
	adapter = container_of(work, struct e1000_adapter, reset_task);

	/* don't run the task if already down */
	if (test_bit(__E1000_DOWN, &adapter->state))
		return;

	if (!((adapter->flags & FLAG_RX_NEEDS_RESTART) &&
	      (adapter->flags & FLAG_RX_RESTART_NOW))) {
		e1000e_dump(adapter);
		e_err("Reset adapter\n");
	}
	e1000e_reinit_locked(adapter);
}

/**
 * e1000_get_stats64 - Get System Network Statistics
 * @netdev: network interface device structure
 * @stats: rtnl_link_stats64 pointer
 *
 * Returns the address of the device statistics structure.
 **/
struct rtnl_link_stats64 *e1000e_get_stats64(struct net_device *netdev,
                                             struct rtnl_link_stats64 *stats)
{
	struct e1000_adapter *adapter = netdev_priv(netdev);

	memset(stats, 0, sizeof(struct rtnl_link_stats64));
	spin_lock(&adapter->stats64_lock);
	e1000e_update_stats(adapter);
	/* Fill out the OS statistics structure */
	stats->rx_bytes = adapter->stats.gorc;
	stats->rx_packets = adapter->stats.gprc;
	stats->tx_bytes = adapter->stats.gotc;
	stats->tx_packets = adapter->stats.gptc;
	stats->multicast = adapter->stats.mprc;
	stats->collisions = adapter->stats.colc;

	/* Rx Errors */

	/*
	 * RLEC on some newer hardware can be incorrect so build
	 * our own version based on RUC and ROC
	 */
	stats->rx_errors = adapter->stats.rxerrc +
		adapter->stats.crcerrs + adapter->stats.algnerrc +
		adapter->stats.ruc + adapter->stats.roc +
		adapter->stats.cexterr;
	stats->rx_length_errors = adapter->stats.ruc +
					      adapter->stats.roc;
	stats->rx_crc_errors = adapter->stats.crcerrs;
	stats->rx_frame_errors = adapter->stats.algnerrc;
	stats->rx_missed_errors = adapter->stats.mpc;

	/* Tx Errors */
	stats->tx_errors = adapter->stats.ecol +
				       adapter->stats.latecol;
	stats->tx_aborted_errors = adapter->stats.ecol;
	stats->tx_window_errors = adapter->stats.latecol;
	stats->tx_carrier_errors = adapter->stats.tncrs;

	/* Tx Dropped needs to be maintained elsewhere */

	spin_unlock(&adapter->stats64_lock);
	return stats;
}

/**
 * e1000_change_mtu - Change the Maximum Transfer Unit
 * @netdev: network interface device structure
 * @new_mtu: new value for maximum frame size
 *
 * Returns 0 on success, negative on failure
 **/
static int e1000_change_mtu(struct net_device *netdev, int new_mtu)
{
	struct e1000_adapter *adapter = netdev_priv(netdev);
	int max_frame = new_mtu + ETH_HLEN + ETH_FCS_LEN;

	/* Jumbo frame support */
	if (max_frame > ETH_FRAME_LEN + ETH_FCS_LEN) {
		if (!(adapter->flags & FLAG_HAS_JUMBO_FRAMES)) {
			e_err("Jumbo Frames not supported.\n");
			return -EINVAL;
		}

		/*
		 * IP payload checksum (enabled with jumbos/packet-split when
		 * Rx checksum is enabled) and generation of RSS hash is
		 * mutually exclusive in the hardware.
		 */
		if ((netdev->features & NETIF_F_RXCSUM) &&
		    (netdev->features & NETIF_F_RXHASH)) {
			/* Disable receive hashing */
			netdev_features_t features;

			features = netdev->features & (~NETIF_F_RXHASH);
			if (e1000_set_features(netdev, features)) {
				e_err("Jumbo frames cannot be enabled when both receive checksum offload and receive hashing are enabled.  Disable one of the receive offload features before enabling jumbos.\n");
				return -EINVAL;
			}
			e_info("Jumbo frames cannot be enabled when both receive checksum offload and receive hashing are enabled. Disabling Receive Hashing.\n");
		}
	}

	/* Supported frame sizes */
	if ((new_mtu < ETH_ZLEN + ETH_FCS_LEN + VLAN_HLEN) ||
	    (max_frame > adapter->max_hw_frame_size)) {
		e_err("Unsupported MTU setting\n");
		return -EINVAL;
	}

	/* Jumbo frame workaround on 82579 requires CRC be stripped */
	if ((adapter->hw.mac.type == e1000_pch2lan) &&
	    !(adapter->flags2 & FLAG2_CRC_STRIPPING) &&
	    (new_mtu > ETH_DATA_LEN)) {
		e_err("Jumbo Frames not supported on 82579 when CRC stripping is disabled.\n");
		return -EINVAL;
	}

	/* 82573 Errata 17 */
	if (((adapter->hw.mac.type == e1000_82573) ||
	     (adapter->hw.mac.type == e1000_82574)) &&
	    (max_frame > ETH_FRAME_LEN + ETH_FCS_LEN)) {
		adapter->flags2 |= FLAG2_DISABLE_ASPM_L1;
		e1000e_disable_aspm(adapter->pdev, PCIE_LINK_STATE_L1);
	}

	while (test_and_set_bit(__E1000_RESETTING, &adapter->state))
		usleep_range(1000, 2000);
	/* e1000e_down -> e1000e_reset dependent on max_frame_size & mtu */
	adapter->max_frame_size = max_frame;
	e_info("changing MTU from %d to %d\n", netdev->mtu, new_mtu);
	netdev->mtu = new_mtu;
	if (netif_running(netdev))
		e1000e_down(adapter);

	/*
	 * NOTE: netdev_alloc_skb reserves 16 bytes, and typically NET_IP_ALIGN
	 * means we reserve 2 more, this pushes us to allocate from the next
	 * larger slab size.
	 * i.e. RXBUFFER_2048 --> size-4096 slab
	 * However with the new *_jumbo_rx* routines, jumbo receives will use
	 * fragmented skbs
	 */

	if (max_frame <= 2048)
		adapter->rx_buffer_len = 2048;
	else
		adapter->rx_buffer_len = 4096;

	/* adjust allocation if LPE protects us, and we aren't using SBP */
	if ((max_frame == ETH_FRAME_LEN + ETH_FCS_LEN) ||
	     (max_frame == ETH_FRAME_LEN + VLAN_HLEN + ETH_FCS_LEN))
		adapter->rx_buffer_len = ETH_FRAME_LEN + VLAN_HLEN
					 + ETH_FCS_LEN;

	if (netif_running(netdev))
		e1000e_up(adapter);
	else
		e1000e_reset(adapter);

	clear_bit(__E1000_RESETTING, &adapter->state);

	return 0;
}

static int e1000_mii_ioctl(struct net_device *netdev, struct ifreq *ifr,
			   int cmd)
{
	struct e1000_adapter *adapter = netdev_priv(netdev);
	struct mii_ioctl_data *data = if_mii(ifr);

	if (adapter->hw.phy.media_type != e1000_media_type_copper)
		return -EOPNOTSUPP;

	switch (cmd) {
	case SIOCGMIIPHY:
		data->phy_id = adapter->hw.phy.addr;
		break;
	case SIOCGMIIREG:
		e1000_phy_read_status(adapter);

		switch (data->reg_num & 0x1F) {
		case MII_BMCR:
			data->val_out = adapter->phy_regs.bmcr;
			break;
		case MII_BMSR:
			data->val_out = adapter->phy_regs.bmsr;
			break;
		case MII_PHYSID1:
			data->val_out = (adapter->hw.phy.id >> 16);
			break;
		case MII_PHYSID2:
			data->val_out = (adapter->hw.phy.id & 0xFFFF);
			break;
		case MII_ADVERTISE:
			data->val_out = adapter->phy_regs.advertise;
			break;
		case MII_LPA:
			data->val_out = adapter->phy_regs.lpa;
			break;
		case MII_EXPANSION:
			data->val_out = adapter->phy_regs.expansion;
			break;
		case MII_CTRL1000:
			data->val_out = adapter->phy_regs.ctrl1000;
			break;
		case MII_STAT1000:
			data->val_out = adapter->phy_regs.stat1000;
			break;
		case MII_ESTATUS:
			data->val_out = adapter->phy_regs.estatus;
			break;
		default:
			return -EIO;
		}
		break;
	case SIOCSMIIREG:
	default:
		return -EOPNOTSUPP;
	}
	return 0;
}

static int e1000_ioctl(struct net_device *netdev, struct ifreq *ifr, int cmd)
{
	switch (cmd) {
	case SIOCGMIIPHY:
	case SIOCGMIIREG:
	case SIOCSMIIREG:
		return e1000_mii_ioctl(netdev, ifr, cmd);
	default:
		return -EOPNOTSUPP;
	}
}

static int e1000_init_phy_wakeup(struct e1000_adapter *adapter, u32 wufc)
{
	struct e1000_hw *hw = &adapter->hw;
	u32 i, mac_reg;
	u16 phy_reg, wuc_enable;
	int retval = 0;

	/* copy MAC RARs to PHY RARs */
	e1000_copy_rx_addrs_to_phy_ich8lan(hw);

	retval = hw->phy.ops.acquire(hw);
	if (retval) {
		e_err("Could not acquire PHY\n");
		return retval;
	}

	/* Enable access to wakeup registers on and set page to BM_WUC_PAGE */
	retval = e1000_enable_phy_wakeup_reg_access_bm(hw, &wuc_enable);
	if (retval)
<<<<<<< HEAD
		goto out;
=======
		goto release;
>>>>>>> acd92ae5

	/* copy MAC MTA to PHY MTA - only needed for pchlan */
	for (i = 0; i < adapter->hw.mac.mta_reg_count; i++) {
		mac_reg = E1000_READ_REG_ARRAY(hw, E1000_MTA, i);
		hw->phy.ops.write_reg_page(hw, BM_MTA(i),
					   (u16)(mac_reg & 0xFFFF));
		hw->phy.ops.write_reg_page(hw, BM_MTA(i) + 1,
					   (u16)((mac_reg >> 16) & 0xFFFF));
	}

	/* configure PHY Rx Control register */
	hw->phy.ops.read_reg_page(&adapter->hw, BM_RCTL, &phy_reg);
	mac_reg = er32(RCTL);
	if (mac_reg & E1000_RCTL_UPE)
		phy_reg |= BM_RCTL_UPE;
	if (mac_reg & E1000_RCTL_MPE)
		phy_reg |= BM_RCTL_MPE;
	phy_reg &= ~(BM_RCTL_MO_MASK);
	if (mac_reg & E1000_RCTL_MO_3)
		phy_reg |= (((mac_reg & E1000_RCTL_MO_3) >> E1000_RCTL_MO_SHIFT)
				<< BM_RCTL_MO_SHIFT);
	if (mac_reg & E1000_RCTL_BAM)
		phy_reg |= BM_RCTL_BAM;
	if (mac_reg & E1000_RCTL_PMCF)
		phy_reg |= BM_RCTL_PMCF;
	mac_reg = er32(CTRL);
	if (mac_reg & E1000_CTRL_RFCE)
		phy_reg |= BM_RCTL_RFCE;
	hw->phy.ops.write_reg_page(&adapter->hw, BM_RCTL, phy_reg);

	/* enable PHY wakeup in MAC register */
	ew32(WUFC, wufc);
	ew32(WUC, E1000_WUC_PHY_WAKE | E1000_WUC_PME_EN);

	/* configure and enable PHY wakeup in PHY registers */
	hw->phy.ops.write_reg_page(&adapter->hw, BM_WUFC, wufc);
	hw->phy.ops.write_reg_page(&adapter->hw, BM_WUC, E1000_WUC_PME_EN);

	/* activate PHY wakeup */
	wuc_enable |= BM_WUC_ENABLE_BIT | BM_WUC_HOST_WU_BIT;
	retval = e1000_disable_phy_wakeup_reg_access_bm(hw, &wuc_enable);
	if (retval)
		e_err("Could not set PHY Host Wakeup bit\n");
release:
	hw->phy.ops.release(hw);

	return retval;
}

static int __e1000_shutdown(struct pci_dev *pdev, bool *enable_wake,
			    bool runtime)
{
	struct net_device *netdev = pci_get_drvdata(pdev);
	struct e1000_adapter *adapter = netdev_priv(netdev);
	struct e1000_hw *hw = &adapter->hw;
	u32 ctrl, ctrl_ext, rctl, status;
	/* Runtime suspend should only enable wakeup for link changes */
	u32 wufc = runtime ? E1000_WUFC_LNKC : adapter->wol;
	int retval = 0;

	netif_device_detach(netdev);

	if (netif_running(netdev)) {
		int count = E1000_CHECK_RESET_COUNT;

		while (test_bit(__E1000_RESETTING, &adapter->state) && count--)
			usleep_range(10000, 20000);

		WARN_ON(test_bit(__E1000_RESETTING, &adapter->state));
		e1000e_down(adapter);
		e1000_free_irq(adapter);
	}
	e1000e_reset_interrupt_capability(adapter);

	retval = pci_save_state(pdev);
	if (retval)
		return retval;

	status = er32(STATUS);
	if (status & E1000_STATUS_LU)
		wufc &= ~E1000_WUFC_LNKC;

	if (wufc) {
		e1000_setup_rctl(adapter);
		e1000e_set_rx_mode(netdev);

		/* turn on all-multi mode if wake on multicast is enabled */
		if (wufc & E1000_WUFC_MC) {
			rctl = er32(RCTL);
			rctl |= E1000_RCTL_MPE;
			ew32(RCTL, rctl);
		}

		ctrl = er32(CTRL);
		/* advertise wake from D3Cold */
		#define E1000_CTRL_ADVD3WUC 0x00100000
		/* phy power management enable */
		#define E1000_CTRL_EN_PHY_PWR_MGMT 0x00200000
		ctrl |= E1000_CTRL_ADVD3WUC;
		if (!(adapter->flags2 & FLAG2_HAS_PHY_WAKEUP))
			ctrl |= E1000_CTRL_EN_PHY_PWR_MGMT;
		ew32(CTRL, ctrl);

		if (adapter->hw.phy.media_type == e1000_media_type_fiber ||
		    adapter->hw.phy.media_type ==
		    e1000_media_type_internal_serdes) {
			/* keep the laser running in D3 */
			ctrl_ext = er32(CTRL_EXT);
			ctrl_ext |= E1000_CTRL_EXT_SDP3_DATA;
			ew32(CTRL_EXT, ctrl_ext);
		}

		if (adapter->flags & FLAG_IS_ICH)
			e1000_suspend_workarounds_ich8lan(&adapter->hw);

		/* Allow time for pending master requests to run */
		e1000e_disable_pcie_master(&adapter->hw);

		if (adapter->flags2 & FLAG2_HAS_PHY_WAKEUP) {
			/* enable wakeup by the PHY */
			retval = e1000_init_phy_wakeup(adapter, wufc);
			if (retval)
				return retval;
		} else {
			/* enable wakeup by the MAC */
			ew32(WUFC, wufc);
			ew32(WUC, E1000_WUC_PME_EN);
		}
	} else {
		ew32(WUC, 0);
		ew32(WUFC, 0);
	}

	*enable_wake = !!wufc;

	/* make sure adapter isn't asleep if manageability is enabled */
	if ((adapter->flags & FLAG_MNG_PT_ENABLED) ||
	    (hw->mac.ops.check_mng_mode(hw)))
		*enable_wake = true;

	if (adapter->hw.phy.type == e1000_phy_igp_3)
		e1000e_igp3_phy_powerdown_workaround_ich8lan(&adapter->hw);

	/*
	 * Release control of h/w to f/w.  If f/w is AMT enabled, this
	 * would have already happened in close and is redundant.
	 */
	e1000e_release_hw_control(adapter);

	pci_disable_device(pdev);

	return 0;
}

static void e1000_power_off(struct pci_dev *pdev, bool sleep, bool wake)
{
	if (sleep && wake) {
		pci_prepare_to_sleep(pdev);
		return;
	}

	pci_wake_from_d3(pdev, wake);
	pci_set_power_state(pdev, PCI_D3hot);
}

static void e1000_complete_shutdown(struct pci_dev *pdev, bool sleep,
                                    bool wake)
{
	struct net_device *netdev = pci_get_drvdata(pdev);
	struct e1000_adapter *adapter = netdev_priv(netdev);

	/*
	 * The pci-e switch on some quad port adapters will report a
	 * correctable error when the MAC transitions from D0 to D3.  To
	 * prevent this we need to mask off the correctable errors on the
	 * downstream port of the pci-e switch.
	 */
	if (adapter->flags & FLAG_IS_QUAD_PORT) {
		struct pci_dev *us_dev = pdev->bus->self;
		int pos = pci_pcie_cap(us_dev);
		u16 devctl;

		pci_read_config_word(us_dev, pos + PCI_EXP_DEVCTL, &devctl);
		pci_write_config_word(us_dev, pos + PCI_EXP_DEVCTL,
		                      (devctl & ~PCI_EXP_DEVCTL_CERE));

		e1000_power_off(pdev, sleep, wake);

		pci_write_config_word(us_dev, pos + PCI_EXP_DEVCTL, devctl);
	} else {
		e1000_power_off(pdev, sleep, wake);
	}
}

#ifdef CONFIG_PCIEASPM
static void __e1000e_disable_aspm(struct pci_dev *pdev, u16 state)
{
	pci_disable_link_state_locked(pdev, state);
}
#else
static void __e1000e_disable_aspm(struct pci_dev *pdev, u16 state)
{
	int pos;
	u16 reg16;

	/*
	 * Both device and parent should have the same ASPM setting.
	 * Disable ASPM in downstream component first and then upstream.
	 */
	pos = pci_pcie_cap(pdev);
	pci_read_config_word(pdev, pos + PCI_EXP_LNKCTL, &reg16);
	reg16 &= ~state;
	pci_write_config_word(pdev, pos + PCI_EXP_LNKCTL, reg16);

	if (!pdev->bus->self)
		return;

	pos = pci_pcie_cap(pdev->bus->self);
	pci_read_config_word(pdev->bus->self, pos + PCI_EXP_LNKCTL, &reg16);
	reg16 &= ~state;
	pci_write_config_word(pdev->bus->self, pos + PCI_EXP_LNKCTL, reg16);
}
#endif
static void e1000e_disable_aspm(struct pci_dev *pdev, u16 state)
{
	dev_info(&pdev->dev, "Disabling ASPM %s %s\n",
		 (state & PCIE_LINK_STATE_L0S) ? "L0s" : "",
		 (state & PCIE_LINK_STATE_L1) ? "L1" : "");

	__e1000e_disable_aspm(pdev, state);
}

#ifdef CONFIG_PM
static bool e1000e_pm_ready(struct e1000_adapter *adapter)
{
	return !!adapter->tx_ring->buffer_info;
}

static int __e1000_resume(struct pci_dev *pdev)
{
	struct net_device *netdev = pci_get_drvdata(pdev);
	struct e1000_adapter *adapter = netdev_priv(netdev);
	struct e1000_hw *hw = &adapter->hw;
	u16 aspm_disable_flag = 0;
	u32 err;

	if (adapter->flags2 & FLAG2_DISABLE_ASPM_L0S)
		aspm_disable_flag = PCIE_LINK_STATE_L0S;
	if (adapter->flags2 & FLAG2_DISABLE_ASPM_L1)
		aspm_disable_flag |= PCIE_LINK_STATE_L1;
	if (aspm_disable_flag)
		e1000e_disable_aspm(pdev, aspm_disable_flag);

	pci_set_power_state(pdev, PCI_D0);
	pci_restore_state(pdev);
	pci_save_state(pdev);

	e1000e_set_interrupt_capability(adapter);
	if (netif_running(netdev)) {
		err = e1000_request_irq(adapter);
		if (err)
			return err;
	}

	if (hw->mac.type == e1000_pch2lan)
		e1000_resume_workarounds_pchlan(&adapter->hw);

	e1000e_power_up_phy(adapter);

	/* report the system wakeup cause from S3/S4 */
	if (adapter->flags2 & FLAG2_HAS_PHY_WAKEUP) {
		u16 phy_data;

		e1e_rphy(&adapter->hw, BM_WUS, &phy_data);
		if (phy_data) {
			e_info("PHY Wakeup cause - %s\n",
				phy_data & E1000_WUS_EX ? "Unicast Packet" :
				phy_data & E1000_WUS_MC ? "Multicast Packet" :
				phy_data & E1000_WUS_BC ? "Broadcast Packet" :
				phy_data & E1000_WUS_MAG ? "Magic Packet" :
				phy_data & E1000_WUS_LNKC ?
				"Link Status Change" : "other");
		}
		e1e_wphy(&adapter->hw, BM_WUS, ~0);
	} else {
		u32 wus = er32(WUS);
		if (wus) {
			e_info("MAC Wakeup cause - %s\n",
				wus & E1000_WUS_EX ? "Unicast Packet" :
				wus & E1000_WUS_MC ? "Multicast Packet" :
				wus & E1000_WUS_BC ? "Broadcast Packet" :
				wus & E1000_WUS_MAG ? "Magic Packet" :
				wus & E1000_WUS_LNKC ? "Link Status Change" :
				"other");
		}
		ew32(WUS, ~0);
	}

	e1000e_reset(adapter);

	e1000_init_manageability_pt(adapter);

	if (netif_running(netdev))
		e1000e_up(adapter);

	netif_device_attach(netdev);

	/*
	 * If the controller has AMT, do not set DRV_LOAD until the interface
	 * is up.  For all other cases, let the f/w know that the h/w is now
	 * under the control of the driver.
	 */
	if (!(adapter->flags & FLAG_HAS_AMT))
		e1000e_get_hw_control(adapter);

	return 0;
}

#ifdef CONFIG_PM_SLEEP
static int e1000_suspend(struct device *dev)
{
	struct pci_dev *pdev = to_pci_dev(dev);
	int retval;
	bool wake;

	retval = __e1000_shutdown(pdev, &wake, false);
	if (!retval)
		e1000_complete_shutdown(pdev, true, wake);

	return retval;
}

static int e1000_resume(struct device *dev)
{
	struct pci_dev *pdev = to_pci_dev(dev);
	struct net_device *netdev = pci_get_drvdata(pdev);
	struct e1000_adapter *adapter = netdev_priv(netdev);

	if (e1000e_pm_ready(adapter))
		adapter->idle_check = true;

	return __e1000_resume(pdev);
}
#endif /* CONFIG_PM_SLEEP */

#ifdef CONFIG_PM_RUNTIME
static int e1000_runtime_suspend(struct device *dev)
{
	struct pci_dev *pdev = to_pci_dev(dev);
	struct net_device *netdev = pci_get_drvdata(pdev);
	struct e1000_adapter *adapter = netdev_priv(netdev);

	if (e1000e_pm_ready(adapter)) {
		bool wake;

		__e1000_shutdown(pdev, &wake, true);
	}

	return 0;
}

static int e1000_idle(struct device *dev)
{
	struct pci_dev *pdev = to_pci_dev(dev);
	struct net_device *netdev = pci_get_drvdata(pdev);
	struct e1000_adapter *adapter = netdev_priv(netdev);

	if (!e1000e_pm_ready(adapter))
		return 0;

	if (adapter->idle_check) {
		adapter->idle_check = false;
		if (!e1000e_has_link(adapter))
			pm_schedule_suspend(dev, MSEC_PER_SEC);
	}

	return -EBUSY;
}

static int e1000_runtime_resume(struct device *dev)
{
	struct pci_dev *pdev = to_pci_dev(dev);
	struct net_device *netdev = pci_get_drvdata(pdev);
	struct e1000_adapter *adapter = netdev_priv(netdev);

	if (!e1000e_pm_ready(adapter))
		return 0;

	adapter->idle_check = !dev->power.runtime_auto;
	return __e1000_resume(pdev);
}
#endif /* CONFIG_PM_RUNTIME */
#endif /* CONFIG_PM */

static void e1000_shutdown(struct pci_dev *pdev)
{
	bool wake = false;

	__e1000_shutdown(pdev, &wake, false);

	if (system_state == SYSTEM_POWER_OFF)
		e1000_complete_shutdown(pdev, false, wake);
}

#ifdef CONFIG_NET_POLL_CONTROLLER

static irqreturn_t e1000_intr_msix(int irq, void *data)
{
	struct net_device *netdev = data;
	struct e1000_adapter *adapter = netdev_priv(netdev);

	if (adapter->msix_entries) {
		int vector, msix_irq;

		vector = 0;
		msix_irq = adapter->msix_entries[vector].vector;
		disable_irq(msix_irq);
		e1000_intr_msix_rx(msix_irq, netdev);
		enable_irq(msix_irq);

		vector++;
		msix_irq = adapter->msix_entries[vector].vector;
		disable_irq(msix_irq);
		e1000_intr_msix_tx(msix_irq, netdev);
		enable_irq(msix_irq);

		vector++;
		msix_irq = adapter->msix_entries[vector].vector;
		disable_irq(msix_irq);
		e1000_msix_other(msix_irq, netdev);
		enable_irq(msix_irq);
	}

	return IRQ_HANDLED;
}

/*
 * Polling 'interrupt' - used by things like netconsole to send skbs
 * without having to re-enable interrupts. It's not called while
 * the interrupt routine is executing.
 */
static void e1000_netpoll(struct net_device *netdev)
{
	struct e1000_adapter *adapter = netdev_priv(netdev);

	switch (adapter->int_mode) {
	case E1000E_INT_MODE_MSIX:
		e1000_intr_msix(adapter->pdev->irq, netdev);
		break;
	case E1000E_INT_MODE_MSI:
		disable_irq(adapter->pdev->irq);
		e1000_intr_msi(adapter->pdev->irq, netdev);
		enable_irq(adapter->pdev->irq);
		break;
	default: /* E1000E_INT_MODE_LEGACY */
		disable_irq(adapter->pdev->irq);
		e1000_intr(adapter->pdev->irq, netdev);
		enable_irq(adapter->pdev->irq);
		break;
	}
}
#endif

/**
 * e1000_io_error_detected - called when PCI error is detected
 * @pdev: Pointer to PCI device
 * @state: The current pci connection state
 *
 * This function is called after a PCI bus error affecting
 * this device has been detected.
 */
static pci_ers_result_t e1000_io_error_detected(struct pci_dev *pdev,
						pci_channel_state_t state)
{
	struct net_device *netdev = pci_get_drvdata(pdev);
	struct e1000_adapter *adapter = netdev_priv(netdev);

	netif_device_detach(netdev);

	if (state == pci_channel_io_perm_failure)
		return PCI_ERS_RESULT_DISCONNECT;

	if (netif_running(netdev))
		e1000e_down(adapter);
	pci_disable_device(pdev);

	/* Request a slot slot reset. */
	return PCI_ERS_RESULT_NEED_RESET;
}

/**
 * e1000_io_slot_reset - called after the pci bus has been reset.
 * @pdev: Pointer to PCI device
 *
 * Restart the card from scratch, as if from a cold-boot. Implementation
 * resembles the first-half of the e1000_resume routine.
 */
static pci_ers_result_t e1000_io_slot_reset(struct pci_dev *pdev)
{
	struct net_device *netdev = pci_get_drvdata(pdev);
	struct e1000_adapter *adapter = netdev_priv(netdev);
	struct e1000_hw *hw = &adapter->hw;
	u16 aspm_disable_flag = 0;
	int err;
	pci_ers_result_t result;

	if (adapter->flags2 & FLAG2_DISABLE_ASPM_L0S)
		aspm_disable_flag = PCIE_LINK_STATE_L0S;
	if (adapter->flags2 & FLAG2_DISABLE_ASPM_L1)
		aspm_disable_flag |= PCIE_LINK_STATE_L1;
	if (aspm_disable_flag)
		e1000e_disable_aspm(pdev, aspm_disable_flag);

	err = pci_enable_device_mem(pdev);
	if (err) {
		dev_err(&pdev->dev,
			"Cannot re-enable PCI device after reset.\n");
		result = PCI_ERS_RESULT_DISCONNECT;
	} else {
		pci_set_master(pdev);
		pdev->state_saved = true;
		pci_restore_state(pdev);

		pci_enable_wake(pdev, PCI_D3hot, 0);
		pci_enable_wake(pdev, PCI_D3cold, 0);

		e1000e_reset(adapter);
		ew32(WUS, ~0);
		result = PCI_ERS_RESULT_RECOVERED;
	}

	pci_cleanup_aer_uncorrect_error_status(pdev);

	return result;
}

/**
 * e1000_io_resume - called when traffic can start flowing again.
 * @pdev: Pointer to PCI device
 *
 * This callback is called when the error recovery driver tells us that
 * its OK to resume normal operation. Implementation resembles the
 * second-half of the e1000_resume routine.
 */
static void e1000_io_resume(struct pci_dev *pdev)
{
	struct net_device *netdev = pci_get_drvdata(pdev);
	struct e1000_adapter *adapter = netdev_priv(netdev);

	e1000_init_manageability_pt(adapter);

	if (netif_running(netdev)) {
		if (e1000e_up(adapter)) {
			dev_err(&pdev->dev,
				"can't bring device back up after reset\n");
			return;
		}
	}

	netif_device_attach(netdev);

	/*
	 * If the controller has AMT, do not set DRV_LOAD until the interface
	 * is up.  For all other cases, let the f/w know that the h/w is now
	 * under the control of the driver.
	 */
	if (!(adapter->flags & FLAG_HAS_AMT))
		e1000e_get_hw_control(adapter);

}

static void e1000_print_device_info(struct e1000_adapter *adapter)
{
	struct e1000_hw *hw = &adapter->hw;
	struct net_device *netdev = adapter->netdev;
	u32 ret_val;
	u8 pba_str[E1000_PBANUM_LENGTH];

	/* print bus type/speed/width info */
	e_info("(PCI Express:2.5GT/s:%s) %pM\n",
	       /* bus width */
	       ((hw->bus.width == e1000_bus_width_pcie_x4) ? "Width x4" :
	        "Width x1"),
	       /* MAC address */
	       netdev->dev_addr);
	e_info("Intel(R) PRO/%s Network Connection\n",
	       (hw->phy.type == e1000_phy_ife) ? "10/100" : "1000");
	ret_val = e1000_read_pba_string_generic(hw, pba_str,
						E1000_PBANUM_LENGTH);
	if (ret_val)
		strlcpy((char *)pba_str, "Unknown", sizeof(pba_str));
	e_info("MAC: %d, PHY: %d, PBA No: %s\n",
	       hw->mac.type, hw->phy.type, pba_str);
}

static void e1000_eeprom_checks(struct e1000_adapter *adapter)
{
	struct e1000_hw *hw = &adapter->hw;
	int ret_val;
	u16 buf = 0;

	if (hw->mac.type != e1000_82573)
		return;

	ret_val = e1000_read_nvm(hw, NVM_INIT_CONTROL2_REG, 1, &buf);
	le16_to_cpus(&buf);
	if (!ret_val && (!(buf & (1 << 0)))) {
		/* Deep Smart Power Down (DSPD) */
		dev_warn(&adapter->pdev->dev,
			 "Warning: detected DSPD enabled in EEPROM\n");
	}
}

static int e1000_set_features(struct net_device *netdev,
			      netdev_features_t features)
{
	struct e1000_adapter *adapter = netdev_priv(netdev);
	u32 changed = features ^ netdev->features;

	if (changed & (NETIF_F_TSO | NETIF_F_TSO6))
		adapter->flags |= FLAG_TSO_FORCE;

	if (!(changed & (NETIF_F_HW_VLAN_RX | NETIF_F_HW_VLAN_TX |
			 NETIF_F_RXCSUM | NETIF_F_RXHASH)))
		return 0;

	/*
	 * IP payload checksum (enabled with jumbos/packet-split when Rx
	 * checksum is enabled) and generation of RSS hash is mutually
	 * exclusive in the hardware.
	 */
	if (adapter->rx_ps_pages &&
	    (features & NETIF_F_RXCSUM) && (features & NETIF_F_RXHASH)) {
		e_err("Enabling both receive checksum offload and receive hashing is not possible with jumbo frames.  Disable jumbos or enable only one of the receive offload features.\n");
		return -EINVAL;
	}

	netdev->features = features;

	if (netif_running(netdev))
		e1000e_reinit_locked(adapter);
	else
		e1000e_reset(adapter);

	return 0;
}

static const struct net_device_ops e1000e_netdev_ops = {
	.ndo_open		= e1000_open,
	.ndo_stop		= e1000_close,
	.ndo_start_xmit		= e1000_xmit_frame,
	.ndo_get_stats64	= e1000e_get_stats64,
	.ndo_set_rx_mode	= e1000e_set_rx_mode,
	.ndo_set_mac_address	= e1000_set_mac,
	.ndo_change_mtu		= e1000_change_mtu,
	.ndo_do_ioctl		= e1000_ioctl,
	.ndo_tx_timeout		= e1000_tx_timeout,
	.ndo_validate_addr	= eth_validate_addr,

	.ndo_vlan_rx_add_vid	= e1000_vlan_rx_add_vid,
	.ndo_vlan_rx_kill_vid	= e1000_vlan_rx_kill_vid,
#ifdef CONFIG_NET_POLL_CONTROLLER
	.ndo_poll_controller	= e1000_netpoll,
#endif
	.ndo_set_features = e1000_set_features,
};

/**
 * e1000_probe - Device Initialization Routine
 * @pdev: PCI device information struct
 * @ent: entry in e1000_pci_tbl
 *
 * Returns 0 on success, negative on failure
 *
 * e1000_probe initializes an adapter identified by a pci_dev structure.
 * The OS initialization, configuring of the adapter private structure,
 * and a hardware reset occur.
 **/
static int __devinit e1000_probe(struct pci_dev *pdev,
				 const struct pci_device_id *ent)
{
	struct net_device *netdev;
	struct e1000_adapter *adapter;
	struct e1000_hw *hw;
	const struct e1000_info *ei = e1000_info_tbl[ent->driver_data];
	resource_size_t mmio_start, mmio_len;
	resource_size_t flash_start, flash_len;

	static int cards_found;
	u16 aspm_disable_flag = 0;
	int i, err, pci_using_dac;
	u16 eeprom_data = 0;
	u16 eeprom_apme_mask = E1000_EEPROM_APME;

	if (ei->flags2 & FLAG2_DISABLE_ASPM_L0S)
		aspm_disable_flag = PCIE_LINK_STATE_L0S;
	if (ei->flags2 & FLAG2_DISABLE_ASPM_L1)
		aspm_disable_flag |= PCIE_LINK_STATE_L1;
	if (aspm_disable_flag)
		e1000e_disable_aspm(pdev, aspm_disable_flag);

	err = pci_enable_device_mem(pdev);
	if (err)
		return err;

	pci_using_dac = 0;
	err = dma_set_mask(&pdev->dev, DMA_BIT_MASK(64));
	if (!err) {
		err = dma_set_coherent_mask(&pdev->dev, DMA_BIT_MASK(64));
		if (!err)
			pci_using_dac = 1;
	} else {
		err = dma_set_mask(&pdev->dev, DMA_BIT_MASK(32));
		if (err) {
			err = dma_set_coherent_mask(&pdev->dev,
						    DMA_BIT_MASK(32));
			if (err) {
				dev_err(&pdev->dev, "No usable DMA configuration, aborting\n");
				goto err_dma;
			}
		}
	}

	err = pci_request_selected_regions_exclusive(pdev,
	                                  pci_select_bars(pdev, IORESOURCE_MEM),
	                                  e1000e_driver_name);
	if (err)
		goto err_pci_reg;

	/* AER (Advanced Error Reporting) hooks */
	pci_enable_pcie_error_reporting(pdev);

	pci_set_master(pdev);
	/* PCI config space info */
	err = pci_save_state(pdev);
	if (err)
		goto err_alloc_etherdev;

	err = -ENOMEM;
	netdev = alloc_etherdev(sizeof(struct e1000_adapter));
	if (!netdev)
		goto err_alloc_etherdev;

	SET_NETDEV_DEV(netdev, &pdev->dev);

	netdev->irq = pdev->irq;

	pci_set_drvdata(pdev, netdev);
	adapter = netdev_priv(netdev);
	hw = &adapter->hw;
	adapter->netdev = netdev;
	adapter->pdev = pdev;
	adapter->ei = ei;
	adapter->pba = ei->pba;
	adapter->flags = ei->flags;
	adapter->flags2 = ei->flags2;
	adapter->hw.adapter = adapter;
	adapter->hw.mac.type = ei->mac;
	adapter->max_hw_frame_size = ei->max_hw_frame_size;
	adapter->msg_enable = (1 << NETIF_MSG_DRV | NETIF_MSG_PROBE) - 1;

	mmio_start = pci_resource_start(pdev, 0);
	mmio_len = pci_resource_len(pdev, 0);

	err = -EIO;
	adapter->hw.hw_addr = ioremap(mmio_start, mmio_len);
	if (!adapter->hw.hw_addr)
		goto err_ioremap;

	if ((adapter->flags & FLAG_HAS_FLASH) &&
	    (pci_resource_flags(pdev, 1) & IORESOURCE_MEM)) {
		flash_start = pci_resource_start(pdev, 1);
		flash_len = pci_resource_len(pdev, 1);
		adapter->hw.flash_address = ioremap(flash_start, flash_len);
		if (!adapter->hw.flash_address)
			goto err_flashmap;
	}

	/* construct the net_device struct */
	netdev->netdev_ops		= &e1000e_netdev_ops;
	e1000e_set_ethtool_ops(netdev);
	netdev->watchdog_timeo		= 5 * HZ;
	netif_napi_add(netdev, &adapter->napi, e1000_clean, 64);
	strlcpy(netdev->name, pci_name(pdev), sizeof(netdev->name));

	netdev->mem_start = mmio_start;
	netdev->mem_end = mmio_start + mmio_len;

	adapter->bd_number = cards_found++;

	e1000e_check_options(adapter);

	/* setup adapter struct */
	err = e1000_sw_init(adapter);
	if (err)
		goto err_sw_init;

	memcpy(&hw->mac.ops, ei->mac_ops, sizeof(hw->mac.ops));
	memcpy(&hw->nvm.ops, ei->nvm_ops, sizeof(hw->nvm.ops));
	memcpy(&hw->phy.ops, ei->phy_ops, sizeof(hw->phy.ops));

	err = ei->get_variants(adapter);
	if (err)
		goto err_hw_init;

	if ((adapter->flags & FLAG_IS_ICH) &&
	    (adapter->flags & FLAG_READ_ONLY_NVM))
		e1000e_write_protect_nvm_ich8lan(&adapter->hw);

	hw->mac.ops.get_bus_info(&adapter->hw);

	adapter->hw.phy.autoneg_wait_to_complete = 0;

	/* Copper options */
	if (adapter->hw.phy.media_type == e1000_media_type_copper) {
		adapter->hw.phy.mdix = AUTO_ALL_MODES;
		adapter->hw.phy.disable_polarity_correction = 0;
		adapter->hw.phy.ms_type = e1000_ms_hw_default;
	}

	if (e1000_check_reset_block(&adapter->hw))
		e_info("PHY reset is blocked due to SOL/IDER session.\n");

	/* Set initial default active device features */
	netdev->features = (NETIF_F_SG |
			    NETIF_F_HW_VLAN_RX |
			    NETIF_F_HW_VLAN_TX |
			    NETIF_F_TSO |
			    NETIF_F_TSO6 |
			    NETIF_F_RXHASH |
			    NETIF_F_RXCSUM |
			    NETIF_F_HW_CSUM);

	/* Set user-changeable features (subset of all device features) */
	netdev->hw_features = netdev->features;

	if (adapter->flags & FLAG_HAS_HW_VLAN_FILTER)
		netdev->features |= NETIF_F_HW_VLAN_FILTER;

	netdev->vlan_features |= (NETIF_F_SG |
				  NETIF_F_TSO |
				  NETIF_F_TSO6 |
				  NETIF_F_HW_CSUM);

	netdev->priv_flags |= IFF_UNICAST_FLT;

	if (pci_using_dac) {
		netdev->features |= NETIF_F_HIGHDMA;
		netdev->vlan_features |= NETIF_F_HIGHDMA;
	}

	if (e1000e_enable_mng_pass_thru(&adapter->hw))
		adapter->flags |= FLAG_MNG_PT_ENABLED;

	/*
	 * before reading the NVM, reset the controller to
	 * put the device in a known good starting state
	 */
	adapter->hw.mac.ops.reset_hw(&adapter->hw);

	/*
	 * systems with ASPM and others may see the checksum fail on the first
	 * attempt. Let's give it a few tries
	 */
	for (i = 0;; i++) {
		if (e1000_validate_nvm_checksum(&adapter->hw) >= 0)
			break;
		if (i == 2) {
			e_err("The NVM Checksum Is Not Valid\n");
			err = -EIO;
			goto err_eeprom;
		}
	}

	e1000_eeprom_checks(adapter);

	/* copy the MAC address */
	if (e1000e_read_mac_addr(&adapter->hw))
		e_err("NVM Read Error while reading MAC address\n");

	memcpy(netdev->dev_addr, adapter->hw.mac.addr, netdev->addr_len);
	memcpy(netdev->perm_addr, adapter->hw.mac.addr, netdev->addr_len);

	if (!is_valid_ether_addr(netdev->perm_addr)) {
		e_err("Invalid MAC Address: %pM\n", netdev->perm_addr);
		err = -EIO;
		goto err_eeprom;
	}

	init_timer(&adapter->watchdog_timer);
	adapter->watchdog_timer.function = e1000_watchdog;
	adapter->watchdog_timer.data = (unsigned long) adapter;

	init_timer(&adapter->phy_info_timer);
	adapter->phy_info_timer.function = e1000_update_phy_info;
	adapter->phy_info_timer.data = (unsigned long) adapter;

	INIT_WORK(&adapter->reset_task, e1000_reset_task);
	INIT_WORK(&adapter->watchdog_task, e1000_watchdog_task);
	INIT_WORK(&adapter->downshift_task, e1000e_downshift_workaround);
	INIT_WORK(&adapter->update_phy_task, e1000e_update_phy_task);
	INIT_WORK(&adapter->print_hang_task, e1000_print_hw_hang);

	/* Initialize link parameters. User can change them with ethtool */
	adapter->hw.mac.autoneg = 1;
	adapter->fc_autoneg = true;
	adapter->hw.fc.requested_mode = e1000_fc_default;
	adapter->hw.fc.current_mode = e1000_fc_default;
	adapter->hw.phy.autoneg_advertised = 0x2f;

	/* ring size defaults */
	adapter->rx_ring->count = 256;
	adapter->tx_ring->count = 256;

	/*
	 * Initial Wake on LAN setting - If APM wake is enabled in
	 * the EEPROM, enable the ACPI Magic Packet filter
	 */
	if (adapter->flags & FLAG_APME_IN_WUC) {
		/* APME bit in EEPROM is mapped to WUC.APME */
		eeprom_data = er32(WUC);
		eeprom_apme_mask = E1000_WUC_APME;
		if ((hw->mac.type > e1000_ich10lan) &&
		    (eeprom_data & E1000_WUC_PHY_WAKE))
			adapter->flags2 |= FLAG2_HAS_PHY_WAKEUP;
	} else if (adapter->flags & FLAG_APME_IN_CTRL3) {
		if (adapter->flags & FLAG_APME_CHECK_PORT_B &&
		    (adapter->hw.bus.func == 1))
			e1000_read_nvm(&adapter->hw,
				NVM_INIT_CONTROL3_PORT_B, 1, &eeprom_data);
		else
			e1000_read_nvm(&adapter->hw,
				NVM_INIT_CONTROL3_PORT_A, 1, &eeprom_data);
	}

	/* fetch WoL from EEPROM */
	if (eeprom_data & eeprom_apme_mask)
		adapter->eeprom_wol |= E1000_WUFC_MAG;

	/*
	 * now that we have the eeprom settings, apply the special cases
	 * where the eeprom may be wrong or the board simply won't support
	 * wake on lan on a particular port
	 */
	if (!(adapter->flags & FLAG_HAS_WOL))
		adapter->eeprom_wol = 0;

	/* initialize the wol settings based on the eeprom settings */
	adapter->wol = adapter->eeprom_wol;
	device_set_wakeup_enable(&adapter->pdev->dev, adapter->wol);

	/* save off EEPROM version number */
	e1000_read_nvm(&adapter->hw, 5, 1, &adapter->eeprom_vers);

	/* reset the hardware with the new settings */
	e1000e_reset(adapter);

	/*
	 * If the controller has AMT, do not set DRV_LOAD until the interface
	 * is up.  For all other cases, let the f/w know that the h/w is now
	 * under the control of the driver.
	 */
	if (!(adapter->flags & FLAG_HAS_AMT))
		e1000e_get_hw_control(adapter);

	strlcpy(netdev->name, "eth%d", sizeof(netdev->name));
	err = register_netdev(netdev);
	if (err)
		goto err_register;

	/* carrier off reporting is important to ethtool even BEFORE open */
	netif_carrier_off(netdev);

	e1000_print_device_info(adapter);

	if (pci_dev_run_wake(pdev))
		pm_runtime_put_noidle(&pdev->dev);

	return 0;

err_register:
	if (!(adapter->flags & FLAG_HAS_AMT))
		e1000e_release_hw_control(adapter);
err_eeprom:
	if (!e1000_check_reset_block(&adapter->hw))
		e1000_phy_hw_reset(&adapter->hw);
err_hw_init:
	kfree(adapter->tx_ring);
	kfree(adapter->rx_ring);
err_sw_init:
	if (adapter->hw.flash_address)
		iounmap(adapter->hw.flash_address);
	e1000e_reset_interrupt_capability(adapter);
err_flashmap:
	iounmap(adapter->hw.hw_addr);
err_ioremap:
	free_netdev(netdev);
err_alloc_etherdev:
	pci_release_selected_regions(pdev,
	                             pci_select_bars(pdev, IORESOURCE_MEM));
err_pci_reg:
err_dma:
	pci_disable_device(pdev);
	return err;
}

/**
 * e1000_remove - Device Removal Routine
 * @pdev: PCI device information struct
 *
 * e1000_remove is called by the PCI subsystem to alert the driver
 * that it should release a PCI device.  The could be caused by a
 * Hot-Plug event, or because the driver is going to be removed from
 * memory.
 **/
static void __devexit e1000_remove(struct pci_dev *pdev)
{
	struct net_device *netdev = pci_get_drvdata(pdev);
	struct e1000_adapter *adapter = netdev_priv(netdev);
	bool down = test_bit(__E1000_DOWN, &adapter->state);

	/*
	 * The timers may be rescheduled, so explicitly disable them
	 * from being rescheduled.
	 */
	if (!down)
		set_bit(__E1000_DOWN, &adapter->state);
	del_timer_sync(&adapter->watchdog_timer);
	del_timer_sync(&adapter->phy_info_timer);

	cancel_work_sync(&adapter->reset_task);
	cancel_work_sync(&adapter->watchdog_task);
	cancel_work_sync(&adapter->downshift_task);
	cancel_work_sync(&adapter->update_phy_task);
	cancel_work_sync(&adapter->print_hang_task);

	if (!(netdev->flags & IFF_UP))
		e1000_power_down_phy(adapter);

	/* Don't lie to e1000_close() down the road. */
	if (!down)
		clear_bit(__E1000_DOWN, &adapter->state);
	unregister_netdev(netdev);

	if (pci_dev_run_wake(pdev))
		pm_runtime_get_noresume(&pdev->dev);

	/*
	 * Release control of h/w to f/w.  If f/w is AMT enabled, this
	 * would have already happened in close and is redundant.
	 */
	e1000e_release_hw_control(adapter);

	e1000e_reset_interrupt_capability(adapter);
	kfree(adapter->tx_ring);
	kfree(adapter->rx_ring);

	iounmap(adapter->hw.hw_addr);
	if (adapter->hw.flash_address)
		iounmap(adapter->hw.flash_address);
	pci_release_selected_regions(pdev,
	                             pci_select_bars(pdev, IORESOURCE_MEM));

	free_netdev(netdev);

	/* AER disable */
	pci_disable_pcie_error_reporting(pdev);

	pci_disable_device(pdev);
}

/* PCI Error Recovery (ERS) */
static struct pci_error_handlers e1000_err_handler = {
	.error_detected = e1000_io_error_detected,
	.slot_reset = e1000_io_slot_reset,
	.resume = e1000_io_resume,
};

static DEFINE_PCI_DEVICE_TABLE(e1000_pci_tbl) = {
	{ PCI_VDEVICE(INTEL, E1000_DEV_ID_82571EB_COPPER), board_82571 },
	{ PCI_VDEVICE(INTEL, E1000_DEV_ID_82571EB_FIBER), board_82571 },
	{ PCI_VDEVICE(INTEL, E1000_DEV_ID_82571EB_QUAD_COPPER), board_82571 },
	{ PCI_VDEVICE(INTEL, E1000_DEV_ID_82571EB_QUAD_COPPER_LP), board_82571 },
	{ PCI_VDEVICE(INTEL, E1000_DEV_ID_82571EB_QUAD_FIBER), board_82571 },
	{ PCI_VDEVICE(INTEL, E1000_DEV_ID_82571EB_SERDES), board_82571 },
	{ PCI_VDEVICE(INTEL, E1000_DEV_ID_82571EB_SERDES_DUAL), board_82571 },
	{ PCI_VDEVICE(INTEL, E1000_DEV_ID_82571EB_SERDES_QUAD), board_82571 },
	{ PCI_VDEVICE(INTEL, E1000_DEV_ID_82571PT_QUAD_COPPER), board_82571 },

	{ PCI_VDEVICE(INTEL, E1000_DEV_ID_82572EI), board_82572 },
	{ PCI_VDEVICE(INTEL, E1000_DEV_ID_82572EI_COPPER), board_82572 },
	{ PCI_VDEVICE(INTEL, E1000_DEV_ID_82572EI_FIBER), board_82572 },
	{ PCI_VDEVICE(INTEL, E1000_DEV_ID_82572EI_SERDES), board_82572 },

	{ PCI_VDEVICE(INTEL, E1000_DEV_ID_82573E), board_82573 },
	{ PCI_VDEVICE(INTEL, E1000_DEV_ID_82573E_IAMT), board_82573 },
	{ PCI_VDEVICE(INTEL, E1000_DEV_ID_82573L), board_82573 },

	{ PCI_VDEVICE(INTEL, E1000_DEV_ID_82574L), board_82574 },
	{ PCI_VDEVICE(INTEL, E1000_DEV_ID_82574LA), board_82574 },
	{ PCI_VDEVICE(INTEL, E1000_DEV_ID_82583V), board_82583 },

	{ PCI_VDEVICE(INTEL, E1000_DEV_ID_80003ES2LAN_COPPER_DPT),
	  board_80003es2lan },
	{ PCI_VDEVICE(INTEL, E1000_DEV_ID_80003ES2LAN_COPPER_SPT),
	  board_80003es2lan },
	{ PCI_VDEVICE(INTEL, E1000_DEV_ID_80003ES2LAN_SERDES_DPT),
	  board_80003es2lan },
	{ PCI_VDEVICE(INTEL, E1000_DEV_ID_80003ES2LAN_SERDES_SPT),
	  board_80003es2lan },

	{ PCI_VDEVICE(INTEL, E1000_DEV_ID_ICH8_IFE), board_ich8lan },
	{ PCI_VDEVICE(INTEL, E1000_DEV_ID_ICH8_IFE_G), board_ich8lan },
	{ PCI_VDEVICE(INTEL, E1000_DEV_ID_ICH8_IFE_GT), board_ich8lan },
	{ PCI_VDEVICE(INTEL, E1000_DEV_ID_ICH8_IGP_AMT), board_ich8lan },
	{ PCI_VDEVICE(INTEL, E1000_DEV_ID_ICH8_IGP_C), board_ich8lan },
	{ PCI_VDEVICE(INTEL, E1000_DEV_ID_ICH8_IGP_M), board_ich8lan },
	{ PCI_VDEVICE(INTEL, E1000_DEV_ID_ICH8_IGP_M_AMT), board_ich8lan },
	{ PCI_VDEVICE(INTEL, E1000_DEV_ID_ICH8_82567V_3), board_ich8lan },

	{ PCI_VDEVICE(INTEL, E1000_DEV_ID_ICH9_IFE), board_ich9lan },
	{ PCI_VDEVICE(INTEL, E1000_DEV_ID_ICH9_IFE_G), board_ich9lan },
	{ PCI_VDEVICE(INTEL, E1000_DEV_ID_ICH9_IFE_GT), board_ich9lan },
	{ PCI_VDEVICE(INTEL, E1000_DEV_ID_ICH9_IGP_AMT), board_ich9lan },
	{ PCI_VDEVICE(INTEL, E1000_DEV_ID_ICH9_IGP_C), board_ich9lan },
	{ PCI_VDEVICE(INTEL, E1000_DEV_ID_ICH9_BM), board_ich9lan },
	{ PCI_VDEVICE(INTEL, E1000_DEV_ID_ICH9_IGP_M), board_ich9lan },
	{ PCI_VDEVICE(INTEL, E1000_DEV_ID_ICH9_IGP_M_AMT), board_ich9lan },
	{ PCI_VDEVICE(INTEL, E1000_DEV_ID_ICH9_IGP_M_V), board_ich9lan },

	{ PCI_VDEVICE(INTEL, E1000_DEV_ID_ICH10_R_BM_LM), board_ich9lan },
	{ PCI_VDEVICE(INTEL, E1000_DEV_ID_ICH10_R_BM_LF), board_ich9lan },
	{ PCI_VDEVICE(INTEL, E1000_DEV_ID_ICH10_R_BM_V), board_ich9lan },

	{ PCI_VDEVICE(INTEL, E1000_DEV_ID_ICH10_D_BM_LM), board_ich10lan },
	{ PCI_VDEVICE(INTEL, E1000_DEV_ID_ICH10_D_BM_LF), board_ich10lan },
	{ PCI_VDEVICE(INTEL, E1000_DEV_ID_ICH10_D_BM_V), board_ich10lan },

	{ PCI_VDEVICE(INTEL, E1000_DEV_ID_PCH_M_HV_LM), board_pchlan },
	{ PCI_VDEVICE(INTEL, E1000_DEV_ID_PCH_M_HV_LC), board_pchlan },
	{ PCI_VDEVICE(INTEL, E1000_DEV_ID_PCH_D_HV_DM), board_pchlan },
	{ PCI_VDEVICE(INTEL, E1000_DEV_ID_PCH_D_HV_DC), board_pchlan },

	{ PCI_VDEVICE(INTEL, E1000_DEV_ID_PCH2_LV_LM), board_pch2lan },
	{ PCI_VDEVICE(INTEL, E1000_DEV_ID_PCH2_LV_V), board_pch2lan },

	{ 0, 0, 0, 0, 0, 0, 0 }	/* terminate list */
};
MODULE_DEVICE_TABLE(pci, e1000_pci_tbl);

#ifdef CONFIG_PM
static const struct dev_pm_ops e1000_pm_ops = {
	SET_SYSTEM_SLEEP_PM_OPS(e1000_suspend, e1000_resume)
	SET_RUNTIME_PM_OPS(e1000_runtime_suspend,
				e1000_runtime_resume, e1000_idle)
};
#endif

/* PCI Device API Driver */
static struct pci_driver e1000_driver = {
	.name     = e1000e_driver_name,
	.id_table = e1000_pci_tbl,
	.probe    = e1000_probe,
	.remove   = __devexit_p(e1000_remove),
#ifdef CONFIG_PM
	.driver   = {
		.pm = &e1000_pm_ops,
	},
#endif
	.shutdown = e1000_shutdown,
	.err_handler = &e1000_err_handler
};

/**
 * e1000_init_module - Driver Registration Routine
 *
 * e1000_init_module is the first routine called when the driver is
 * loaded. All it does is register with the PCI subsystem.
 **/
static int __init e1000_init_module(void)
{
	int ret;
	pr_info("Intel(R) PRO/1000 Network Driver - %s\n",
		e1000e_driver_version);
	pr_info("Copyright(c) 1999 - 2012 Intel Corporation.\n");
	ret = pci_register_driver(&e1000_driver);

	return ret;
}
module_init(e1000_init_module);

/**
 * e1000_exit_module - Driver Exit Cleanup Routine
 *
 * e1000_exit_module is called just before the driver is removed
 * from memory.
 **/
static void __exit e1000_exit_module(void)
{
	pci_unregister_driver(&e1000_driver);
}
module_exit(e1000_exit_module);


MODULE_AUTHOR("Intel Corporation, <linux.nics@intel.com>");
MODULE_DESCRIPTION("Intel(R) PRO/1000 Network Driver");
MODULE_LICENSE("GPL");
MODULE_VERSION(DRV_VERSION);

/* e1000_main.c */<|MERGE_RESOLUTION|>--- conflicted
+++ resolved
@@ -56,11 +56,7 @@
 
 #define DRV_EXTRAVERSION "-k"
 
-<<<<<<< HEAD
-#define DRV_VERSION "1.4.4" DRV_EXTRAVERSION
-=======
 #define DRV_VERSION "1.9.5" DRV_EXTRAVERSION
->>>>>>> acd92ae5
 char e1000e_driver_name[] = "e1000e";
 const char e1000e_driver_version[] = DRV_VERSION;
 
@@ -552,62 +548,9 @@
  * have an incorrect value.  Workaround this by checking the FWSM register
  * which has bit 24 set while ME is accessing Host CSR registers, wait
  * if it is set and try again a number of times.
-<<<<<<< HEAD
- **/
-static inline s32 e1000e_update_tail_wa(struct e1000_hw *hw, u8 __iomem * tail,
-					unsigned int i)
-{
-	unsigned int j = 0;
-
-	while ((j++ < E1000_ICH_FWSM_PCIM2PCI_COUNT) &&
-	       (er32(FWSM) & E1000_ICH_FWSM_PCIM2PCI))
-		udelay(50);
-
-	writel(i, tail);
-
-	if ((j == E1000_ICH_FWSM_PCIM2PCI_COUNT) && (i != readl(tail)))
-		return E1000_ERR_SWFW_SYNC;
-
-	return 0;
-}
-
-static void e1000e_update_rdt_wa(struct e1000_adapter *adapter, unsigned int i)
-{
-	u8 __iomem *tail = (adapter->hw.hw_addr + adapter->rx_ring->tail);
-	struct e1000_hw *hw = &adapter->hw;
-
-	if (e1000e_update_tail_wa(hw, tail, i)) {
-		u32 rctl = er32(RCTL);
-		ew32(RCTL, rctl & ~E1000_RCTL_EN);
-		e_err("ME firmware caused invalid RDT - resetting\n");
-		schedule_work(&adapter->reset_task);
-	}
-}
-
-static void e1000e_update_tdt_wa(struct e1000_adapter *adapter, unsigned int i)
-{
-	u8 __iomem *tail = (adapter->hw.hw_addr + adapter->tx_ring->tail);
-	struct e1000_hw *hw = &adapter->hw;
-
-	if (e1000e_update_tail_wa(hw, tail, i)) {
-		u32 tctl = er32(TCTL);
-		ew32(TCTL, tctl & ~E1000_TCTL_EN);
-		e_err("ME firmware caused invalid TDT - resetting\n");
-		schedule_work(&adapter->reset_task);
-	}
-}
-
-/**
- * e1000_alloc_rx_buffers - Replace used receive buffers; legacy & extended
- * @adapter: address of board private structure
- **/
-static void e1000_alloc_rx_buffers(struct e1000_adapter *adapter,
-				   int cleaned_count, gfp_t gfp)
-=======
  **/
 static inline s32 e1000e_update_tail_wa(struct e1000_hw *hw, void __iomem *tail,
 					unsigned int i)
->>>>>>> acd92ae5
 {
 	unsigned int j = 0;
 
@@ -705,15 +648,9 @@
 			 */
 			wmb();
 			if (adapter->flags2 & FLAG2_PCIM2PCI_ARBITER_WA)
-<<<<<<< HEAD
-				e1000e_update_rdt_wa(adapter, i);
-			else
-				writel(i, adapter->hw.hw_addr + rx_ring->tail);
-=======
 				e1000e_update_rdt_wa(rx_ring, i);
 			else
 				writel(i, rx_ring->tail);
->>>>>>> acd92ae5
 		}
 		i++;
 		if (i == rx_ring->count)
@@ -728,11 +665,7 @@
  * e1000_alloc_rx_buffers_ps - Replace used receive buffers; packet split
  * @rx_ring: Rx descriptor ring
  **/
-<<<<<<< HEAD
-static void e1000_alloc_rx_buffers_ps(struct e1000_adapter *adapter,
-=======
 static void e1000_alloc_rx_buffers_ps(struct e1000_ring *rx_ring,
->>>>>>> acd92ae5
 				      int cleaned_count, gfp_t gfp)
 {
 	struct e1000_adapter *adapter = rx_ring->adapter;
@@ -818,16 +751,9 @@
 			 */
 			wmb();
 			if (adapter->flags2 & FLAG2_PCIM2PCI_ARBITER_WA)
-<<<<<<< HEAD
-				e1000e_update_rdt_wa(adapter, i << 1);
-			else
-				writel(i << 1,
-				       adapter->hw.hw_addr + rx_ring->tail);
-=======
 				e1000e_update_rdt_wa(rx_ring, i << 1);
 			else
 				writel(i << 1, rx_ring->tail);
->>>>>>> acd92ae5
 		}
 
 		i++;
@@ -846,11 +772,7 @@
  * @cleaned_count: number of buffers to allocate this pass
  **/
 
-<<<<<<< HEAD
-static void e1000_alloc_jumbo_rx_buffers(struct e1000_adapter *adapter,
-=======
 static void e1000_alloc_jumbo_rx_buffers(struct e1000_ring *rx_ring,
->>>>>>> acd92ae5
 					 int cleaned_count, gfp_t gfp)
 {
 	struct e1000_adapter *adapter = rx_ring->adapter;
@@ -915,15 +837,9 @@
 		 * such as IA-64). */
 		wmb();
 		if (adapter->flags2 & FLAG2_PCIM2PCI_ARBITER_WA)
-<<<<<<< HEAD
-			e1000e_update_rdt_wa(adapter, i);
-		else
-			writel(i, adapter->hw.hw_addr + rx_ring->tail);
-=======
 			e1000e_update_rdt_wa(rx_ring, i);
 		else
 			writel(i, rx_ring->tail);
->>>>>>> acd92ae5
 	}
 }
 
@@ -1063,11 +979,7 @@
 
 		/* return some buffers to hardware, one at a time is too slow */
 		if (cleaned_count >= E1000_RX_BUFFER_WRITE) {
-<<<<<<< HEAD
-			adapter->alloc_rx_buf(adapter, cleaned_count,
-=======
 			adapter->alloc_rx_buf(rx_ring, cleaned_count,
->>>>>>> acd92ae5
 					      GFP_ATOMIC);
 			cleaned_count = 0;
 		}
@@ -1082,11 +994,7 @@
 
 	cleaned_count = e1000_desc_unused(rx_ring);
 	if (cleaned_count)
-<<<<<<< HEAD
-		adapter->alloc_rx_buf(adapter, cleaned_count, GFP_ATOMIC);
-=======
 		adapter->alloc_rx_buf(rx_ring, cleaned_count, GFP_ATOMIC);
->>>>>>> acd92ae5
 
 	adapter->total_rx_bytes += total_rx_bytes;
 	adapter->total_rx_packets += total_rx_packets;
@@ -1447,11 +1355,7 @@
 
 		/* return some buffers to hardware, one at a time is too slow */
 		if (cleaned_count >= E1000_RX_BUFFER_WRITE) {
-<<<<<<< HEAD
-			adapter->alloc_rx_buf(adapter, cleaned_count,
-=======
 			adapter->alloc_rx_buf(rx_ring, cleaned_count,
->>>>>>> acd92ae5
 					      GFP_ATOMIC);
 			cleaned_count = 0;
 		}
@@ -1466,11 +1370,7 @@
 
 	cleaned_count = e1000_desc_unused(rx_ring);
 	if (cleaned_count)
-<<<<<<< HEAD
-		adapter->alloc_rx_buf(adapter, cleaned_count, GFP_ATOMIC);
-=======
 		adapter->alloc_rx_buf(rx_ring, cleaned_count, GFP_ATOMIC);
->>>>>>> acd92ae5
 
 	adapter->total_rx_bytes += total_rx_bytes;
 	adapter->total_rx_packets += total_rx_packets;
@@ -1634,11 +1534,7 @@
 
 		/* return some buffers to hardware, one at a time is too slow */
 		if (unlikely(cleaned_count >= E1000_RX_BUFFER_WRITE)) {
-<<<<<<< HEAD
-			adapter->alloc_rx_buf(adapter, cleaned_count,
-=======
 			adapter->alloc_rx_buf(rx_ring, cleaned_count,
->>>>>>> acd92ae5
 					      GFP_ATOMIC);
 			cleaned_count = 0;
 		}
@@ -1653,11 +1549,7 @@
 
 	cleaned_count = e1000_desc_unused(rx_ring);
 	if (cleaned_count)
-<<<<<<< HEAD
-		adapter->alloc_rx_buf(adapter, cleaned_count, GFP_ATOMIC);
-=======
 		adapter->alloc_rx_buf(rx_ring, cleaned_count, GFP_ATOMIC);
->>>>>>> acd92ae5
 
 	adapter->total_rx_bytes += total_rx_bytes;
 	adapter->total_rx_packets += total_rx_packets;
@@ -3422,12 +3314,7 @@
 		e1000e_setup_rss_hash(adapter);
 	e1000_setup_rctl(adapter);
 	e1000_configure_rx(adapter);
-<<<<<<< HEAD
-	adapter->alloc_rx_buf(adapter, e1000_desc_unused(adapter->rx_ring),
-			      GFP_KERNEL);
-=======
 	adapter->alloc_rx_buf(rx_ring, e1000_desc_unused(rx_ring), GFP_KERNEL);
->>>>>>> acd92ae5
 }
 
 /**
@@ -3747,13 +3634,8 @@
 	spin_unlock(&adapter->stats64_lock);
 
 	e1000e_flush_descriptors(adapter);
-<<<<<<< HEAD
-	e1000_clean_tx_ring(adapter);
-	e1000_clean_rx_ring(adapter);
-=======
 	e1000_clean_tx_ring(adapter->tx_ring);
 	e1000_clean_rx_ring(adapter->rx_ring);
->>>>>>> acd92ae5
 
 	adapter->link_speed = 0;
 	adapter->link_duplex = 0;
@@ -5017,15 +4899,9 @@
 	tx_ring->next_to_use = i;
 
 	if (adapter->flags2 & FLAG2_PCIM2PCI_ARBITER_WA)
-<<<<<<< HEAD
-		e1000e_update_tdt_wa(adapter, i);
-	else
-		writel(i, adapter->hw.hw_addr + tx_ring->tail);
-=======
 		e1000e_update_tdt_wa(tx_ring, i);
 	else
 		writel(i, tx_ring->tail);
->>>>>>> acd92ae5
 
 	/*
 	 * we need this if more than one processor can write to our tail
@@ -5504,11 +5380,7 @@
 	/* Enable access to wakeup registers on and set page to BM_WUC_PAGE */
 	retval = e1000_enable_phy_wakeup_reg_access_bm(hw, &wuc_enable);
 	if (retval)
-<<<<<<< HEAD
-		goto out;
-=======
 		goto release;
->>>>>>> acd92ae5
 
 	/* copy MAC MTA to PHY MTA - only needed for pchlan */
 	for (i = 0; i < adapter->hw.mac.mta_reg_count; i++) {
