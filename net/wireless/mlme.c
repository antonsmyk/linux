--- conflicted
+++ resolved
@@ -18,24 +18,7 @@
 #include "rdev-ops.h"
 
 
-<<<<<<< HEAD
-void cfg80211_send_rx_auth(struct net_device *dev, const u8 *buf, size_t len)
-{
-	struct wireless_dev *wdev = dev->ieee80211_ptr;
-	struct wiphy *wiphy = wdev->wiphy;
-	struct cfg80211_registered_device *rdev = wiphy_to_dev(wiphy);
-
-	trace_cfg80211_send_rx_auth(dev);
-
-	nl80211_send_rx_auth(rdev, dev, buf, len, GFP_KERNEL);
-	cfg80211_sme_rx_auth(dev, buf, len);
-}
-EXPORT_SYMBOL(cfg80211_send_rx_auth);
-
-void cfg80211_send_rx_assoc(struct net_device *dev, struct cfg80211_bss *bss,
-=======
 void cfg80211_rx_assoc_resp(struct net_device *dev, struct cfg80211_bss *bss,
->>>>>>> b887664d
 			    const u8 *buf, size_t len)
 {
 	struct wireless_dev *wdev = dev->ieee80211_ptr;
@@ -47,11 +30,6 @@
 	u16 status_code = le16_to_cpu(mgmt->u.assoc_resp.status_code);
 
 	trace_cfg80211_send_rx_assoc(dev, bss);
-<<<<<<< HEAD
-
-	status_code = le16_to_cpu(mgmt->u.assoc_resp.status_code);
-=======
->>>>>>> b887664d
 
 	/*
 	 * This is a bit of a hack, we don't notify userspace of
@@ -65,74 +43,21 @@
 	}
 
 	nl80211_send_rx_assoc(rdev, dev, buf, len, GFP_KERNEL);
-<<<<<<< HEAD
-
-	if (status_code != WLAN_STATUS_SUCCESS && wdev->conn) {
-		cfg80211_sme_failed_assoc(wdev);
-		/*
-		 * do not call connect_result() now because the
-		 * sme will schedule work that does it later.
-		 */
-		cfg80211_put_bss(wiphy, bss);
-		return;
-	}
-
-	if (!wdev->conn && wdev->sme_state == CFG80211_SME_IDLE) {
-		/*
-		 * This is for the userspace SME, the CONNECTING
-		 * state will be changed to CONNECTED by
-		 * __cfg80211_connect_result() below.
-		 */
-		wdev->sme_state = CFG80211_SME_CONNECTING;
-	}
-
-	/* this consumes the bss reference */
-=======
 	/* update current_bss etc., consumes the bss reference */
->>>>>>> b887664d
 	__cfg80211_connect_result(dev, mgmt->bssid, NULL, 0, ie, len - ieoffs,
 				  status_code,
 				  status_code == WLAN_STATUS_SUCCESS, bss);
 }
 EXPORT_SYMBOL(cfg80211_rx_assoc_resp);
 
-<<<<<<< HEAD
-void cfg80211_send_deauth(struct net_device *dev,
-			  const u8 *buf, size_t len)
-{
-	struct wireless_dev *wdev = dev->ieee80211_ptr;
-	struct wiphy *wiphy = wdev->wiphy;
-	struct cfg80211_registered_device *rdev = wiphy_to_dev(wiphy);
-	struct ieee80211_mgmt *mgmt = (struct ieee80211_mgmt *)buf;
-	const u8 *bssid = mgmt->bssid;
-	bool was_current = false;
-
-	trace_cfg80211_send_deauth(dev);
-	ASSERT_WDEV_LOCK(wdev);
-
-	if (wdev->current_bss &&
-	    ether_addr_equal(wdev->current_bss->pub.bssid, bssid)) {
-		cfg80211_unhold_bss(wdev->current_bss);
-		cfg80211_put_bss(wiphy, &wdev->current_bss->pub);
-		wdev->current_bss = NULL;
-		was_current = true;
-	}
-=======
 static void cfg80211_process_auth(struct wireless_dev *wdev,
 				  const u8 *buf, size_t len)
 {
 	struct cfg80211_registered_device *rdev = wiphy_to_dev(wdev->wiphy);
->>>>>>> b887664d
 
 	nl80211_send_rx_auth(rdev, wdev->netdev, buf, len, GFP_KERNEL);
 	cfg80211_sme_rx_auth(wdev, buf, len);
 }
-<<<<<<< HEAD
-EXPORT_SYMBOL(cfg80211_send_deauth);
-
-void cfg80211_send_disassoc(struct net_device *dev,
-			    const u8 *buf, size_t len)
-=======
 
 static void cfg80211_process_deauth(struct wireless_dev *wdev,
 				    const u8 *buf, size_t len)
@@ -155,21 +80,12 @@
 
 static void cfg80211_process_disassoc(struct wireless_dev *wdev,
 				      const u8 *buf, size_t len)
->>>>>>> b887664d
 {
 	struct cfg80211_registered_device *rdev = wiphy_to_dev(wdev->wiphy);
 	struct ieee80211_mgmt *mgmt = (struct ieee80211_mgmt *)buf;
 	const u8 *bssid = mgmt->bssid;
-<<<<<<< HEAD
-	u16 reason_code;
-	bool from_ap;
-
-	trace_cfg80211_send_disassoc(dev);
-	ASSERT_WDEV_LOCK(wdev);
-=======
 	u16 reason_code = le16_to_cpu(mgmt->u.disassoc.reason_code);
 	bool from_ap = !ether_addr_equal(mgmt->sa, wdev->netdev->dev_addr);
->>>>>>> b887664d
 
 	nl80211_send_disassoc(rdev, wdev->netdev, buf, len, GFP_KERNEL);
 
@@ -180,9 +96,6 @@
 	__cfg80211_disconnected(wdev->netdev, NULL, 0, reason_code, from_ap);
 	cfg80211_sme_disassoc(wdev);
 }
-<<<<<<< HEAD
-EXPORT_SYMBOL(cfg80211_send_disassoc);
-=======
 
 void cfg80211_rx_mlme_mgmt(struct net_device *dev, const u8 *buf, size_t len)
 {
@@ -204,7 +117,6 @@
 		cfg80211_process_disassoc(wdev, buf, len);
 }
 EXPORT_SYMBOL(cfg80211_rx_mlme_mgmt);
->>>>>>> b887664d
 
 void cfg80211_auth_timeout(struct net_device *dev, const u8 *addr)
 {
@@ -215,14 +127,7 @@
 	trace_cfg80211_send_auth_timeout(dev, addr);
 
 	nl80211_send_auth_timeout(rdev, dev, addr, GFP_KERNEL);
-<<<<<<< HEAD
-	if (wdev->sme_state == CFG80211_SME_CONNECTING)
-		__cfg80211_connect_result(dev, addr, NULL, 0, NULL, 0,
-					  WLAN_STATUS_UNSPECIFIED_FAILURE,
-					  false, NULL);
-=======
 	cfg80211_sme_auth_timeout(wdev);
->>>>>>> b887664d
 }
 EXPORT_SYMBOL(cfg80211_auth_timeout);
 
@@ -235,12 +140,6 @@
 	trace_cfg80211_send_assoc_timeout(dev, addr);
 
 	nl80211_send_assoc_timeout(rdev, dev, addr, GFP_KERNEL);
-<<<<<<< HEAD
-	if (wdev->sme_state == CFG80211_SME_CONNECTING)
-		__cfg80211_connect_result(dev, addr, NULL, 0, NULL, 0,
-					  WLAN_STATUS_UNSPECIFIED_FAILURE,
-					  false, NULL);
-=======
 	cfg80211_sme_assoc_timeout(wdev);
 }
 EXPORT_SYMBOL(cfg80211_assoc_timeout);
@@ -261,7 +160,6 @@
 		cfg80211_process_deauth(wdev, buf, len);
 	else
 		cfg80211_process_disassoc(wdev, buf, len);
->>>>>>> b887664d
 }
 EXPORT_SYMBOL(cfg80211_tx_mlme_mgmt);
 
@@ -413,10 +311,6 @@
 out:
 	if (err)
 		cfg80211_put_bss(&rdev->wiphy, req->bss);
-<<<<<<< HEAD
-	}
-=======
->>>>>>> b887664d
 
 	return err;
 }
@@ -457,10 +351,7 @@
 		.ie = ie,
 		.ie_len = ie_len,
 	};
-<<<<<<< HEAD
-=======
 	int err;
->>>>>>> b887664d
 
 	ASSERT_WDEV_LOCK(wdev);
 
@@ -472,9 +363,6 @@
 	else
 		return -ENOTCONN;
 
-<<<<<<< HEAD
-	return rdev_disassoc(rdev, dev, &req);
-=======
 	err = rdev_disassoc(rdev, dev, &req);
 	if (err)
 		return err;
@@ -482,7 +370,6 @@
 	/* driver should have reported the disassoc */
 	WARN_ON(wdev->current_bss);
 	return 0;
->>>>>>> b887664d
 }
 
 void cfg80211_mlme_down(struct cfg80211_registered_device *rdev,
@@ -490,10 +377,6 @@
 {
 	struct wireless_dev *wdev = dev->ieee80211_ptr;
 	u8 bssid[ETH_ALEN];
-	struct cfg80211_deauth_request req = {
-		.reason_code = WLAN_REASON_DEAUTH_LEAVING,
-		.bssid = bssid,
-	};
 
 	ASSERT_WDEV_LOCK(wdev);
 
@@ -504,18 +387,8 @@
 		return;
 
 	memcpy(bssid, wdev->current_bss->pub.bssid, ETH_ALEN);
-<<<<<<< HEAD
-	rdev_deauth(rdev, dev, &req);
-
-	if (wdev->current_bss) {
-		cfg80211_unhold_bss(wdev->current_bss);
-		cfg80211_put_bss(&rdev->wiphy, &wdev->current_bss->pub);
-		wdev->current_bss = NULL;
-	}
-=======
 	cfg80211_mlme_deauth(rdev, dev, bssid, NULL, 0,
 			     WLAN_REASON_DEAUTH_LEAVING, false);
->>>>>>> b887664d
 }
 
 struct cfg80211_mgmt_registration {
