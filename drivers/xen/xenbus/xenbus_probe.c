--- conflicted
+++ resolved
@@ -781,16 +781,7 @@
 	proc_mkdir("xen", NULL);
 #endif
 
-<<<<<<< HEAD
-	return 0;
-
 out_error:
-	if (page != 0)
-		free_page(page);
-
-=======
- out_error:
->>>>>>> 3f8fb564
 	return err;
 }
 
