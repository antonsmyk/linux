--- conflicted
+++ resolved
@@ -123,17 +123,16 @@
 	NVME_QUIRK_SHARED_TAGS                  = (1 << 13),
 
 	/*
-<<<<<<< HEAD
 	 * Don't change the value of the temperature threshold feature
 	 */
 	NVME_QUIRK_NO_TEMP_THRESH_CHANGE	= (1 << 14),
-=======
+
+	/*
 	 * The controller doesn't handle the Identify Namespace
 	 * Identification Descriptor list subcommand despite claiming
 	 * NVMe 1.3 compliance.
 	 */
 	NVME_QUIRK_NO_NS_DESC_LIST		= (1 << 15),
->>>>>>> f61e1c36
 };
 
 /*
