// SPDX-License-Identifier: GPL-2.0-only
/*
 * Kernel-based Virtual Machine driver for Linux
 *
 * This module enables machines with Intel VT-x extensions to run virtual
 * machines without emulation or binary translation.
 *
 * Copyright (C) 2006 Qumranet, Inc.
 * Copyright 2010 Red Hat, Inc. and/or its affiliates.
 *
 * Authors:
 *   Avi Kivity   <avi@qumranet.com>
 *   Yaniv Kamay  <yaniv@qumranet.com>
 */

#include <linux/frame.h>
#include <linux/highmem.h>
#include <linux/hrtimer.h>
#include <linux/kernel.h>
#include <linux/kvm_host.h>
#include <linux/module.h>
#include <linux/moduleparam.h>
#include <linux/mod_devicetable.h>
#include <linux/mm.h>
#include <linux/sched.h>
#include <linux/sched/smt.h>
#include <linux/slab.h>
#include <linux/tboot.h>
#include <linux/trace_events.h>

#include <asm/apic.h>
#include <asm/asm.h>
#include <asm/cpu.h>
#include <asm/cpu_device_id.h>
#include <asm/debugreg.h>
#include <asm/desc.h>
#include <asm/fpu/internal.h>
#include <asm/io.h>
#include <asm/irq_remapping.h>
#include <asm/kexec.h>
#include <asm/perf_event.h>
#include <asm/mce.h>
#include <asm/mmu_context.h>
#include <asm/mshyperv.h>
#include <asm/spec-ctrl.h>
#include <asm/spec_ctrl.h>
#include <asm/virtext.h>
#include <asm/vmx.h>

#include "capabilities.h"
#include "cpuid.h"
#include "evmcs.h"
#include "irq.h"
#include "kvm_cache_regs.h"
#include "lapic.h"
#include "mmu.h"
#include "nested.h"
#include "ops.h"
#include "pmu.h"
#include "trace.h"
#include "vmcs.h"
#include "vmcs12.h"
#include "vmx.h"
#include "x86.h"

MODULE_AUTHOR("Qumranet");
MODULE_LICENSE("GPL");

#ifdef MODULE
static const struct x86_cpu_id vmx_cpu_id[] = {
	X86_FEATURE_MATCH(X86_FEATURE_VMX),
	{}
};
MODULE_DEVICE_TABLE(x86cpu, vmx_cpu_id);
#endif

bool __read_mostly enable_vpid = 1;
module_param_named(vpid, enable_vpid, bool, 0444);

static bool __read_mostly enable_vnmi = 1;
module_param_named(vnmi, enable_vnmi, bool, S_IRUGO);

bool __read_mostly flexpriority_enabled = 1;
module_param_named(flexpriority, flexpriority_enabled, bool, S_IRUGO);

bool __read_mostly enable_ept = 1;
module_param_named(ept, enable_ept, bool, S_IRUGO);

bool __read_mostly enable_unrestricted_guest = 1;
module_param_named(unrestricted_guest,
			enable_unrestricted_guest, bool, S_IRUGO);

bool __read_mostly enable_ept_ad_bits = 1;
module_param_named(eptad, enable_ept_ad_bits, bool, S_IRUGO);

static bool __read_mostly emulate_invalid_guest_state = true;
module_param(emulate_invalid_guest_state, bool, S_IRUGO);

static bool __read_mostly fasteoi = 1;
module_param(fasteoi, bool, S_IRUGO);

bool __read_mostly enable_apicv = 1;
module_param(enable_apicv, bool, S_IRUGO);

/*
 * If nested=1, nested virtualization is supported, i.e., guests may use
 * VMX and be a hypervisor for its own guests. If nested=0, guests may not
 * use VMX instructions.
 */
static bool __read_mostly nested = 1;
module_param(nested, bool, S_IRUGO);

bool __read_mostly enable_pml = 1;
module_param_named(pml, enable_pml, bool, S_IRUGO);

static bool __read_mostly dump_invalid_vmcs = 0;
module_param(dump_invalid_vmcs, bool, 0644);

#define MSR_BITMAP_MODE_X2APIC		1
#define MSR_BITMAP_MODE_X2APIC_APICV	2

#define KVM_VMX_TSC_MULTIPLIER_MAX     0xffffffffffffffffULL

/* Guest_tsc -> host_tsc conversion requires 64-bit division.  */
static int __read_mostly cpu_preemption_timer_multi;
static bool __read_mostly enable_preemption_timer = 1;
#ifdef CONFIG_X86_64
module_param_named(preemption_timer, enable_preemption_timer, bool, S_IRUGO);
#endif

#define KVM_VM_CR0_ALWAYS_OFF (X86_CR0_NW | X86_CR0_CD)
#define KVM_VM_CR0_ALWAYS_ON_UNRESTRICTED_GUEST X86_CR0_NE
#define KVM_VM_CR0_ALWAYS_ON				\
	(KVM_VM_CR0_ALWAYS_ON_UNRESTRICTED_GUEST | 	\
	 X86_CR0_WP | X86_CR0_PG | X86_CR0_PE)
#define KVM_CR4_GUEST_OWNED_BITS				      \
	(X86_CR4_PVI | X86_CR4_DE | X86_CR4_PCE | X86_CR4_OSFXSR      \
	 | X86_CR4_OSXMMEXCPT | X86_CR4_LA57 | X86_CR4_TSD)

#define KVM_VM_CR4_ALWAYS_ON_UNRESTRICTED_GUEST X86_CR4_VMXE
#define KVM_PMODE_VM_CR4_ALWAYS_ON (X86_CR4_PAE | X86_CR4_VMXE)
#define KVM_RMODE_VM_CR4_ALWAYS_ON (X86_CR4_VME | X86_CR4_PAE | X86_CR4_VMXE)

#define RMODE_GUEST_OWNED_EFLAGS_BITS (~(X86_EFLAGS_IOPL | X86_EFLAGS_VM))

#define MSR_IA32_RTIT_STATUS_MASK (~(RTIT_STATUS_FILTEREN | \
	RTIT_STATUS_CONTEXTEN | RTIT_STATUS_TRIGGEREN | \
	RTIT_STATUS_ERROR | RTIT_STATUS_STOPPED | \
	RTIT_STATUS_BYTECNT))

#define MSR_IA32_RTIT_OUTPUT_BASE_MASK \
	(~((1UL << cpuid_query_maxphyaddr(vcpu)) - 1) | 0x7f)

/*
 * These 2 parameters are used to config the controls for Pause-Loop Exiting:
 * ple_gap:    upper bound on the amount of time between two successive
 *             executions of PAUSE in a loop. Also indicate if ple enabled.
 *             According to test, this time is usually smaller than 128 cycles.
 * ple_window: upper bound on the amount of time a guest is allowed to execute
 *             in a PAUSE loop. Tests indicate that most spinlocks are held for
 *             less than 2^12 cycles
 * Time is measured based on a counter that runs at the same rate as the TSC,
 * refer SDM volume 3b section 21.6.13 & 22.1.3.
 */
static unsigned int ple_gap = KVM_DEFAULT_PLE_GAP;
module_param(ple_gap, uint, 0444);

static unsigned int ple_window = KVM_VMX_DEFAULT_PLE_WINDOW;
module_param(ple_window, uint, 0444);

/* Default doubles per-vcpu window every exit. */
static unsigned int ple_window_grow = KVM_DEFAULT_PLE_WINDOW_GROW;
module_param(ple_window_grow, uint, 0444);

/* Default resets per-vcpu window every exit to ple_window. */
static unsigned int ple_window_shrink = KVM_DEFAULT_PLE_WINDOW_SHRINK;
module_param(ple_window_shrink, uint, 0444);

/* Default is to compute the maximum so we can never overflow. */
static unsigned int ple_window_max        = KVM_VMX_DEFAULT_PLE_WINDOW_MAX;
module_param(ple_window_max, uint, 0444);

/* Default is SYSTEM mode, 1 for host-guest mode */
int __read_mostly pt_mode = PT_MODE_SYSTEM;
module_param(pt_mode, int, S_IRUGO);

static DEFINE_STATIC_KEY_FALSE(vmx_l1d_should_flush);
static DEFINE_STATIC_KEY_FALSE(vmx_l1d_flush_cond);
static DEFINE_MUTEX(vmx_l1d_flush_mutex);

/* Storage for pre module init parameter parsing */
static enum vmx_l1d_flush_state __read_mostly vmentry_l1d_flush_param = VMENTER_L1D_FLUSH_AUTO;

static const struct {
	const char *option;
	bool for_parse;
} vmentry_l1d_param[] = {
	[VMENTER_L1D_FLUSH_AUTO]	 = {"auto", true},
	[VMENTER_L1D_FLUSH_NEVER]	 = {"never", true},
	[VMENTER_L1D_FLUSH_COND]	 = {"cond", true},
	[VMENTER_L1D_FLUSH_ALWAYS]	 = {"always", true},
	[VMENTER_L1D_FLUSH_EPT_DISABLED] = {"EPT disabled", false},
	[VMENTER_L1D_FLUSH_NOT_REQUIRED] = {"not required", false},
};

#define L1D_CACHE_ORDER 4
static void *vmx_l1d_flush_pages;

static int vmx_setup_l1d_flush(enum vmx_l1d_flush_state l1tf)
{
	struct page *page;
	unsigned int i;

	if (!boot_cpu_has_bug(X86_BUG_L1TF)) {
		l1tf_vmx_mitigation = VMENTER_L1D_FLUSH_NOT_REQUIRED;
		return 0;
	}

	if (!enable_ept) {
		l1tf_vmx_mitigation = VMENTER_L1D_FLUSH_EPT_DISABLED;
		return 0;
	}

	if (boot_cpu_has(X86_FEATURE_ARCH_CAPABILITIES)) {
		u64 msr;

		rdmsrl(MSR_IA32_ARCH_CAPABILITIES, msr);
		if (msr & ARCH_CAP_SKIP_VMENTRY_L1DFLUSH) {
			l1tf_vmx_mitigation = VMENTER_L1D_FLUSH_NOT_REQUIRED;
			return 0;
		}
	}

	/* If set to auto use the default l1tf mitigation method */
	if (l1tf == VMENTER_L1D_FLUSH_AUTO) {
		switch (l1tf_mitigation) {
		case L1TF_MITIGATION_OFF:
			l1tf = VMENTER_L1D_FLUSH_NEVER;
			break;
		case L1TF_MITIGATION_FLUSH_NOWARN:
		case L1TF_MITIGATION_FLUSH:
		case L1TF_MITIGATION_FLUSH_NOSMT:
			l1tf = VMENTER_L1D_FLUSH_COND;
			break;
		case L1TF_MITIGATION_FULL:
		case L1TF_MITIGATION_FULL_FORCE:
			l1tf = VMENTER_L1D_FLUSH_ALWAYS;
			break;
		}
	} else if (l1tf_mitigation == L1TF_MITIGATION_FULL_FORCE) {
		l1tf = VMENTER_L1D_FLUSH_ALWAYS;
	}

	if (l1tf != VMENTER_L1D_FLUSH_NEVER && !vmx_l1d_flush_pages &&
	    !boot_cpu_has(X86_FEATURE_FLUSH_L1D)) {
		/*
		 * This allocation for vmx_l1d_flush_pages is not tied to a VM
		 * lifetime and so should not be charged to a memcg.
		 */
		page = alloc_pages(GFP_KERNEL, L1D_CACHE_ORDER);
		if (!page)
			return -ENOMEM;
		vmx_l1d_flush_pages = page_address(page);

		/*
		 * Initialize each page with a different pattern in
		 * order to protect against KSM in the nested
		 * virtualization case.
		 */
		for (i = 0; i < 1u << L1D_CACHE_ORDER; ++i) {
			memset(vmx_l1d_flush_pages + i * PAGE_SIZE, i + 1,
			       PAGE_SIZE);
		}
	}

	l1tf_vmx_mitigation = l1tf;

	if (l1tf != VMENTER_L1D_FLUSH_NEVER)
		static_branch_enable(&vmx_l1d_should_flush);
	else
		static_branch_disable(&vmx_l1d_should_flush);

	if (l1tf == VMENTER_L1D_FLUSH_COND)
		static_branch_enable(&vmx_l1d_flush_cond);
	else
		static_branch_disable(&vmx_l1d_flush_cond);
	return 0;
}

static int vmentry_l1d_flush_parse(const char *s)
{
	unsigned int i;

	if (s) {
		for (i = 0; i < ARRAY_SIZE(vmentry_l1d_param); i++) {
			if (vmentry_l1d_param[i].for_parse &&
			    sysfs_streq(s, vmentry_l1d_param[i].option))
				return i;
		}
	}
	return -EINVAL;
}

static int vmentry_l1d_flush_set(const char *s, const struct kernel_param *kp)
{
	int l1tf, ret;

	l1tf = vmentry_l1d_flush_parse(s);
	if (l1tf < 0)
		return l1tf;

	if (!boot_cpu_has(X86_BUG_L1TF))
		return 0;

	/*
	 * Has vmx_init() run already? If not then this is the pre init
	 * parameter parsing. In that case just store the value and let
	 * vmx_init() do the proper setup after enable_ept has been
	 * established.
	 */
	if (l1tf_vmx_mitigation == VMENTER_L1D_FLUSH_AUTO) {
		vmentry_l1d_flush_param = l1tf;
		return 0;
	}

	mutex_lock(&vmx_l1d_flush_mutex);
	ret = vmx_setup_l1d_flush(l1tf);
	mutex_unlock(&vmx_l1d_flush_mutex);
	return ret;
}

static int vmentry_l1d_flush_get(char *s, const struct kernel_param *kp)
{
	if (WARN_ON_ONCE(l1tf_vmx_mitigation >= ARRAY_SIZE(vmentry_l1d_param)))
		return sprintf(s, "???\n");

	return sprintf(s, "%s\n", vmentry_l1d_param[l1tf_vmx_mitigation].option);
}

static const struct kernel_param_ops vmentry_l1d_flush_ops = {
	.set = vmentry_l1d_flush_set,
	.get = vmentry_l1d_flush_get,
};
module_param_cb(vmentry_l1d_flush, &vmentry_l1d_flush_ops, NULL, 0644);

static bool guest_state_valid(struct kvm_vcpu *vcpu);
static u32 vmx_segment_access_rights(struct kvm_segment *var);
static __always_inline void vmx_disable_intercept_for_msr(unsigned long *msr_bitmap,
							  u32 msr, int type);

void vmx_vmexit(void);

#define vmx_insn_failed(fmt...)		\
do {					\
	WARN_ONCE(1, fmt);		\
	pr_warn_ratelimited(fmt);	\
} while (0)

asmlinkage void vmread_error(unsigned long field, bool fault)
{
	if (fault)
		kvm_spurious_fault();
	else
		vmx_insn_failed("kvm: vmread failed: field=%lx\n", field);
}

noinline void vmwrite_error(unsigned long field, unsigned long value)
{
	vmx_insn_failed("kvm: vmwrite failed: field=%lx val=%lx err=%d\n",
			field, value, vmcs_read32(VM_INSTRUCTION_ERROR));
}

noinline void vmclear_error(struct vmcs *vmcs, u64 phys_addr)
{
	vmx_insn_failed("kvm: vmclear failed: %p/%llx\n", vmcs, phys_addr);
}

noinline void vmptrld_error(struct vmcs *vmcs, u64 phys_addr)
{
	vmx_insn_failed("kvm: vmptrld failed: %p/%llx\n", vmcs, phys_addr);
}

noinline void invvpid_error(unsigned long ext, u16 vpid, gva_t gva)
{
	vmx_insn_failed("kvm: invvpid failed: ext=0x%lx vpid=%u gva=0x%lx\n",
			ext, vpid, gva);
}

noinline void invept_error(unsigned long ext, u64 eptp, gpa_t gpa)
{
	vmx_insn_failed("kvm: invept failed: ext=0x%lx eptp=%llx gpa=0x%llx\n",
			ext, eptp, gpa);
}

static DEFINE_PER_CPU(struct vmcs *, vmxarea);
DEFINE_PER_CPU(struct vmcs *, current_vmcs);
/*
 * We maintain a per-CPU linked-list of VMCS loaded on that CPU. This is needed
 * when a CPU is brought down, and we need to VMCLEAR all VMCSs loaded on it.
 */
static DEFINE_PER_CPU(struct list_head, loaded_vmcss_on_cpu);

/*
 * We maintian a per-CPU linked-list of vCPU, so in wakeup_handler() we
 * can find which vCPU should be waken up.
 */
static DEFINE_PER_CPU(struct list_head, blocked_vcpu_on_cpu);
static DEFINE_PER_CPU(spinlock_t, blocked_vcpu_on_cpu_lock);

static DECLARE_BITMAP(vmx_vpid_bitmap, VMX_NR_VPIDS);
static DEFINE_SPINLOCK(vmx_vpid_lock);

struct vmcs_config vmcs_config;
struct vmx_capability vmx_capability;

#define VMX_SEGMENT_FIELD(seg)					\
	[VCPU_SREG_##seg] = {                                   \
		.selector = GUEST_##seg##_SELECTOR,		\
		.base = GUEST_##seg##_BASE,		   	\
		.limit = GUEST_##seg##_LIMIT,		   	\
		.ar_bytes = GUEST_##seg##_AR_BYTES,	   	\
	}

static const struct kvm_vmx_segment_field {
	unsigned selector;
	unsigned base;
	unsigned limit;
	unsigned ar_bytes;
} kvm_vmx_segment_fields[] = {
	VMX_SEGMENT_FIELD(CS),
	VMX_SEGMENT_FIELD(DS),
	VMX_SEGMENT_FIELD(ES),
	VMX_SEGMENT_FIELD(FS),
	VMX_SEGMENT_FIELD(GS),
	VMX_SEGMENT_FIELD(SS),
	VMX_SEGMENT_FIELD(TR),
	VMX_SEGMENT_FIELD(LDTR),
};

u64 host_efer;
static unsigned long host_idt_base;

/*
 * Though SYSCALL is only supported in 64-bit mode on Intel CPUs, kvm
 * will emulate SYSCALL in legacy mode if the vendor string in guest
 * CPUID.0:{EBX,ECX,EDX} is "AuthenticAMD" or "AMDisbetter!" To
 * support this emulation, IA32_STAR must always be included in
 * vmx_msr_index[], even in i386 builds.
 */
const u32 vmx_msr_index[] = {
#ifdef CONFIG_X86_64
	MSR_SYSCALL_MASK, MSR_LSTAR, MSR_CSTAR,
#endif
	MSR_EFER, MSR_TSC_AUX, MSR_STAR,
	MSR_IA32_TSX_CTRL,
};

#if IS_ENABLED(CONFIG_HYPERV)
static bool __read_mostly enlightened_vmcs = true;
module_param(enlightened_vmcs, bool, 0444);

/* check_ept_pointer() should be under protection of ept_pointer_lock. */
static void check_ept_pointer_match(struct kvm *kvm)
{
	struct kvm_vcpu *vcpu;
	u64 tmp_eptp = INVALID_PAGE;
	int i;

	kvm_for_each_vcpu(i, vcpu, kvm) {
		if (!VALID_PAGE(tmp_eptp)) {
			tmp_eptp = to_vmx(vcpu)->ept_pointer;
		} else if (tmp_eptp != to_vmx(vcpu)->ept_pointer) {
			to_kvm_vmx(kvm)->ept_pointers_match
				= EPT_POINTERS_MISMATCH;
			return;
		}
	}

	to_kvm_vmx(kvm)->ept_pointers_match = EPT_POINTERS_MATCH;
}

static int kvm_fill_hv_flush_list_func(struct hv_guest_mapping_flush_list *flush,
		void *data)
{
	struct kvm_tlb_range *range = data;

	return hyperv_fill_flush_guest_mapping_list(flush, range->start_gfn,
			range->pages);
}

static inline int __hv_remote_flush_tlb_with_range(struct kvm *kvm,
		struct kvm_vcpu *vcpu, struct kvm_tlb_range *range)
{
	u64 ept_pointer = to_vmx(vcpu)->ept_pointer;

	/*
	 * FLUSH_GUEST_PHYSICAL_ADDRESS_SPACE hypercall needs address
	 * of the base of EPT PML4 table, strip off EPT configuration
	 * information.
	 */
	if (range)
		return hyperv_flush_guest_mapping_range(ept_pointer & PAGE_MASK,
				kvm_fill_hv_flush_list_func, (void *)range);
	else
		return hyperv_flush_guest_mapping(ept_pointer & PAGE_MASK);
}

static int hv_remote_flush_tlb_with_range(struct kvm *kvm,
		struct kvm_tlb_range *range)
{
	struct kvm_vcpu *vcpu;
	int ret = 0, i;

	spin_lock(&to_kvm_vmx(kvm)->ept_pointer_lock);

	if (to_kvm_vmx(kvm)->ept_pointers_match == EPT_POINTERS_CHECK)
		check_ept_pointer_match(kvm);

	if (to_kvm_vmx(kvm)->ept_pointers_match != EPT_POINTERS_MATCH) {
		kvm_for_each_vcpu(i, vcpu, kvm) {
			/* If ept_pointer is invalid pointer, bypass flush request. */
			if (VALID_PAGE(to_vmx(vcpu)->ept_pointer))
				ret |= __hv_remote_flush_tlb_with_range(
					kvm, vcpu, range);
		}
	} else {
		ret = __hv_remote_flush_tlb_with_range(kvm,
				kvm_get_vcpu(kvm, 0), range);
	}

	spin_unlock(&to_kvm_vmx(kvm)->ept_pointer_lock);
	return ret;
}
static int hv_remote_flush_tlb(struct kvm *kvm)
{
	return hv_remote_flush_tlb_with_range(kvm, NULL);
}

static int hv_enable_direct_tlbflush(struct kvm_vcpu *vcpu)
{
	struct hv_enlightened_vmcs *evmcs;
	struct hv_partition_assist_pg **p_hv_pa_pg =
			&vcpu->kvm->arch.hyperv.hv_pa_pg;
	/*
	 * Synthetic VM-Exit is not enabled in current code and so All
	 * evmcs in singe VM shares same assist page.
	 */
	if (!*p_hv_pa_pg)
		*p_hv_pa_pg = kzalloc(PAGE_SIZE, GFP_KERNEL);

	if (!*p_hv_pa_pg)
		return -ENOMEM;

	evmcs = (struct hv_enlightened_vmcs *)to_vmx(vcpu)->loaded_vmcs->vmcs;

	evmcs->partition_assist_page =
		__pa(*p_hv_pa_pg);
	evmcs->hv_vm_id = (unsigned long)vcpu->kvm;
	evmcs->hv_enlightenments_control.nested_flush_hypercall = 1;

	return 0;
}

#endif /* IS_ENABLED(CONFIG_HYPERV) */

/*
 * Comment's format: document - errata name - stepping - processor name.
 * Refer from
 * https://www.virtualbox.org/svn/vbox/trunk/src/VBox/VMM/VMMR0/HMR0.cpp
 */
static u32 vmx_preemption_cpu_tfms[] = {
/* 323344.pdf - BA86   - D0 - Xeon 7500 Series */
0x000206E6,
/* 323056.pdf - AAX65  - C2 - Xeon L3406 */
/* 322814.pdf - AAT59  - C2 - i7-600, i5-500, i5-400 and i3-300 Mobile */
/* 322911.pdf - AAU65  - C2 - i5-600, i3-500 Desktop and Pentium G6950 */
0x00020652,
/* 322911.pdf - AAU65  - K0 - i5-600, i3-500 Desktop and Pentium G6950 */
0x00020655,
/* 322373.pdf - AAO95  - B1 - Xeon 3400 Series */
/* 322166.pdf - AAN92  - B1 - i7-800 and i5-700 Desktop */
/*
 * 320767.pdf - AAP86  - B1 -
 * i7-900 Mobile Extreme, i7-800 and i7-700 Mobile
 */
0x000106E5,
/* 321333.pdf - AAM126 - C0 - Xeon 3500 */
0x000106A0,
/* 321333.pdf - AAM126 - C1 - Xeon 3500 */
0x000106A1,
/* 320836.pdf - AAJ124 - C0 - i7-900 Desktop Extreme and i7-900 Desktop */
0x000106A4,
 /* 321333.pdf - AAM126 - D0 - Xeon 3500 */
 /* 321324.pdf - AAK139 - D0 - Xeon 5500 */
 /* 320836.pdf - AAJ124 - D0 - i7-900 Extreme and i7-900 Desktop */
0x000106A5,
 /* Xeon E3-1220 V2 */
0x000306A8,
};

static inline bool cpu_has_broken_vmx_preemption_timer(void)
{
	u32 eax = cpuid_eax(0x00000001), i;

	/* Clear the reserved bits */
	eax &= ~(0x3U << 14 | 0xfU << 28);
	for (i = 0; i < ARRAY_SIZE(vmx_preemption_cpu_tfms); i++)
		if (eax == vmx_preemption_cpu_tfms[i])
			return true;

	return false;
}

static inline bool cpu_need_virtualize_apic_accesses(struct kvm_vcpu *vcpu)
{
	return flexpriority_enabled && lapic_in_kernel(vcpu);
}

static inline bool report_flexpriority(void)
{
	return flexpriority_enabled;
}

static inline int __find_msr_index(struct vcpu_vmx *vmx, u32 msr)
{
	int i;

	for (i = 0; i < vmx->nmsrs; ++i)
		if (vmx_msr_index[vmx->guest_msrs[i].index] == msr)
			return i;
	return -1;
}

struct shared_msr_entry *find_msr_entry(struct vcpu_vmx *vmx, u32 msr)
{
	int i;

	i = __find_msr_index(vmx, msr);
	if (i >= 0)
		return &vmx->guest_msrs[i];
	return NULL;
}

static int vmx_set_guest_msr(struct vcpu_vmx *vmx, struct shared_msr_entry *msr, u64 data)
{
	int ret = 0;

	u64 old_msr_data = msr->data;
	msr->data = data;
	if (msr - vmx->guest_msrs < vmx->save_nmsrs) {
		preempt_disable();
		ret = kvm_set_shared_msr(msr->index, msr->data,
					 msr->mask);
		preempt_enable();
		if (ret)
			msr->data = old_msr_data;
	}
	return ret;
}

void loaded_vmcs_init(struct loaded_vmcs *loaded_vmcs)
{
	vmcs_clear(loaded_vmcs->vmcs);
	if (loaded_vmcs->shadow_vmcs && loaded_vmcs->launched)
		vmcs_clear(loaded_vmcs->shadow_vmcs);
	loaded_vmcs->cpu = -1;
	loaded_vmcs->launched = 0;
}

#ifdef CONFIG_KEXEC_CORE
static void crash_vmclear_local_loaded_vmcss(void)
{
	int cpu = raw_smp_processor_id();
	struct loaded_vmcs *v;

	list_for_each_entry(v, &per_cpu(loaded_vmcss_on_cpu, cpu),
			    loaded_vmcss_on_cpu_link)
		vmcs_clear(v->vmcs);
}
#endif /* CONFIG_KEXEC_CORE */

static void __loaded_vmcs_clear(void *arg)
{
	struct loaded_vmcs *loaded_vmcs = arg;
	int cpu = raw_smp_processor_id();

	if (loaded_vmcs->cpu != cpu)
		return; /* vcpu migration can race with cpu offline */
	if (per_cpu(current_vmcs, cpu) == loaded_vmcs->vmcs)
		per_cpu(current_vmcs, cpu) = NULL;

	vmcs_clear(loaded_vmcs->vmcs);
	if (loaded_vmcs->shadow_vmcs && loaded_vmcs->launched)
		vmcs_clear(loaded_vmcs->shadow_vmcs);

	list_del(&loaded_vmcs->loaded_vmcss_on_cpu_link);

	/*
	 * Ensure all writes to loaded_vmcs, including deleting it from its
	 * current percpu list, complete before setting loaded_vmcs->vcpu to
	 * -1, otherwise a different cpu can see vcpu == -1 first and add
	 * loaded_vmcs to its percpu list before it's deleted from this cpu's
	 * list. Pairs with the smp_rmb() in vmx_vcpu_load_vmcs().
	 */
	smp_wmb();

	loaded_vmcs->cpu = -1;
	loaded_vmcs->launched = 0;
}

void loaded_vmcs_clear(struct loaded_vmcs *loaded_vmcs)
{
	int cpu = loaded_vmcs->cpu;

	if (cpu != -1)
		smp_call_function_single(cpu,
			 __loaded_vmcs_clear, loaded_vmcs, 1);
}

static bool vmx_segment_cache_test_set(struct vcpu_vmx *vmx, unsigned seg,
				       unsigned field)
{
	bool ret;
	u32 mask = 1 << (seg * SEG_FIELD_NR + field);

	if (!(vmx->vcpu.arch.regs_avail & (1 << VCPU_EXREG_SEGMENTS))) {
		vmx->vcpu.arch.regs_avail |= (1 << VCPU_EXREG_SEGMENTS);
		vmx->segment_cache.bitmask = 0;
	}
	ret = vmx->segment_cache.bitmask & mask;
	vmx->segment_cache.bitmask |= mask;
	return ret;
}

static u16 vmx_read_guest_seg_selector(struct vcpu_vmx *vmx, unsigned seg)
{
	u16 *p = &vmx->segment_cache.seg[seg].selector;

	if (!vmx_segment_cache_test_set(vmx, seg, SEG_FIELD_SEL))
		*p = vmcs_read16(kvm_vmx_segment_fields[seg].selector);
	return *p;
}

static ulong vmx_read_guest_seg_base(struct vcpu_vmx *vmx, unsigned seg)
{
	ulong *p = &vmx->segment_cache.seg[seg].base;

	if (!vmx_segment_cache_test_set(vmx, seg, SEG_FIELD_BASE))
		*p = vmcs_readl(kvm_vmx_segment_fields[seg].base);
	return *p;
}

static u32 vmx_read_guest_seg_limit(struct vcpu_vmx *vmx, unsigned seg)
{
	u32 *p = &vmx->segment_cache.seg[seg].limit;

	if (!vmx_segment_cache_test_set(vmx, seg, SEG_FIELD_LIMIT))
		*p = vmcs_read32(kvm_vmx_segment_fields[seg].limit);
	return *p;
}

static u32 vmx_read_guest_seg_ar(struct vcpu_vmx *vmx, unsigned seg)
{
	u32 *p = &vmx->segment_cache.seg[seg].ar;

	if (!vmx_segment_cache_test_set(vmx, seg, SEG_FIELD_AR))
		*p = vmcs_read32(kvm_vmx_segment_fields[seg].ar_bytes);
	return *p;
}

void update_exception_bitmap(struct kvm_vcpu *vcpu)
{
	u32 eb;

	eb = (1u << PF_VECTOR) | (1u << UD_VECTOR) | (1u << MC_VECTOR) |
	     (1u << DB_VECTOR) | (1u << AC_VECTOR);
	/*
	 * Guest access to VMware backdoor ports could legitimately
	 * trigger #GP because of TSS I/O permission bitmap.
	 * We intercept those #GP and allow access to them anyway
	 * as VMware does.
	 */
	if (enable_vmware_backdoor)
		eb |= (1u << GP_VECTOR);
	if ((vcpu->guest_debug &
	     (KVM_GUESTDBG_ENABLE | KVM_GUESTDBG_USE_SW_BP)) ==
	    (KVM_GUESTDBG_ENABLE | KVM_GUESTDBG_USE_SW_BP))
		eb |= 1u << BP_VECTOR;
	if (to_vmx(vcpu)->rmode.vm86_active)
		eb = ~0;
	if (enable_ept)
		eb &= ~(1u << PF_VECTOR); /* bypass_guest_pf = 0 */

	/* When we are running a nested L2 guest and L1 specified for it a
	 * certain exception bitmap, we must trap the same exceptions and pass
	 * them to L1. When running L2, we will only handle the exceptions
	 * specified above if L1 did not want them.
	 */
	if (is_guest_mode(vcpu))
		eb |= get_vmcs12(vcpu)->exception_bitmap;

	vmcs_write32(EXCEPTION_BITMAP, eb);
}

/*
 * Check if MSR is intercepted for currently loaded MSR bitmap.
 */
static bool msr_write_intercepted(struct kvm_vcpu *vcpu, u32 msr)
{
	unsigned long *msr_bitmap;
	int f = sizeof(unsigned long);

	if (!cpu_has_vmx_msr_bitmap())
		return true;

	msr_bitmap = to_vmx(vcpu)->loaded_vmcs->msr_bitmap;

	if (msr <= 0x1fff) {
		return !!test_bit(msr, msr_bitmap + 0x800 / f);
	} else if ((msr >= 0xc0000000) && (msr <= 0xc0001fff)) {
		msr &= 0x1fff;
		return !!test_bit(msr, msr_bitmap + 0xc00 / f);
	}

	return true;
}

static void clear_atomic_switch_msr_special(struct vcpu_vmx *vmx,
		unsigned long entry, unsigned long exit)
{
	vm_entry_controls_clearbit(vmx, entry);
	vm_exit_controls_clearbit(vmx, exit);
}

static int find_msr(struct vmx_msrs *m, unsigned int msr)
{
	unsigned int i;

	for (i = 0; i < m->nr; ++i) {
		if (m->val[i].index == msr)
			return i;
	}
	return -ENOENT;
}

static void clear_atomic_switch_msr(struct vcpu_vmx *vmx, unsigned msr)
{
	int i;
	struct msr_autoload *m = &vmx->msr_autoload;

	switch (msr) {
	case MSR_EFER:
		if (cpu_has_load_ia32_efer()) {
			clear_atomic_switch_msr_special(vmx,
					VM_ENTRY_LOAD_IA32_EFER,
					VM_EXIT_LOAD_IA32_EFER);
			return;
		}
		break;
	case MSR_CORE_PERF_GLOBAL_CTRL:
		if (cpu_has_load_perf_global_ctrl()) {
			clear_atomic_switch_msr_special(vmx,
					VM_ENTRY_LOAD_IA32_PERF_GLOBAL_CTRL,
					VM_EXIT_LOAD_IA32_PERF_GLOBAL_CTRL);
			return;
		}
		break;
	}
	i = find_msr(&m->guest, msr);
	if (i < 0)
		goto skip_guest;
	--m->guest.nr;
	m->guest.val[i] = m->guest.val[m->guest.nr];
	vmcs_write32(VM_ENTRY_MSR_LOAD_COUNT, m->guest.nr);

skip_guest:
	i = find_msr(&m->host, msr);
	if (i < 0)
		return;

	--m->host.nr;
	m->host.val[i] = m->host.val[m->host.nr];
	vmcs_write32(VM_EXIT_MSR_LOAD_COUNT, m->host.nr);
}

static void add_atomic_switch_msr_special(struct vcpu_vmx *vmx,
		unsigned long entry, unsigned long exit,
		unsigned long guest_val_vmcs, unsigned long host_val_vmcs,
		u64 guest_val, u64 host_val)
{
	vmcs_write64(guest_val_vmcs, guest_val);
	if (host_val_vmcs != HOST_IA32_EFER)
		vmcs_write64(host_val_vmcs, host_val);
	vm_entry_controls_setbit(vmx, entry);
	vm_exit_controls_setbit(vmx, exit);
}

static void add_atomic_switch_msr(struct vcpu_vmx *vmx, unsigned msr,
				  u64 guest_val, u64 host_val, bool entry_only)
{
	int i, j = 0;
	struct msr_autoload *m = &vmx->msr_autoload;

	switch (msr) {
	case MSR_EFER:
		if (cpu_has_load_ia32_efer()) {
			add_atomic_switch_msr_special(vmx,
					VM_ENTRY_LOAD_IA32_EFER,
					VM_EXIT_LOAD_IA32_EFER,
					GUEST_IA32_EFER,
					HOST_IA32_EFER,
					guest_val, host_val);
			return;
		}
		break;
	case MSR_CORE_PERF_GLOBAL_CTRL:
		if (cpu_has_load_perf_global_ctrl()) {
			add_atomic_switch_msr_special(vmx,
					VM_ENTRY_LOAD_IA32_PERF_GLOBAL_CTRL,
					VM_EXIT_LOAD_IA32_PERF_GLOBAL_CTRL,
					GUEST_IA32_PERF_GLOBAL_CTRL,
					HOST_IA32_PERF_GLOBAL_CTRL,
					guest_val, host_val);
			return;
		}
		break;
	case MSR_IA32_PEBS_ENABLE:
		/* PEBS needs a quiescent period after being disabled (to write
		 * a record).  Disabling PEBS through VMX MSR swapping doesn't
		 * provide that period, so a CPU could write host's record into
		 * guest's memory.
		 */
		wrmsrl(MSR_IA32_PEBS_ENABLE, 0);
	}

	i = find_msr(&m->guest, msr);
	if (!entry_only)
		j = find_msr(&m->host, msr);

	if ((i < 0 && m->guest.nr == NR_AUTOLOAD_MSRS) ||
		(j < 0 &&  m->host.nr == NR_AUTOLOAD_MSRS)) {
		printk_once(KERN_WARNING "Not enough msr switch entries. "
				"Can't add msr %x\n", msr);
		return;
	}
	if (i < 0) {
		i = m->guest.nr++;
		vmcs_write32(VM_ENTRY_MSR_LOAD_COUNT, m->guest.nr);
	}
	m->guest.val[i].index = msr;
	m->guest.val[i].value = guest_val;

	if (entry_only)
		return;

	if (j < 0) {
		j = m->host.nr++;
		vmcs_write32(VM_EXIT_MSR_LOAD_COUNT, m->host.nr);
	}
	m->host.val[j].index = msr;
	m->host.val[j].value = host_val;
}

static bool update_transition_efer(struct vcpu_vmx *vmx, int efer_offset)
{
	u64 guest_efer = vmx->vcpu.arch.efer;
	u64 ignore_bits = 0;

	/* Shadow paging assumes NX to be available.  */
	if (!enable_ept)
		guest_efer |= EFER_NX;

	/*
	 * LMA and LME handled by hardware; SCE meaningless outside long mode.
	 */
	ignore_bits |= EFER_SCE;
#ifdef CONFIG_X86_64
	ignore_bits |= EFER_LMA | EFER_LME;
	/* SCE is meaningful only in long mode on Intel */
	if (guest_efer & EFER_LMA)
		ignore_bits &= ~(u64)EFER_SCE;
#endif

	/*
	 * On EPT, we can't emulate NX, so we must switch EFER atomically.
	 * On CPUs that support "load IA32_EFER", always switch EFER
	 * atomically, since it's faster than switching it manually.
	 */
	if (cpu_has_load_ia32_efer() ||
	    (enable_ept && ((vmx->vcpu.arch.efer ^ host_efer) & EFER_NX))) {
		if (!(guest_efer & EFER_LMA))
			guest_efer &= ~EFER_LME;
		if (guest_efer != host_efer)
			add_atomic_switch_msr(vmx, MSR_EFER,
					      guest_efer, host_efer, false);
		else
			clear_atomic_switch_msr(vmx, MSR_EFER);
		return false;
	} else {
		clear_atomic_switch_msr(vmx, MSR_EFER);

		guest_efer &= ~ignore_bits;
		guest_efer |= host_efer & ignore_bits;

		vmx->guest_msrs[efer_offset].data = guest_efer;
		vmx->guest_msrs[efer_offset].mask = ~ignore_bits;

		return true;
	}
}

#ifdef CONFIG_X86_32
/*
 * On 32-bit kernels, VM exits still load the FS and GS bases from the
 * VMCS rather than the segment table.  KVM uses this helper to figure
 * out the current bases to poke them into the VMCS before entry.
 */
static unsigned long segment_base(u16 selector)
{
	struct desc_struct *table;
	unsigned long v;

	if (!(selector & ~SEGMENT_RPL_MASK))
		return 0;

	table = get_current_gdt_ro();

	if ((selector & SEGMENT_TI_MASK) == SEGMENT_LDT) {
		u16 ldt_selector = kvm_read_ldt();

		if (!(ldt_selector & ~SEGMENT_RPL_MASK))
			return 0;

		table = (struct desc_struct *)segment_base(ldt_selector);
	}
	v = get_desc_base(&table[selector >> 3]);
	return v;
}
#endif

static inline void pt_load_msr(struct pt_ctx *ctx, u32 addr_range)
{
	u32 i;

	wrmsrl(MSR_IA32_RTIT_STATUS, ctx->status);
	wrmsrl(MSR_IA32_RTIT_OUTPUT_BASE, ctx->output_base);
	wrmsrl(MSR_IA32_RTIT_OUTPUT_MASK, ctx->output_mask);
	wrmsrl(MSR_IA32_RTIT_CR3_MATCH, ctx->cr3_match);
	for (i = 0; i < addr_range; i++) {
		wrmsrl(MSR_IA32_RTIT_ADDR0_A + i * 2, ctx->addr_a[i]);
		wrmsrl(MSR_IA32_RTIT_ADDR0_B + i * 2, ctx->addr_b[i]);
	}
}

static inline void pt_save_msr(struct pt_ctx *ctx, u32 addr_range)
{
	u32 i;

	rdmsrl(MSR_IA32_RTIT_STATUS, ctx->status);
	rdmsrl(MSR_IA32_RTIT_OUTPUT_BASE, ctx->output_base);
	rdmsrl(MSR_IA32_RTIT_OUTPUT_MASK, ctx->output_mask);
	rdmsrl(MSR_IA32_RTIT_CR3_MATCH, ctx->cr3_match);
	for (i = 0; i < addr_range; i++) {
		rdmsrl(MSR_IA32_RTIT_ADDR0_A + i * 2, ctx->addr_a[i]);
		rdmsrl(MSR_IA32_RTIT_ADDR0_B + i * 2, ctx->addr_b[i]);
	}
}

static void pt_guest_enter(struct vcpu_vmx *vmx)
{
	if (pt_mode == PT_MODE_SYSTEM)
		return;

	/*
	 * GUEST_IA32_RTIT_CTL is already set in the VMCS.
	 * Save host state before VM entry.
	 */
	rdmsrl(MSR_IA32_RTIT_CTL, vmx->pt_desc.host.ctl);
	if (vmx->pt_desc.guest.ctl & RTIT_CTL_TRACEEN) {
		wrmsrl(MSR_IA32_RTIT_CTL, 0);
		pt_save_msr(&vmx->pt_desc.host, vmx->pt_desc.addr_range);
		pt_load_msr(&vmx->pt_desc.guest, vmx->pt_desc.addr_range);
	}
}

static void pt_guest_exit(struct vcpu_vmx *vmx)
{
	if (pt_mode == PT_MODE_SYSTEM)
		return;

	if (vmx->pt_desc.guest.ctl & RTIT_CTL_TRACEEN) {
		pt_save_msr(&vmx->pt_desc.guest, vmx->pt_desc.addr_range);
		pt_load_msr(&vmx->pt_desc.host, vmx->pt_desc.addr_range);
	}

	/* Reload host state (IA32_RTIT_CTL will be cleared on VM exit). */
	wrmsrl(MSR_IA32_RTIT_CTL, vmx->pt_desc.host.ctl);
}

void vmx_set_host_fs_gs(struct vmcs_host_state *host, u16 fs_sel, u16 gs_sel,
			unsigned long fs_base, unsigned long gs_base)
{
	if (unlikely(fs_sel != host->fs_sel)) {
		if (!(fs_sel & 7))
			vmcs_write16(HOST_FS_SELECTOR, fs_sel);
		else
			vmcs_write16(HOST_FS_SELECTOR, 0);
		host->fs_sel = fs_sel;
	}
	if (unlikely(gs_sel != host->gs_sel)) {
		if (!(gs_sel & 7))
			vmcs_write16(HOST_GS_SELECTOR, gs_sel);
		else
			vmcs_write16(HOST_GS_SELECTOR, 0);
		host->gs_sel = gs_sel;
	}
	if (unlikely(fs_base != host->fs_base)) {
		vmcs_writel(HOST_FS_BASE, fs_base);
		host->fs_base = fs_base;
	}
	if (unlikely(gs_base != host->gs_base)) {
		vmcs_writel(HOST_GS_BASE, gs_base);
		host->gs_base = gs_base;
	}
}

void vmx_prepare_switch_to_guest(struct kvm_vcpu *vcpu)
{
	struct vcpu_vmx *vmx = to_vmx(vcpu);
	struct vmcs_host_state *host_state;
#ifdef CONFIG_X86_64
	int cpu = raw_smp_processor_id();
#endif
	unsigned long fs_base, gs_base;
	u16 fs_sel, gs_sel;
	int i;

	vmx->req_immediate_exit = false;

	/*
	 * Note that guest MSRs to be saved/restored can also be changed
	 * when guest state is loaded. This happens when guest transitions
	 * to/from long-mode by setting MSR_EFER.LMA.
	 */
	if (!vmx->guest_msrs_ready) {
		vmx->guest_msrs_ready = true;
		for (i = 0; i < vmx->save_nmsrs; ++i)
			kvm_set_shared_msr(vmx->guest_msrs[i].index,
					   vmx->guest_msrs[i].data,
					   vmx->guest_msrs[i].mask);

	}

    	if (vmx->nested.need_vmcs12_to_shadow_sync)
		nested_sync_vmcs12_to_shadow(vcpu);

	if (vmx->guest_state_loaded)
		return;

	host_state = &vmx->loaded_vmcs->host_state;

	/*
	 * Set host fs and gs selectors.  Unfortunately, 22.2.3 does not
	 * allow segment selectors with cpl > 0 or ti == 1.
	 */
	host_state->ldt_sel = kvm_read_ldt();

#ifdef CONFIG_X86_64
	savesegment(ds, host_state->ds_sel);
	savesegment(es, host_state->es_sel);

	gs_base = cpu_kernelmode_gs_base(cpu);
	if (likely(is_64bit_mm(current->mm))) {
		save_fsgs_for_kvm();
		fs_sel = current->thread.fsindex;
		gs_sel = current->thread.gsindex;
		fs_base = current->thread.fsbase;
		vmx->msr_host_kernel_gs_base = current->thread.gsbase;
	} else {
		savesegment(fs, fs_sel);
		savesegment(gs, gs_sel);
		fs_base = read_msr(MSR_FS_BASE);
		vmx->msr_host_kernel_gs_base = read_msr(MSR_KERNEL_GS_BASE);
	}

	wrmsrl(MSR_KERNEL_GS_BASE, vmx->msr_guest_kernel_gs_base);
#else
	savesegment(fs, fs_sel);
	savesegment(gs, gs_sel);
	fs_base = segment_base(fs_sel);
	gs_base = segment_base(gs_sel);
#endif

	vmx_set_host_fs_gs(host_state, fs_sel, gs_sel, fs_base, gs_base);
	vmx->guest_state_loaded = true;
}

static void vmx_prepare_switch_to_host(struct vcpu_vmx *vmx)
{
	struct vmcs_host_state *host_state;

	if (!vmx->guest_state_loaded)
		return;

	host_state = &vmx->loaded_vmcs->host_state;

	++vmx->vcpu.stat.host_state_reload;

#ifdef CONFIG_X86_64
	rdmsrl(MSR_KERNEL_GS_BASE, vmx->msr_guest_kernel_gs_base);
#endif
	if (host_state->ldt_sel || (host_state->gs_sel & 7)) {
		kvm_load_ldt(host_state->ldt_sel);
#ifdef CONFIG_X86_64
		load_gs_index(host_state->gs_sel);
#else
		loadsegment(gs, host_state->gs_sel);
#endif
	}
	if (host_state->fs_sel & 7)
		loadsegment(fs, host_state->fs_sel);
#ifdef CONFIG_X86_64
	if (unlikely(host_state->ds_sel | host_state->es_sel)) {
		loadsegment(ds, host_state->ds_sel);
		loadsegment(es, host_state->es_sel);
	}
#endif
	invalidate_tss_limit();
#ifdef CONFIG_X86_64
	wrmsrl(MSR_KERNEL_GS_BASE, vmx->msr_host_kernel_gs_base);
#endif
	load_fixmap_gdt(raw_smp_processor_id());
	vmx->guest_state_loaded = false;
	vmx->guest_msrs_ready = false;
}

#ifdef CONFIG_X86_64
static u64 vmx_read_guest_kernel_gs_base(struct vcpu_vmx *vmx)
{
	preempt_disable();
	if (vmx->guest_state_loaded)
		rdmsrl(MSR_KERNEL_GS_BASE, vmx->msr_guest_kernel_gs_base);
	preempt_enable();
	return vmx->msr_guest_kernel_gs_base;
}

static void vmx_write_guest_kernel_gs_base(struct vcpu_vmx *vmx, u64 data)
{
	preempt_disable();
	if (vmx->guest_state_loaded)
		wrmsrl(MSR_KERNEL_GS_BASE, data);
	preempt_enable();
	vmx->msr_guest_kernel_gs_base = data;
}
#endif

static void vmx_vcpu_pi_load(struct kvm_vcpu *vcpu, int cpu)
{
	struct pi_desc *pi_desc = vcpu_to_pi_desc(vcpu);
	struct pi_desc old, new;
	unsigned int dest;

	/*
	 * In case of hot-plug or hot-unplug, we may have to undo
	 * vmx_vcpu_pi_put even if there is no assigned device.  And we
	 * always keep PI.NDST up to date for simplicity: it makes the
	 * code easier, and CPU migration is not a fast path.
	 */
	if (!pi_test_sn(pi_desc) && vcpu->cpu == cpu)
		return;

	/*
	 * If the 'nv' field is POSTED_INTR_WAKEUP_VECTOR, do not change
	 * PI.NDST: pi_post_block is the one expected to change PID.NDST and the
	 * wakeup handler expects the vCPU to be on the blocked_vcpu_list that
	 * matches PI.NDST. Otherwise, a vcpu may not be able to be woken up
	 * correctly.
	 */
	if (pi_desc->nv == POSTED_INTR_WAKEUP_VECTOR || vcpu->cpu == cpu) {
		pi_clear_sn(pi_desc);
		goto after_clear_sn;
	}

	/* The full case.  */
	do {
		old.control = new.control = pi_desc->control;

		dest = cpu_physical_id(cpu);

		if (x2apic_enabled())
			new.ndst = dest;
		else
			new.ndst = (dest << 8) & 0xFF00;

		new.sn = 0;
	} while (cmpxchg64(&pi_desc->control, old.control,
			   new.control) != old.control);

after_clear_sn:

	/*
	 * Clear SN before reading the bitmap.  The VT-d firmware
	 * writes the bitmap and reads SN atomically (5.2.3 in the
	 * spec), so it doesn't really have a memory barrier that
	 * pairs with this, but we cannot do that and we need one.
	 */
	smp_mb__after_atomic();

	if (!pi_is_pir_empty(pi_desc))
		pi_set_on(pi_desc);
}

void vmx_vcpu_load_vmcs(struct kvm_vcpu *vcpu, int cpu,
			struct loaded_vmcs *buddy)
{
	struct vcpu_vmx *vmx = to_vmx(vcpu);
	bool already_loaded = vmx->loaded_vmcs->cpu == cpu;
	struct vmcs *prev;

	if (!already_loaded) {
		loaded_vmcs_clear(vmx->loaded_vmcs);
		local_irq_disable();

		/*
		 * Ensure loaded_vmcs->cpu is read before adding loaded_vmcs to
		 * this cpu's percpu list, otherwise it may not yet be deleted
		 * from its previous cpu's percpu list.  Pairs with the
		 * smb_wmb() in __loaded_vmcs_clear().
		 */
		smp_rmb();

		list_add(&vmx->loaded_vmcs->loaded_vmcss_on_cpu_link,
			 &per_cpu(loaded_vmcss_on_cpu, cpu));
		local_irq_enable();
	}

	prev = per_cpu(current_vmcs, cpu);
	if (prev != vmx->loaded_vmcs->vmcs) {
		per_cpu(current_vmcs, cpu) = vmx->loaded_vmcs->vmcs;
		vmcs_load(vmx->loaded_vmcs->vmcs);

		/*
		 * No indirect branch prediction barrier needed when switching
		 * the active VMCS within a guest, e.g. on nested VM-Enter.
		 * The L1 VMM can protect itself with retpolines, IBPB or IBRS.
		 */
		if (!buddy || WARN_ON_ONCE(buddy->vmcs != prev))
			indirect_branch_prediction_barrier();
	}

	if (!already_loaded) {
		void *gdt = get_current_gdt_ro();
		unsigned long sysenter_esp;

		kvm_make_request(KVM_REQ_TLB_FLUSH, vcpu);

		/*
		 * Linux uses per-cpu TSS and GDT, so set these when switching
		 * processors.  See 22.2.4.
		 */
		vmcs_writel(HOST_TR_BASE,
			    (unsigned long)&get_cpu_entry_area(cpu)->tss.x86_tss);
		vmcs_writel(HOST_GDTR_BASE, (unsigned long)gdt);   /* 22.2.4 */

		/*
		 * VM exits change the host TR limit to 0x67 after a VM
		 * exit.  This is okay, since 0x67 covers everything except
		 * the IO bitmap and have have code to handle the IO bitmap
		 * being lost after a VM exit.
		 */
		BUILD_BUG_ON(IO_BITMAP_OFFSET - 1 != 0x67);

		rdmsrl(MSR_IA32_SYSENTER_ESP, sysenter_esp);
		vmcs_writel(HOST_IA32_SYSENTER_ESP, sysenter_esp); /* 22.2.3 */

		vmx->loaded_vmcs->cpu = cpu;
	}

	/* Setup TSC multiplier */
	if (kvm_has_tsc_control &&
	    vmx->current_tsc_ratio != vcpu->arch.tsc_scaling_ratio)
		decache_tsc_multiplier(vmx);
}

/*
 * Switches to specified vcpu, until a matching vcpu_put(), but assumes
 * vcpu mutex is already taken.
 */
void vmx_vcpu_load(struct kvm_vcpu *vcpu, int cpu)
{
	struct vcpu_vmx *vmx = to_vmx(vcpu);

	vmx_vcpu_load_vmcs(vcpu, cpu, NULL);

	vmx_vcpu_pi_load(vcpu, cpu);

	vmx->host_debugctlmsr = get_debugctlmsr();
}

static void vmx_vcpu_pi_put(struct kvm_vcpu *vcpu)
{
	struct pi_desc *pi_desc = vcpu_to_pi_desc(vcpu);

	if (!kvm_arch_has_assigned_device(vcpu->kvm) ||
		!irq_remapping_cap(IRQ_POSTING_CAP)  ||
		!kvm_vcpu_apicv_active(vcpu))
		return;

	/* Set SN when the vCPU is preempted */
	if (vcpu->preempted)
		pi_set_sn(pi_desc);
}

static void vmx_vcpu_put(struct kvm_vcpu *vcpu)
{
	vmx_vcpu_pi_put(vcpu);

	vmx_prepare_switch_to_host(to_vmx(vcpu));
}

static bool emulation_required(struct kvm_vcpu *vcpu)
{
	return emulate_invalid_guest_state && !guest_state_valid(vcpu);
}

static void vmx_decache_cr0_guest_bits(struct kvm_vcpu *vcpu);

unsigned long vmx_get_rflags(struct kvm_vcpu *vcpu)
{
	unsigned long rflags, save_rflags;

	if (!test_bit(VCPU_EXREG_RFLAGS, (ulong *)&vcpu->arch.regs_avail)) {
		__set_bit(VCPU_EXREG_RFLAGS, (ulong *)&vcpu->arch.regs_avail);
		rflags = vmcs_readl(GUEST_RFLAGS);
		if (to_vmx(vcpu)->rmode.vm86_active) {
			rflags &= RMODE_GUEST_OWNED_EFLAGS_BITS;
			save_rflags = to_vmx(vcpu)->rmode.save_rflags;
			rflags |= save_rflags & ~RMODE_GUEST_OWNED_EFLAGS_BITS;
		}
		to_vmx(vcpu)->rflags = rflags;
	}
	return to_vmx(vcpu)->rflags;
}

void vmx_set_rflags(struct kvm_vcpu *vcpu, unsigned long rflags)
{
	unsigned long old_rflags = vmx_get_rflags(vcpu);

	__set_bit(VCPU_EXREG_RFLAGS, (ulong *)&vcpu->arch.regs_avail);
	to_vmx(vcpu)->rflags = rflags;
	if (to_vmx(vcpu)->rmode.vm86_active) {
		to_vmx(vcpu)->rmode.save_rflags = rflags;
		rflags |= X86_EFLAGS_IOPL | X86_EFLAGS_VM;
	}
	vmcs_writel(GUEST_RFLAGS, rflags);

	if ((old_rflags ^ to_vmx(vcpu)->rflags) & X86_EFLAGS_VM)
		to_vmx(vcpu)->emulation_required = emulation_required(vcpu);
}

u32 vmx_get_interrupt_shadow(struct kvm_vcpu *vcpu)
{
	u32 interruptibility = vmcs_read32(GUEST_INTERRUPTIBILITY_INFO);
	int ret = 0;

	if (interruptibility & GUEST_INTR_STATE_STI)
		ret |= KVM_X86_SHADOW_INT_STI;
	if (interruptibility & GUEST_INTR_STATE_MOV_SS)
		ret |= KVM_X86_SHADOW_INT_MOV_SS;

	return ret;
}

void vmx_set_interrupt_shadow(struct kvm_vcpu *vcpu, int mask)
{
	u32 interruptibility_old = vmcs_read32(GUEST_INTERRUPTIBILITY_INFO);
	u32 interruptibility = interruptibility_old;

	interruptibility &= ~(GUEST_INTR_STATE_STI | GUEST_INTR_STATE_MOV_SS);

	if (mask & KVM_X86_SHADOW_INT_MOV_SS)
		interruptibility |= GUEST_INTR_STATE_MOV_SS;
	else if (mask & KVM_X86_SHADOW_INT_STI)
		interruptibility |= GUEST_INTR_STATE_STI;

	if ((interruptibility != interruptibility_old))
		vmcs_write32(GUEST_INTERRUPTIBILITY_INFO, interruptibility);
}

static int vmx_rtit_ctl_check(struct kvm_vcpu *vcpu, u64 data)
{
	struct vcpu_vmx *vmx = to_vmx(vcpu);
	unsigned long value;

	/*
	 * Any MSR write that attempts to change bits marked reserved will
	 * case a #GP fault.
	 */
	if (data & vmx->pt_desc.ctl_bitmask)
		return 1;

	/*
	 * Any attempt to modify IA32_RTIT_CTL while TraceEn is set will
	 * result in a #GP unless the same write also clears TraceEn.
	 */
	if ((vmx->pt_desc.guest.ctl & RTIT_CTL_TRACEEN) &&
		((vmx->pt_desc.guest.ctl ^ data) & ~RTIT_CTL_TRACEEN))
		return 1;

	/*
	 * WRMSR to IA32_RTIT_CTL that sets TraceEn but clears this bit
	 * and FabricEn would cause #GP, if
	 * CPUID.(EAX=14H, ECX=0):ECX.SNGLRGNOUT[bit 2] = 0
	 */
	if ((data & RTIT_CTL_TRACEEN) && !(data & RTIT_CTL_TOPA) &&
		!(data & RTIT_CTL_FABRIC_EN) &&
		!intel_pt_validate_cap(vmx->pt_desc.caps,
					PT_CAP_single_range_output))
		return 1;

	/*
	 * MTCFreq, CycThresh and PSBFreq encodings check, any MSR write that
	 * utilize encodings marked reserved will casue a #GP fault.
	 */
	value = intel_pt_validate_cap(vmx->pt_desc.caps, PT_CAP_mtc_periods);
	if (intel_pt_validate_cap(vmx->pt_desc.caps, PT_CAP_mtc) &&
			!test_bit((data & RTIT_CTL_MTC_RANGE) >>
			RTIT_CTL_MTC_RANGE_OFFSET, &value))
		return 1;
	value = intel_pt_validate_cap(vmx->pt_desc.caps,
						PT_CAP_cycle_thresholds);
	if (intel_pt_validate_cap(vmx->pt_desc.caps, PT_CAP_psb_cyc) &&
			!test_bit((data & RTIT_CTL_CYC_THRESH) >>
			RTIT_CTL_CYC_THRESH_OFFSET, &value))
		return 1;
	value = intel_pt_validate_cap(vmx->pt_desc.caps, PT_CAP_psb_periods);
	if (intel_pt_validate_cap(vmx->pt_desc.caps, PT_CAP_psb_cyc) &&
			!test_bit((data & RTIT_CTL_PSB_FREQ) >>
			RTIT_CTL_PSB_FREQ_OFFSET, &value))
		return 1;

	/*
	 * If ADDRx_CFG is reserved or the encodings is >2 will
	 * cause a #GP fault.
	 */
	value = (data & RTIT_CTL_ADDR0) >> RTIT_CTL_ADDR0_OFFSET;
	if ((value && (vmx->pt_desc.addr_range < 1)) || (value > 2))
		return 1;
	value = (data & RTIT_CTL_ADDR1) >> RTIT_CTL_ADDR1_OFFSET;
	if ((value && (vmx->pt_desc.addr_range < 2)) || (value > 2))
		return 1;
	value = (data & RTIT_CTL_ADDR2) >> RTIT_CTL_ADDR2_OFFSET;
	if ((value && (vmx->pt_desc.addr_range < 3)) || (value > 2))
		return 1;
	value = (data & RTIT_CTL_ADDR3) >> RTIT_CTL_ADDR3_OFFSET;
	if ((value && (vmx->pt_desc.addr_range < 4)) || (value > 2))
		return 1;

	return 0;
}

static int skip_emulated_instruction(struct kvm_vcpu *vcpu)
{
	unsigned long rip, orig_rip;

	/*
	 * Using VMCS.VM_EXIT_INSTRUCTION_LEN on EPT misconfig depends on
	 * undefined behavior: Intel's SDM doesn't mandate the VMCS field be
	 * set when EPT misconfig occurs.  In practice, real hardware updates
	 * VM_EXIT_INSTRUCTION_LEN on EPT misconfig, but other hypervisors
	 * (namely Hyper-V) don't set it due to it being undefined behavior,
	 * i.e. we end up advancing IP with some random value.
	 */
	if (!static_cpu_has(X86_FEATURE_HYPERVISOR) ||
	    to_vmx(vcpu)->exit_reason != EXIT_REASON_EPT_MISCONFIG) {
		orig_rip = kvm_rip_read(vcpu);
		rip = orig_rip + vmcs_read32(VM_EXIT_INSTRUCTION_LEN);
#ifdef CONFIG_X86_64
		/*
		 * We need to mask out the high 32 bits of RIP if not in 64-bit
		 * mode, but just finding out that we are in 64-bit mode is
		 * quite expensive.  Only do it if there was a carry.
		 */
		if (unlikely(((rip ^ orig_rip) >> 31) == 3) && !is_64_bit_mode(vcpu))
			rip = (u32)rip;
#endif
		kvm_rip_write(vcpu, rip);
	} else {
		if (!kvm_emulate_instruction(vcpu, EMULTYPE_SKIP))
			return 0;
	}

	/* skipping an emulated instruction also counts */
	vmx_set_interrupt_shadow(vcpu, 0);

	return 1;
}


/*
 * Recognizes a pending MTF VM-exit and records the nested state for later
 * delivery.
 */
static void vmx_update_emulated_instruction(struct kvm_vcpu *vcpu)
{
	struct vmcs12 *vmcs12 = get_vmcs12(vcpu);
	struct vcpu_vmx *vmx = to_vmx(vcpu);

	if (!is_guest_mode(vcpu))
		return;

	/*
	 * Per the SDM, MTF takes priority over debug-trap exceptions besides
	 * T-bit traps. As instruction emulation is completed (i.e. at the
	 * instruction boundary), any #DB exception pending delivery must be a
	 * debug-trap. Record the pending MTF state to be delivered in
	 * vmx_check_nested_events().
	 */
	if (nested_cpu_has_mtf(vmcs12) &&
	    (!vcpu->arch.exception.pending ||
	     vcpu->arch.exception.nr == DB_VECTOR))
		vmx->nested.mtf_pending = true;
	else
		vmx->nested.mtf_pending = false;
}

static int vmx_skip_emulated_instruction(struct kvm_vcpu *vcpu)
{
	vmx_update_emulated_instruction(vcpu);
	return skip_emulated_instruction(vcpu);
}

static void vmx_clear_hlt(struct kvm_vcpu *vcpu)
{
	/*
	 * Ensure that we clear the HLT state in the VMCS.  We don't need to
	 * explicitly skip the instruction because if the HLT state is set,
	 * then the instruction is already executing and RIP has already been
	 * advanced.
	 */
	if (kvm_hlt_in_guest(vcpu->kvm) &&
			vmcs_read32(GUEST_ACTIVITY_STATE) == GUEST_ACTIVITY_HLT)
		vmcs_write32(GUEST_ACTIVITY_STATE, GUEST_ACTIVITY_ACTIVE);
}

static void vmx_queue_exception(struct kvm_vcpu *vcpu)
{
	struct vcpu_vmx *vmx = to_vmx(vcpu);
	unsigned nr = vcpu->arch.exception.nr;
	bool has_error_code = vcpu->arch.exception.has_error_code;
	u32 error_code = vcpu->arch.exception.error_code;
	u32 intr_info = nr | INTR_INFO_VALID_MASK;

	kvm_deliver_exception_payload(vcpu);

	if (has_error_code) {
		vmcs_write32(VM_ENTRY_EXCEPTION_ERROR_CODE, error_code);
		intr_info |= INTR_INFO_DELIVER_CODE_MASK;
	}

	if (vmx->rmode.vm86_active) {
		int inc_eip = 0;
		if (kvm_exception_is_soft(nr))
			inc_eip = vcpu->arch.event_exit_inst_len;
		kvm_inject_realmode_interrupt(vcpu, nr, inc_eip);
		return;
	}

	WARN_ON_ONCE(vmx->emulation_required);

	if (kvm_exception_is_soft(nr)) {
		vmcs_write32(VM_ENTRY_INSTRUCTION_LEN,
			     vmx->vcpu.arch.event_exit_inst_len);
		intr_info |= INTR_TYPE_SOFT_EXCEPTION;
	} else
		intr_info |= INTR_TYPE_HARD_EXCEPTION;

	vmcs_write32(VM_ENTRY_INTR_INFO_FIELD, intr_info);

	vmx_clear_hlt(vcpu);
}

static bool vmx_rdtscp_supported(void)
{
	return cpu_has_vmx_rdtscp();
}

static bool vmx_invpcid_supported(void)
{
	return cpu_has_vmx_invpcid();
}

/*
 * Swap MSR entry in host/guest MSR entry array.
 */
static void move_msr_up(struct vcpu_vmx *vmx, int from, int to)
{
	struct shared_msr_entry tmp;

	tmp = vmx->guest_msrs[to];
	vmx->guest_msrs[to] = vmx->guest_msrs[from];
	vmx->guest_msrs[from] = tmp;
}

/*
 * Set up the vmcs to automatically save and restore system
 * msrs.  Don't touch the 64-bit msrs if the guest is in legacy
 * mode, as fiddling with msrs is very expensive.
 */
static void setup_msrs(struct vcpu_vmx *vmx)
{
	int save_nmsrs, index;

	save_nmsrs = 0;
#ifdef CONFIG_X86_64
	/*
	 * The SYSCALL MSRs are only needed on long mode guests, and only
	 * when EFER.SCE is set.
	 */
	if (is_long_mode(&vmx->vcpu) && (vmx->vcpu.arch.efer & EFER_SCE)) {
		index = __find_msr_index(vmx, MSR_STAR);
		if (index >= 0)
			move_msr_up(vmx, index, save_nmsrs++);
		index = __find_msr_index(vmx, MSR_LSTAR);
		if (index >= 0)
			move_msr_up(vmx, index, save_nmsrs++);
		index = __find_msr_index(vmx, MSR_SYSCALL_MASK);
		if (index >= 0)
			move_msr_up(vmx, index, save_nmsrs++);
	}
#endif
	index = __find_msr_index(vmx, MSR_EFER);
	if (index >= 0 && update_transition_efer(vmx, index))
		move_msr_up(vmx, index, save_nmsrs++);
	index = __find_msr_index(vmx, MSR_TSC_AUX);
	if (index >= 0 && guest_cpuid_has(&vmx->vcpu, X86_FEATURE_RDTSCP))
		move_msr_up(vmx, index, save_nmsrs++);
	index = __find_msr_index(vmx, MSR_IA32_TSX_CTRL);
	if (index >= 0)
		move_msr_up(vmx, index, save_nmsrs++);

	vmx->save_nmsrs = save_nmsrs;
	vmx->guest_msrs_ready = false;

	if (cpu_has_vmx_msr_bitmap())
		vmx_update_msr_bitmap(&vmx->vcpu);
}

static u64 vmx_read_l1_tsc_offset(struct kvm_vcpu *vcpu)
{
	struct vmcs12 *vmcs12 = get_vmcs12(vcpu);

	if (is_guest_mode(vcpu) &&
	    (vmcs12->cpu_based_vm_exec_control & CPU_BASED_USE_TSC_OFFSETING))
		return vcpu->arch.tsc_offset - vmcs12->tsc_offset;

	return vcpu->arch.tsc_offset;
}

static u64 vmx_write_l1_tsc_offset(struct kvm_vcpu *vcpu, u64 offset)
{
	struct vmcs12 *vmcs12 = get_vmcs12(vcpu);
	u64 g_tsc_offset = 0;

	/*
	 * We're here if L1 chose not to trap WRMSR to TSC. According
	 * to the spec, this should set L1's TSC; The offset that L1
	 * set for L2 remains unchanged, and still needs to be added
	 * to the newly set TSC to get L2's TSC.
	 */
	if (is_guest_mode(vcpu) &&
	    (vmcs12->cpu_based_vm_exec_control & CPU_BASED_USE_TSC_OFFSETING))
		g_tsc_offset = vmcs12->tsc_offset;

	trace_kvm_write_tsc_offset(vcpu->vcpu_id,
				   vcpu->arch.tsc_offset - g_tsc_offset,
				   offset);
	vmcs_write64(TSC_OFFSET, offset + g_tsc_offset);
	return offset + g_tsc_offset;
}

/*
 * nested_vmx_allowed() checks whether a guest should be allowed to use VMX
 * instructions and MSRs (i.e., nested VMX). Nested VMX is disabled for
 * all guests if the "nested" module option is off, and can also be disabled
 * for a single guest by disabling its VMX cpuid bit.
 */
bool nested_vmx_allowed(struct kvm_vcpu *vcpu)
{
	return nested && guest_cpuid_has(vcpu, X86_FEATURE_VMX);
}

static inline bool vmx_feature_control_msr_valid(struct kvm_vcpu *vcpu,
						 uint64_t val)
{
	uint64_t valid_bits = to_vmx(vcpu)->msr_ia32_feature_control_valid_bits;

	return !(val & ~valid_bits);
}

static int vmx_get_msr_feature(struct kvm_msr_entry *msr)
{
	switch (msr->index) {
	case MSR_IA32_VMX_BASIC ... MSR_IA32_VMX_VMFUNC:
		if (!nested)
			return 1;
		return vmx_get_vmx_msr(&vmcs_config.nested, msr->index, &msr->data);
	default:
		return 1;
	}

	return 0;
}

/*
 * Reads an msr value (of 'msr_index') into 'pdata'.
 * Returns 0 on success, non-0 otherwise.
 * Assumes vcpu_load() was already called.
 */
static int vmx_get_msr(struct kvm_vcpu *vcpu, struct msr_data *msr_info)
{
	struct vcpu_vmx *vmx = to_vmx(vcpu);
	struct shared_msr_entry *msr;
	u32 index;

	switch (msr_info->index) {
#ifdef CONFIG_X86_64
	case MSR_FS_BASE:
		msr_info->data = vmcs_readl(GUEST_FS_BASE);
		break;
	case MSR_GS_BASE:
		msr_info->data = vmcs_readl(GUEST_GS_BASE);
		break;
	case MSR_KERNEL_GS_BASE:
		msr_info->data = vmx_read_guest_kernel_gs_base(vmx);
		break;
#endif
	case MSR_EFER:
		return kvm_get_msr_common(vcpu, msr_info);
	case MSR_IA32_TSX_CTRL:
		if (!msr_info->host_initiated &&
		    !(vcpu->arch.arch_capabilities & ARCH_CAP_TSX_CTRL_MSR))
			return 1;
		goto find_shared_msr;
	case MSR_IA32_UMWAIT_CONTROL:
		if (!msr_info->host_initiated && !vmx_has_waitpkg(vmx))
			return 1;

		msr_info->data = vmx->msr_ia32_umwait_control;
		break;
	case MSR_IA32_SPEC_CTRL:
		if (!msr_info->host_initiated &&
		    !guest_has_spec_ctrl_msr(vcpu))
			return 1;

		msr_info->data = to_vmx(vcpu)->spec_ctrl;
		break;
	case MSR_IA32_SYSENTER_CS:
		msr_info->data = vmcs_read32(GUEST_SYSENTER_CS);
		break;
	case MSR_IA32_SYSENTER_EIP:
		msr_info->data = vmcs_readl(GUEST_SYSENTER_EIP);
		break;
	case MSR_IA32_SYSENTER_ESP:
		msr_info->data = vmcs_readl(GUEST_SYSENTER_ESP);
		break;
	case MSR_IA32_BNDCFGS:
		if (!kvm_mpx_supported() ||
		    (!msr_info->host_initiated &&
		     !guest_cpuid_has(vcpu, X86_FEATURE_MPX)))
			return 1;
		msr_info->data = vmcs_read64(GUEST_BNDCFGS);
		break;
	case MSR_IA32_MCG_EXT_CTL:
		if (!msr_info->host_initiated &&
		    !(vmx->msr_ia32_feature_control &
		      FEATURE_CONTROL_LMCE))
			return 1;
		msr_info->data = vcpu->arch.mcg_ext_ctl;
		break;
	case MSR_IA32_FEATURE_CONTROL:
		msr_info->data = vmx->msr_ia32_feature_control;
		break;
	case MSR_IA32_VMX_BASIC ... MSR_IA32_VMX_VMFUNC:
		if (!nested_vmx_allowed(vcpu))
			return 1;
		if (vmx_get_vmx_msr(&vmx->nested.msrs, msr_info->index,
				    &msr_info->data))
			return 1;
		/*
		 * Enlightened VMCS v1 doesn't have certain fields, but buggy
		 * Hyper-V versions are still trying to use corresponding
		 * features when they are exposed. Filter out the essential
		 * minimum.
		 */
		if (!msr_info->host_initiated &&
		    vmx->nested.enlightened_vmcs_enabled)
			nested_evmcs_filter_control_msr(msr_info->index,
							&msr_info->data);
		break;
	case MSR_IA32_XSS:
		if (!msr_info->host_initiated &&
		    !guest_cpuid_has(vcpu, X86_FEATURE_XSAVES))
			return 1;
		msr_info->data = vcpu->arch.ia32_xss;
		break;
	case MSR_IA32_RTIT_CTL:
		if (pt_mode != PT_MODE_HOST_GUEST)
			return 1;
		msr_info->data = vmx->pt_desc.guest.ctl;
		break;
	case MSR_IA32_RTIT_STATUS:
		if (pt_mode != PT_MODE_HOST_GUEST)
			return 1;
		msr_info->data = vmx->pt_desc.guest.status;
		break;
	case MSR_IA32_RTIT_CR3_MATCH:
		if ((pt_mode != PT_MODE_HOST_GUEST) ||
			!intel_pt_validate_cap(vmx->pt_desc.caps,
						PT_CAP_cr3_filtering))
			return 1;
		msr_info->data = vmx->pt_desc.guest.cr3_match;
		break;
	case MSR_IA32_RTIT_OUTPUT_BASE:
		if ((pt_mode != PT_MODE_HOST_GUEST) ||
			(!intel_pt_validate_cap(vmx->pt_desc.caps,
					PT_CAP_topa_output) &&
			 !intel_pt_validate_cap(vmx->pt_desc.caps,
					PT_CAP_single_range_output)))
			return 1;
		msr_info->data = vmx->pt_desc.guest.output_base;
		break;
	case MSR_IA32_RTIT_OUTPUT_MASK:
		if ((pt_mode != PT_MODE_HOST_GUEST) ||
			(!intel_pt_validate_cap(vmx->pt_desc.caps,
					PT_CAP_topa_output) &&
			 !intel_pt_validate_cap(vmx->pt_desc.caps,
					PT_CAP_single_range_output)))
			return 1;
		msr_info->data = vmx->pt_desc.guest.output_mask;
		break;
	case MSR_IA32_RTIT_ADDR0_A ... MSR_IA32_RTIT_ADDR3_B:
		index = msr_info->index - MSR_IA32_RTIT_ADDR0_A;
		if ((pt_mode != PT_MODE_HOST_GUEST) ||
			(index >= 2 * intel_pt_validate_cap(vmx->pt_desc.caps,
					PT_CAP_num_address_ranges)))
			return 1;
		if (index % 2)
			msr_info->data = vmx->pt_desc.guest.addr_b[index / 2];
		else
			msr_info->data = vmx->pt_desc.guest.addr_a[index / 2];
		break;
	case MSR_TSC_AUX:
		if (!msr_info->host_initiated &&
		    !guest_cpuid_has(vcpu, X86_FEATURE_RDTSCP))
			return 1;
		goto find_shared_msr;
	default:
	find_shared_msr:
		msr = find_msr_entry(vmx, msr_info->index);
		if (msr) {
			msr_info->data = msr->data;
			break;
		}
		return kvm_get_msr_common(vcpu, msr_info);
	}

	return 0;
}

/*
 * Writes msr value into into the appropriate "register".
 * Returns 0 on success, non-0 otherwise.
 * Assumes vcpu_load() was already called.
 */
static int vmx_set_msr(struct kvm_vcpu *vcpu, struct msr_data *msr_info)
{
	struct vcpu_vmx *vmx = to_vmx(vcpu);
	struct shared_msr_entry *msr;
	int ret = 0;
	u32 msr_index = msr_info->index;
	u64 data = msr_info->data;
	u32 index;

	switch (msr_index) {
	case MSR_EFER:
		ret = kvm_set_msr_common(vcpu, msr_info);
		break;
#ifdef CONFIG_X86_64
	case MSR_FS_BASE:
		vmx_segment_cache_clear(vmx);
		vmcs_writel(GUEST_FS_BASE, data);
		break;
	case MSR_GS_BASE:
		vmx_segment_cache_clear(vmx);
		vmcs_writel(GUEST_GS_BASE, data);
		break;
	case MSR_KERNEL_GS_BASE:
		vmx_write_guest_kernel_gs_base(vmx, data);
		break;
#endif
	case MSR_IA32_SYSENTER_CS:
		if (is_guest_mode(vcpu))
			get_vmcs12(vcpu)->guest_sysenter_cs = data;
		vmcs_write32(GUEST_SYSENTER_CS, data);
		break;
	case MSR_IA32_SYSENTER_EIP:
		if (is_guest_mode(vcpu))
			get_vmcs12(vcpu)->guest_sysenter_eip = data;
		vmcs_writel(GUEST_SYSENTER_EIP, data);
		break;
	case MSR_IA32_SYSENTER_ESP:
		if (is_guest_mode(vcpu))
			get_vmcs12(vcpu)->guest_sysenter_esp = data;
		vmcs_writel(GUEST_SYSENTER_ESP, data);
		break;
	case MSR_IA32_DEBUGCTLMSR:
		if (is_guest_mode(vcpu) && get_vmcs12(vcpu)->vm_exit_controls &
						VM_EXIT_SAVE_DEBUG_CONTROLS)
			get_vmcs12(vcpu)->guest_ia32_debugctl = data;

		ret = kvm_set_msr_common(vcpu, msr_info);
		break;

	case MSR_IA32_BNDCFGS:
		if (!kvm_mpx_supported() ||
		    (!msr_info->host_initiated &&
		     !guest_cpuid_has(vcpu, X86_FEATURE_MPX)))
			return 1;
		if (is_noncanonical_address(data & PAGE_MASK, vcpu) ||
		    (data & MSR_IA32_BNDCFGS_RSVD))
			return 1;
		vmcs_write64(GUEST_BNDCFGS, data);
		break;
	case MSR_IA32_UMWAIT_CONTROL:
		if (!msr_info->host_initiated && !vmx_has_waitpkg(vmx))
			return 1;

		/* The reserved bit 1 and non-32 bit [63:32] should be zero */
		if (data & (BIT_ULL(1) | GENMASK_ULL(63, 32)))
			return 1;

		vmx->msr_ia32_umwait_control = data;
		break;
	case MSR_IA32_SPEC_CTRL:
		if (!msr_info->host_initiated &&
		    !guest_has_spec_ctrl_msr(vcpu))
			return 1;

		if (data & ~kvm_spec_ctrl_valid_bits(vcpu))
			return 1;

		vmx->spec_ctrl = data;
		if (!data)
			break;

		/*
		 * For non-nested:
		 * When it's written (to non-zero) for the first time, pass
		 * it through.
		 *
		 * For nested:
		 * The handling of the MSR bitmap for L2 guests is done in
		 * nested_vmx_merge_msr_bitmap. We should not touch the
		 * vmcs02.msr_bitmap here since it gets completely overwritten
		 * in the merging. We update the vmcs01 here for L1 as well
		 * since it will end up touching the MSR anyway now.
		 */
		vmx_disable_intercept_for_msr(vmx->vmcs01.msr_bitmap,
					      MSR_IA32_SPEC_CTRL,
					      MSR_TYPE_RW);
		break;
	case MSR_IA32_TSX_CTRL:
		if (!msr_info->host_initiated &&
		    !(vcpu->arch.arch_capabilities & ARCH_CAP_TSX_CTRL_MSR))
			return 1;
		if (data & ~(TSX_CTRL_RTM_DISABLE | TSX_CTRL_CPUID_CLEAR))
			return 1;
		goto find_shared_msr;
	case MSR_IA32_PRED_CMD:
		if (!msr_info->host_initiated &&
		    !guest_has_pred_cmd_msr(vcpu))
			return 1;

		if (data & ~PRED_CMD_IBPB)
			return 1;
<<<<<<< HEAD
		if (!boot_cpu_has(X86_FEATURE_SPEC_CTRL))
=======
		if (!boot_cpu_has(X86_FEATURE_IBPB))
>>>>>>> b3f656a5
			return 1;
		if (!data)
			break;

		wrmsrl(MSR_IA32_PRED_CMD, PRED_CMD_IBPB);

		/*
		 * For non-nested:
		 * When it's written (to non-zero) for the first time, pass
		 * it through.
		 *
		 * For nested:
		 * The handling of the MSR bitmap for L2 guests is done in
		 * nested_vmx_merge_msr_bitmap. We should not touch the
		 * vmcs02.msr_bitmap here since it gets completely overwritten
		 * in the merging.
		 */
		vmx_disable_intercept_for_msr(vmx->vmcs01.msr_bitmap, MSR_IA32_PRED_CMD,
					      MSR_TYPE_W);
		break;
	case MSR_IA32_CR_PAT:
		if (!kvm_pat_valid(data))
			return 1;

		if (is_guest_mode(vcpu) &&
		    get_vmcs12(vcpu)->vm_exit_controls & VM_EXIT_SAVE_IA32_PAT)
			get_vmcs12(vcpu)->guest_ia32_pat = data;

		if (vmcs_config.vmentry_ctrl & VM_ENTRY_LOAD_IA32_PAT) {
			vmcs_write64(GUEST_IA32_PAT, data);
			vcpu->arch.pat = data;
			break;
		}
		ret = kvm_set_msr_common(vcpu, msr_info);
		break;
	case MSR_IA32_TSC_ADJUST:
		ret = kvm_set_msr_common(vcpu, msr_info);
		break;
	case MSR_IA32_MCG_EXT_CTL:
		if ((!msr_info->host_initiated &&
		     !(to_vmx(vcpu)->msr_ia32_feature_control &
		       FEATURE_CONTROL_LMCE)) ||
		    (data & ~MCG_EXT_CTL_LMCE_EN))
			return 1;
		vcpu->arch.mcg_ext_ctl = data;
		break;
	case MSR_IA32_FEATURE_CONTROL:
		if (!vmx_feature_control_msr_valid(vcpu, data) ||
		    (to_vmx(vcpu)->msr_ia32_feature_control &
		     FEATURE_CONTROL_LOCKED && !msr_info->host_initiated))
			return 1;
		vmx->msr_ia32_feature_control = data;
		if (msr_info->host_initiated && data == 0)
			vmx_leave_nested(vcpu);
		break;
	case MSR_IA32_VMX_BASIC ... MSR_IA32_VMX_VMFUNC:
		if (!msr_info->host_initiated)
			return 1; /* they are read-only */
		if (!nested_vmx_allowed(vcpu))
			return 1;
		return vmx_set_vmx_msr(vcpu, msr_index, data);
	case MSR_IA32_XSS:
		if (!msr_info->host_initiated &&
		    !guest_cpuid_has(vcpu, X86_FEATURE_XSAVES))
			return 1;
		/*
		 * The only supported bit as of Skylake is bit 8, but
		 * it is not supported on KVM.
		 */
		if (data != 0)
			return 1;
		vcpu->arch.ia32_xss = data;
		break;
	case MSR_IA32_RTIT_CTL:
		if ((pt_mode != PT_MODE_HOST_GUEST) ||
			vmx_rtit_ctl_check(vcpu, data) ||
			vmx->nested.vmxon)
			return 1;
		vmcs_write64(GUEST_IA32_RTIT_CTL, data);
		vmx->pt_desc.guest.ctl = data;
		pt_update_intercept_for_msr(vmx);
		break;
	case MSR_IA32_RTIT_STATUS:
		if ((pt_mode != PT_MODE_HOST_GUEST) ||
			(vmx->pt_desc.guest.ctl & RTIT_CTL_TRACEEN) ||
			(data & MSR_IA32_RTIT_STATUS_MASK))
			return 1;
		vmx->pt_desc.guest.status = data;
		break;
	case MSR_IA32_RTIT_CR3_MATCH:
		if ((pt_mode != PT_MODE_HOST_GUEST) ||
			(vmx->pt_desc.guest.ctl & RTIT_CTL_TRACEEN) ||
			!intel_pt_validate_cap(vmx->pt_desc.caps,
						PT_CAP_cr3_filtering))
			return 1;
		vmx->pt_desc.guest.cr3_match = data;
		break;
	case MSR_IA32_RTIT_OUTPUT_BASE:
		if ((pt_mode != PT_MODE_HOST_GUEST) ||
			(vmx->pt_desc.guest.ctl & RTIT_CTL_TRACEEN) ||
			(!intel_pt_validate_cap(vmx->pt_desc.caps,
					PT_CAP_topa_output) &&
			 !intel_pt_validate_cap(vmx->pt_desc.caps,
					PT_CAP_single_range_output)) ||
			(data & MSR_IA32_RTIT_OUTPUT_BASE_MASK))
			return 1;
		vmx->pt_desc.guest.output_base = data;
		break;
	case MSR_IA32_RTIT_OUTPUT_MASK:
		if ((pt_mode != PT_MODE_HOST_GUEST) ||
			(vmx->pt_desc.guest.ctl & RTIT_CTL_TRACEEN) ||
			(!intel_pt_validate_cap(vmx->pt_desc.caps,
					PT_CAP_topa_output) &&
			 !intel_pt_validate_cap(vmx->pt_desc.caps,
					PT_CAP_single_range_output)))
			return 1;
		vmx->pt_desc.guest.output_mask = data;
		break;
	case MSR_IA32_RTIT_ADDR0_A ... MSR_IA32_RTIT_ADDR3_B:
		index = msr_info->index - MSR_IA32_RTIT_ADDR0_A;
		if ((pt_mode != PT_MODE_HOST_GUEST) ||
			(vmx->pt_desc.guest.ctl & RTIT_CTL_TRACEEN) ||
			(index >= 2 * intel_pt_validate_cap(vmx->pt_desc.caps,
					PT_CAP_num_address_ranges)))
			return 1;
		if (is_noncanonical_address(data, vcpu))
			return 1;
		if (index % 2)
			vmx->pt_desc.guest.addr_b[index / 2] = data;
		else
			vmx->pt_desc.guest.addr_a[index / 2] = data;
		break;
	case MSR_TSC_AUX:
		if (!msr_info->host_initiated &&
		    !guest_cpuid_has(vcpu, X86_FEATURE_RDTSCP))
			return 1;
		/* Check reserved bit, higher 32 bits should be zero */
		if ((data >> 32) != 0)
			return 1;
		goto find_shared_msr;

	default:
	find_shared_msr:
		msr = find_msr_entry(vmx, msr_index);
		if (msr)
			ret = vmx_set_guest_msr(vmx, msr, data);
		else
			ret = kvm_set_msr_common(vcpu, msr_info);
	}

	return ret;
}

static void vmx_cache_reg(struct kvm_vcpu *vcpu, enum kvm_reg reg)
{
	__set_bit(reg, (unsigned long *)&vcpu->arch.regs_avail);
	switch (reg) {
	case VCPU_REGS_RSP:
		vcpu->arch.regs[VCPU_REGS_RSP] = vmcs_readl(GUEST_RSP);
		break;
	case VCPU_REGS_RIP:
		vcpu->arch.regs[VCPU_REGS_RIP] = vmcs_readl(GUEST_RIP);
		break;
	case VCPU_EXREG_PDPTR:
		if (enable_ept)
			ept_save_pdptrs(vcpu);
		break;
	default:
		break;
	}
}

static __init int cpu_has_kvm_support(void)
{
	return cpu_has_vmx();
}

static __init int vmx_disabled_by_bios(void)
{
	u64 msr;

	rdmsrl(MSR_IA32_FEATURE_CONTROL, msr);
	if (msr & FEATURE_CONTROL_LOCKED) {
		/* launched w/ TXT and VMX disabled */
		if (!(msr & FEATURE_CONTROL_VMXON_ENABLED_INSIDE_SMX)
			&& tboot_enabled())
			return 1;
		/* launched w/o TXT and VMX only enabled w/ TXT */
		if (!(msr & FEATURE_CONTROL_VMXON_ENABLED_OUTSIDE_SMX)
			&& (msr & FEATURE_CONTROL_VMXON_ENABLED_INSIDE_SMX)
			&& !tboot_enabled()) {
			printk(KERN_WARNING "kvm: disable TXT in the BIOS or "
				"activate TXT before enabling KVM\n");
			return 1;
		}
		/* launched w/o TXT and VMX disabled */
		if (!(msr & FEATURE_CONTROL_VMXON_ENABLED_OUTSIDE_SMX)
			&& !tboot_enabled())
			return 1;
	}

	return 0;
}

static void kvm_cpu_vmxon(u64 addr)
{
	cr4_set_bits(X86_CR4_VMXE);
	intel_pt_handle_vmx(1);

	asm volatile ("vmxon %0" : : "m"(addr));
}

static int hardware_enable(void)
{
	int cpu = raw_smp_processor_id();
	u64 phys_addr = __pa(per_cpu(vmxarea, cpu));
	u64 old, test_bits;

	if (cr4_read_shadow() & X86_CR4_VMXE)
		return -EBUSY;

	/*
	 * This can happen if we hot-added a CPU but failed to allocate
	 * VP assist page for it.
	 */
	if (static_branch_unlikely(&enable_evmcs) &&
	    !hv_get_vp_assist_page(cpu))
		return -EFAULT;

	rdmsrl(MSR_IA32_FEATURE_CONTROL, old);

	test_bits = FEATURE_CONTROL_LOCKED;
	test_bits |= FEATURE_CONTROL_VMXON_ENABLED_OUTSIDE_SMX;
	if (tboot_enabled())
		test_bits |= FEATURE_CONTROL_VMXON_ENABLED_INSIDE_SMX;

	if ((old & test_bits) != test_bits) {
		/* enable and lock */
		wrmsrl(MSR_IA32_FEATURE_CONTROL, old | test_bits);
	}
	kvm_cpu_vmxon(phys_addr);
	if (enable_ept)
		ept_sync_global();

	return 0;
}

static void vmclear_local_loaded_vmcss(void)
{
	int cpu = raw_smp_processor_id();
	struct loaded_vmcs *v, *n;

	list_for_each_entry_safe(v, n, &per_cpu(loaded_vmcss_on_cpu, cpu),
				 loaded_vmcss_on_cpu_link)
		__loaded_vmcs_clear(v);
}


/* Just like cpu_vmxoff(), but with the __kvm_handle_fault_on_reboot()
 * tricks.
 */
static void kvm_cpu_vmxoff(void)
{
	asm volatile (__ex("vmxoff"));

	intel_pt_handle_vmx(0);
	cr4_clear_bits(X86_CR4_VMXE);
}

static void hardware_disable(void)
{
	vmclear_local_loaded_vmcss();
	kvm_cpu_vmxoff();
}

static __init int adjust_vmx_controls(u32 ctl_min, u32 ctl_opt,
				      u32 msr, u32 *result)
{
	u32 vmx_msr_low, vmx_msr_high;
	u32 ctl = ctl_min | ctl_opt;

	rdmsr(msr, vmx_msr_low, vmx_msr_high);

	ctl &= vmx_msr_high; /* bit == 0 in high word ==> must be zero */
	ctl |= vmx_msr_low;  /* bit == 1 in low word  ==> must be one  */

	/* Ensure minimum (required) set of control bits are supported. */
	if (ctl_min & ~ctl)
		return -EIO;

	*result = ctl;
	return 0;
}

static __init int setup_vmcs_config(struct vmcs_config *vmcs_conf,
				    struct vmx_capability *vmx_cap)
{
	u32 vmx_msr_low, vmx_msr_high;
	u32 min, opt, min2, opt2;
	u32 _pin_based_exec_control = 0;
	u32 _cpu_based_exec_control = 0;
	u32 _cpu_based_2nd_exec_control = 0;
	u32 _vmexit_control = 0;
	u32 _vmentry_control = 0;

	memset(vmcs_conf, 0, sizeof(*vmcs_conf));
	min = CPU_BASED_HLT_EXITING |
#ifdef CONFIG_X86_64
	      CPU_BASED_CR8_LOAD_EXITING |
	      CPU_BASED_CR8_STORE_EXITING |
#endif
	      CPU_BASED_CR3_LOAD_EXITING |
	      CPU_BASED_CR3_STORE_EXITING |
	      CPU_BASED_UNCOND_IO_EXITING |
	      CPU_BASED_MOV_DR_EXITING |
	      CPU_BASED_USE_TSC_OFFSETING |
	      CPU_BASED_MWAIT_EXITING |
	      CPU_BASED_MONITOR_EXITING |
	      CPU_BASED_INVLPG_EXITING |
	      CPU_BASED_RDPMC_EXITING;

	opt = CPU_BASED_TPR_SHADOW |
	      CPU_BASED_USE_MSR_BITMAPS |
	      CPU_BASED_ACTIVATE_SECONDARY_CONTROLS;
	if (adjust_vmx_controls(min, opt, MSR_IA32_VMX_PROCBASED_CTLS,
				&_cpu_based_exec_control) < 0)
		return -EIO;
#ifdef CONFIG_X86_64
	if ((_cpu_based_exec_control & CPU_BASED_TPR_SHADOW))
		_cpu_based_exec_control &= ~CPU_BASED_CR8_LOAD_EXITING &
					   ~CPU_BASED_CR8_STORE_EXITING;
#endif
	if (_cpu_based_exec_control & CPU_BASED_ACTIVATE_SECONDARY_CONTROLS) {
		min2 = 0;
		opt2 = SECONDARY_EXEC_VIRTUALIZE_APIC_ACCESSES |
			SECONDARY_EXEC_VIRTUALIZE_X2APIC_MODE |
			SECONDARY_EXEC_WBINVD_EXITING |
			SECONDARY_EXEC_ENABLE_VPID |
			SECONDARY_EXEC_ENABLE_EPT |
			SECONDARY_EXEC_UNRESTRICTED_GUEST |
			SECONDARY_EXEC_PAUSE_LOOP_EXITING |
			SECONDARY_EXEC_DESC |
			SECONDARY_EXEC_RDTSCP |
			SECONDARY_EXEC_ENABLE_INVPCID |
			SECONDARY_EXEC_APIC_REGISTER_VIRT |
			SECONDARY_EXEC_VIRTUAL_INTR_DELIVERY |
			SECONDARY_EXEC_SHADOW_VMCS |
			SECONDARY_EXEC_XSAVES |
			SECONDARY_EXEC_RDSEED_EXITING |
			SECONDARY_EXEC_RDRAND_EXITING |
			SECONDARY_EXEC_ENABLE_PML |
			SECONDARY_EXEC_TSC_SCALING |
			SECONDARY_EXEC_ENABLE_USR_WAIT_PAUSE |
			SECONDARY_EXEC_PT_USE_GPA |
			SECONDARY_EXEC_PT_CONCEAL_VMX |
			SECONDARY_EXEC_ENABLE_VMFUNC |
			SECONDARY_EXEC_ENCLS_EXITING;
		if (adjust_vmx_controls(min2, opt2,
					MSR_IA32_VMX_PROCBASED_CTLS2,
					&_cpu_based_2nd_exec_control) < 0)
			return -EIO;
	}
#ifndef CONFIG_X86_64
	if (!(_cpu_based_2nd_exec_control &
				SECONDARY_EXEC_VIRTUALIZE_APIC_ACCESSES))
		_cpu_based_exec_control &= ~CPU_BASED_TPR_SHADOW;
#endif

	if (!(_cpu_based_exec_control & CPU_BASED_TPR_SHADOW))
		_cpu_based_2nd_exec_control &= ~(
				SECONDARY_EXEC_APIC_REGISTER_VIRT |
				SECONDARY_EXEC_VIRTUALIZE_X2APIC_MODE |
				SECONDARY_EXEC_VIRTUAL_INTR_DELIVERY);

	rdmsr_safe(MSR_IA32_VMX_EPT_VPID_CAP,
		&vmx_cap->ept, &vmx_cap->vpid);

	if (_cpu_based_2nd_exec_control & SECONDARY_EXEC_ENABLE_EPT) {
		/* CR3 accesses and invlpg don't need to cause VM Exits when EPT
		   enabled */
		_cpu_based_exec_control &= ~(CPU_BASED_CR3_LOAD_EXITING |
					     CPU_BASED_CR3_STORE_EXITING |
					     CPU_BASED_INVLPG_EXITING);
	} else if (vmx_cap->ept) {
		vmx_cap->ept = 0;
		pr_warn_once("EPT CAP should not exist if not support "
				"1-setting enable EPT VM-execution control\n");
	}
	if (!(_cpu_based_2nd_exec_control & SECONDARY_EXEC_ENABLE_VPID) &&
		vmx_cap->vpid) {
		vmx_cap->vpid = 0;
		pr_warn_once("VPID CAP should not exist if not support "
				"1-setting enable VPID VM-execution control\n");
	}

	min = VM_EXIT_SAVE_DEBUG_CONTROLS | VM_EXIT_ACK_INTR_ON_EXIT;
#ifdef CONFIG_X86_64
	min |= VM_EXIT_HOST_ADDR_SPACE_SIZE;
#endif
	opt = VM_EXIT_LOAD_IA32_PERF_GLOBAL_CTRL |
	      VM_EXIT_LOAD_IA32_PAT |
	      VM_EXIT_LOAD_IA32_EFER |
	      VM_EXIT_CLEAR_BNDCFGS |
	      VM_EXIT_PT_CONCEAL_PIP |
	      VM_EXIT_CLEAR_IA32_RTIT_CTL;
	if (adjust_vmx_controls(min, opt, MSR_IA32_VMX_EXIT_CTLS,
				&_vmexit_control) < 0)
		return -EIO;

	min = PIN_BASED_EXT_INTR_MASK | PIN_BASED_NMI_EXITING;
	opt = PIN_BASED_VIRTUAL_NMIS | PIN_BASED_POSTED_INTR |
		 PIN_BASED_VMX_PREEMPTION_TIMER;
	if (adjust_vmx_controls(min, opt, MSR_IA32_VMX_PINBASED_CTLS,
				&_pin_based_exec_control) < 0)
		return -EIO;

	if (cpu_has_broken_vmx_preemption_timer())
		_pin_based_exec_control &= ~PIN_BASED_VMX_PREEMPTION_TIMER;
	if (!(_cpu_based_2nd_exec_control &
		SECONDARY_EXEC_VIRTUAL_INTR_DELIVERY))
		_pin_based_exec_control &= ~PIN_BASED_POSTED_INTR;

	min = VM_ENTRY_LOAD_DEBUG_CONTROLS;
	opt = VM_ENTRY_LOAD_IA32_PERF_GLOBAL_CTRL |
	      VM_ENTRY_LOAD_IA32_PAT |
	      VM_ENTRY_LOAD_IA32_EFER |
	      VM_ENTRY_LOAD_BNDCFGS |
	      VM_ENTRY_PT_CONCEAL_PIP |
	      VM_ENTRY_LOAD_IA32_RTIT_CTL;
	if (adjust_vmx_controls(min, opt, MSR_IA32_VMX_ENTRY_CTLS,
				&_vmentry_control) < 0)
		return -EIO;

	/*
	 * Some cpus support VM_{ENTRY,EXIT}_IA32_PERF_GLOBAL_CTRL but they
	 * can't be used due to an errata where VM Exit may incorrectly clear
	 * IA32_PERF_GLOBAL_CTRL[34:32].  Workaround the errata by using the
	 * MSR load mechanism to switch IA32_PERF_GLOBAL_CTRL.
	 */
	if (boot_cpu_data.x86 == 0x6) {
		switch (boot_cpu_data.x86_model) {
		case 26: /* AAK155 */
		case 30: /* AAP115 */
		case 37: /* AAT100 */
		case 44: /* BC86,AAY89,BD102 */
		case 46: /* BA97 */
			_vmentry_control &= ~VM_ENTRY_LOAD_IA32_PERF_GLOBAL_CTRL;
			_vmexit_control &= ~VM_EXIT_LOAD_IA32_PERF_GLOBAL_CTRL;
			pr_warn_once("kvm: VM_EXIT_LOAD_IA32_PERF_GLOBAL_CTRL "
					"does not work properly. Using workaround\n");
			break;
		default:
			break;
		}
	}


	rdmsr(MSR_IA32_VMX_BASIC, vmx_msr_low, vmx_msr_high);

	/* IA-32 SDM Vol 3B: VMCS size is never greater than 4kB. */
	if ((vmx_msr_high & 0x1fff) > PAGE_SIZE)
		return -EIO;

#ifdef CONFIG_X86_64
	/* IA-32 SDM Vol 3B: 64-bit CPUs always have VMX_BASIC_MSR[48]==0. */
	if (vmx_msr_high & (1u<<16))
		return -EIO;
#endif

	/* Require Write-Back (WB) memory type for VMCS accesses. */
	if (((vmx_msr_high >> 18) & 15) != 6)
		return -EIO;

	vmcs_conf->size = vmx_msr_high & 0x1fff;
	vmcs_conf->order = get_order(vmcs_conf->size);
	vmcs_conf->basic_cap = vmx_msr_high & ~0x1fff;

	vmcs_conf->revision_id = vmx_msr_low;

	vmcs_conf->pin_based_exec_ctrl = _pin_based_exec_control;
	vmcs_conf->cpu_based_exec_ctrl = _cpu_based_exec_control;
	vmcs_conf->cpu_based_2nd_exec_ctrl = _cpu_based_2nd_exec_control;
	vmcs_conf->vmexit_ctrl         = _vmexit_control;
	vmcs_conf->vmentry_ctrl        = _vmentry_control;

	if (static_branch_unlikely(&enable_evmcs))
		evmcs_sanitize_exec_ctrls(vmcs_conf);

	return 0;
}

struct vmcs *alloc_vmcs_cpu(bool shadow, int cpu, gfp_t flags)
{
	int node = cpu_to_node(cpu);
	struct page *pages;
	struct vmcs *vmcs;

	pages = __alloc_pages_node(node, flags, vmcs_config.order);
	if (!pages)
		return NULL;
	vmcs = page_address(pages);
	memset(vmcs, 0, vmcs_config.size);

	/* KVM supports Enlightened VMCS v1 only */
	if (static_branch_unlikely(&enable_evmcs))
		vmcs->hdr.revision_id = KVM_EVMCS_VERSION;
	else
		vmcs->hdr.revision_id = vmcs_config.revision_id;

	if (shadow)
		vmcs->hdr.shadow_vmcs = 1;
	return vmcs;
}

void free_vmcs(struct vmcs *vmcs)
{
	free_pages((unsigned long)vmcs, vmcs_config.order);
}

/*
 * Free a VMCS, but before that VMCLEAR it on the CPU where it was last loaded
 */
void free_loaded_vmcs(struct loaded_vmcs *loaded_vmcs)
{
	if (!loaded_vmcs->vmcs)
		return;
	loaded_vmcs_clear(loaded_vmcs);
	free_vmcs(loaded_vmcs->vmcs);
	loaded_vmcs->vmcs = NULL;
	if (loaded_vmcs->msr_bitmap)
		free_page((unsigned long)loaded_vmcs->msr_bitmap);
	WARN_ON(loaded_vmcs->shadow_vmcs != NULL);
}

int alloc_loaded_vmcs(struct loaded_vmcs *loaded_vmcs)
{
	loaded_vmcs->vmcs = alloc_vmcs(false);
	if (!loaded_vmcs->vmcs)
		return -ENOMEM;

	loaded_vmcs->shadow_vmcs = NULL;
	loaded_vmcs->hv_timer_soft_disabled = false;
	loaded_vmcs_init(loaded_vmcs);

	if (cpu_has_vmx_msr_bitmap()) {
		loaded_vmcs->msr_bitmap = (unsigned long *)
				__get_free_page(GFP_KERNEL_ACCOUNT);
		if (!loaded_vmcs->msr_bitmap)
			goto out_vmcs;
		memset(loaded_vmcs->msr_bitmap, 0xff, PAGE_SIZE);

		if (IS_ENABLED(CONFIG_HYPERV) &&
		    static_branch_unlikely(&enable_evmcs) &&
		    (ms_hyperv.nested_features & HV_X64_NESTED_MSR_BITMAP)) {
			struct hv_enlightened_vmcs *evmcs =
				(struct hv_enlightened_vmcs *)loaded_vmcs->vmcs;

			evmcs->hv_enlightenments_control.msr_bitmap = 1;
		}
	}

	memset(&loaded_vmcs->host_state, 0, sizeof(struct vmcs_host_state));
	memset(&loaded_vmcs->controls_shadow, 0,
		sizeof(struct vmcs_controls_shadow));

	return 0;

out_vmcs:
	free_loaded_vmcs(loaded_vmcs);
	return -ENOMEM;
}

static void free_kvm_area(void)
{
	int cpu;

	for_each_possible_cpu(cpu) {
		free_vmcs(per_cpu(vmxarea, cpu));
		per_cpu(vmxarea, cpu) = NULL;
	}
}

static __init int alloc_kvm_area(void)
{
	int cpu;

	for_each_possible_cpu(cpu) {
		struct vmcs *vmcs;

		vmcs = alloc_vmcs_cpu(false, cpu, GFP_KERNEL);
		if (!vmcs) {
			free_kvm_area();
			return -ENOMEM;
		}

		/*
		 * When eVMCS is enabled, alloc_vmcs_cpu() sets
		 * vmcs->revision_id to KVM_EVMCS_VERSION instead of
		 * revision_id reported by MSR_IA32_VMX_BASIC.
		 *
		 * However, even though not explicitly documented by
		 * TLFS, VMXArea passed as VMXON argument should
		 * still be marked with revision_id reported by
		 * physical CPU.
		 */
		if (static_branch_unlikely(&enable_evmcs))
			vmcs->hdr.revision_id = vmcs_config.revision_id;

		per_cpu(vmxarea, cpu) = vmcs;
	}
	return 0;
}

static void fix_pmode_seg(struct kvm_vcpu *vcpu, int seg,
		struct kvm_segment *save)
{
	if (!emulate_invalid_guest_state) {
		/*
		 * CS and SS RPL should be equal during guest entry according
		 * to VMX spec, but in reality it is not always so. Since vcpu
		 * is in the middle of the transition from real mode to
		 * protected mode it is safe to assume that RPL 0 is a good
		 * default value.
		 */
		if (seg == VCPU_SREG_CS || seg == VCPU_SREG_SS)
			save->selector &= ~SEGMENT_RPL_MASK;
		save->dpl = save->selector & SEGMENT_RPL_MASK;
		save->s = 1;
	}
	vmx_set_segment(vcpu, save, seg);
}

static void enter_pmode(struct kvm_vcpu *vcpu)
{
	unsigned long flags;
	struct vcpu_vmx *vmx = to_vmx(vcpu);

	/*
	 * Update real mode segment cache. It may be not up-to-date if sement
	 * register was written while vcpu was in a guest mode.
	 */
	vmx_get_segment(vcpu, &vmx->rmode.segs[VCPU_SREG_ES], VCPU_SREG_ES);
	vmx_get_segment(vcpu, &vmx->rmode.segs[VCPU_SREG_DS], VCPU_SREG_DS);
	vmx_get_segment(vcpu, &vmx->rmode.segs[VCPU_SREG_FS], VCPU_SREG_FS);
	vmx_get_segment(vcpu, &vmx->rmode.segs[VCPU_SREG_GS], VCPU_SREG_GS);
	vmx_get_segment(vcpu, &vmx->rmode.segs[VCPU_SREG_SS], VCPU_SREG_SS);
	vmx_get_segment(vcpu, &vmx->rmode.segs[VCPU_SREG_CS], VCPU_SREG_CS);

	vmx->rmode.vm86_active = 0;

	vmx_segment_cache_clear(vmx);

	vmx_set_segment(vcpu, &vmx->rmode.segs[VCPU_SREG_TR], VCPU_SREG_TR);

	flags = vmcs_readl(GUEST_RFLAGS);
	flags &= RMODE_GUEST_OWNED_EFLAGS_BITS;
	flags |= vmx->rmode.save_rflags & ~RMODE_GUEST_OWNED_EFLAGS_BITS;
	vmcs_writel(GUEST_RFLAGS, flags);

	vmcs_writel(GUEST_CR4, (vmcs_readl(GUEST_CR4) & ~X86_CR4_VME) |
			(vmcs_readl(CR4_READ_SHADOW) & X86_CR4_VME));

	update_exception_bitmap(vcpu);

	fix_pmode_seg(vcpu, VCPU_SREG_CS, &vmx->rmode.segs[VCPU_SREG_CS]);
	fix_pmode_seg(vcpu, VCPU_SREG_SS, &vmx->rmode.segs[VCPU_SREG_SS]);
	fix_pmode_seg(vcpu, VCPU_SREG_ES, &vmx->rmode.segs[VCPU_SREG_ES]);
	fix_pmode_seg(vcpu, VCPU_SREG_DS, &vmx->rmode.segs[VCPU_SREG_DS]);
	fix_pmode_seg(vcpu, VCPU_SREG_FS, &vmx->rmode.segs[VCPU_SREG_FS]);
	fix_pmode_seg(vcpu, VCPU_SREG_GS, &vmx->rmode.segs[VCPU_SREG_GS]);
}

static void fix_rmode_seg(int seg, struct kvm_segment *save)
{
	const struct kvm_vmx_segment_field *sf = &kvm_vmx_segment_fields[seg];
	struct kvm_segment var = *save;

	var.dpl = 0x3;
	if (seg == VCPU_SREG_CS)
		var.type = 0x3;

	if (!emulate_invalid_guest_state) {
		var.selector = var.base >> 4;
		var.base = var.base & 0xffff0;
		var.limit = 0xffff;
		var.g = 0;
		var.db = 0;
		var.present = 1;
		var.s = 1;
		var.l = 0;
		var.unusable = 0;
		var.type = 0x3;
		var.avl = 0;
		if (save->base & 0xf)
			printk_once(KERN_WARNING "kvm: segment base is not "
					"paragraph aligned when entering "
					"protected mode (seg=%d)", seg);
	}

	vmcs_write16(sf->selector, var.selector);
	vmcs_writel(sf->base, var.base);
	vmcs_write32(sf->limit, var.limit);
	vmcs_write32(sf->ar_bytes, vmx_segment_access_rights(&var));
}

static void enter_rmode(struct kvm_vcpu *vcpu)
{
	unsigned long flags;
	struct vcpu_vmx *vmx = to_vmx(vcpu);
	struct kvm_vmx *kvm_vmx = to_kvm_vmx(vcpu->kvm);

	vmx_get_segment(vcpu, &vmx->rmode.segs[VCPU_SREG_TR], VCPU_SREG_TR);
	vmx_get_segment(vcpu, &vmx->rmode.segs[VCPU_SREG_ES], VCPU_SREG_ES);
	vmx_get_segment(vcpu, &vmx->rmode.segs[VCPU_SREG_DS], VCPU_SREG_DS);
	vmx_get_segment(vcpu, &vmx->rmode.segs[VCPU_SREG_FS], VCPU_SREG_FS);
	vmx_get_segment(vcpu, &vmx->rmode.segs[VCPU_SREG_GS], VCPU_SREG_GS);
	vmx_get_segment(vcpu, &vmx->rmode.segs[VCPU_SREG_SS], VCPU_SREG_SS);
	vmx_get_segment(vcpu, &vmx->rmode.segs[VCPU_SREG_CS], VCPU_SREG_CS);

	vmx->rmode.vm86_active = 1;

	/*
	 * Very old userspace does not call KVM_SET_TSS_ADDR before entering
	 * vcpu. Warn the user that an update is overdue.
	 */
	if (!kvm_vmx->tss_addr)
		printk_once(KERN_WARNING "kvm: KVM_SET_TSS_ADDR need to be "
			     "called before entering vcpu\n");

	vmx_segment_cache_clear(vmx);

	vmcs_writel(GUEST_TR_BASE, kvm_vmx->tss_addr);
	vmcs_write32(GUEST_TR_LIMIT, RMODE_TSS_SIZE - 1);
	vmcs_write32(GUEST_TR_AR_BYTES, 0x008b);

	flags = vmcs_readl(GUEST_RFLAGS);
	vmx->rmode.save_rflags = flags;

	flags |= X86_EFLAGS_IOPL | X86_EFLAGS_VM;

	vmcs_writel(GUEST_RFLAGS, flags);
	vmcs_writel(GUEST_CR4, vmcs_readl(GUEST_CR4) | X86_CR4_VME);
	update_exception_bitmap(vcpu);

	fix_rmode_seg(VCPU_SREG_SS, &vmx->rmode.segs[VCPU_SREG_SS]);
	fix_rmode_seg(VCPU_SREG_CS, &vmx->rmode.segs[VCPU_SREG_CS]);
	fix_rmode_seg(VCPU_SREG_ES, &vmx->rmode.segs[VCPU_SREG_ES]);
	fix_rmode_seg(VCPU_SREG_DS, &vmx->rmode.segs[VCPU_SREG_DS]);
	fix_rmode_seg(VCPU_SREG_GS, &vmx->rmode.segs[VCPU_SREG_GS]);
	fix_rmode_seg(VCPU_SREG_FS, &vmx->rmode.segs[VCPU_SREG_FS]);

	kvm_mmu_reset_context(vcpu);
}

void vmx_set_efer(struct kvm_vcpu *vcpu, u64 efer)
{
	struct vcpu_vmx *vmx = to_vmx(vcpu);
	struct shared_msr_entry *msr = find_msr_entry(vmx, MSR_EFER);

	if (!msr)
		return;

	vcpu->arch.efer = efer;
	if (efer & EFER_LMA) {
		vm_entry_controls_setbit(to_vmx(vcpu), VM_ENTRY_IA32E_MODE);
		msr->data = efer;
	} else {
		vm_entry_controls_clearbit(to_vmx(vcpu), VM_ENTRY_IA32E_MODE);

		msr->data = efer & ~EFER_LME;
	}
	setup_msrs(vmx);
}

#ifdef CONFIG_X86_64

static void enter_lmode(struct kvm_vcpu *vcpu)
{
	u32 guest_tr_ar;

	vmx_segment_cache_clear(to_vmx(vcpu));

	guest_tr_ar = vmcs_read32(GUEST_TR_AR_BYTES);
	if ((guest_tr_ar & VMX_AR_TYPE_MASK) != VMX_AR_TYPE_BUSY_64_TSS) {
		pr_debug_ratelimited("%s: tss fixup for long mode. \n",
				     __func__);
		vmcs_write32(GUEST_TR_AR_BYTES,
			     (guest_tr_ar & ~VMX_AR_TYPE_MASK)
			     | VMX_AR_TYPE_BUSY_64_TSS);
	}
	vmx_set_efer(vcpu, vcpu->arch.efer | EFER_LMA);
}

static void exit_lmode(struct kvm_vcpu *vcpu)
{
	vm_entry_controls_clearbit(to_vmx(vcpu), VM_ENTRY_IA32E_MODE);
	vmx_set_efer(vcpu, vcpu->arch.efer & ~EFER_LMA);
}

#endif

static void vmx_flush_tlb_gva(struct kvm_vcpu *vcpu, gva_t addr)
{
	int vpid = to_vmx(vcpu)->vpid;

	if (!vpid_sync_vcpu_addr(vpid, addr))
		vpid_sync_context(vpid);

	/*
	 * If VPIDs are not supported or enabled, then the above is a no-op.
	 * But we don't really need a TLB flush in that case anyway, because
	 * each VM entry/exit includes an implicit flush when VPID is 0.
	 */
}

static void vmx_decache_cr0_guest_bits(struct kvm_vcpu *vcpu)
{
	ulong cr0_guest_owned_bits = vcpu->arch.cr0_guest_owned_bits;

	vcpu->arch.cr0 &= ~cr0_guest_owned_bits;
	vcpu->arch.cr0 |= vmcs_readl(GUEST_CR0) & cr0_guest_owned_bits;
}

static void vmx_decache_cr3(struct kvm_vcpu *vcpu)
{
	if (enable_unrestricted_guest || (enable_ept && is_paging(vcpu)))
		vcpu->arch.cr3 = vmcs_readl(GUEST_CR3);
	__set_bit(VCPU_EXREG_CR3, (ulong *)&vcpu->arch.regs_avail);
}

static void vmx_decache_cr4_guest_bits(struct kvm_vcpu *vcpu)
{
	ulong cr4_guest_owned_bits = vcpu->arch.cr4_guest_owned_bits;

	vcpu->arch.cr4 &= ~cr4_guest_owned_bits;
	vcpu->arch.cr4 |= vmcs_readl(GUEST_CR4) & cr4_guest_owned_bits;
}

static void ept_load_pdptrs(struct kvm_vcpu *vcpu)
{
	struct kvm_mmu *mmu = vcpu->arch.walk_mmu;

	if (!test_bit(VCPU_EXREG_PDPTR,
		      (unsigned long *)&vcpu->arch.regs_dirty))
		return;

	if (is_pae_paging(vcpu)) {
		vmcs_write64(GUEST_PDPTR0, mmu->pdptrs[0]);
		vmcs_write64(GUEST_PDPTR1, mmu->pdptrs[1]);
		vmcs_write64(GUEST_PDPTR2, mmu->pdptrs[2]);
		vmcs_write64(GUEST_PDPTR3, mmu->pdptrs[3]);
	}
}

void ept_save_pdptrs(struct kvm_vcpu *vcpu)
{
	struct kvm_mmu *mmu = vcpu->arch.walk_mmu;

	if (is_pae_paging(vcpu)) {
		mmu->pdptrs[0] = vmcs_read64(GUEST_PDPTR0);
		mmu->pdptrs[1] = vmcs_read64(GUEST_PDPTR1);
		mmu->pdptrs[2] = vmcs_read64(GUEST_PDPTR2);
		mmu->pdptrs[3] = vmcs_read64(GUEST_PDPTR3);
	}

	__set_bit(VCPU_EXREG_PDPTR,
		  (unsigned long *)&vcpu->arch.regs_avail);
	__set_bit(VCPU_EXREG_PDPTR,
		  (unsigned long *)&vcpu->arch.regs_dirty);
}

static void ept_update_paging_mode_cr0(unsigned long *hw_cr0,
					unsigned long cr0,
					struct kvm_vcpu *vcpu)
{
	struct vcpu_vmx *vmx = to_vmx(vcpu);

	if (!test_bit(VCPU_EXREG_CR3, (ulong *)&vcpu->arch.regs_avail))
		vmx_decache_cr3(vcpu);
	if (!(cr0 & X86_CR0_PG)) {
		/* From paging/starting to nonpaging */
		exec_controls_setbit(vmx, CPU_BASED_CR3_LOAD_EXITING |
					  CPU_BASED_CR3_STORE_EXITING);
		vcpu->arch.cr0 = cr0;
		vmx_set_cr4(vcpu, kvm_read_cr4(vcpu));
	} else if (!is_paging(vcpu)) {
		/* From nonpaging to paging */
		exec_controls_clearbit(vmx, CPU_BASED_CR3_LOAD_EXITING |
					    CPU_BASED_CR3_STORE_EXITING);
		vcpu->arch.cr0 = cr0;
		vmx_set_cr4(vcpu, kvm_read_cr4(vcpu));
	}

	if (!(cr0 & X86_CR0_WP))
		*hw_cr0 &= ~X86_CR0_WP;
}

void vmx_set_cr0(struct kvm_vcpu *vcpu, unsigned long cr0)
{
	struct vcpu_vmx *vmx = to_vmx(vcpu);
	unsigned long hw_cr0;

	hw_cr0 = (cr0 & ~KVM_VM_CR0_ALWAYS_OFF);
	if (enable_unrestricted_guest)
		hw_cr0 |= KVM_VM_CR0_ALWAYS_ON_UNRESTRICTED_GUEST;
	else {
		hw_cr0 |= KVM_VM_CR0_ALWAYS_ON;

		if (vmx->rmode.vm86_active && (cr0 & X86_CR0_PE))
			enter_pmode(vcpu);

		if (!vmx->rmode.vm86_active && !(cr0 & X86_CR0_PE))
			enter_rmode(vcpu);
	}

#ifdef CONFIG_X86_64
	if (vcpu->arch.efer & EFER_LME) {
		if (!is_paging(vcpu) && (cr0 & X86_CR0_PG))
			enter_lmode(vcpu);
		if (is_paging(vcpu) && !(cr0 & X86_CR0_PG))
			exit_lmode(vcpu);
	}
#endif

	if (enable_ept && !enable_unrestricted_guest)
		ept_update_paging_mode_cr0(&hw_cr0, cr0, vcpu);

	vmcs_writel(CR0_READ_SHADOW, cr0);
	vmcs_writel(GUEST_CR0, hw_cr0);
	vcpu->arch.cr0 = cr0;

	/* depends on vcpu->arch.cr0 to be set to a new value */
	vmx->emulation_required = emulation_required(vcpu);
}

static int get_ept_level(struct kvm_vcpu *vcpu)
{
	/* Nested EPT currently only supports 4-level walks. */
	if (is_guest_mode(vcpu) && nested_cpu_has_ept(get_vmcs12(vcpu)))
		return 4;
	if (cpu_has_vmx_ept_5levels() && (cpuid_maxphyaddr(vcpu) > 48))
		return 5;
	return 4;
}

u64 construct_eptp(struct kvm_vcpu *vcpu, unsigned long root_hpa)
{
	u64 eptp = VMX_EPTP_MT_WB;

	eptp |= (get_ept_level(vcpu) == 5) ? VMX_EPTP_PWL_5 : VMX_EPTP_PWL_4;

	if (enable_ept_ad_bits &&
	    (!is_guest_mode(vcpu) || nested_ept_ad_enabled(vcpu)))
		eptp |= VMX_EPTP_AD_ENABLE_BIT;
	eptp |= (root_hpa & PAGE_MASK);

	return eptp;
}

void vmx_set_cr3(struct kvm_vcpu *vcpu, unsigned long cr3)
{
	struct kvm *kvm = vcpu->kvm;
	bool update_guest_cr3 = true;
	unsigned long guest_cr3;
	u64 eptp;

	guest_cr3 = cr3;
	if (enable_ept) {
		eptp = construct_eptp(vcpu, cr3);
		vmcs_write64(EPT_POINTER, eptp);

		if (kvm_x86_ops->tlb_remote_flush) {
			spin_lock(&to_kvm_vmx(kvm)->ept_pointer_lock);
			to_vmx(vcpu)->ept_pointer = eptp;
			to_kvm_vmx(kvm)->ept_pointers_match
				= EPT_POINTERS_CHECK;
			spin_unlock(&to_kvm_vmx(kvm)->ept_pointer_lock);
		}

		/* Loading vmcs02.GUEST_CR3 is handled by nested VM-Enter. */
		if (is_guest_mode(vcpu))
			update_guest_cr3 = false;
		else if (enable_unrestricted_guest || is_paging(vcpu))
			guest_cr3 = kvm_read_cr3(vcpu);
		else
			guest_cr3 = to_kvm_vmx(kvm)->ept_identity_map_addr;
		ept_load_pdptrs(vcpu);
	}

	if (update_guest_cr3)
		vmcs_writel(GUEST_CR3, guest_cr3);
}

int vmx_set_cr4(struct kvm_vcpu *vcpu, unsigned long cr4)
{
	struct vcpu_vmx *vmx = to_vmx(vcpu);
	/*
	 * Pass through host's Machine Check Enable value to hw_cr4, which
	 * is in force while we are in guest mode.  Do not let guests control
	 * this bit, even if host CR4.MCE == 0.
	 */
	unsigned long hw_cr4;

	hw_cr4 = (cr4_read_shadow() & X86_CR4_MCE) | (cr4 & ~X86_CR4_MCE);
	if (enable_unrestricted_guest)
		hw_cr4 |= KVM_VM_CR4_ALWAYS_ON_UNRESTRICTED_GUEST;
	else if (vmx->rmode.vm86_active)
		hw_cr4 |= KVM_RMODE_VM_CR4_ALWAYS_ON;
	else
		hw_cr4 |= KVM_PMODE_VM_CR4_ALWAYS_ON;

	if (!boot_cpu_has(X86_FEATURE_UMIP) && vmx_umip_emulated()) {
		if (cr4 & X86_CR4_UMIP) {
			secondary_exec_controls_setbit(vmx, SECONDARY_EXEC_DESC);
			hw_cr4 &= ~X86_CR4_UMIP;
		} else if (!is_guest_mode(vcpu) ||
			!nested_cpu_has2(get_vmcs12(vcpu), SECONDARY_EXEC_DESC)) {
			secondary_exec_controls_clearbit(vmx, SECONDARY_EXEC_DESC);
		}
	}

	if (cr4 & X86_CR4_VMXE) {
		/*
		 * To use VMXON (and later other VMX instructions), a guest
		 * must first be able to turn on cr4.VMXE (see handle_vmon()).
		 * So basically the check on whether to allow nested VMX
		 * is here.  We operate under the default treatment of SMM,
		 * so VMX cannot be enabled under SMM.
		 */
		if (!nested_vmx_allowed(vcpu) || is_smm(vcpu))
			return 1;
	}

	if (vmx->nested.vmxon && !nested_cr4_valid(vcpu, cr4))
		return 1;

	vcpu->arch.cr4 = cr4;

	if (!enable_unrestricted_guest) {
		if (enable_ept) {
			if (!is_paging(vcpu)) {
				hw_cr4 &= ~X86_CR4_PAE;
				hw_cr4 |= X86_CR4_PSE;
			} else if (!(cr4 & X86_CR4_PAE)) {
				hw_cr4 &= ~X86_CR4_PAE;
			}
		}

		/*
		 * SMEP/SMAP/PKU is disabled if CPU is in non-paging mode in
		 * hardware.  To emulate this behavior, SMEP/SMAP/PKU needs
		 * to be manually disabled when guest switches to non-paging
		 * mode.
		 *
		 * If !enable_unrestricted_guest, the CPU is always running
		 * with CR0.PG=1 and CR4 needs to be modified.
		 * If enable_unrestricted_guest, the CPU automatically
		 * disables SMEP/SMAP/PKU when the guest sets CR0.PG=0.
		 */
		if (!is_paging(vcpu))
			hw_cr4 &= ~(X86_CR4_SMEP | X86_CR4_SMAP | X86_CR4_PKE);
	}

	vmcs_writel(CR4_READ_SHADOW, cr4);
	vmcs_writel(GUEST_CR4, hw_cr4);
	return 0;
}

void vmx_get_segment(struct kvm_vcpu *vcpu, struct kvm_segment *var, int seg)
{
	struct vcpu_vmx *vmx = to_vmx(vcpu);
	u32 ar;

	if (vmx->rmode.vm86_active && seg != VCPU_SREG_LDTR) {
		*var = vmx->rmode.segs[seg];
		if (seg == VCPU_SREG_TR
		    || var->selector == vmx_read_guest_seg_selector(vmx, seg))
			return;
		var->base = vmx_read_guest_seg_base(vmx, seg);
		var->selector = vmx_read_guest_seg_selector(vmx, seg);
		return;
	}
	var->base = vmx_read_guest_seg_base(vmx, seg);
	var->limit = vmx_read_guest_seg_limit(vmx, seg);
	var->selector = vmx_read_guest_seg_selector(vmx, seg);
	ar = vmx_read_guest_seg_ar(vmx, seg);
	var->unusable = (ar >> 16) & 1;
	var->type = ar & 15;
	var->s = (ar >> 4) & 1;
	var->dpl = (ar >> 5) & 3;
	/*
	 * Some userspaces do not preserve unusable property. Since usable
	 * segment has to be present according to VMX spec we can use present
	 * property to amend userspace bug by making unusable segment always
	 * nonpresent. vmx_segment_access_rights() already marks nonpresent
	 * segment as unusable.
	 */
	var->present = !var->unusable;
	var->avl = (ar >> 12) & 1;
	var->l = (ar >> 13) & 1;
	var->db = (ar >> 14) & 1;
	var->g = (ar >> 15) & 1;
}

static u64 vmx_get_segment_base(struct kvm_vcpu *vcpu, int seg)
{
	struct kvm_segment s;

	if (to_vmx(vcpu)->rmode.vm86_active) {
		vmx_get_segment(vcpu, &s, seg);
		return s.base;
	}
	return vmx_read_guest_seg_base(to_vmx(vcpu), seg);
}

int vmx_get_cpl(struct kvm_vcpu *vcpu)
{
	struct vcpu_vmx *vmx = to_vmx(vcpu);

	if (unlikely(vmx->rmode.vm86_active))
		return 0;
	else {
		int ar = vmx_read_guest_seg_ar(vmx, VCPU_SREG_SS);
		return VMX_AR_DPL(ar);
	}
}

static u32 vmx_segment_access_rights(struct kvm_segment *var)
{
	u32 ar;

	if (var->unusable || !var->present)
		ar = 1 << 16;
	else {
		ar = var->type & 15;
		ar |= (var->s & 1) << 4;
		ar |= (var->dpl & 3) << 5;
		ar |= (var->present & 1) << 7;
		ar |= (var->avl & 1) << 12;
		ar |= (var->l & 1) << 13;
		ar |= (var->db & 1) << 14;
		ar |= (var->g & 1) << 15;
	}

	return ar;
}

void vmx_set_segment(struct kvm_vcpu *vcpu, struct kvm_segment *var, int seg)
{
	struct vcpu_vmx *vmx = to_vmx(vcpu);
	const struct kvm_vmx_segment_field *sf = &kvm_vmx_segment_fields[seg];

	vmx_segment_cache_clear(vmx);

	if (vmx->rmode.vm86_active && seg != VCPU_SREG_LDTR) {
		vmx->rmode.segs[seg] = *var;
		if (seg == VCPU_SREG_TR)
			vmcs_write16(sf->selector, var->selector);
		else if (var->s)
			fix_rmode_seg(seg, &vmx->rmode.segs[seg]);
		goto out;
	}

	vmcs_writel(sf->base, var->base);
	vmcs_write32(sf->limit, var->limit);
	vmcs_write16(sf->selector, var->selector);

	/*
	 *   Fix the "Accessed" bit in AR field of segment registers for older
	 * qemu binaries.
	 *   IA32 arch specifies that at the time of processor reset the
	 * "Accessed" bit in the AR field of segment registers is 1. And qemu
	 * is setting it to 0 in the userland code. This causes invalid guest
	 * state vmexit when "unrestricted guest" mode is turned on.
	 *    Fix for this setup issue in cpu_reset is being pushed in the qemu
	 * tree. Newer qemu binaries with that qemu fix would not need this
	 * kvm hack.
	 */
	if (enable_unrestricted_guest && (seg != VCPU_SREG_LDTR))
		var->type |= 0x1; /* Accessed */

	vmcs_write32(sf->ar_bytes, vmx_segment_access_rights(var));

out:
	vmx->emulation_required = emulation_required(vcpu);
}

static void vmx_get_cs_db_l_bits(struct kvm_vcpu *vcpu, int *db, int *l)
{
	u32 ar = vmx_read_guest_seg_ar(to_vmx(vcpu), VCPU_SREG_CS);

	*db = (ar >> 14) & 1;
	*l = (ar >> 13) & 1;
}

static void vmx_get_idt(struct kvm_vcpu *vcpu, struct desc_ptr *dt)
{
	dt->size = vmcs_read32(GUEST_IDTR_LIMIT);
	dt->address = vmcs_readl(GUEST_IDTR_BASE);
}

static void vmx_set_idt(struct kvm_vcpu *vcpu, struct desc_ptr *dt)
{
	vmcs_write32(GUEST_IDTR_LIMIT, dt->size);
	vmcs_writel(GUEST_IDTR_BASE, dt->address);
}

static void vmx_get_gdt(struct kvm_vcpu *vcpu, struct desc_ptr *dt)
{
	dt->size = vmcs_read32(GUEST_GDTR_LIMIT);
	dt->address = vmcs_readl(GUEST_GDTR_BASE);
}

static void vmx_set_gdt(struct kvm_vcpu *vcpu, struct desc_ptr *dt)
{
	vmcs_write32(GUEST_GDTR_LIMIT, dt->size);
	vmcs_writel(GUEST_GDTR_BASE, dt->address);
}

static bool rmode_segment_valid(struct kvm_vcpu *vcpu, int seg)
{
	struct kvm_segment var;
	u32 ar;

	vmx_get_segment(vcpu, &var, seg);
	var.dpl = 0x3;
	if (seg == VCPU_SREG_CS)
		var.type = 0x3;
	ar = vmx_segment_access_rights(&var);

	if (var.base != (var.selector << 4))
		return false;
	if (var.limit != 0xffff)
		return false;
	if (ar != 0xf3)
		return false;

	return true;
}

static bool code_segment_valid(struct kvm_vcpu *vcpu)
{
	struct kvm_segment cs;
	unsigned int cs_rpl;

	vmx_get_segment(vcpu, &cs, VCPU_SREG_CS);
	cs_rpl = cs.selector & SEGMENT_RPL_MASK;

	if (cs.unusable)
		return false;
	if (~cs.type & (VMX_AR_TYPE_CODE_MASK|VMX_AR_TYPE_ACCESSES_MASK))
		return false;
	if (!cs.s)
		return false;
	if (cs.type & VMX_AR_TYPE_WRITEABLE_MASK) {
		if (cs.dpl > cs_rpl)
			return false;
	} else {
		if (cs.dpl != cs_rpl)
			return false;
	}
	if (!cs.present)
		return false;

	/* TODO: Add Reserved field check, this'll require a new member in the kvm_segment_field structure */
	return true;
}

static bool stack_segment_valid(struct kvm_vcpu *vcpu)
{
	struct kvm_segment ss;
	unsigned int ss_rpl;

	vmx_get_segment(vcpu, &ss, VCPU_SREG_SS);
	ss_rpl = ss.selector & SEGMENT_RPL_MASK;

	if (ss.unusable)
		return true;
	if (ss.type != 3 && ss.type != 7)
		return false;
	if (!ss.s)
		return false;
	if (ss.dpl != ss_rpl) /* DPL != RPL */
		return false;
	if (!ss.present)
		return false;

	return true;
}

static bool data_segment_valid(struct kvm_vcpu *vcpu, int seg)
{
	struct kvm_segment var;
	unsigned int rpl;

	vmx_get_segment(vcpu, &var, seg);
	rpl = var.selector & SEGMENT_RPL_MASK;

	if (var.unusable)
		return true;
	if (!var.s)
		return false;
	if (!var.present)
		return false;
	if (~var.type & (VMX_AR_TYPE_CODE_MASK|VMX_AR_TYPE_WRITEABLE_MASK)) {
		if (var.dpl < rpl) /* DPL < RPL */
			return false;
	}

	/* TODO: Add other members to kvm_segment_field to allow checking for other access
	 * rights flags
	 */
	return true;
}

static bool tr_valid(struct kvm_vcpu *vcpu)
{
	struct kvm_segment tr;

	vmx_get_segment(vcpu, &tr, VCPU_SREG_TR);

	if (tr.unusable)
		return false;
	if (tr.selector & SEGMENT_TI_MASK)	/* TI = 1 */
		return false;
	if (tr.type != 3 && tr.type != 11) /* TODO: Check if guest is in IA32e mode */
		return false;
	if (!tr.present)
		return false;

	return true;
}

static bool ldtr_valid(struct kvm_vcpu *vcpu)
{
	struct kvm_segment ldtr;

	vmx_get_segment(vcpu, &ldtr, VCPU_SREG_LDTR);

	if (ldtr.unusable)
		return true;
	if (ldtr.selector & SEGMENT_TI_MASK)	/* TI = 1 */
		return false;
	if (ldtr.type != 2)
		return false;
	if (!ldtr.present)
		return false;

	return true;
}

static bool cs_ss_rpl_check(struct kvm_vcpu *vcpu)
{
	struct kvm_segment cs, ss;

	vmx_get_segment(vcpu, &cs, VCPU_SREG_CS);
	vmx_get_segment(vcpu, &ss, VCPU_SREG_SS);

	return ((cs.selector & SEGMENT_RPL_MASK) ==
		 (ss.selector & SEGMENT_RPL_MASK));
}

/*
 * Check if guest state is valid. Returns true if valid, false if
 * not.
 * We assume that registers are always usable
 */
static bool guest_state_valid(struct kvm_vcpu *vcpu)
{
	if (enable_unrestricted_guest)
		return true;

	/* real mode guest state checks */
	if (!is_protmode(vcpu) || (vmx_get_rflags(vcpu) & X86_EFLAGS_VM)) {
		if (!rmode_segment_valid(vcpu, VCPU_SREG_CS))
			return false;
		if (!rmode_segment_valid(vcpu, VCPU_SREG_SS))
			return false;
		if (!rmode_segment_valid(vcpu, VCPU_SREG_DS))
			return false;
		if (!rmode_segment_valid(vcpu, VCPU_SREG_ES))
			return false;
		if (!rmode_segment_valid(vcpu, VCPU_SREG_FS))
			return false;
		if (!rmode_segment_valid(vcpu, VCPU_SREG_GS))
			return false;
	} else {
	/* protected mode guest state checks */
		if (!cs_ss_rpl_check(vcpu))
			return false;
		if (!code_segment_valid(vcpu))
			return false;
		if (!stack_segment_valid(vcpu))
			return false;
		if (!data_segment_valid(vcpu, VCPU_SREG_DS))
			return false;
		if (!data_segment_valid(vcpu, VCPU_SREG_ES))
			return false;
		if (!data_segment_valid(vcpu, VCPU_SREG_FS))
			return false;
		if (!data_segment_valid(vcpu, VCPU_SREG_GS))
			return false;
		if (!tr_valid(vcpu))
			return false;
		if (!ldtr_valid(vcpu))
			return false;
	}
	/* TODO:
	 * - Add checks on RIP
	 * - Add checks on RFLAGS
	 */

	return true;
}

static int init_rmode_tss(struct kvm *kvm)
{
	gfn_t fn;
	u16 data = 0;
	int idx, r;

	idx = srcu_read_lock(&kvm->srcu);
	fn = to_kvm_vmx(kvm)->tss_addr >> PAGE_SHIFT;
	r = kvm_clear_guest_page(kvm, fn, 0, PAGE_SIZE);
	if (r < 0)
		goto out;
	data = TSS_BASE_SIZE + TSS_REDIRECTION_SIZE;
	r = kvm_write_guest_page(kvm, fn++, &data,
			TSS_IOPB_BASE_OFFSET, sizeof(u16));
	if (r < 0)
		goto out;
	r = kvm_clear_guest_page(kvm, fn++, 0, PAGE_SIZE);
	if (r < 0)
		goto out;
	r = kvm_clear_guest_page(kvm, fn, 0, PAGE_SIZE);
	if (r < 0)
		goto out;
	data = ~0;
	r = kvm_write_guest_page(kvm, fn, &data,
				 RMODE_TSS_SIZE - 2 * PAGE_SIZE - 1,
				 sizeof(u8));
out:
	srcu_read_unlock(&kvm->srcu, idx);
	return r;
}

static int init_rmode_identity_map(struct kvm *kvm)
{
	struct kvm_vmx *kvm_vmx = to_kvm_vmx(kvm);
	int i, idx, r = 0;
	kvm_pfn_t identity_map_pfn;
	u32 tmp;

	/* Protect kvm_vmx->ept_identity_pagetable_done. */
	mutex_lock(&kvm->slots_lock);

	if (likely(kvm_vmx->ept_identity_pagetable_done))
		goto out2;

	if (!kvm_vmx->ept_identity_map_addr)
		kvm_vmx->ept_identity_map_addr = VMX_EPT_IDENTITY_PAGETABLE_ADDR;
	identity_map_pfn = kvm_vmx->ept_identity_map_addr >> PAGE_SHIFT;

	r = __x86_set_memory_region(kvm, IDENTITY_PAGETABLE_PRIVATE_MEMSLOT,
				    kvm_vmx->ept_identity_map_addr, PAGE_SIZE);
	if (r < 0)
		goto out2;

	idx = srcu_read_lock(&kvm->srcu);
	r = kvm_clear_guest_page(kvm, identity_map_pfn, 0, PAGE_SIZE);
	if (r < 0)
		goto out;
	/* Set up identity-mapping pagetable for EPT in real mode */
	for (i = 0; i < PT32_ENT_PER_PAGE; i++) {
		tmp = (i << 22) + (_PAGE_PRESENT | _PAGE_RW | _PAGE_USER |
			_PAGE_ACCESSED | _PAGE_DIRTY | _PAGE_PSE);
		r = kvm_write_guest_page(kvm, identity_map_pfn,
				&tmp, i * sizeof(tmp), sizeof(tmp));
		if (r < 0)
			goto out;
	}
	kvm_vmx->ept_identity_pagetable_done = true;

out:
	srcu_read_unlock(&kvm->srcu, idx);

out2:
	mutex_unlock(&kvm->slots_lock);
	return r;
}

static void seg_setup(int seg)
{
	const struct kvm_vmx_segment_field *sf = &kvm_vmx_segment_fields[seg];
	unsigned int ar;

	vmcs_write16(sf->selector, 0);
	vmcs_writel(sf->base, 0);
	vmcs_write32(sf->limit, 0xffff);
	ar = 0x93;
	if (seg == VCPU_SREG_CS)
		ar |= 0x08; /* code segment */

	vmcs_write32(sf->ar_bytes, ar);
}

static int alloc_apic_access_page(struct kvm *kvm)
{
	struct page *page;
	int r = 0;

	mutex_lock(&kvm->slots_lock);
	if (kvm->arch.apic_access_page_done)
		goto out;
	r = __x86_set_memory_region(kvm, APIC_ACCESS_PAGE_PRIVATE_MEMSLOT,
				    APIC_DEFAULT_PHYS_BASE, PAGE_SIZE);
	if (r)
		goto out;

	page = gfn_to_page(kvm, APIC_DEFAULT_PHYS_BASE >> PAGE_SHIFT);
	if (is_error_page(page)) {
		r = -EFAULT;
		goto out;
	}

	/*
	 * Do not pin the page in memory, so that memory hot-unplug
	 * is able to migrate it.
	 */
	put_page(page);
	kvm->arch.apic_access_page_done = true;
out:
	mutex_unlock(&kvm->slots_lock);
	return r;
}

int allocate_vpid(void)
{
	int vpid;

	if (!enable_vpid)
		return 0;
	spin_lock(&vmx_vpid_lock);
	vpid = find_first_zero_bit(vmx_vpid_bitmap, VMX_NR_VPIDS);
	if (vpid < VMX_NR_VPIDS)
		__set_bit(vpid, vmx_vpid_bitmap);
	else
		vpid = 0;
	spin_unlock(&vmx_vpid_lock);
	return vpid;
}

void free_vpid(int vpid)
{
	if (!enable_vpid || vpid == 0)
		return;
	spin_lock(&vmx_vpid_lock);
	__clear_bit(vpid, vmx_vpid_bitmap);
	spin_unlock(&vmx_vpid_lock);
}

static __always_inline void vmx_disable_intercept_for_msr(unsigned long *msr_bitmap,
							  u32 msr, int type)
{
	int f = sizeof(unsigned long);

	if (!cpu_has_vmx_msr_bitmap())
		return;

	if (static_branch_unlikely(&enable_evmcs))
		evmcs_touch_msr_bitmap();

	/*
	 * See Intel PRM Vol. 3, 20.6.9 (MSR-Bitmap Address). Early manuals
	 * have the write-low and read-high bitmap offsets the wrong way round.
	 * We can control MSRs 0x00000000-0x00001fff and 0xc0000000-0xc0001fff.
	 */
	if (msr <= 0x1fff) {
		if (type & MSR_TYPE_R)
			/* read-low */
			__clear_bit(msr, msr_bitmap + 0x000 / f);

		if (type & MSR_TYPE_W)
			/* write-low */
			__clear_bit(msr, msr_bitmap + 0x800 / f);

	} else if ((msr >= 0xc0000000) && (msr <= 0xc0001fff)) {
		msr &= 0x1fff;
		if (type & MSR_TYPE_R)
			/* read-high */
			__clear_bit(msr, msr_bitmap + 0x400 / f);

		if (type & MSR_TYPE_W)
			/* write-high */
			__clear_bit(msr, msr_bitmap + 0xc00 / f);

	}
}

static __always_inline void vmx_enable_intercept_for_msr(unsigned long *msr_bitmap,
							 u32 msr, int type)
{
	int f = sizeof(unsigned long);

	if (!cpu_has_vmx_msr_bitmap())
		return;

	if (static_branch_unlikely(&enable_evmcs))
		evmcs_touch_msr_bitmap();

	/*
	 * See Intel PRM Vol. 3, 20.6.9 (MSR-Bitmap Address). Early manuals
	 * have the write-low and read-high bitmap offsets the wrong way round.
	 * We can control MSRs 0x00000000-0x00001fff and 0xc0000000-0xc0001fff.
	 */
	if (msr <= 0x1fff) {
		if (type & MSR_TYPE_R)
			/* read-low */
			__set_bit(msr, msr_bitmap + 0x000 / f);

		if (type & MSR_TYPE_W)
			/* write-low */
			__set_bit(msr, msr_bitmap + 0x800 / f);

	} else if ((msr >= 0xc0000000) && (msr <= 0xc0001fff)) {
		msr &= 0x1fff;
		if (type & MSR_TYPE_R)
			/* read-high */
			__set_bit(msr, msr_bitmap + 0x400 / f);

		if (type & MSR_TYPE_W)
			/* write-high */
			__set_bit(msr, msr_bitmap + 0xc00 / f);

	}
}

static __always_inline void vmx_set_intercept_for_msr(unsigned long *msr_bitmap,
			     			      u32 msr, int type, bool value)
{
	if (value)
		vmx_enable_intercept_for_msr(msr_bitmap, msr, type);
	else
		vmx_disable_intercept_for_msr(msr_bitmap, msr, type);
}

static u8 vmx_msr_bitmap_mode(struct kvm_vcpu *vcpu)
{
	u8 mode = 0;

	if (cpu_has_secondary_exec_ctrls() &&
	    (secondary_exec_controls_get(to_vmx(vcpu)) &
	     SECONDARY_EXEC_VIRTUALIZE_X2APIC_MODE)) {
		mode |= MSR_BITMAP_MODE_X2APIC;
		if (enable_apicv && kvm_vcpu_apicv_active(vcpu))
			mode |= MSR_BITMAP_MODE_X2APIC_APICV;
	}

	return mode;
}

static void vmx_update_msr_bitmap_x2apic(unsigned long *msr_bitmap,
					 u8 mode)
{
	int msr;

	for (msr = 0x800; msr <= 0x8ff; msr += BITS_PER_LONG) {
		unsigned word = msr / BITS_PER_LONG;
		msr_bitmap[word] = (mode & MSR_BITMAP_MODE_X2APIC_APICV) ? 0 : ~0;
		msr_bitmap[word + (0x800 / sizeof(long))] = ~0;
	}

	if (mode & MSR_BITMAP_MODE_X2APIC) {
		/*
		 * TPR reads and writes can be virtualized even if virtual interrupt
		 * delivery is not in use.
		 */
		vmx_disable_intercept_for_msr(msr_bitmap, X2APIC_MSR(APIC_TASKPRI), MSR_TYPE_RW);
		if (mode & MSR_BITMAP_MODE_X2APIC_APICV) {
			vmx_enable_intercept_for_msr(msr_bitmap, X2APIC_MSR(APIC_TMCCT), MSR_TYPE_R);
			vmx_disable_intercept_for_msr(msr_bitmap, X2APIC_MSR(APIC_EOI), MSR_TYPE_W);
			vmx_disable_intercept_for_msr(msr_bitmap, X2APIC_MSR(APIC_SELF_IPI), MSR_TYPE_W);
		}
	}
}

void vmx_update_msr_bitmap(struct kvm_vcpu *vcpu)
{
	struct vcpu_vmx *vmx = to_vmx(vcpu);
	unsigned long *msr_bitmap = vmx->vmcs01.msr_bitmap;
	u8 mode = vmx_msr_bitmap_mode(vcpu);
	u8 changed = mode ^ vmx->msr_bitmap_mode;

	if (!changed)
		return;

	if (changed & (MSR_BITMAP_MODE_X2APIC | MSR_BITMAP_MODE_X2APIC_APICV))
		vmx_update_msr_bitmap_x2apic(msr_bitmap, mode);

	vmx->msr_bitmap_mode = mode;
}

void pt_update_intercept_for_msr(struct vcpu_vmx *vmx)
{
	unsigned long *msr_bitmap = vmx->vmcs01.msr_bitmap;
	bool flag = !(vmx->pt_desc.guest.ctl & RTIT_CTL_TRACEEN);
	u32 i;

	vmx_set_intercept_for_msr(msr_bitmap, MSR_IA32_RTIT_STATUS,
							MSR_TYPE_RW, flag);
	vmx_set_intercept_for_msr(msr_bitmap, MSR_IA32_RTIT_OUTPUT_BASE,
							MSR_TYPE_RW, flag);
	vmx_set_intercept_for_msr(msr_bitmap, MSR_IA32_RTIT_OUTPUT_MASK,
							MSR_TYPE_RW, flag);
	vmx_set_intercept_for_msr(msr_bitmap, MSR_IA32_RTIT_CR3_MATCH,
							MSR_TYPE_RW, flag);
	for (i = 0; i < vmx->pt_desc.addr_range; i++) {
		vmx_set_intercept_for_msr(msr_bitmap,
			MSR_IA32_RTIT_ADDR0_A + i * 2, MSR_TYPE_RW, flag);
		vmx_set_intercept_for_msr(msr_bitmap,
			MSR_IA32_RTIT_ADDR0_B + i * 2, MSR_TYPE_RW, flag);
	}
}

static bool vmx_guest_apic_has_interrupt(struct kvm_vcpu *vcpu)
{
	struct vcpu_vmx *vmx = to_vmx(vcpu);
	void *vapic_page;
	u32 vppr;
	int rvi;

	if (WARN_ON_ONCE(!is_guest_mode(vcpu)) ||
		!nested_cpu_has_vid(get_vmcs12(vcpu)) ||
		WARN_ON_ONCE(!vmx->nested.virtual_apic_map.gfn))
		return false;

	rvi = vmx_get_rvi();

	vapic_page = vmx->nested.virtual_apic_map.hva;
	vppr = *((u32 *)(vapic_page + APIC_PROCPRI));

	return ((rvi & 0xf0) > (vppr & 0xf0));
}

static inline bool kvm_vcpu_trigger_posted_interrupt(struct kvm_vcpu *vcpu,
						     bool nested)
{
#ifdef CONFIG_SMP
	int pi_vec = nested ? POSTED_INTR_NESTED_VECTOR : POSTED_INTR_VECTOR;

	if (vcpu->mode == IN_GUEST_MODE) {
		/*
		 * The vector of interrupt to be delivered to vcpu had
		 * been set in PIR before this function.
		 *
		 * Following cases will be reached in this block, and
		 * we always send a notification event in all cases as
		 * explained below.
		 *
		 * Case 1: vcpu keeps in non-root mode. Sending a
		 * notification event posts the interrupt to vcpu.
		 *
		 * Case 2: vcpu exits to root mode and is still
		 * runnable. PIR will be synced to vIRR before the
		 * next vcpu entry. Sending a notification event in
		 * this case has no effect, as vcpu is not in root
		 * mode.
		 *
		 * Case 3: vcpu exits to root mode and is blocked.
		 * vcpu_block() has already synced PIR to vIRR and
		 * never blocks vcpu if vIRR is not cleared. Therefore,
		 * a blocked vcpu here does not wait for any requested
		 * interrupts in PIR, and sending a notification event
		 * which has no effect is safe here.
		 */

		apic->send_IPI_mask(get_cpu_mask(vcpu->cpu), pi_vec);
		return true;
	}
#endif
	return false;
}

static int vmx_deliver_nested_posted_interrupt(struct kvm_vcpu *vcpu,
						int vector)
{
	struct vcpu_vmx *vmx = to_vmx(vcpu);

	if (is_guest_mode(vcpu) &&
	    vector == vmx->nested.posted_intr_nv) {
		/*
		 * If a posted intr is not recognized by hardware,
		 * we will accomplish it in the next vmentry.
		 */
		vmx->nested.pi_pending = true;
		kvm_make_request(KVM_REQ_EVENT, vcpu);
		/* the PIR and ON have been set by L1. */
		if (!kvm_vcpu_trigger_posted_interrupt(vcpu, true))
			kvm_vcpu_kick(vcpu);
		return 0;
	}
	return -1;
}
/*
 * Send interrupt to vcpu via posted interrupt way.
 * 1. If target vcpu is running(non-root mode), send posted interrupt
 * notification to vcpu and hardware will sync PIR to vIRR atomically.
 * 2. If target vcpu isn't running(root mode), kick it to pick up the
 * interrupt from PIR in next vmentry.
 */
static int vmx_deliver_posted_interrupt(struct kvm_vcpu *vcpu, int vector)
{
	struct vcpu_vmx *vmx = to_vmx(vcpu);
	int r;

	r = vmx_deliver_nested_posted_interrupt(vcpu, vector);
	if (!r)
		return 0;

	if (!vcpu->arch.apicv_active)
		return -1;

	if (pi_test_and_set_pir(vector, &vmx->pi_desc))
		return 0;

	/* If a previous notification has sent the IPI, nothing to do.  */
	if (pi_test_and_set_on(&vmx->pi_desc))
		return 0;

	if (!kvm_vcpu_trigger_posted_interrupt(vcpu, false))
		kvm_vcpu_kick(vcpu);

	return 0;
}

/*
 * Set up the vmcs's constant host-state fields, i.e., host-state fields that
 * will not change in the lifetime of the guest.
 * Note that host-state that does change is set elsewhere. E.g., host-state
 * that is set differently for each CPU is set in vmx_vcpu_load(), not here.
 */
void vmx_set_constant_host_state(struct vcpu_vmx *vmx)
{
	u32 low32, high32;
	unsigned long tmpl;
	unsigned long cr0, cr3, cr4;

	cr0 = read_cr0();
	WARN_ON(cr0 & X86_CR0_TS);
	vmcs_writel(HOST_CR0, cr0);  /* 22.2.3 */

	/*
	 * Save the most likely value for this task's CR3 in the VMCS.
	 * We can't use __get_current_cr3_fast() because we're not atomic.
	 */
	cr3 = __read_cr3();
	vmcs_writel(HOST_CR3, cr3);		/* 22.2.3  FIXME: shadow tables */
	vmx->loaded_vmcs->host_state.cr3 = cr3;

	/* Save the most likely value for this task's CR4 in the VMCS. */
	cr4 = cr4_read_shadow();
	vmcs_writel(HOST_CR4, cr4);			/* 22.2.3, 22.2.5 */
	vmx->loaded_vmcs->host_state.cr4 = cr4;

	vmcs_write16(HOST_CS_SELECTOR, __KERNEL_CS);  /* 22.2.4 */
#ifdef CONFIG_X86_64
	/*
	 * Load null selectors, so we can avoid reloading them in
	 * vmx_prepare_switch_to_host(), in case userspace uses
	 * the null selectors too (the expected case).
	 */
	vmcs_write16(HOST_DS_SELECTOR, 0);
	vmcs_write16(HOST_ES_SELECTOR, 0);
#else
	vmcs_write16(HOST_DS_SELECTOR, __KERNEL_DS);  /* 22.2.4 */
	vmcs_write16(HOST_ES_SELECTOR, __KERNEL_DS);  /* 22.2.4 */
#endif
	vmcs_write16(HOST_SS_SELECTOR, __KERNEL_DS);  /* 22.2.4 */
	vmcs_write16(HOST_TR_SELECTOR, GDT_ENTRY_TSS*8);  /* 22.2.4 */

	vmcs_writel(HOST_IDTR_BASE, host_idt_base);   /* 22.2.4 */

	vmcs_writel(HOST_RIP, (unsigned long)vmx_vmexit); /* 22.2.5 */

	rdmsr(MSR_IA32_SYSENTER_CS, low32, high32);
	vmcs_write32(HOST_IA32_SYSENTER_CS, low32);
	rdmsrl(MSR_IA32_SYSENTER_EIP, tmpl);
	vmcs_writel(HOST_IA32_SYSENTER_EIP, tmpl);   /* 22.2.3 */

	if (vmcs_config.vmexit_ctrl & VM_EXIT_LOAD_IA32_PAT) {
		rdmsr(MSR_IA32_CR_PAT, low32, high32);
		vmcs_write64(HOST_IA32_PAT, low32 | ((u64) high32 << 32));
	}

	if (cpu_has_load_ia32_efer())
		vmcs_write64(HOST_IA32_EFER, host_efer);
}

void set_cr4_guest_host_mask(struct vcpu_vmx *vmx)
{
	BUILD_BUG_ON(KVM_CR4_GUEST_OWNED_BITS & ~KVM_POSSIBLE_CR4_GUEST_BITS);

	vmx->vcpu.arch.cr4_guest_owned_bits = KVM_CR4_GUEST_OWNED_BITS;
	if (enable_ept)
		vmx->vcpu.arch.cr4_guest_owned_bits |= X86_CR4_PGE;
	if (is_guest_mode(&vmx->vcpu))
		vmx->vcpu.arch.cr4_guest_owned_bits &=
			~get_vmcs12(&vmx->vcpu)->cr4_guest_host_mask;
	vmcs_writel(CR4_GUEST_HOST_MASK, ~vmx->vcpu.arch.cr4_guest_owned_bits);
}

u32 vmx_pin_based_exec_ctrl(struct vcpu_vmx *vmx)
{
	u32 pin_based_exec_ctrl = vmcs_config.pin_based_exec_ctrl;

	if (!kvm_vcpu_apicv_active(&vmx->vcpu))
		pin_based_exec_ctrl &= ~PIN_BASED_POSTED_INTR;

	if (!enable_vnmi)
		pin_based_exec_ctrl &= ~PIN_BASED_VIRTUAL_NMIS;

	if (!enable_preemption_timer)
		pin_based_exec_ctrl &= ~PIN_BASED_VMX_PREEMPTION_TIMER;

	return pin_based_exec_ctrl;
}

static void vmx_refresh_apicv_exec_ctrl(struct kvm_vcpu *vcpu)
{
	struct vcpu_vmx *vmx = to_vmx(vcpu);

	pin_controls_set(vmx, vmx_pin_based_exec_ctrl(vmx));
	if (cpu_has_secondary_exec_ctrls()) {
		if (kvm_vcpu_apicv_active(vcpu))
			secondary_exec_controls_setbit(vmx,
				      SECONDARY_EXEC_APIC_REGISTER_VIRT |
				      SECONDARY_EXEC_VIRTUAL_INTR_DELIVERY);
		else
			secondary_exec_controls_clearbit(vmx,
					SECONDARY_EXEC_APIC_REGISTER_VIRT |
					SECONDARY_EXEC_VIRTUAL_INTR_DELIVERY);
	}

	if (cpu_has_vmx_msr_bitmap())
		vmx_update_msr_bitmap(vcpu);
}

u32 vmx_exec_control(struct vcpu_vmx *vmx)
{
	u32 exec_control = vmcs_config.cpu_based_exec_ctrl;

	if (vmx->vcpu.arch.switch_db_regs & KVM_DEBUGREG_WONT_EXIT)
		exec_control &= ~CPU_BASED_MOV_DR_EXITING;

	if (!cpu_need_tpr_shadow(&vmx->vcpu)) {
		exec_control &= ~CPU_BASED_TPR_SHADOW;
#ifdef CONFIG_X86_64
		exec_control |= CPU_BASED_CR8_STORE_EXITING |
				CPU_BASED_CR8_LOAD_EXITING;
#endif
	}
	if (!enable_ept)
		exec_control |= CPU_BASED_CR3_STORE_EXITING |
				CPU_BASED_CR3_LOAD_EXITING  |
				CPU_BASED_INVLPG_EXITING;
	if (kvm_mwait_in_guest(vmx->vcpu.kvm))
		exec_control &= ~(CPU_BASED_MWAIT_EXITING |
				CPU_BASED_MONITOR_EXITING);
	if (kvm_hlt_in_guest(vmx->vcpu.kvm))
		exec_control &= ~CPU_BASED_HLT_EXITING;
	return exec_control;
}


static void vmx_compute_secondary_exec_control(struct vcpu_vmx *vmx)
{
	struct kvm_vcpu *vcpu = &vmx->vcpu;

	u32 exec_control = vmcs_config.cpu_based_2nd_exec_ctrl;

	if (pt_mode == PT_MODE_SYSTEM)
		exec_control &= ~(SECONDARY_EXEC_PT_USE_GPA | SECONDARY_EXEC_PT_CONCEAL_VMX);
	if (!cpu_need_virtualize_apic_accesses(vcpu))
		exec_control &= ~SECONDARY_EXEC_VIRTUALIZE_APIC_ACCESSES;
	if (vmx->vpid == 0)
		exec_control &= ~SECONDARY_EXEC_ENABLE_VPID;
	if (!enable_ept) {
		exec_control &= ~SECONDARY_EXEC_ENABLE_EPT;
		enable_unrestricted_guest = 0;
	}
	if (!enable_unrestricted_guest)
		exec_control &= ~SECONDARY_EXEC_UNRESTRICTED_GUEST;
	if (kvm_pause_in_guest(vmx->vcpu.kvm))
		exec_control &= ~SECONDARY_EXEC_PAUSE_LOOP_EXITING;
	if (!kvm_vcpu_apicv_active(vcpu))
		exec_control &= ~(SECONDARY_EXEC_APIC_REGISTER_VIRT |
				  SECONDARY_EXEC_VIRTUAL_INTR_DELIVERY);
	exec_control &= ~SECONDARY_EXEC_VIRTUALIZE_X2APIC_MODE;

	/* SECONDARY_EXEC_DESC is enabled/disabled on writes to CR4.UMIP,
	 * in vmx_set_cr4.  */
	exec_control &= ~SECONDARY_EXEC_DESC;

	/* SECONDARY_EXEC_SHADOW_VMCS is enabled when L1 executes VMPTRLD
	   (handle_vmptrld).
	   We can NOT enable shadow_vmcs here because we don't have yet
	   a current VMCS12
	*/
	exec_control &= ~SECONDARY_EXEC_SHADOW_VMCS;

	if (!enable_pml)
		exec_control &= ~SECONDARY_EXEC_ENABLE_PML;

	if (vmx_xsaves_supported()) {
		/* Exposing XSAVES only when XSAVE is exposed */
		bool xsaves_enabled =
			guest_cpuid_has(vcpu, X86_FEATURE_XSAVE) &&
			guest_cpuid_has(vcpu, X86_FEATURE_XSAVES);

		vcpu->arch.xsaves_enabled = xsaves_enabled;

		if (!xsaves_enabled)
			exec_control &= ~SECONDARY_EXEC_XSAVES;

		if (nested) {
			if (xsaves_enabled)
				vmx->nested.msrs.secondary_ctls_high |=
					SECONDARY_EXEC_XSAVES;
			else
				vmx->nested.msrs.secondary_ctls_high &=
					~SECONDARY_EXEC_XSAVES;
		}
	}

	if (vmx_rdtscp_supported()) {
		bool rdtscp_enabled = guest_cpuid_has(vcpu, X86_FEATURE_RDTSCP);
		if (!rdtscp_enabled)
			exec_control &= ~SECONDARY_EXEC_RDTSCP;

		if (nested) {
			if (rdtscp_enabled)
				vmx->nested.msrs.secondary_ctls_high |=
					SECONDARY_EXEC_RDTSCP;
			else
				vmx->nested.msrs.secondary_ctls_high &=
					~SECONDARY_EXEC_RDTSCP;
		}
	}

	if (vmx_invpcid_supported()) {
		/* Exposing INVPCID only when PCID is exposed */
		bool invpcid_enabled =
			guest_cpuid_has(vcpu, X86_FEATURE_INVPCID) &&
			guest_cpuid_has(vcpu, X86_FEATURE_PCID);

		if (!invpcid_enabled) {
			exec_control &= ~SECONDARY_EXEC_ENABLE_INVPCID;
			guest_cpuid_clear(vcpu, X86_FEATURE_INVPCID);
		}

		if (nested) {
			if (invpcid_enabled)
				vmx->nested.msrs.secondary_ctls_high |=
					SECONDARY_EXEC_ENABLE_INVPCID;
			else
				vmx->nested.msrs.secondary_ctls_high &=
					~SECONDARY_EXEC_ENABLE_INVPCID;
		}
	}

	if (vmx_rdrand_supported()) {
		bool rdrand_enabled = guest_cpuid_has(vcpu, X86_FEATURE_RDRAND);
		if (rdrand_enabled)
			exec_control &= ~SECONDARY_EXEC_RDRAND_EXITING;

		if (nested) {
			if (rdrand_enabled)
				vmx->nested.msrs.secondary_ctls_high |=
					SECONDARY_EXEC_RDRAND_EXITING;
			else
				vmx->nested.msrs.secondary_ctls_high &=
					~SECONDARY_EXEC_RDRAND_EXITING;
		}
	}

	if (vmx_rdseed_supported()) {
		bool rdseed_enabled = guest_cpuid_has(vcpu, X86_FEATURE_RDSEED);
		if (rdseed_enabled)
			exec_control &= ~SECONDARY_EXEC_RDSEED_EXITING;

		if (nested) {
			if (rdseed_enabled)
				vmx->nested.msrs.secondary_ctls_high |=
					SECONDARY_EXEC_RDSEED_EXITING;
			else
				vmx->nested.msrs.secondary_ctls_high &=
					~SECONDARY_EXEC_RDSEED_EXITING;
		}
	}

	if (vmx_waitpkg_supported()) {
		bool waitpkg_enabled =
			guest_cpuid_has(vcpu, X86_FEATURE_WAITPKG);

		if (!waitpkg_enabled)
			exec_control &= ~SECONDARY_EXEC_ENABLE_USR_WAIT_PAUSE;

		if (nested) {
			if (waitpkg_enabled)
				vmx->nested.msrs.secondary_ctls_high |=
					SECONDARY_EXEC_ENABLE_USR_WAIT_PAUSE;
			else
				vmx->nested.msrs.secondary_ctls_high &=
					~SECONDARY_EXEC_ENABLE_USR_WAIT_PAUSE;
		}
	}

	vmx->secondary_exec_control = exec_control;
}

static void ept_set_mmio_spte_mask(void)
{
	/*
	 * EPT Misconfigurations can be generated if the value of bits 2:0
	 * of an EPT paging-structure entry is 110b (write/execute).
	 */
	kvm_mmu_set_mmio_spte_mask(VMX_EPT_RWX_MASK,
				   VMX_EPT_MISCONFIG_WX_VALUE, 0);
}

#define VMX_XSS_EXIT_BITMAP 0

/*
 * Sets up the vmcs for emulated real mode.
 */
static void vmx_vcpu_setup(struct vcpu_vmx *vmx)
{
	int i;

	if (nested)
		nested_vmx_vcpu_setup();

	if (cpu_has_vmx_msr_bitmap())
		vmcs_write64(MSR_BITMAP, __pa(vmx->vmcs01.msr_bitmap));

	vmcs_write64(VMCS_LINK_POINTER, -1ull); /* 22.3.1.5 */

	/* Control */
	pin_controls_set(vmx, vmx_pin_based_exec_ctrl(vmx));
	vmx->hv_deadline_tsc = -1;

	exec_controls_set(vmx, vmx_exec_control(vmx));

	if (cpu_has_secondary_exec_ctrls()) {
		vmx_compute_secondary_exec_control(vmx);
		secondary_exec_controls_set(vmx, vmx->secondary_exec_control);
	}

	if (kvm_vcpu_apicv_active(&vmx->vcpu)) {
		vmcs_write64(EOI_EXIT_BITMAP0, 0);
		vmcs_write64(EOI_EXIT_BITMAP1, 0);
		vmcs_write64(EOI_EXIT_BITMAP2, 0);
		vmcs_write64(EOI_EXIT_BITMAP3, 0);

		vmcs_write16(GUEST_INTR_STATUS, 0);

		vmcs_write16(POSTED_INTR_NV, POSTED_INTR_VECTOR);
		vmcs_write64(POSTED_INTR_DESC_ADDR, __pa((&vmx->pi_desc)));
	}

	if (!kvm_pause_in_guest(vmx->vcpu.kvm)) {
		vmcs_write32(PLE_GAP, ple_gap);
		vmx->ple_window = ple_window;
		vmx->ple_window_dirty = true;
	}

	vmcs_write32(PAGE_FAULT_ERROR_CODE_MASK, 0);
	vmcs_write32(PAGE_FAULT_ERROR_CODE_MATCH, 0);
	vmcs_write32(CR3_TARGET_COUNT, 0);           /* 22.2.1 */

	vmcs_write16(HOST_FS_SELECTOR, 0);            /* 22.2.4 */
	vmcs_write16(HOST_GS_SELECTOR, 0);            /* 22.2.4 */
	vmx_set_constant_host_state(vmx);
	vmcs_writel(HOST_FS_BASE, 0); /* 22.2.4 */
	vmcs_writel(HOST_GS_BASE, 0); /* 22.2.4 */

	if (cpu_has_vmx_vmfunc())
		vmcs_write64(VM_FUNCTION_CONTROL, 0);

	vmcs_write32(VM_EXIT_MSR_STORE_COUNT, 0);
	vmcs_write32(VM_EXIT_MSR_LOAD_COUNT, 0);
	vmcs_write64(VM_EXIT_MSR_LOAD_ADDR, __pa(vmx->msr_autoload.host.val));
	vmcs_write32(VM_ENTRY_MSR_LOAD_COUNT, 0);
	vmcs_write64(VM_ENTRY_MSR_LOAD_ADDR, __pa(vmx->msr_autoload.guest.val));

	if (vmcs_config.vmentry_ctrl & VM_ENTRY_LOAD_IA32_PAT)
		vmcs_write64(GUEST_IA32_PAT, vmx->vcpu.arch.pat);

	for (i = 0; i < ARRAY_SIZE(vmx_msr_index); ++i) {
		u32 index = vmx_msr_index[i];
		u32 data_low, data_high;
		int j = vmx->nmsrs;

		if (rdmsr_safe(index, &data_low, &data_high) < 0)
			continue;
		if (wrmsr_safe(index, data_low, data_high) < 0)
			continue;
		vmx->guest_msrs[j].index = i;
		vmx->guest_msrs[j].data = 0;

		switch (index) {
		case MSR_IA32_TSX_CTRL:
			/*
			 * No need to pass TSX_CTRL_CPUID_CLEAR through, so
			 * let's avoid changing CPUID bits under the host
			 * kernel's feet.
			 */
			vmx->guest_msrs[j].mask = ~(u64)TSX_CTRL_CPUID_CLEAR;
			break;
		default:
			vmx->guest_msrs[j].mask = -1ull;
			break;
		}
		++vmx->nmsrs;
	}

	vm_exit_controls_set(vmx, vmx_vmexit_ctrl());

	/* 22.2.1, 20.8.1 */
	vm_entry_controls_set(vmx, vmx_vmentry_ctrl());

	vmx->vcpu.arch.cr0_guest_owned_bits = X86_CR0_TS;
	vmcs_writel(CR0_GUEST_HOST_MASK, ~X86_CR0_TS);

	set_cr4_guest_host_mask(vmx);

	if (vmx_xsaves_supported())
		vmcs_write64(XSS_EXIT_BITMAP, VMX_XSS_EXIT_BITMAP);

	if (enable_pml) {
		vmcs_write64(PML_ADDRESS, page_to_phys(vmx->pml_pg));
		vmcs_write16(GUEST_PML_INDEX, PML_ENTITY_NUM - 1);
	}

	if (cpu_has_vmx_encls_vmexit())
		vmcs_write64(ENCLS_EXITING_BITMAP, -1ull);

	if (pt_mode == PT_MODE_HOST_GUEST) {
		memset(&vmx->pt_desc, 0, sizeof(vmx->pt_desc));
		/* Bit[6~0] are forced to 1, writes are ignored. */
		vmx->pt_desc.guest.output_mask = 0x7F;
		vmcs_write64(GUEST_IA32_RTIT_CTL, 0);
	}
}

static void vmx_vcpu_reset(struct kvm_vcpu *vcpu, bool init_event)
{
	struct vcpu_vmx *vmx = to_vmx(vcpu);
	struct msr_data apic_base_msr;
	u64 cr0;

	vmx->rmode.vm86_active = 0;
	vmx->spec_ctrl = 0;

	vmx->msr_ia32_umwait_control = 0;

	vmx->vcpu.arch.regs[VCPU_REGS_RDX] = get_rdx_init_val();
	vmx->hv_deadline_tsc = -1;
	kvm_set_cr8(vcpu, 0);

	if (!init_event) {
		apic_base_msr.data = APIC_DEFAULT_PHYS_BASE |
				     MSR_IA32_APICBASE_ENABLE;
		if (kvm_vcpu_is_reset_bsp(vcpu))
			apic_base_msr.data |= MSR_IA32_APICBASE_BSP;
		apic_base_msr.host_initiated = true;
		kvm_set_apic_base(vcpu, &apic_base_msr);
	}

	vmx_segment_cache_clear(vmx);

	seg_setup(VCPU_SREG_CS);
	vmcs_write16(GUEST_CS_SELECTOR, 0xf000);
	vmcs_writel(GUEST_CS_BASE, 0xffff0000ul);

	seg_setup(VCPU_SREG_DS);
	seg_setup(VCPU_SREG_ES);
	seg_setup(VCPU_SREG_FS);
	seg_setup(VCPU_SREG_GS);
	seg_setup(VCPU_SREG_SS);

	vmcs_write16(GUEST_TR_SELECTOR, 0);
	vmcs_writel(GUEST_TR_BASE, 0);
	vmcs_write32(GUEST_TR_LIMIT, 0xffff);
	vmcs_write32(GUEST_TR_AR_BYTES, 0x008b);

	vmcs_write16(GUEST_LDTR_SELECTOR, 0);
	vmcs_writel(GUEST_LDTR_BASE, 0);
	vmcs_write32(GUEST_LDTR_LIMIT, 0xffff);
	vmcs_write32(GUEST_LDTR_AR_BYTES, 0x00082);

	if (!init_event) {
		vmcs_write32(GUEST_SYSENTER_CS, 0);
		vmcs_writel(GUEST_SYSENTER_ESP, 0);
		vmcs_writel(GUEST_SYSENTER_EIP, 0);
		vmcs_write64(GUEST_IA32_DEBUGCTL, 0);
	}

	kvm_set_rflags(vcpu, X86_EFLAGS_FIXED);
	kvm_rip_write(vcpu, 0xfff0);

	vmcs_writel(GUEST_GDTR_BASE, 0);
	vmcs_write32(GUEST_GDTR_LIMIT, 0xffff);

	vmcs_writel(GUEST_IDTR_BASE, 0);
	vmcs_write32(GUEST_IDTR_LIMIT, 0xffff);

	vmcs_write32(GUEST_ACTIVITY_STATE, GUEST_ACTIVITY_ACTIVE);
	vmcs_write32(GUEST_INTERRUPTIBILITY_INFO, 0);
	vmcs_writel(GUEST_PENDING_DBG_EXCEPTIONS, 0);
	if (kvm_mpx_supported())
		vmcs_write64(GUEST_BNDCFGS, 0);

	setup_msrs(vmx);

	vmcs_write32(VM_ENTRY_INTR_INFO_FIELD, 0);  /* 22.2.1 */

	if (cpu_has_vmx_tpr_shadow() && !init_event) {
		vmcs_write64(VIRTUAL_APIC_PAGE_ADDR, 0);
		if (cpu_need_tpr_shadow(vcpu))
			vmcs_write64(VIRTUAL_APIC_PAGE_ADDR,
				     __pa(vcpu->arch.apic->regs));
		vmcs_write32(TPR_THRESHOLD, 0);
	}

	kvm_make_request(KVM_REQ_APIC_PAGE_RELOAD, vcpu);

	if (vmx->vpid != 0)
		vmcs_write16(VIRTUAL_PROCESSOR_ID, vmx->vpid);

	cr0 = X86_CR0_NW | X86_CR0_CD | X86_CR0_ET;
	vmx->vcpu.arch.cr0 = cr0;
	vmx_set_cr0(vcpu, cr0); /* enter rmode */
	vmx_set_cr4(vcpu, 0);
	vmx_set_efer(vcpu, 0);

	update_exception_bitmap(vcpu);

	vpid_sync_context(vmx->vpid);
	if (init_event)
		vmx_clear_hlt(vcpu);
}

static void enable_irq_window(struct kvm_vcpu *vcpu)
{
	exec_controls_setbit(to_vmx(vcpu), CPU_BASED_VIRTUAL_INTR_PENDING);
}

static void enable_nmi_window(struct kvm_vcpu *vcpu)
{
	if (!enable_vnmi ||
	    vmcs_read32(GUEST_INTERRUPTIBILITY_INFO) & GUEST_INTR_STATE_STI) {
		enable_irq_window(vcpu);
		return;
	}

	exec_controls_setbit(to_vmx(vcpu), CPU_BASED_VIRTUAL_NMI_PENDING);
}

static void vmx_inject_irq(struct kvm_vcpu *vcpu)
{
	struct vcpu_vmx *vmx = to_vmx(vcpu);
	uint32_t intr;
	int irq = vcpu->arch.interrupt.nr;

	trace_kvm_inj_virq(irq);

	++vcpu->stat.irq_injections;
	if (vmx->rmode.vm86_active) {
		int inc_eip = 0;
		if (vcpu->arch.interrupt.soft)
			inc_eip = vcpu->arch.event_exit_inst_len;
		kvm_inject_realmode_interrupt(vcpu, irq, inc_eip);
		return;
	}
	intr = irq | INTR_INFO_VALID_MASK;
	if (vcpu->arch.interrupt.soft) {
		intr |= INTR_TYPE_SOFT_INTR;
		vmcs_write32(VM_ENTRY_INSTRUCTION_LEN,
			     vmx->vcpu.arch.event_exit_inst_len);
	} else
		intr |= INTR_TYPE_EXT_INTR;
	vmcs_write32(VM_ENTRY_INTR_INFO_FIELD, intr);

	vmx_clear_hlt(vcpu);
}

static void vmx_inject_nmi(struct kvm_vcpu *vcpu)
{
	struct vcpu_vmx *vmx = to_vmx(vcpu);

	if (!enable_vnmi) {
		/*
		 * Tracking the NMI-blocked state in software is built upon
		 * finding the next open IRQ window. This, in turn, depends on
		 * well-behaving guests: They have to keep IRQs disabled at
		 * least as long as the NMI handler runs. Otherwise we may
		 * cause NMI nesting, maybe breaking the guest. But as this is
		 * highly unlikely, we can live with the residual risk.
		 */
		vmx->loaded_vmcs->soft_vnmi_blocked = 1;
		vmx->loaded_vmcs->vnmi_blocked_time = 0;
	}

	++vcpu->stat.nmi_injections;
	vmx->loaded_vmcs->nmi_known_unmasked = false;

	if (vmx->rmode.vm86_active) {
		kvm_inject_realmode_interrupt(vcpu, NMI_VECTOR, 0);
		return;
	}

	vmcs_write32(VM_ENTRY_INTR_INFO_FIELD,
			INTR_TYPE_NMI_INTR | INTR_INFO_VALID_MASK | NMI_VECTOR);

	vmx_clear_hlt(vcpu);
}

bool vmx_get_nmi_mask(struct kvm_vcpu *vcpu)
{
	struct vcpu_vmx *vmx = to_vmx(vcpu);
	bool masked;

	if (!enable_vnmi)
		return vmx->loaded_vmcs->soft_vnmi_blocked;
	if (vmx->loaded_vmcs->nmi_known_unmasked)
		return false;
	masked = vmcs_read32(GUEST_INTERRUPTIBILITY_INFO) & GUEST_INTR_STATE_NMI;
	vmx->loaded_vmcs->nmi_known_unmasked = !masked;
	return masked;
}

void vmx_set_nmi_mask(struct kvm_vcpu *vcpu, bool masked)
{
	struct vcpu_vmx *vmx = to_vmx(vcpu);

	if (!enable_vnmi) {
		if (vmx->loaded_vmcs->soft_vnmi_blocked != masked) {
			vmx->loaded_vmcs->soft_vnmi_blocked = masked;
			vmx->loaded_vmcs->vnmi_blocked_time = 0;
		}
	} else {
		vmx->loaded_vmcs->nmi_known_unmasked = !masked;
		if (masked)
			vmcs_set_bits(GUEST_INTERRUPTIBILITY_INFO,
				      GUEST_INTR_STATE_NMI);
		else
			vmcs_clear_bits(GUEST_INTERRUPTIBILITY_INFO,
					GUEST_INTR_STATE_NMI);
	}
}

static int vmx_nmi_allowed(struct kvm_vcpu *vcpu)
{
	if (to_vmx(vcpu)->nested.nested_run_pending)
		return 0;

	if (!enable_vnmi &&
	    to_vmx(vcpu)->loaded_vmcs->soft_vnmi_blocked)
		return 0;

	return	!(vmcs_read32(GUEST_INTERRUPTIBILITY_INFO) &
		  (GUEST_INTR_STATE_MOV_SS | GUEST_INTR_STATE_STI
		   | GUEST_INTR_STATE_NMI));
}

static int vmx_interrupt_allowed(struct kvm_vcpu *vcpu)
{
	if (to_vmx(vcpu)->nested.nested_run_pending)
		return false;

	if (is_guest_mode(vcpu) && nested_exit_on_intr(vcpu))
		return true;

	return (vmcs_readl(GUEST_RFLAGS) & X86_EFLAGS_IF) &&
		!(vmcs_read32(GUEST_INTERRUPTIBILITY_INFO) &
			(GUEST_INTR_STATE_STI | GUEST_INTR_STATE_MOV_SS));
}

static int vmx_set_tss_addr(struct kvm *kvm, unsigned int addr)
{
	int ret;

	if (enable_unrestricted_guest)
		return 0;

	ret = x86_set_memory_region(kvm, TSS_PRIVATE_MEMSLOT, addr,
				    PAGE_SIZE * 3);
	if (ret)
		return ret;
	to_kvm_vmx(kvm)->tss_addr = addr;
	return init_rmode_tss(kvm);
}

static int vmx_set_identity_map_addr(struct kvm *kvm, u64 ident_addr)
{
	to_kvm_vmx(kvm)->ept_identity_map_addr = ident_addr;
	return 0;
}

static bool rmode_exception(struct kvm_vcpu *vcpu, int vec)
{
	switch (vec) {
	case BP_VECTOR:
		/*
		 * Update instruction length as we may reinject the exception
		 * from user space while in guest debugging mode.
		 */
		to_vmx(vcpu)->vcpu.arch.event_exit_inst_len =
			vmcs_read32(VM_EXIT_INSTRUCTION_LEN);
		if (vcpu->guest_debug & KVM_GUESTDBG_USE_SW_BP)
			return false;
		/* fall through */
	case DB_VECTOR:
		if (vcpu->guest_debug &
			(KVM_GUESTDBG_SINGLESTEP | KVM_GUESTDBG_USE_HW_BP))
			return false;
		/* fall through */
	case DE_VECTOR:
	case OF_VECTOR:
	case BR_VECTOR:
	case UD_VECTOR:
	case DF_VECTOR:
	case SS_VECTOR:
	case GP_VECTOR:
	case MF_VECTOR:
		return true;
	break;
	}
	return false;
}

static int handle_rmode_exception(struct kvm_vcpu *vcpu,
				  int vec, u32 err_code)
{
	/*
	 * Instruction with address size override prefix opcode 0x67
	 * Cause the #SS fault with 0 error code in VM86 mode.
	 */
	if (((vec == GP_VECTOR) || (vec == SS_VECTOR)) && err_code == 0) {
		if (kvm_emulate_instruction(vcpu, 0)) {
			if (vcpu->arch.halt_request) {
				vcpu->arch.halt_request = 0;
				return kvm_vcpu_halt(vcpu);
			}
			return 1;
		}
		return 0;
	}

	/*
	 * Forward all other exceptions that are valid in real mode.
	 * FIXME: Breaks guest debugging in real mode, needs to be fixed with
	 *        the required debugging infrastructure rework.
	 */
	kvm_queue_exception(vcpu, vec);
	return 1;
}

/*
 * Trigger machine check on the host. We assume all the MSRs are already set up
 * by the CPU and that we still run on the same CPU as the MCE occurred on.
 * We pass a fake environment to the machine check handler because we want
 * the guest to be always treated like user space, no matter what context
 * it used internally.
 */
static void kvm_machine_check(void)
{
#if defined(CONFIG_X86_MCE)
	struct pt_regs regs = {
		.cs = 3, /* Fake ring 3 no matter what the guest ran on */
		.flags = X86_EFLAGS_IF,
	};

	do_machine_check(&regs, 0);
#endif
}

static int handle_machine_check(struct kvm_vcpu *vcpu)
{
	/* handled by vmx_vcpu_run() */
	return 1;
}

/*
 * If the host has split lock detection disabled, then #AC is
 * unconditionally injected into the guest, which is the pre split lock
 * detection behaviour.
 *
 * If the host has split lock detection enabled then #AC is
 * only injected into the guest when:
 *  - Guest CPL == 3 (user mode)
 *  - Guest has #AC detection enabled in CR0
 *  - Guest EFLAGS has AC bit set
 */
static inline bool guest_inject_ac(struct kvm_vcpu *vcpu)
{
	if (!boot_cpu_has(X86_FEATURE_SPLIT_LOCK_DETECT))
		return true;

	return vmx_get_cpl(vcpu) == 3 && kvm_read_cr0_bits(vcpu, X86_CR0_AM) &&
	       (kvm_get_rflags(vcpu) & X86_EFLAGS_AC);
}

static int handle_exception_nmi(struct kvm_vcpu *vcpu)
{
	struct vcpu_vmx *vmx = to_vmx(vcpu);
	struct kvm_run *kvm_run = vcpu->run;
	u32 intr_info, ex_no, error_code;
	unsigned long cr2, rip, dr6;
	u32 vect_info;

	vect_info = vmx->idt_vectoring_info;
	intr_info = vmx->exit_intr_info;

	if (is_machine_check(intr_info) || is_nmi(intr_info))
		return 1; /* handled by handle_exception_nmi_irqoff() */

	if (is_invalid_opcode(intr_info))
		return handle_ud(vcpu);

	error_code = 0;
	if (intr_info & INTR_INFO_DELIVER_CODE_MASK)
		error_code = vmcs_read32(VM_EXIT_INTR_ERROR_CODE);

	if (!vmx->rmode.vm86_active && is_gp_fault(intr_info)) {
		WARN_ON_ONCE(!enable_vmware_backdoor);

		/*
		 * VMware backdoor emulation on #GP interception only handles
		 * IN{S}, OUT{S}, and RDPMC, none of which generate a non-zero
		 * error code on #GP.
		 */
		if (error_code) {
			kvm_queue_exception_e(vcpu, GP_VECTOR, error_code);
			return 1;
		}
		return kvm_emulate_instruction(vcpu, EMULTYPE_VMWARE_GP);
	}

	/*
	 * The #PF with PFEC.RSVD = 1 indicates the guest is accessing
	 * MMIO, it is better to report an internal error.
	 * See the comments in vmx_handle_exit.
	 */
	if ((vect_info & VECTORING_INFO_VALID_MASK) &&
	    !(is_page_fault(intr_info) && !(error_code & PFERR_RSVD_MASK))) {
		vcpu->run->exit_reason = KVM_EXIT_INTERNAL_ERROR;
		vcpu->run->internal.suberror = KVM_INTERNAL_ERROR_SIMUL_EX;
		vcpu->run->internal.ndata = 3;
		vcpu->run->internal.data[0] = vect_info;
		vcpu->run->internal.data[1] = intr_info;
		vcpu->run->internal.data[2] = error_code;
		return 0;
	}

	if (is_page_fault(intr_info)) {
		cr2 = vmcs_readl(EXIT_QUALIFICATION);
		/* EPT won't cause page fault directly */
		WARN_ON_ONCE(!vcpu->arch.apf.host_apf_reason && enable_ept);
		return kvm_handle_page_fault(vcpu, error_code, cr2, NULL, 0);
	}

	ex_no = intr_info & INTR_INFO_VECTOR_MASK;

	if (vmx->rmode.vm86_active && rmode_exception(vcpu, ex_no))
		return handle_rmode_exception(vcpu, ex_no, error_code);

	switch (ex_no) {
	case DB_VECTOR:
		dr6 = vmcs_readl(EXIT_QUALIFICATION);
		if (!(vcpu->guest_debug &
		      (KVM_GUESTDBG_SINGLESTEP | KVM_GUESTDBG_USE_HW_BP))) {
			vcpu->arch.dr6 &= ~DR_TRAP_BITS;
			vcpu->arch.dr6 |= dr6 | DR6_RTM;
			if (is_icebp(intr_info))
				WARN_ON(!skip_emulated_instruction(vcpu));

			kvm_queue_exception(vcpu, DB_VECTOR);
			return 1;
		}
		kvm_run->debug.arch.dr6 = dr6 | DR6_FIXED_1;
		kvm_run->debug.arch.dr7 = vmcs_readl(GUEST_DR7);
		/* fall through */
	case BP_VECTOR:
		/*
		 * Update instruction length as we may reinject #BP from
		 * user space while in guest debugging mode. Reading it for
		 * #DB as well causes no harm, it is not used in that case.
		 */
		vmx->vcpu.arch.event_exit_inst_len =
			vmcs_read32(VM_EXIT_INSTRUCTION_LEN);
		kvm_run->exit_reason = KVM_EXIT_DEBUG;
		rip = kvm_rip_read(vcpu);
		kvm_run->debug.arch.pc = vmcs_readl(GUEST_CS_BASE) + rip;
		kvm_run->debug.arch.exception = ex_no;
		break;
	case AC_VECTOR:
		if (guest_inject_ac(vcpu)) {
			kvm_queue_exception_e(vcpu, AC_VECTOR, error_code);
			return 1;
		}

		/*
		 * Handle split lock. Depending on detection mode this will
		 * either warn and disable split lock detection for this
		 * task or force SIGBUS on it.
		 */
		if (handle_guest_split_lock(kvm_rip_read(vcpu)))
			return 1;
		fallthrough;
	default:
		kvm_run->exit_reason = KVM_EXIT_EXCEPTION;
		kvm_run->ex.exception = ex_no;
		kvm_run->ex.error_code = error_code;
		break;
	}
	return 0;
}

static __always_inline int handle_external_interrupt(struct kvm_vcpu *vcpu)
{
	++vcpu->stat.irq_exits;
	return 1;
}

static int handle_triple_fault(struct kvm_vcpu *vcpu)
{
	vcpu->run->exit_reason = KVM_EXIT_SHUTDOWN;
	vcpu->mmio_needed = 0;
	return 0;
}

static int handle_io(struct kvm_vcpu *vcpu)
{
	unsigned long exit_qualification;
	int size, in, string;
	unsigned port;

	exit_qualification = vmcs_readl(EXIT_QUALIFICATION);
	string = (exit_qualification & 16) != 0;

	++vcpu->stat.io_exits;

	if (string)
		return kvm_emulate_instruction(vcpu, 0);

	port = exit_qualification >> 16;
	size = (exit_qualification & 7) + 1;
	in = (exit_qualification & 8) != 0;

	return kvm_fast_pio(vcpu, size, port, in);
}

static void
vmx_patch_hypercall(struct kvm_vcpu *vcpu, unsigned char *hypercall)
{
	/*
	 * Patch in the VMCALL instruction:
	 */
	hypercall[0] = 0x0f;
	hypercall[1] = 0x01;
	hypercall[2] = 0xc1;
}

/* called to set cr0 as appropriate for a mov-to-cr0 exit. */
static int handle_set_cr0(struct kvm_vcpu *vcpu, unsigned long val)
{
	if (is_guest_mode(vcpu)) {
		struct vmcs12 *vmcs12 = get_vmcs12(vcpu);
		unsigned long orig_val = val;

		/*
		 * We get here when L2 changed cr0 in a way that did not change
		 * any of L1's shadowed bits (see nested_vmx_exit_handled_cr),
		 * but did change L0 shadowed bits. So we first calculate the
		 * effective cr0 value that L1 would like to write into the
		 * hardware. It consists of the L2-owned bits from the new
		 * value combined with the L1-owned bits from L1's guest_cr0.
		 */
		val = (val & ~vmcs12->cr0_guest_host_mask) |
			(vmcs12->guest_cr0 & vmcs12->cr0_guest_host_mask);

		if (!nested_guest_cr0_valid(vcpu, val))
			return 1;

		if (kvm_set_cr0(vcpu, val))
			return 1;
		vmcs_writel(CR0_READ_SHADOW, orig_val);
		return 0;
	} else {
		if (to_vmx(vcpu)->nested.vmxon &&
		    !nested_host_cr0_valid(vcpu, val))
			return 1;

		return kvm_set_cr0(vcpu, val);
	}
}

static int handle_set_cr4(struct kvm_vcpu *vcpu, unsigned long val)
{
	if (is_guest_mode(vcpu)) {
		struct vmcs12 *vmcs12 = get_vmcs12(vcpu);
		unsigned long orig_val = val;

		/* analogously to handle_set_cr0 */
		val = (val & ~vmcs12->cr4_guest_host_mask) |
			(vmcs12->guest_cr4 & vmcs12->cr4_guest_host_mask);
		if (kvm_set_cr4(vcpu, val))
			return 1;
		vmcs_writel(CR4_READ_SHADOW, orig_val);
		return 0;
	} else
		return kvm_set_cr4(vcpu, val);
}

static int handle_desc(struct kvm_vcpu *vcpu)
{
	WARN_ON(!(vcpu->arch.cr4 & X86_CR4_UMIP));
	return kvm_emulate_instruction(vcpu, 0);
}

static int handle_cr(struct kvm_vcpu *vcpu)
{
	unsigned long exit_qualification, val;
	int cr;
	int reg;
	int err;
	int ret;

	exit_qualification = vmcs_readl(EXIT_QUALIFICATION);
	cr = exit_qualification & 15;
	reg = (exit_qualification >> 8) & 15;
	switch ((exit_qualification >> 4) & 3) {
	case 0: /* mov to cr */
		val = kvm_register_readl(vcpu, reg);
		trace_kvm_cr_write(cr, val);
		switch (cr) {
		case 0:
			err = handle_set_cr0(vcpu, val);
			return kvm_complete_insn_gp(vcpu, err);
		case 3:
			WARN_ON_ONCE(enable_unrestricted_guest);
			err = kvm_set_cr3(vcpu, val);
			return kvm_complete_insn_gp(vcpu, err);
		case 4:
			err = handle_set_cr4(vcpu, val);
			return kvm_complete_insn_gp(vcpu, err);
		case 8: {
				u8 cr8_prev = kvm_get_cr8(vcpu);
				u8 cr8 = (u8)val;
				err = kvm_set_cr8(vcpu, cr8);
				ret = kvm_complete_insn_gp(vcpu, err);
				if (lapic_in_kernel(vcpu))
					return ret;
				if (cr8_prev <= cr8)
					return ret;
				/*
				 * TODO: we might be squashing a
				 * KVM_GUESTDBG_SINGLESTEP-triggered
				 * KVM_EXIT_DEBUG here.
				 */
				vcpu->run->exit_reason = KVM_EXIT_SET_TPR;
				return 0;
			}
		}
		break;
	case 2: /* clts */
		WARN_ONCE(1, "Guest should always own CR0.TS");
		vmx_set_cr0(vcpu, kvm_read_cr0_bits(vcpu, ~X86_CR0_TS));
		trace_kvm_cr_write(0, kvm_read_cr0(vcpu));
		return kvm_skip_emulated_instruction(vcpu);
	case 1: /*mov from cr*/
		switch (cr) {
		case 3:
			WARN_ON_ONCE(enable_unrestricted_guest);
			val = kvm_read_cr3(vcpu);
			kvm_register_write(vcpu, reg, val);
			trace_kvm_cr_read(cr, val);
			return kvm_skip_emulated_instruction(vcpu);
		case 8:
			val = kvm_get_cr8(vcpu);
			kvm_register_write(vcpu, reg, val);
			trace_kvm_cr_read(cr, val);
			return kvm_skip_emulated_instruction(vcpu);
		}
		break;
	case 3: /* lmsw */
		val = (exit_qualification >> LMSW_SOURCE_DATA_SHIFT) & 0x0f;
		trace_kvm_cr_write(0, (kvm_read_cr0(vcpu) & ~0xful) | val);
		kvm_lmsw(vcpu, val);

		return kvm_skip_emulated_instruction(vcpu);
	default:
		break;
	}
	vcpu->run->exit_reason = 0;
	vcpu_unimpl(vcpu, "unhandled control register: op %d cr %d\n",
	       (int)(exit_qualification >> 4) & 3, cr);
	return 0;
}

static int handle_dr(struct kvm_vcpu *vcpu)
{
	unsigned long exit_qualification;
	int dr, dr7, reg;

	exit_qualification = vmcs_readl(EXIT_QUALIFICATION);
	dr = exit_qualification & DEBUG_REG_ACCESS_NUM;

	/* First, if DR does not exist, trigger UD */
	if (!kvm_require_dr(vcpu, dr))
		return 1;

	/* Do not handle if the CPL > 0, will trigger GP on re-entry */
	if (!kvm_require_cpl(vcpu, 0))
		return 1;
	dr7 = vmcs_readl(GUEST_DR7);
	if (dr7 & DR7_GD) {
		/*
		 * As the vm-exit takes precedence over the debug trap, we
		 * need to emulate the latter, either for the host or the
		 * guest debugging itself.
		 */
		if (vcpu->guest_debug & KVM_GUESTDBG_USE_HW_BP) {
			vcpu->run->debug.arch.dr6 = vcpu->arch.dr6;
			vcpu->run->debug.arch.dr7 = dr7;
			vcpu->run->debug.arch.pc = kvm_get_linear_rip(vcpu);
			vcpu->run->debug.arch.exception = DB_VECTOR;
			vcpu->run->exit_reason = KVM_EXIT_DEBUG;
			return 0;
		} else {
			vcpu->arch.dr6 &= ~DR_TRAP_BITS;
			vcpu->arch.dr6 |= DR6_BD | DR6_RTM;
			kvm_queue_exception(vcpu, DB_VECTOR);
			return 1;
		}
	}

	if (vcpu->guest_debug == 0) {
		exec_controls_clearbit(to_vmx(vcpu), CPU_BASED_MOV_DR_EXITING);

		/*
		 * No more DR vmexits; force a reload of the debug registers
		 * and reenter on this instruction.  The next vmexit will
		 * retrieve the full state of the debug registers.
		 */
		vcpu->arch.switch_db_regs |= KVM_DEBUGREG_WONT_EXIT;
		return 1;
	}

	reg = DEBUG_REG_ACCESS_REG(exit_qualification);
	if (exit_qualification & TYPE_MOV_FROM_DR) {
		unsigned long val;

		if (kvm_get_dr(vcpu, dr, &val))
			return 1;
		kvm_register_write(vcpu, reg, val);
	} else
		if (kvm_set_dr(vcpu, dr, kvm_register_readl(vcpu, reg)))
			return 1;

	return kvm_skip_emulated_instruction(vcpu);
}

static u64 vmx_get_dr6(struct kvm_vcpu *vcpu)
{
	return vcpu->arch.dr6;
}

static void vmx_set_dr6(struct kvm_vcpu *vcpu, unsigned long val)
{
}

static void vmx_sync_dirty_debug_regs(struct kvm_vcpu *vcpu)
{
	get_debugreg(vcpu->arch.db[0], 0);
	get_debugreg(vcpu->arch.db[1], 1);
	get_debugreg(vcpu->arch.db[2], 2);
	get_debugreg(vcpu->arch.db[3], 3);
	get_debugreg(vcpu->arch.dr6, 6);
	vcpu->arch.dr7 = vmcs_readl(GUEST_DR7);

	vcpu->arch.switch_db_regs &= ~KVM_DEBUGREG_WONT_EXIT;
	exec_controls_setbit(to_vmx(vcpu), CPU_BASED_MOV_DR_EXITING);
}

static void vmx_set_dr7(struct kvm_vcpu *vcpu, unsigned long val)
{
	vmcs_writel(GUEST_DR7, val);
}

static int handle_tpr_below_threshold(struct kvm_vcpu *vcpu)
{
	kvm_apic_update_ppr(vcpu);
	return 1;
}

static int handle_interrupt_window(struct kvm_vcpu *vcpu)
{
	exec_controls_clearbit(to_vmx(vcpu), CPU_BASED_VIRTUAL_INTR_PENDING);

	kvm_make_request(KVM_REQ_EVENT, vcpu);

	++vcpu->stat.irq_window_exits;
	return 1;
}

static int handle_vmcall(struct kvm_vcpu *vcpu)
{
	return kvm_emulate_hypercall(vcpu);
}

static int handle_invd(struct kvm_vcpu *vcpu)
{
	return kvm_emulate_instruction(vcpu, 0);
}

static int handle_invlpg(struct kvm_vcpu *vcpu)
{
	unsigned long exit_qualification = vmcs_readl(EXIT_QUALIFICATION);

	kvm_mmu_invlpg(vcpu, exit_qualification);
	return kvm_skip_emulated_instruction(vcpu);
}

static int handle_rdpmc(struct kvm_vcpu *vcpu)
{
	int err;

	err = kvm_rdpmc(vcpu);
	return kvm_complete_insn_gp(vcpu, err);
}

static int handle_wbinvd(struct kvm_vcpu *vcpu)
{
	return kvm_emulate_wbinvd(vcpu);
}

static int handle_xsetbv(struct kvm_vcpu *vcpu)
{
	u64 new_bv = kvm_read_edx_eax(vcpu);
	u32 index = kvm_rcx_read(vcpu);

	if (kvm_set_xcr(vcpu, index, new_bv) == 0)
		return kvm_skip_emulated_instruction(vcpu);
	return 1;
}

static int handle_apic_access(struct kvm_vcpu *vcpu)
{
	if (likely(fasteoi)) {
		unsigned long exit_qualification = vmcs_readl(EXIT_QUALIFICATION);
		int access_type, offset;

		access_type = exit_qualification & APIC_ACCESS_TYPE;
		offset = exit_qualification & APIC_ACCESS_OFFSET;
		/*
		 * Sane guest uses MOV to write EOI, with written value
		 * not cared. So make a short-circuit here by avoiding
		 * heavy instruction emulation.
		 */
		if ((access_type == TYPE_LINEAR_APIC_INST_WRITE) &&
		    (offset == APIC_EOI)) {
			kvm_lapic_set_eoi(vcpu);
			return kvm_skip_emulated_instruction(vcpu);
		}
	}
	return kvm_emulate_instruction(vcpu, 0);
}

static int handle_apic_eoi_induced(struct kvm_vcpu *vcpu)
{
	unsigned long exit_qualification = vmcs_readl(EXIT_QUALIFICATION);
	int vector = exit_qualification & 0xff;

	/* EOI-induced VM exit is trap-like and thus no need to adjust IP */
	kvm_apic_set_eoi_accelerated(vcpu, vector);
	return 1;
}

static int handle_apic_write(struct kvm_vcpu *vcpu)
{
	unsigned long exit_qualification = vmcs_readl(EXIT_QUALIFICATION);
	u32 offset = exit_qualification & 0xfff;

	/* APIC-write VM exit is trap-like and thus no need to adjust IP */
	kvm_apic_write_nodecode(vcpu, offset);
	return 1;
}

static int handle_task_switch(struct kvm_vcpu *vcpu)
{
	struct vcpu_vmx *vmx = to_vmx(vcpu);
	unsigned long exit_qualification;
	bool has_error_code = false;
	u32 error_code = 0;
	u16 tss_selector;
	int reason, type, idt_v, idt_index;

	idt_v = (vmx->idt_vectoring_info & VECTORING_INFO_VALID_MASK);
	idt_index = (vmx->idt_vectoring_info & VECTORING_INFO_VECTOR_MASK);
	type = (vmx->idt_vectoring_info & VECTORING_INFO_TYPE_MASK);

	exit_qualification = vmcs_readl(EXIT_QUALIFICATION);

	reason = (u32)exit_qualification >> 30;
	if (reason == TASK_SWITCH_GATE && idt_v) {
		switch (type) {
		case INTR_TYPE_NMI_INTR:
			vcpu->arch.nmi_injected = false;
			vmx_set_nmi_mask(vcpu, true);
			break;
		case INTR_TYPE_EXT_INTR:
		case INTR_TYPE_SOFT_INTR:
			kvm_clear_interrupt_queue(vcpu);
			break;
		case INTR_TYPE_HARD_EXCEPTION:
			if (vmx->idt_vectoring_info &
			    VECTORING_INFO_DELIVER_CODE_MASK) {
				has_error_code = true;
				error_code =
					vmcs_read32(IDT_VECTORING_ERROR_CODE);
			}
			/* fall through */
		case INTR_TYPE_SOFT_EXCEPTION:
			kvm_clear_exception_queue(vcpu);
			break;
		default:
			break;
		}
	}
	tss_selector = exit_qualification;

	if (!idt_v || (type != INTR_TYPE_HARD_EXCEPTION &&
		       type != INTR_TYPE_EXT_INTR &&
		       type != INTR_TYPE_NMI_INTR))
		WARN_ON(!skip_emulated_instruction(vcpu));

	/*
	 * TODO: What about debug traps on tss switch?
	 *       Are we supposed to inject them and update dr6?
	 */
	return kvm_task_switch(vcpu, tss_selector,
			       type == INTR_TYPE_SOFT_INTR ? idt_index : -1,
			       reason, has_error_code, error_code);
}

static int handle_ept_violation(struct kvm_vcpu *vcpu)
{
	unsigned long exit_qualification;
	gpa_t gpa;
	u64 error_code;

	exit_qualification = vmcs_readl(EXIT_QUALIFICATION);

	/*
	 * EPT violation happened while executing iret from NMI,
	 * "blocked by NMI" bit has to be set before next VM entry.
	 * There are errata that may cause this bit to not be set:
	 * AAK134, BY25.
	 */
	if (!(to_vmx(vcpu)->idt_vectoring_info & VECTORING_INFO_VALID_MASK) &&
			enable_vnmi &&
			(exit_qualification & INTR_INFO_UNBLOCK_NMI))
		vmcs_set_bits(GUEST_INTERRUPTIBILITY_INFO, GUEST_INTR_STATE_NMI);

	gpa = vmcs_read64(GUEST_PHYSICAL_ADDRESS);
	trace_kvm_page_fault(gpa, exit_qualification);

	/* Is it a read fault? */
	error_code = (exit_qualification & EPT_VIOLATION_ACC_READ)
		     ? PFERR_USER_MASK : 0;
	/* Is it a write fault? */
	error_code |= (exit_qualification & EPT_VIOLATION_ACC_WRITE)
		      ? PFERR_WRITE_MASK : 0;
	/* Is it a fetch fault? */
	error_code |= (exit_qualification & EPT_VIOLATION_ACC_INSTR)
		      ? PFERR_FETCH_MASK : 0;
	/* ept page table entry is present? */
	error_code |= (exit_qualification &
		       (EPT_VIOLATION_READABLE | EPT_VIOLATION_WRITABLE |
			EPT_VIOLATION_EXECUTABLE))
		      ? PFERR_PRESENT_MASK : 0;

	error_code |= (exit_qualification & 0x100) != 0 ?
	       PFERR_GUEST_FINAL_MASK : PFERR_GUEST_PAGE_MASK;

	vcpu->arch.exit_qualification = exit_qualification;
	return kvm_mmu_page_fault(vcpu, gpa, error_code, NULL, 0);
}

static int handle_ept_misconfig(struct kvm_vcpu *vcpu)
{
	gpa_t gpa;

	/*
	 * A nested guest cannot optimize MMIO vmexits, because we have an
	 * nGPA here instead of the required GPA.
	 */
	gpa = vmcs_read64(GUEST_PHYSICAL_ADDRESS);
	if (!is_guest_mode(vcpu) &&
	    !kvm_io_bus_write(vcpu, KVM_FAST_MMIO_BUS, gpa, 0, NULL)) {
		trace_kvm_fast_mmio(gpa);
		return kvm_skip_emulated_instruction(vcpu);
	}

	return kvm_mmu_page_fault(vcpu, gpa, PFERR_RSVD_MASK, NULL, 0);
}

static int handle_nmi_window(struct kvm_vcpu *vcpu)
{
	WARN_ON_ONCE(!enable_vnmi);
	exec_controls_clearbit(to_vmx(vcpu), CPU_BASED_VIRTUAL_NMI_PENDING);
	++vcpu->stat.nmi_window_exits;
	kvm_make_request(KVM_REQ_EVENT, vcpu);

	return 1;
}

static int handle_invalid_guest_state(struct kvm_vcpu *vcpu)
{
	struct vcpu_vmx *vmx = to_vmx(vcpu);
	bool intr_window_requested;
	unsigned count = 130;

	/*
	 * We should never reach the point where we are emulating L2
	 * due to invalid guest state as that means we incorrectly
	 * allowed a nested VMEntry with an invalid vmcs12.
	 */
	WARN_ON_ONCE(vmx->emulation_required && vmx->nested.nested_run_pending);

	intr_window_requested = exec_controls_get(vmx) &
				CPU_BASED_VIRTUAL_INTR_PENDING;

	while (vmx->emulation_required && count-- != 0) {
		if (intr_window_requested && vmx_interrupt_allowed(vcpu))
			return handle_interrupt_window(&vmx->vcpu);

		if (kvm_test_request(KVM_REQ_EVENT, vcpu))
			return 1;

		if (!kvm_emulate_instruction(vcpu, 0))
			return 0;

		if (vmx->emulation_required && !vmx->rmode.vm86_active &&
		    vcpu->arch.exception.pending) {
			vcpu->run->exit_reason = KVM_EXIT_INTERNAL_ERROR;
			vcpu->run->internal.suberror =
						KVM_INTERNAL_ERROR_EMULATION;
			vcpu->run->internal.ndata = 0;
			return 0;
		}

		if (vcpu->arch.halt_request) {
			vcpu->arch.halt_request = 0;
			return kvm_vcpu_halt(vcpu);
		}

		/*
		 * Note, return 1 and not 0, vcpu_run() is responsible for
		 * morphing the pending signal into the proper return code.
		 */
		if (signal_pending(current))
			return 1;

		if (need_resched())
			schedule();
	}

	return 1;
}

static void grow_ple_window(struct kvm_vcpu *vcpu)
{
	struct vcpu_vmx *vmx = to_vmx(vcpu);
	unsigned int old = vmx->ple_window;

	vmx->ple_window = __grow_ple_window(old, ple_window,
					    ple_window_grow,
					    ple_window_max);

	if (vmx->ple_window != old) {
		vmx->ple_window_dirty = true;
		trace_kvm_ple_window_update(vcpu->vcpu_id,
					    vmx->ple_window, old);
	}
}

static void shrink_ple_window(struct kvm_vcpu *vcpu)
{
	struct vcpu_vmx *vmx = to_vmx(vcpu);
	unsigned int old = vmx->ple_window;

	vmx->ple_window = __shrink_ple_window(old, ple_window,
					      ple_window_shrink,
					      ple_window);

	if (vmx->ple_window != old) {
		vmx->ple_window_dirty = true;
		trace_kvm_ple_window_update(vcpu->vcpu_id,
					    vmx->ple_window, old);
	}
}

/*
 * Handler for POSTED_INTERRUPT_WAKEUP_VECTOR.
 */
static void wakeup_handler(void)
{
	struct kvm_vcpu *vcpu;
	int cpu = smp_processor_id();

	spin_lock(&per_cpu(blocked_vcpu_on_cpu_lock, cpu));
	list_for_each_entry(vcpu, &per_cpu(blocked_vcpu_on_cpu, cpu),
			blocked_vcpu_list) {
		struct pi_desc *pi_desc = vcpu_to_pi_desc(vcpu);

		if (pi_test_on(pi_desc) == 1)
			kvm_vcpu_kick(vcpu);
	}
	spin_unlock(&per_cpu(blocked_vcpu_on_cpu_lock, cpu));
}

static void vmx_enable_tdp(void)
{
	kvm_mmu_set_mask_ptes(VMX_EPT_READABLE_MASK,
		enable_ept_ad_bits ? VMX_EPT_ACCESS_BIT : 0ull,
		enable_ept_ad_bits ? VMX_EPT_DIRTY_BIT : 0ull,
		0ull, VMX_EPT_EXECUTABLE_MASK,
		cpu_has_vmx_ept_execute_only() ? 0ull : VMX_EPT_READABLE_MASK,
		VMX_EPT_RWX_MASK, 0ull);

	ept_set_mmio_spte_mask();
	kvm_enable_tdp();
}

/*
 * Indicate a busy-waiting vcpu in spinlock. We do not enable the PAUSE
 * exiting, so only get here on cpu with PAUSE-Loop-Exiting.
 */
static int handle_pause(struct kvm_vcpu *vcpu)
{
	if (!kvm_pause_in_guest(vcpu->kvm))
		grow_ple_window(vcpu);

	/*
	 * Intel sdm vol3 ch-25.1.3 says: The "PAUSE-loop exiting"
	 * VM-execution control is ignored if CPL > 0. OTOH, KVM
	 * never set PAUSE_EXITING and just set PLE if supported,
	 * so the vcpu must be CPL=0 if it gets a PAUSE exit.
	 */
	kvm_vcpu_on_spin(vcpu, true);
	return kvm_skip_emulated_instruction(vcpu);
}

static int handle_nop(struct kvm_vcpu *vcpu)
{
	return kvm_skip_emulated_instruction(vcpu);
}

static int handle_mwait(struct kvm_vcpu *vcpu)
{
	printk_once(KERN_WARNING "kvm: MWAIT instruction emulated as NOP!\n");
	return handle_nop(vcpu);
}

static int handle_invalid_op(struct kvm_vcpu *vcpu)
{
	kvm_queue_exception(vcpu, UD_VECTOR);
	return 1;
}

static int handle_monitor_trap(struct kvm_vcpu *vcpu)
{
	return 1;
}

static int handle_monitor(struct kvm_vcpu *vcpu)
{
	printk_once(KERN_WARNING "kvm: MONITOR instruction emulated as NOP!\n");
	return handle_nop(vcpu);
}

static int handle_invpcid(struct kvm_vcpu *vcpu)
{
	u32 vmx_instruction_info;
	unsigned long type;
	bool pcid_enabled;
	gva_t gva;
	struct x86_exception e;
	unsigned i;
	unsigned long roots_to_free = 0;
	struct {
		u64 pcid;
		u64 gla;
	} operand;

	if (!guest_cpuid_has(vcpu, X86_FEATURE_INVPCID)) {
		kvm_queue_exception(vcpu, UD_VECTOR);
		return 1;
	}

	vmx_instruction_info = vmcs_read32(VMX_INSTRUCTION_INFO);
	type = kvm_register_readl(vcpu, (vmx_instruction_info >> 28) & 0xf);

	if (type > 3) {
		kvm_inject_gp(vcpu, 0);
		return 1;
	}

	/* According to the Intel instruction reference, the memory operand
	 * is read even if it isn't needed (e.g., for type==all)
	 */
	if (get_vmx_mem_address(vcpu, vmcs_readl(EXIT_QUALIFICATION),
				vmx_instruction_info, false,
				sizeof(operand), &gva))
		return 1;

	if (kvm_read_guest_virt(vcpu, gva, &operand, sizeof(operand), &e)) {
		kvm_inject_page_fault(vcpu, &e);
		return 1;
	}

	if (operand.pcid >> 12 != 0) {
		kvm_inject_gp(vcpu, 0);
		return 1;
	}

	pcid_enabled = kvm_read_cr4_bits(vcpu, X86_CR4_PCIDE);

	switch (type) {
	case INVPCID_TYPE_INDIV_ADDR:
		if ((!pcid_enabled && (operand.pcid != 0)) ||
		    is_noncanonical_address(operand.gla, vcpu)) {
			kvm_inject_gp(vcpu, 0);
			return 1;
		}
		kvm_mmu_invpcid_gva(vcpu, operand.gla, operand.pcid);
		return kvm_skip_emulated_instruction(vcpu);

	case INVPCID_TYPE_SINGLE_CTXT:
		if (!pcid_enabled && (operand.pcid != 0)) {
			kvm_inject_gp(vcpu, 0);
			return 1;
		}

		if (kvm_get_active_pcid(vcpu) == operand.pcid) {
			kvm_mmu_sync_roots(vcpu);
			kvm_make_request(KVM_REQ_TLB_FLUSH, vcpu);
		}

		for (i = 0; i < KVM_MMU_NUM_PREV_ROOTS; i++)
			if (kvm_get_pcid(vcpu, vcpu->arch.mmu->prev_roots[i].cr3)
			    == operand.pcid)
				roots_to_free |= KVM_MMU_ROOT_PREVIOUS(i);

		kvm_mmu_free_roots(vcpu, vcpu->arch.mmu, roots_to_free);
		/*
		 * If neither the current cr3 nor any of the prev_roots use the
		 * given PCID, then nothing needs to be done here because a
		 * resync will happen anyway before switching to any other CR3.
		 */

		return kvm_skip_emulated_instruction(vcpu);

	case INVPCID_TYPE_ALL_NON_GLOBAL:
		/*
		 * Currently, KVM doesn't mark global entries in the shadow
		 * page tables, so a non-global flush just degenerates to a
		 * global flush. If needed, we could optimize this later by
		 * keeping track of global entries in shadow page tables.
		 */

		/* fall-through */
	case INVPCID_TYPE_ALL_INCL_GLOBAL:
		kvm_mmu_unload(vcpu);
		return kvm_skip_emulated_instruction(vcpu);

	default:
		BUG(); /* We have already checked above that type <= 3 */
	}
}

static int handle_pml_full(struct kvm_vcpu *vcpu)
{
	unsigned long exit_qualification;

	trace_kvm_pml_full(vcpu->vcpu_id);

	exit_qualification = vmcs_readl(EXIT_QUALIFICATION);

	/*
	 * PML buffer FULL happened while executing iret from NMI,
	 * "blocked by NMI" bit has to be set before next VM entry.
	 */
	if (!(to_vmx(vcpu)->idt_vectoring_info & VECTORING_INFO_VALID_MASK) &&
			enable_vnmi &&
			(exit_qualification & INTR_INFO_UNBLOCK_NMI))
		vmcs_set_bits(GUEST_INTERRUPTIBILITY_INFO,
				GUEST_INTR_STATE_NMI);

	/*
	 * PML buffer already flushed at beginning of VMEXIT. Nothing to do
	 * here.., and there's no userspace involvement needed for PML.
	 */
	return 1;
}

static int handle_preemption_timer(struct kvm_vcpu *vcpu)
{
	struct vcpu_vmx *vmx = to_vmx(vcpu);

	if (!vmx->req_immediate_exit &&
	    !unlikely(vmx->loaded_vmcs->hv_timer_soft_disabled))
		kvm_lapic_expired_hv_timer(vcpu);

	return 1;
}

/*
 * When nested=0, all VMX instruction VM Exits filter here.  The handlers
 * are overwritten by nested_vmx_setup() when nested=1.
 */
static int handle_vmx_instruction(struct kvm_vcpu *vcpu)
{
	kvm_queue_exception(vcpu, UD_VECTOR);
	return 1;
}

static int handle_encls(struct kvm_vcpu *vcpu)
{
	/*
	 * SGX virtualization is not yet supported.  There is no software
	 * enable bit for SGX, so we have to trap ENCLS and inject a #UD
	 * to prevent the guest from executing ENCLS.
	 */
	kvm_queue_exception(vcpu, UD_VECTOR);
	return 1;
}

/*
 * The exit handlers return 1 if the exit was handled fully and guest execution
 * may resume.  Otherwise they set the kvm_run parameter to indicate what needs
 * to be done to userspace and return 0.
 */
static int (*kvm_vmx_exit_handlers[])(struct kvm_vcpu *vcpu) = {
	[EXIT_REASON_EXCEPTION_NMI]           = handle_exception_nmi,
	[EXIT_REASON_EXTERNAL_INTERRUPT]      = handle_external_interrupt,
	[EXIT_REASON_TRIPLE_FAULT]            = handle_triple_fault,
	[EXIT_REASON_NMI_WINDOW]	      = handle_nmi_window,
	[EXIT_REASON_IO_INSTRUCTION]          = handle_io,
	[EXIT_REASON_CR_ACCESS]               = handle_cr,
	[EXIT_REASON_DR_ACCESS]               = handle_dr,
	[EXIT_REASON_CPUID]                   = kvm_emulate_cpuid,
	[EXIT_REASON_MSR_READ]                = kvm_emulate_rdmsr,
	[EXIT_REASON_MSR_WRITE]               = kvm_emulate_wrmsr,
	[EXIT_REASON_PENDING_INTERRUPT]       = handle_interrupt_window,
	[EXIT_REASON_HLT]                     = kvm_emulate_halt,
	[EXIT_REASON_INVD]		      = handle_invd,
	[EXIT_REASON_INVLPG]		      = handle_invlpg,
	[EXIT_REASON_RDPMC]                   = handle_rdpmc,
	[EXIT_REASON_VMCALL]                  = handle_vmcall,
	[EXIT_REASON_VMCLEAR]		      = handle_vmx_instruction,
	[EXIT_REASON_VMLAUNCH]		      = handle_vmx_instruction,
	[EXIT_REASON_VMPTRLD]		      = handle_vmx_instruction,
	[EXIT_REASON_VMPTRST]		      = handle_vmx_instruction,
	[EXIT_REASON_VMREAD]		      = handle_vmx_instruction,
	[EXIT_REASON_VMRESUME]		      = handle_vmx_instruction,
	[EXIT_REASON_VMWRITE]		      = handle_vmx_instruction,
	[EXIT_REASON_VMOFF]		      = handle_vmx_instruction,
	[EXIT_REASON_VMON]		      = handle_vmx_instruction,
	[EXIT_REASON_TPR_BELOW_THRESHOLD]     = handle_tpr_below_threshold,
	[EXIT_REASON_APIC_ACCESS]             = handle_apic_access,
	[EXIT_REASON_APIC_WRITE]              = handle_apic_write,
	[EXIT_REASON_EOI_INDUCED]             = handle_apic_eoi_induced,
	[EXIT_REASON_WBINVD]                  = handle_wbinvd,
	[EXIT_REASON_XSETBV]                  = handle_xsetbv,
	[EXIT_REASON_TASK_SWITCH]             = handle_task_switch,
	[EXIT_REASON_MCE_DURING_VMENTRY]      = handle_machine_check,
	[EXIT_REASON_GDTR_IDTR]		      = handle_desc,
	[EXIT_REASON_LDTR_TR]		      = handle_desc,
	[EXIT_REASON_EPT_VIOLATION]	      = handle_ept_violation,
	[EXIT_REASON_EPT_MISCONFIG]           = handle_ept_misconfig,
	[EXIT_REASON_PAUSE_INSTRUCTION]       = handle_pause,
	[EXIT_REASON_MWAIT_INSTRUCTION]	      = handle_mwait,
	[EXIT_REASON_MONITOR_TRAP_FLAG]       = handle_monitor_trap,
	[EXIT_REASON_MONITOR_INSTRUCTION]     = handle_monitor,
	[EXIT_REASON_INVEPT]                  = handle_vmx_instruction,
	[EXIT_REASON_INVVPID]                 = handle_vmx_instruction,
	[EXIT_REASON_RDRAND]                  = handle_invalid_op,
	[EXIT_REASON_RDSEED]                  = handle_invalid_op,
	[EXIT_REASON_PML_FULL]		      = handle_pml_full,
	[EXIT_REASON_INVPCID]                 = handle_invpcid,
	[EXIT_REASON_VMFUNC]		      = handle_vmx_instruction,
	[EXIT_REASON_PREEMPTION_TIMER]	      = handle_preemption_timer,
	[EXIT_REASON_ENCLS]		      = handle_encls,
};

static const int kvm_vmx_max_exit_handlers =
	ARRAY_SIZE(kvm_vmx_exit_handlers);

static void vmx_get_exit_info(struct kvm_vcpu *vcpu, u64 *info1, u64 *info2)
{
	*info1 = vmcs_readl(EXIT_QUALIFICATION);
	*info2 = vmcs_read32(VM_EXIT_INTR_INFO);
}

static void vmx_destroy_pml_buffer(struct vcpu_vmx *vmx)
{
	if (vmx->pml_pg) {
		__free_page(vmx->pml_pg);
		vmx->pml_pg = NULL;
	}
}

static void vmx_flush_pml_buffer(struct kvm_vcpu *vcpu)
{
	struct vcpu_vmx *vmx = to_vmx(vcpu);
	u64 *pml_buf;
	u16 pml_idx;

	pml_idx = vmcs_read16(GUEST_PML_INDEX);

	/* Do nothing if PML buffer is empty */
	if (pml_idx == (PML_ENTITY_NUM - 1))
		return;

	/* PML index always points to next available PML buffer entity */
	if (pml_idx >= PML_ENTITY_NUM)
		pml_idx = 0;
	else
		pml_idx++;

	pml_buf = page_address(vmx->pml_pg);
	for (; pml_idx < PML_ENTITY_NUM; pml_idx++) {
		u64 gpa;

		gpa = pml_buf[pml_idx];
		WARN_ON(gpa & (PAGE_SIZE - 1));
		kvm_vcpu_mark_page_dirty(vcpu, gpa >> PAGE_SHIFT);
	}

	/* reset PML index */
	vmcs_write16(GUEST_PML_INDEX, PML_ENTITY_NUM - 1);
}

/*
 * Flush all vcpus' PML buffer and update logged GPAs to dirty_bitmap.
 * Called before reporting dirty_bitmap to userspace.
 */
static void kvm_flush_pml_buffers(struct kvm *kvm)
{
	int i;
	struct kvm_vcpu *vcpu;
	/*
	 * We only need to kick vcpu out of guest mode here, as PML buffer
	 * is flushed at beginning of all VMEXITs, and it's obvious that only
	 * vcpus running in guest are possible to have unflushed GPAs in PML
	 * buffer.
	 */
	kvm_for_each_vcpu(i, vcpu, kvm)
		kvm_vcpu_kick(vcpu);
}

static void vmx_dump_sel(char *name, uint32_t sel)
{
	pr_err("%s sel=0x%04x, attr=0x%05x, limit=0x%08x, base=0x%016lx\n",
	       name, vmcs_read16(sel),
	       vmcs_read32(sel + GUEST_ES_AR_BYTES - GUEST_ES_SELECTOR),
	       vmcs_read32(sel + GUEST_ES_LIMIT - GUEST_ES_SELECTOR),
	       vmcs_readl(sel + GUEST_ES_BASE - GUEST_ES_SELECTOR));
}

static void vmx_dump_dtsel(char *name, uint32_t limit)
{
	pr_err("%s                           limit=0x%08x, base=0x%016lx\n",
	       name, vmcs_read32(limit),
	       vmcs_readl(limit + GUEST_GDTR_BASE - GUEST_GDTR_LIMIT));
}

void dump_vmcs(void)
{
	u32 vmentry_ctl, vmexit_ctl;
	u32 cpu_based_exec_ctrl, pin_based_exec_ctrl, secondary_exec_control;
	unsigned long cr4;
	u64 efer;
	int i, n;

	if (!dump_invalid_vmcs) {
		pr_warn_ratelimited("set kvm_intel.dump_invalid_vmcs=1 to dump internal KVM state.\n");
		return;
	}

	vmentry_ctl = vmcs_read32(VM_ENTRY_CONTROLS);
	vmexit_ctl = vmcs_read32(VM_EXIT_CONTROLS);
	cpu_based_exec_ctrl = vmcs_read32(CPU_BASED_VM_EXEC_CONTROL);
	pin_based_exec_ctrl = vmcs_read32(PIN_BASED_VM_EXEC_CONTROL);
	cr4 = vmcs_readl(GUEST_CR4);
	efer = vmcs_read64(GUEST_IA32_EFER);
	secondary_exec_control = 0;
	if (cpu_has_secondary_exec_ctrls())
		secondary_exec_control = vmcs_read32(SECONDARY_VM_EXEC_CONTROL);

	pr_err("*** Guest State ***\n");
	pr_err("CR0: actual=0x%016lx, shadow=0x%016lx, gh_mask=%016lx\n",
	       vmcs_readl(GUEST_CR0), vmcs_readl(CR0_READ_SHADOW),
	       vmcs_readl(CR0_GUEST_HOST_MASK));
	pr_err("CR4: actual=0x%016lx, shadow=0x%016lx, gh_mask=%016lx\n",
	       cr4, vmcs_readl(CR4_READ_SHADOW), vmcs_readl(CR4_GUEST_HOST_MASK));
	pr_err("CR3 = 0x%016lx\n", vmcs_readl(GUEST_CR3));
	if ((secondary_exec_control & SECONDARY_EXEC_ENABLE_EPT) &&
	    (cr4 & X86_CR4_PAE) && !(efer & EFER_LMA))
	{
		pr_err("PDPTR0 = 0x%016llx  PDPTR1 = 0x%016llx\n",
		       vmcs_read64(GUEST_PDPTR0), vmcs_read64(GUEST_PDPTR1));
		pr_err("PDPTR2 = 0x%016llx  PDPTR3 = 0x%016llx\n",
		       vmcs_read64(GUEST_PDPTR2), vmcs_read64(GUEST_PDPTR3));
	}
	pr_err("RSP = 0x%016lx  RIP = 0x%016lx\n",
	       vmcs_readl(GUEST_RSP), vmcs_readl(GUEST_RIP));
	pr_err("RFLAGS=0x%08lx         DR7 = 0x%016lx\n",
	       vmcs_readl(GUEST_RFLAGS), vmcs_readl(GUEST_DR7));
	pr_err("Sysenter RSP=%016lx CS:RIP=%04x:%016lx\n",
	       vmcs_readl(GUEST_SYSENTER_ESP),
	       vmcs_read32(GUEST_SYSENTER_CS), vmcs_readl(GUEST_SYSENTER_EIP));
	vmx_dump_sel("CS:  ", GUEST_CS_SELECTOR);
	vmx_dump_sel("DS:  ", GUEST_DS_SELECTOR);
	vmx_dump_sel("SS:  ", GUEST_SS_SELECTOR);
	vmx_dump_sel("ES:  ", GUEST_ES_SELECTOR);
	vmx_dump_sel("FS:  ", GUEST_FS_SELECTOR);
	vmx_dump_sel("GS:  ", GUEST_GS_SELECTOR);
	vmx_dump_dtsel("GDTR:", GUEST_GDTR_LIMIT);
	vmx_dump_sel("LDTR:", GUEST_LDTR_SELECTOR);
	vmx_dump_dtsel("IDTR:", GUEST_IDTR_LIMIT);
	vmx_dump_sel("TR:  ", GUEST_TR_SELECTOR);
	if ((vmexit_ctl & (VM_EXIT_SAVE_IA32_PAT | VM_EXIT_SAVE_IA32_EFER)) ||
	    (vmentry_ctl & (VM_ENTRY_LOAD_IA32_PAT | VM_ENTRY_LOAD_IA32_EFER)))
		pr_err("EFER =     0x%016llx  PAT = 0x%016llx\n",
		       efer, vmcs_read64(GUEST_IA32_PAT));
	pr_err("DebugCtl = 0x%016llx  DebugExceptions = 0x%016lx\n",
	       vmcs_read64(GUEST_IA32_DEBUGCTL),
	       vmcs_readl(GUEST_PENDING_DBG_EXCEPTIONS));
	if (cpu_has_load_perf_global_ctrl() &&
	    vmentry_ctl & VM_ENTRY_LOAD_IA32_PERF_GLOBAL_CTRL)
		pr_err("PerfGlobCtl = 0x%016llx\n",
		       vmcs_read64(GUEST_IA32_PERF_GLOBAL_CTRL));
	if (vmentry_ctl & VM_ENTRY_LOAD_BNDCFGS)
		pr_err("BndCfgS = 0x%016llx\n", vmcs_read64(GUEST_BNDCFGS));
	pr_err("Interruptibility = %08x  ActivityState = %08x\n",
	       vmcs_read32(GUEST_INTERRUPTIBILITY_INFO),
	       vmcs_read32(GUEST_ACTIVITY_STATE));
	if (secondary_exec_control & SECONDARY_EXEC_VIRTUAL_INTR_DELIVERY)
		pr_err("InterruptStatus = %04x\n",
		       vmcs_read16(GUEST_INTR_STATUS));

	pr_err("*** Host State ***\n");
	pr_err("RIP = 0x%016lx  RSP = 0x%016lx\n",
	       vmcs_readl(HOST_RIP), vmcs_readl(HOST_RSP));
	pr_err("CS=%04x SS=%04x DS=%04x ES=%04x FS=%04x GS=%04x TR=%04x\n",
	       vmcs_read16(HOST_CS_SELECTOR), vmcs_read16(HOST_SS_SELECTOR),
	       vmcs_read16(HOST_DS_SELECTOR), vmcs_read16(HOST_ES_SELECTOR),
	       vmcs_read16(HOST_FS_SELECTOR), vmcs_read16(HOST_GS_SELECTOR),
	       vmcs_read16(HOST_TR_SELECTOR));
	pr_err("FSBase=%016lx GSBase=%016lx TRBase=%016lx\n",
	       vmcs_readl(HOST_FS_BASE), vmcs_readl(HOST_GS_BASE),
	       vmcs_readl(HOST_TR_BASE));
	pr_err("GDTBase=%016lx IDTBase=%016lx\n",
	       vmcs_readl(HOST_GDTR_BASE), vmcs_readl(HOST_IDTR_BASE));
	pr_err("CR0=%016lx CR3=%016lx CR4=%016lx\n",
	       vmcs_readl(HOST_CR0), vmcs_readl(HOST_CR3),
	       vmcs_readl(HOST_CR4));
	pr_err("Sysenter RSP=%016lx CS:RIP=%04x:%016lx\n",
	       vmcs_readl(HOST_IA32_SYSENTER_ESP),
	       vmcs_read32(HOST_IA32_SYSENTER_CS),
	       vmcs_readl(HOST_IA32_SYSENTER_EIP));
	if (vmexit_ctl & (VM_EXIT_LOAD_IA32_PAT | VM_EXIT_LOAD_IA32_EFER))
		pr_err("EFER = 0x%016llx  PAT = 0x%016llx\n",
		       vmcs_read64(HOST_IA32_EFER),
		       vmcs_read64(HOST_IA32_PAT));
	if (cpu_has_load_perf_global_ctrl() &&
	    vmexit_ctl & VM_EXIT_LOAD_IA32_PERF_GLOBAL_CTRL)
		pr_err("PerfGlobCtl = 0x%016llx\n",
		       vmcs_read64(HOST_IA32_PERF_GLOBAL_CTRL));

	pr_err("*** Control State ***\n");
	pr_err("PinBased=%08x CPUBased=%08x SecondaryExec=%08x\n",
	       pin_based_exec_ctrl, cpu_based_exec_ctrl, secondary_exec_control);
	pr_err("EntryControls=%08x ExitControls=%08x\n", vmentry_ctl, vmexit_ctl);
	pr_err("ExceptionBitmap=%08x PFECmask=%08x PFECmatch=%08x\n",
	       vmcs_read32(EXCEPTION_BITMAP),
	       vmcs_read32(PAGE_FAULT_ERROR_CODE_MASK),
	       vmcs_read32(PAGE_FAULT_ERROR_CODE_MATCH));
	pr_err("VMEntry: intr_info=%08x errcode=%08x ilen=%08x\n",
	       vmcs_read32(VM_ENTRY_INTR_INFO_FIELD),
	       vmcs_read32(VM_ENTRY_EXCEPTION_ERROR_CODE),
	       vmcs_read32(VM_ENTRY_INSTRUCTION_LEN));
	pr_err("VMExit: intr_info=%08x errcode=%08x ilen=%08x\n",
	       vmcs_read32(VM_EXIT_INTR_INFO),
	       vmcs_read32(VM_EXIT_INTR_ERROR_CODE),
	       vmcs_read32(VM_EXIT_INSTRUCTION_LEN));
	pr_err("        reason=%08x qualification=%016lx\n",
	       vmcs_read32(VM_EXIT_REASON), vmcs_readl(EXIT_QUALIFICATION));
	pr_err("IDTVectoring: info=%08x errcode=%08x\n",
	       vmcs_read32(IDT_VECTORING_INFO_FIELD),
	       vmcs_read32(IDT_VECTORING_ERROR_CODE));
	pr_err("TSC Offset = 0x%016llx\n", vmcs_read64(TSC_OFFSET));
	if (secondary_exec_control & SECONDARY_EXEC_TSC_SCALING)
		pr_err("TSC Multiplier = 0x%016llx\n",
		       vmcs_read64(TSC_MULTIPLIER));
	if (cpu_based_exec_ctrl & CPU_BASED_TPR_SHADOW) {
		if (secondary_exec_control & SECONDARY_EXEC_VIRTUAL_INTR_DELIVERY) {
			u16 status = vmcs_read16(GUEST_INTR_STATUS);
			pr_err("SVI|RVI = %02x|%02x ", status >> 8, status & 0xff);
		}
		pr_cont("TPR Threshold = 0x%02x\n", vmcs_read32(TPR_THRESHOLD));
		if (secondary_exec_control & SECONDARY_EXEC_VIRTUALIZE_APIC_ACCESSES)
			pr_err("APIC-access addr = 0x%016llx ", vmcs_read64(APIC_ACCESS_ADDR));
		pr_cont("virt-APIC addr = 0x%016llx\n", vmcs_read64(VIRTUAL_APIC_PAGE_ADDR));
	}
	if (pin_based_exec_ctrl & PIN_BASED_POSTED_INTR)
		pr_err("PostedIntrVec = 0x%02x\n", vmcs_read16(POSTED_INTR_NV));
	if ((secondary_exec_control & SECONDARY_EXEC_ENABLE_EPT))
		pr_err("EPT pointer = 0x%016llx\n", vmcs_read64(EPT_POINTER));
	n = vmcs_read32(CR3_TARGET_COUNT);
	for (i = 0; i + 1 < n; i += 4)
		pr_err("CR3 target%u=%016lx target%u=%016lx\n",
		       i, vmcs_readl(CR3_TARGET_VALUE0 + i * 2),
		       i + 1, vmcs_readl(CR3_TARGET_VALUE0 + i * 2 + 2));
	if (i < n)
		pr_err("CR3 target%u=%016lx\n",
		       i, vmcs_readl(CR3_TARGET_VALUE0 + i * 2));
	if (secondary_exec_control & SECONDARY_EXEC_PAUSE_LOOP_EXITING)
		pr_err("PLE Gap=%08x Window=%08x\n",
		       vmcs_read32(PLE_GAP), vmcs_read32(PLE_WINDOW));
	if (secondary_exec_control & SECONDARY_EXEC_ENABLE_VPID)
		pr_err("Virtual processor ID = 0x%04x\n",
		       vmcs_read16(VIRTUAL_PROCESSOR_ID));
}

/*
 * The guest has exited.  See if we can fix it or if we need userspace
 * assistance.
 */
static int vmx_handle_exit(struct kvm_vcpu *vcpu,
	enum exit_fastpath_completion exit_fastpath)
{
	struct vcpu_vmx *vmx = to_vmx(vcpu);
	u32 exit_reason = vmx->exit_reason;
	u32 vectoring_info = vmx->idt_vectoring_info;

	trace_kvm_exit(exit_reason, vcpu, KVM_ISA_VMX);

	/*
	 * Flush logged GPAs PML buffer, this will make dirty_bitmap more
	 * updated. Another good is, in kvm_vm_ioctl_get_dirty_log, before
	 * querying dirty_bitmap, we only need to kick all vcpus out of guest
	 * mode as if vcpus is in root mode, the PML buffer must has been
	 * flushed already.
	 */
	if (enable_pml)
		vmx_flush_pml_buffer(vcpu);

	/* If guest state is invalid, start emulating */
	if (vmx->emulation_required)
		return handle_invalid_guest_state(vcpu);

	if (is_guest_mode(vcpu) && nested_vmx_exit_reflected(vcpu, exit_reason))
		return nested_vmx_reflect_vmexit(vcpu, exit_reason);

	if (exit_reason & VMX_EXIT_REASONS_FAILED_VMENTRY) {
		dump_vmcs();
		vcpu->run->exit_reason = KVM_EXIT_FAIL_ENTRY;
		vcpu->run->fail_entry.hardware_entry_failure_reason
			= exit_reason;
		return 0;
	}

	if (unlikely(vmx->fail)) {
		dump_vmcs();
		vcpu->run->exit_reason = KVM_EXIT_FAIL_ENTRY;
		vcpu->run->fail_entry.hardware_entry_failure_reason
			= vmcs_read32(VM_INSTRUCTION_ERROR);
		return 0;
	}

	/*
	 * Note:
	 * Do not try to fix EXIT_REASON_EPT_MISCONFIG if it caused by
	 * delivery event since it indicates guest is accessing MMIO.
	 * The vm-exit can be triggered again after return to guest that
	 * will cause infinite loop.
	 */
	if ((vectoring_info & VECTORING_INFO_VALID_MASK) &&
			(exit_reason != EXIT_REASON_EXCEPTION_NMI &&
			exit_reason != EXIT_REASON_EPT_VIOLATION &&
			exit_reason != EXIT_REASON_PML_FULL &&
			exit_reason != EXIT_REASON_APIC_ACCESS &&
			exit_reason != EXIT_REASON_TASK_SWITCH)) {
		vcpu->run->exit_reason = KVM_EXIT_INTERNAL_ERROR;
		vcpu->run->internal.suberror = KVM_INTERNAL_ERROR_DELIVERY_EV;
		vcpu->run->internal.ndata = 3;
		vcpu->run->internal.data[0] = vectoring_info;
		vcpu->run->internal.data[1] = exit_reason;
		vcpu->run->internal.data[2] = vcpu->arch.exit_qualification;
		if (exit_reason == EXIT_REASON_EPT_MISCONFIG) {
			vcpu->run->internal.ndata++;
			vcpu->run->internal.data[3] =
				vmcs_read64(GUEST_PHYSICAL_ADDRESS);
		}
		return 0;
	}

	if (unlikely(!enable_vnmi &&
		     vmx->loaded_vmcs->soft_vnmi_blocked)) {
		if (vmx_interrupt_allowed(vcpu)) {
			vmx->loaded_vmcs->soft_vnmi_blocked = 0;
		} else if (vmx->loaded_vmcs->vnmi_blocked_time > 1000000000LL &&
			   vcpu->arch.nmi_pending) {
			/*
			 * This CPU don't support us in finding the end of an
			 * NMI-blocked window if the guest runs with IRQs
			 * disabled. So we pull the trigger after 1 s of
			 * futile waiting, but inform the user about this.
			 */
			printk(KERN_WARNING "%s: Breaking out of NMI-blocked "
			       "state on VCPU %d after 1 s timeout\n",
			       __func__, vcpu->vcpu_id);
			vmx->loaded_vmcs->soft_vnmi_blocked = 0;
		}
	}

	if (exit_fastpath == EXIT_FASTPATH_SKIP_EMUL_INS) {
		kvm_skip_emulated_instruction(vcpu);
		return 1;
	}

	if (exit_reason >= kvm_vmx_max_exit_handlers)
		goto unexpected_vmexit;
#ifdef CONFIG_RETPOLINE
	if (exit_reason == EXIT_REASON_MSR_WRITE)
		return kvm_emulate_wrmsr(vcpu);
	else if (exit_reason == EXIT_REASON_PREEMPTION_TIMER)
		return handle_preemption_timer(vcpu);
	else if (exit_reason == EXIT_REASON_PENDING_INTERRUPT)
		return handle_interrupt_window(vcpu);
	else if (exit_reason == EXIT_REASON_EXTERNAL_INTERRUPT)
		return handle_external_interrupt(vcpu);
	else if (exit_reason == EXIT_REASON_HLT)
		return kvm_emulate_halt(vcpu);
	else if (exit_reason == EXIT_REASON_EPT_MISCONFIG)
		return handle_ept_misconfig(vcpu);
#endif

	exit_reason = array_index_nospec(exit_reason,
					 kvm_vmx_max_exit_handlers);
	if (!kvm_vmx_exit_handlers[exit_reason])
		goto unexpected_vmexit;

	return kvm_vmx_exit_handlers[exit_reason](vcpu);

unexpected_vmexit:
	vcpu_unimpl(vcpu, "vmx: unexpected exit reason 0x%x\n", exit_reason);
	dump_vmcs();
	vcpu->run->exit_reason = KVM_EXIT_INTERNAL_ERROR;
	vcpu->run->internal.suberror =
			KVM_INTERNAL_ERROR_UNEXPECTED_EXIT_REASON;
	vcpu->run->internal.ndata = 1;
	vcpu->run->internal.data[0] = exit_reason;
	return 0;
}

/*
 * Software based L1D cache flush which is used when microcode providing
 * the cache control MSR is not loaded.
 *
 * The L1D cache is 32 KiB on Nehalem and later microarchitectures, but to
 * flush it is required to read in 64 KiB because the replacement algorithm
 * is not exactly LRU. This could be sized at runtime via topology
 * information but as all relevant affected CPUs have 32KiB L1D cache size
 * there is no point in doing so.
 */
static void vmx_l1d_flush(struct kvm_vcpu *vcpu)
{
	int size = PAGE_SIZE << L1D_CACHE_ORDER;

	/*
	 * This code is only executed when the the flush mode is 'cond' or
	 * 'always'
	 */
	if (static_branch_likely(&vmx_l1d_flush_cond)) {
		bool flush_l1d;

		/*
		 * Clear the per-vcpu flush bit, it gets set again
		 * either from vcpu_run() or from one of the unsafe
		 * VMEXIT handlers.
		 */
		flush_l1d = vcpu->arch.l1tf_flush_l1d;
		vcpu->arch.l1tf_flush_l1d = false;

		/*
		 * Clear the per-cpu flush bit, it gets set again from
		 * the interrupt handlers.
		 */
		flush_l1d |= kvm_get_cpu_l1tf_flush_l1d();
		kvm_clear_cpu_l1tf_flush_l1d();

		if (!flush_l1d)
			return;
	}

	vcpu->stat.l1d_flush++;

	if (boot_cpu_has(X86_FEATURE_FLUSH_L1D)) {
		wrmsrl(MSR_IA32_FLUSH_CMD, L1D_FLUSH);
		return;
	}

	asm volatile(
		/* First ensure the pages are in the TLB */
		"xorl	%%eax, %%eax\n"
		".Lpopulate_tlb:\n\t"
		"movzbl	(%[flush_pages], %%" _ASM_AX "), %%ecx\n\t"
		"addl	$4096, %%eax\n\t"
		"cmpl	%%eax, %[size]\n\t"
		"jne	.Lpopulate_tlb\n\t"
		"xorl	%%eax, %%eax\n\t"
		"cpuid\n\t"
		/* Now fill the cache */
		"xorl	%%eax, %%eax\n"
		".Lfill_cache:\n"
		"movzbl	(%[flush_pages], %%" _ASM_AX "), %%ecx\n\t"
		"addl	$64, %%eax\n\t"
		"cmpl	%%eax, %[size]\n\t"
		"jne	.Lfill_cache\n\t"
		"lfence\n"
		:: [flush_pages] "r" (vmx_l1d_flush_pages),
		    [size] "r" (size)
		: "eax", "ebx", "ecx", "edx");
}

static void update_cr8_intercept(struct kvm_vcpu *vcpu, int tpr, int irr)
{
	struct vmcs12 *vmcs12 = get_vmcs12(vcpu);

	if (is_guest_mode(vcpu) &&
		nested_cpu_has(vmcs12, CPU_BASED_TPR_SHADOW))
		return;

	if (irr == -1 || tpr < irr) {
		vmcs_write32(TPR_THRESHOLD, 0);
		return;
	}

	vmcs_write32(TPR_THRESHOLD, irr);
}

void vmx_set_virtual_apic_mode(struct kvm_vcpu *vcpu)
{
	struct vcpu_vmx *vmx = to_vmx(vcpu);
	u32 sec_exec_control;

	if (!lapic_in_kernel(vcpu))
		return;

	if (!flexpriority_enabled &&
	    !cpu_has_vmx_virtualize_x2apic_mode())
		return;

	/* Postpone execution until vmcs01 is the current VMCS. */
	if (is_guest_mode(vcpu)) {
		vmx->nested.change_vmcs01_virtual_apic_mode = true;
		return;
	}

	sec_exec_control = secondary_exec_controls_get(vmx);
	sec_exec_control &= ~(SECONDARY_EXEC_VIRTUALIZE_APIC_ACCESSES |
			      SECONDARY_EXEC_VIRTUALIZE_X2APIC_MODE);

	switch (kvm_get_apic_mode(vcpu)) {
	case LAPIC_MODE_INVALID:
		WARN_ONCE(true, "Invalid local APIC state");
	case LAPIC_MODE_DISABLED:
		break;
	case LAPIC_MODE_XAPIC:
		if (flexpriority_enabled) {
			sec_exec_control |=
				SECONDARY_EXEC_VIRTUALIZE_APIC_ACCESSES;
			vmx_flush_tlb(vcpu, true);
		}
		break;
	case LAPIC_MODE_X2APIC:
		if (cpu_has_vmx_virtualize_x2apic_mode())
			sec_exec_control |=
				SECONDARY_EXEC_VIRTUALIZE_X2APIC_MODE;
		break;
	}
	secondary_exec_controls_set(vmx, sec_exec_control);

	vmx_update_msr_bitmap(vcpu);
}

static void vmx_set_apic_access_page_addr(struct kvm_vcpu *vcpu, hpa_t hpa)
{
	if (!is_guest_mode(vcpu)) {
		vmcs_write64(APIC_ACCESS_ADDR, hpa);
		vmx_flush_tlb(vcpu, true);
	}
}

static void vmx_hwapic_isr_update(struct kvm_vcpu *vcpu, int max_isr)
{
	u16 status;
	u8 old;

	if (max_isr == -1)
		max_isr = 0;

	status = vmcs_read16(GUEST_INTR_STATUS);
	old = status >> 8;
	if (max_isr != old) {
		status &= 0xff;
		status |= max_isr << 8;
		vmcs_write16(GUEST_INTR_STATUS, status);
	}
}

static void vmx_set_rvi(int vector)
{
	u16 status;
	u8 old;

	if (vector == -1)
		vector = 0;

	status = vmcs_read16(GUEST_INTR_STATUS);
	old = (u8)status & 0xff;
	if ((u8)vector != old) {
		status &= ~0xff;
		status |= (u8)vector;
		vmcs_write16(GUEST_INTR_STATUS, status);
	}
}

static void vmx_hwapic_irr_update(struct kvm_vcpu *vcpu, int max_irr)
{
	/*
	 * When running L2, updating RVI is only relevant when
	 * vmcs12 virtual-interrupt-delivery enabled.
	 * However, it can be enabled only when L1 also
	 * intercepts external-interrupts and in that case
	 * we should not update vmcs02 RVI but instead intercept
	 * interrupt. Therefore, do nothing when running L2.
	 */
	if (!is_guest_mode(vcpu))
		vmx_set_rvi(max_irr);
}

static int vmx_sync_pir_to_irr(struct kvm_vcpu *vcpu)
{
	struct vcpu_vmx *vmx = to_vmx(vcpu);
	int max_irr;
	bool max_irr_updated;

	WARN_ON(!vcpu->arch.apicv_active);
	if (pi_test_on(&vmx->pi_desc)) {
		pi_clear_on(&vmx->pi_desc);
		/*
		 * IOMMU can write to PID.ON, so the barrier matters even on UP.
		 * But on x86 this is just a compiler barrier anyway.
		 */
		smp_mb__after_atomic();
		max_irr_updated =
			kvm_apic_update_irr(vcpu, vmx->pi_desc.pir, &max_irr);

		/*
		 * If we are running L2 and L1 has a new pending interrupt
		 * which can be injected, we should re-evaluate
		 * what should be done with this new L1 interrupt.
		 * If L1 intercepts external-interrupts, we should
		 * exit from L2 to L1. Otherwise, interrupt should be
		 * delivered directly to L2.
		 */
		if (is_guest_mode(vcpu) && max_irr_updated) {
			if (nested_exit_on_intr(vcpu))
				kvm_vcpu_exiting_guest_mode(vcpu);
			else
				kvm_make_request(KVM_REQ_EVENT, vcpu);
		}
	} else {
		max_irr = kvm_lapic_find_highest_irr(vcpu);
	}
	vmx_hwapic_irr_update(vcpu, max_irr);
	return max_irr;
}

static bool vmx_dy_apicv_has_pending_interrupt(struct kvm_vcpu *vcpu)
{
	struct pi_desc *pi_desc = vcpu_to_pi_desc(vcpu);

	return pi_test_on(pi_desc) ||
		(pi_test_sn(pi_desc) && !pi_is_pir_empty(pi_desc));
}

static void vmx_load_eoi_exitmap(struct kvm_vcpu *vcpu, u64 *eoi_exit_bitmap)
{
	if (!kvm_vcpu_apicv_active(vcpu))
		return;

	vmcs_write64(EOI_EXIT_BITMAP0, eoi_exit_bitmap[0]);
	vmcs_write64(EOI_EXIT_BITMAP1, eoi_exit_bitmap[1]);
	vmcs_write64(EOI_EXIT_BITMAP2, eoi_exit_bitmap[2]);
	vmcs_write64(EOI_EXIT_BITMAP3, eoi_exit_bitmap[3]);
}

static void vmx_apicv_post_state_restore(struct kvm_vcpu *vcpu)
{
	struct vcpu_vmx *vmx = to_vmx(vcpu);

	pi_clear_on(&vmx->pi_desc);
	memset(vmx->pi_desc.pir, 0, sizeof(vmx->pi_desc.pir));
}

static void handle_exception_nmi_irqoff(struct vcpu_vmx *vmx)
{
	vmx->exit_intr_info = vmcs_read32(VM_EXIT_INTR_INFO);

	/* if exit due to PF check for async PF */
	if (is_page_fault(vmx->exit_intr_info))
		vmx->vcpu.arch.apf.host_apf_reason = kvm_read_and_reset_pf_reason();

	/* Handle machine checks before interrupts are enabled */
	if (is_machine_check(vmx->exit_intr_info))
		kvm_machine_check();

	/* We need to handle NMIs before interrupts are enabled */
	if (is_nmi(vmx->exit_intr_info)) {
		kvm_before_interrupt(&vmx->vcpu);
		asm("int $2");
		kvm_after_interrupt(&vmx->vcpu);
	}
}

static void handle_external_interrupt_irqoff(struct kvm_vcpu *vcpu)
{
	unsigned int vector;
	unsigned long entry;
#ifdef CONFIG_X86_64
	unsigned long tmp;
#endif
	gate_desc *desc;
	u32 intr_info;

	intr_info = vmcs_read32(VM_EXIT_INTR_INFO);
	if (WARN_ONCE(!is_external_intr(intr_info),
	    "KVM: unexpected VM-Exit interrupt info: 0x%x", intr_info))
		return;

	vector = intr_info & INTR_INFO_VECTOR_MASK;
	desc = (gate_desc *)host_idt_base + vector;
	entry = gate_offset(desc);

	kvm_before_interrupt(vcpu);

	asm volatile(
#ifdef CONFIG_X86_64
		"mov %%" _ASM_SP ", %[sp]\n\t"
		"and $0xfffffffffffffff0, %%" _ASM_SP "\n\t"
		"push $%c[ss]\n\t"
		"push %[sp]\n\t"
#endif
		"pushf\n\t"
		__ASM_SIZE(push) " $%c[cs]\n\t"
		CALL_NOSPEC
		:
#ifdef CONFIG_X86_64
		[sp]"=&r"(tmp),
#endif
		ASM_CALL_CONSTRAINT
		:
		THUNK_TARGET(entry),
		[ss]"i"(__KERNEL_DS),
		[cs]"i"(__KERNEL_CS)
	);

	kvm_after_interrupt(vcpu);
}
STACK_FRAME_NON_STANDARD(handle_external_interrupt_irqoff);

static void vmx_handle_exit_irqoff(struct kvm_vcpu *vcpu,
	enum exit_fastpath_completion *exit_fastpath)
{
	struct vcpu_vmx *vmx = to_vmx(vcpu);

	if (vmx->exit_reason == EXIT_REASON_EXTERNAL_INTERRUPT)
		handle_external_interrupt_irqoff(vcpu);
	else if (vmx->exit_reason == EXIT_REASON_EXCEPTION_NMI)
		handle_exception_nmi_irqoff(vmx);
	else if (!is_guest_mode(vcpu) &&
		vmx->exit_reason == EXIT_REASON_MSR_WRITE)
		*exit_fastpath = handle_fastpath_set_msr_irqoff(vcpu);
}

static bool vmx_has_emulated_msr(int index)
{
	switch (index) {
	case MSR_IA32_SMBASE:
		/*
		 * We cannot do SMM unless we can run the guest in big
		 * real mode.
		 */
		return enable_unrestricted_guest || emulate_invalid_guest_state;
	case MSR_IA32_VMX_BASIC ... MSR_IA32_VMX_VMFUNC:
		return nested;
	case MSR_AMD64_VIRT_SPEC_CTRL:
		/* This is AMD only.  */
		return false;
	default:
		return true;
	}
}

static bool vmx_pt_supported(void)
{
	return pt_mode == PT_MODE_HOST_GUEST;
}

static void vmx_recover_nmi_blocking(struct vcpu_vmx *vmx)
{
	u32 exit_intr_info;
	bool unblock_nmi;
	u8 vector;
	bool idtv_info_valid;

	idtv_info_valid = vmx->idt_vectoring_info & VECTORING_INFO_VALID_MASK;

	if (enable_vnmi) {
		if (vmx->loaded_vmcs->nmi_known_unmasked)
			return;
		/*
		 * Can't use vmx->exit_intr_info since we're not sure what
		 * the exit reason is.
		 */
		exit_intr_info = vmcs_read32(VM_EXIT_INTR_INFO);
		unblock_nmi = (exit_intr_info & INTR_INFO_UNBLOCK_NMI) != 0;
		vector = exit_intr_info & INTR_INFO_VECTOR_MASK;
		/*
		 * SDM 3: 27.7.1.2 (September 2008)
		 * Re-set bit "block by NMI" before VM entry if vmexit caused by
		 * a guest IRET fault.
		 * SDM 3: 23.2.2 (September 2008)
		 * Bit 12 is undefined in any of the following cases:
		 *  If the VM exit sets the valid bit in the IDT-vectoring
		 *   information field.
		 *  If the VM exit is due to a double fault.
		 */
		if ((exit_intr_info & INTR_INFO_VALID_MASK) && unblock_nmi &&
		    vector != DF_VECTOR && !idtv_info_valid)
			vmcs_set_bits(GUEST_INTERRUPTIBILITY_INFO,
				      GUEST_INTR_STATE_NMI);
		else
			vmx->loaded_vmcs->nmi_known_unmasked =
				!(vmcs_read32(GUEST_INTERRUPTIBILITY_INFO)
				  & GUEST_INTR_STATE_NMI);
	} else if (unlikely(vmx->loaded_vmcs->soft_vnmi_blocked))
		vmx->loaded_vmcs->vnmi_blocked_time +=
			ktime_to_ns(ktime_sub(ktime_get(),
					      vmx->loaded_vmcs->entry_time));
}

static void __vmx_complete_interrupts(struct kvm_vcpu *vcpu,
				      u32 idt_vectoring_info,
				      int instr_len_field,
				      int error_code_field)
{
	u8 vector;
	int type;
	bool idtv_info_valid;

	idtv_info_valid = idt_vectoring_info & VECTORING_INFO_VALID_MASK;

	vcpu->arch.nmi_injected = false;
	kvm_clear_exception_queue(vcpu);
	kvm_clear_interrupt_queue(vcpu);

	if (!idtv_info_valid)
		return;

	kvm_make_request(KVM_REQ_EVENT, vcpu);

	vector = idt_vectoring_info & VECTORING_INFO_VECTOR_MASK;
	type = idt_vectoring_info & VECTORING_INFO_TYPE_MASK;

	switch (type) {
	case INTR_TYPE_NMI_INTR:
		vcpu->arch.nmi_injected = true;
		/*
		 * SDM 3: 27.7.1.2 (September 2008)
		 * Clear bit "block by NMI" before VM entry if a NMI
		 * delivery faulted.
		 */
		vmx_set_nmi_mask(vcpu, false);
		break;
	case INTR_TYPE_SOFT_EXCEPTION:
		vcpu->arch.event_exit_inst_len = vmcs_read32(instr_len_field);
		/* fall through */
	case INTR_TYPE_HARD_EXCEPTION:
		if (idt_vectoring_info & VECTORING_INFO_DELIVER_CODE_MASK) {
			u32 err = vmcs_read32(error_code_field);
			kvm_requeue_exception_e(vcpu, vector, err);
		} else
			kvm_requeue_exception(vcpu, vector);
		break;
	case INTR_TYPE_SOFT_INTR:
		vcpu->arch.event_exit_inst_len = vmcs_read32(instr_len_field);
		/* fall through */
	case INTR_TYPE_EXT_INTR:
		kvm_queue_interrupt(vcpu, vector, type == INTR_TYPE_SOFT_INTR);
		break;
	default:
		break;
	}
}

static void vmx_complete_interrupts(struct vcpu_vmx *vmx)
{
	__vmx_complete_interrupts(&vmx->vcpu, vmx->idt_vectoring_info,
				  VM_EXIT_INSTRUCTION_LEN,
				  IDT_VECTORING_ERROR_CODE);
}

static void vmx_cancel_injection(struct kvm_vcpu *vcpu)
{
	__vmx_complete_interrupts(vcpu,
				  vmcs_read32(VM_ENTRY_INTR_INFO_FIELD),
				  VM_ENTRY_INSTRUCTION_LEN,
				  VM_ENTRY_EXCEPTION_ERROR_CODE);

	vmcs_write32(VM_ENTRY_INTR_INFO_FIELD, 0);
}

static void atomic_switch_perf_msrs(struct vcpu_vmx *vmx)
{
	int i, nr_msrs;
	struct perf_guest_switch_msr *msrs;

	msrs = perf_guest_get_msrs(&nr_msrs);

	if (!msrs)
		return;

	for (i = 0; i < nr_msrs; i++)
		if (msrs[i].host == msrs[i].guest)
			clear_atomic_switch_msr(vmx, msrs[i].msr);
		else
			add_atomic_switch_msr(vmx, msrs[i].msr, msrs[i].guest,
					msrs[i].host, false);
}

static void vmx_update_hv_timer(struct kvm_vcpu *vcpu)
{
	struct vcpu_vmx *vmx = to_vmx(vcpu);
	u64 tscl;
	u32 delta_tsc;

	if (vmx->req_immediate_exit) {
		vmcs_write32(VMX_PREEMPTION_TIMER_VALUE, 0);
		vmx->loaded_vmcs->hv_timer_soft_disabled = false;
	} else if (vmx->hv_deadline_tsc != -1) {
		tscl = rdtsc();
		if (vmx->hv_deadline_tsc > tscl)
			/* set_hv_timer ensures the delta fits in 32-bits */
			delta_tsc = (u32)((vmx->hv_deadline_tsc - tscl) >>
				cpu_preemption_timer_multi);
		else
			delta_tsc = 0;

		vmcs_write32(VMX_PREEMPTION_TIMER_VALUE, delta_tsc);
		vmx->loaded_vmcs->hv_timer_soft_disabled = false;
	} else if (!vmx->loaded_vmcs->hv_timer_soft_disabled) {
		vmcs_write32(VMX_PREEMPTION_TIMER_VALUE, -1);
		vmx->loaded_vmcs->hv_timer_soft_disabled = true;
	}
}

void vmx_update_host_rsp(struct vcpu_vmx *vmx, unsigned long host_rsp)
{
	if (unlikely(host_rsp != vmx->loaded_vmcs->host_state.rsp)) {
		vmx->loaded_vmcs->host_state.rsp = host_rsp;
		vmcs_writel(HOST_RSP, host_rsp);
	}
}

bool __vmx_vcpu_run(struct vcpu_vmx *vmx, unsigned long *regs, bool launched);

static void vmx_vcpu_run(struct kvm_vcpu *vcpu)
{
	struct vcpu_vmx *vmx = to_vmx(vcpu);
	unsigned long cr3, cr4;

	/* Record the guest's net vcpu time for enforced NMI injections. */
	if (unlikely(!enable_vnmi &&
		     vmx->loaded_vmcs->soft_vnmi_blocked))
		vmx->loaded_vmcs->entry_time = ktime_get();

	/* Don't enter VMX if guest state is invalid, let the exit handler
	   start emulation until we arrive back to a valid state */
	if (vmx->emulation_required)
		return;

	if (vmx->ple_window_dirty) {
		vmx->ple_window_dirty = false;
		vmcs_write32(PLE_WINDOW, vmx->ple_window);
	}

	/*
	 * We did this in prepare_switch_to_guest, because it needs to
	 * be within srcu_read_lock.
	 */
	WARN_ON_ONCE(vmx->nested.need_vmcs12_to_shadow_sync);

	if (test_bit(VCPU_REGS_RSP, (unsigned long *)&vcpu->arch.regs_dirty))
		vmcs_writel(GUEST_RSP, vcpu->arch.regs[VCPU_REGS_RSP]);
	if (test_bit(VCPU_REGS_RIP, (unsigned long *)&vcpu->arch.regs_dirty))
		vmcs_writel(GUEST_RIP, vcpu->arch.regs[VCPU_REGS_RIP]);

	cr3 = __get_current_cr3_fast();
	if (unlikely(cr3 != vmx->loaded_vmcs->host_state.cr3)) {
		vmcs_writel(HOST_CR3, cr3);
		vmx->loaded_vmcs->host_state.cr3 = cr3;
	}

	cr4 = cr4_read_shadow();
	if (unlikely(cr4 != vmx->loaded_vmcs->host_state.cr4)) {
		vmcs_writel(HOST_CR4, cr4);
		vmx->loaded_vmcs->host_state.cr4 = cr4;
	}

	/* When single-stepping over STI and MOV SS, we must clear the
	 * corresponding interruptibility bits in the guest state. Otherwise
	 * vmentry fails as it then expects bit 14 (BS) in pending debug
	 * exceptions being set, but that's not correct for the guest debugging
	 * case. */
	if (vcpu->guest_debug & KVM_GUESTDBG_SINGLESTEP)
		vmx_set_interrupt_shadow(vcpu, 0);

	kvm_load_guest_xsave_state(vcpu);

	pt_guest_enter(vmx);

	atomic_switch_perf_msrs(vmx);

	if (enable_preemption_timer)
		vmx_update_hv_timer(vcpu);

	if (lapic_in_kernel(vcpu) &&
		vcpu->arch.apic->lapic_timer.timer_advance_ns)
		kvm_wait_lapic_expire(vcpu);

	/*
	 * If this vCPU has touched SPEC_CTRL, restore the guest's value if
	 * it's non-zero. Since vmentry is serialising on affected CPUs, there
	 * is no need to worry about the conditional branch over the wrmsr
	 * being speculatively taken.
	 */
	x86_spec_ctrl_set_guest(vmx->spec_ctrl, 0);

	/* L1D Flush includes CPU buffer clear to mitigate MDS */
	if (static_branch_unlikely(&vmx_l1d_should_flush))
		vmx_l1d_flush(vcpu);
	else if (static_branch_unlikely(&mds_user_clear))
		mds_clear_cpu_buffers();

	if (vcpu->arch.cr2 != read_cr2())
		write_cr2(vcpu->arch.cr2);

	vmx->fail = __vmx_vcpu_run(vmx, (unsigned long *)&vcpu->arch.regs,
				   vmx->loaded_vmcs->launched);

	vcpu->arch.cr2 = read_cr2();

	/*
	 * We do not use IBRS in the kernel. If this vCPU has used the
	 * SPEC_CTRL MSR it may have left it on; save the value and
	 * turn it off. This is much more efficient than blindly adding
	 * it to the atomic save/restore list. Especially as the former
	 * (Saving guest MSRs on vmexit) doesn't even exist in KVM.
	 *
	 * For non-nested case:
	 * If the L01 MSR bitmap does not intercept the MSR, then we need to
	 * save it.
	 *
	 * For nested case:
	 * If the L02 MSR bitmap does not intercept the MSR, then we need to
	 * save it.
	 */
	if (ibrs_supported) {
		if (unlikely(!msr_write_intercepted(vcpu, MSR_IA32_SPEC_CTRL)))
			vmx->spec_ctrl = native_read_msr(MSR_IA32_SPEC_CTRL);
	}

	x86_spec_ctrl_restore_host(vmx->spec_ctrl, 0);

	/* All fields are clean at this point */
	if (static_branch_unlikely(&enable_evmcs))
		current_evmcs->hv_clean_fields |=
			HV_VMX_ENLIGHTENED_CLEAN_FIELD_ALL;

	if (static_branch_unlikely(&enable_evmcs))
		current_evmcs->hv_vp_id = vcpu->arch.hyperv.vp_index;

	/* MSR_IA32_DEBUGCTLMSR is zeroed on vmexit. Restore it if needed */
	if (vmx->host_debugctlmsr)
		update_debugctlmsr(vmx->host_debugctlmsr);

#ifndef CONFIG_X86_64
	/*
	 * The sysexit path does not restore ds/es, so we must set them to
	 * a reasonable value ourselves.
	 *
	 * We can't defer this to vmx_prepare_switch_to_host() since that
	 * function may be executed in interrupt context, which saves and
	 * restore segments around it, nullifying its effect.
	 */
	loadsegment(ds, __USER_DS);
	loadsegment(es, __USER_DS);
#endif

	vcpu->arch.regs_avail = ~((1 << VCPU_REGS_RIP) | (1 << VCPU_REGS_RSP)
				  | (1 << VCPU_EXREG_RFLAGS)
				  | (1 << VCPU_EXREG_PDPTR)
				  | (1 << VCPU_EXREG_SEGMENTS)
				  | (1 << VCPU_EXREG_CR3));
	vcpu->arch.regs_dirty = 0;

	pt_guest_exit(vmx);

	kvm_load_host_xsave_state(vcpu);

	vmx->nested.nested_run_pending = 0;
	vmx->idt_vectoring_info = 0;

	vmx->exit_reason = vmx->fail ? 0xdead : vmcs_read32(VM_EXIT_REASON);
	if ((u16)vmx->exit_reason == EXIT_REASON_MCE_DURING_VMENTRY)
		kvm_machine_check();

	if (vmx->fail || (vmx->exit_reason & VMX_EXIT_REASONS_FAILED_VMENTRY))
		return;

	vmx->loaded_vmcs->launched = 1;
	vmx->idt_vectoring_info = vmcs_read32(IDT_VECTORING_INFO_FIELD);

	vmx_recover_nmi_blocking(vmx);
	vmx_complete_interrupts(vmx);
}

static void vmx_free_vcpu(struct kvm_vcpu *vcpu)
{
	struct vcpu_vmx *vmx = to_vmx(vcpu);

	if (enable_pml)
		vmx_destroy_pml_buffer(vmx);
	free_vpid(vmx->vpid);
	nested_vmx_free_vcpu(vcpu);
	free_loaded_vmcs(vmx->loaded_vmcs);
	kfree(vmx->guest_msrs);
	kvm_vcpu_uninit(vcpu);
	kmem_cache_free(x86_fpu_cache, vmx->vcpu.arch.user_fpu);
	kmem_cache_free(x86_fpu_cache, vmx->vcpu.arch.guest_fpu);
	kmem_cache_free(kvm_vcpu_cache, vmx);
}

static struct kvm_vcpu *vmx_create_vcpu(struct kvm *kvm, unsigned int id)
{
	int err;
	struct vcpu_vmx *vmx;
	unsigned long *msr_bitmap;
	int cpu;

	BUILD_BUG_ON_MSG(offsetof(struct vcpu_vmx, vcpu) != 0,
		"struct kvm_vcpu must be at offset 0 for arch usercopy region");

	vmx = kmem_cache_zalloc(kvm_vcpu_cache, GFP_KERNEL_ACCOUNT);
	if (!vmx)
		return ERR_PTR(-ENOMEM);

	vmx->vcpu.arch.user_fpu = kmem_cache_zalloc(x86_fpu_cache,
			GFP_KERNEL_ACCOUNT);
	if (!vmx->vcpu.arch.user_fpu) {
		printk(KERN_ERR "kvm: failed to allocate kvm userspace's fpu\n");
		err = -ENOMEM;
		goto free_partial_vcpu;
	}

	vmx->vcpu.arch.guest_fpu = kmem_cache_zalloc(x86_fpu_cache,
			GFP_KERNEL_ACCOUNT);
	if (!vmx->vcpu.arch.guest_fpu) {
		printk(KERN_ERR "kvm: failed to allocate vcpu's fpu\n");
		err = -ENOMEM;
		goto free_user_fpu;
	}

	vmx->vpid = allocate_vpid();

	err = kvm_vcpu_init(&vmx->vcpu, kvm, id);
	if (err)
		goto free_vcpu;

	err = -ENOMEM;

	/*
	 * If PML is turned on, failure on enabling PML just results in failure
	 * of creating the vcpu, therefore we can simplify PML logic (by
	 * avoiding dealing with cases, such as enabling PML partially on vcpus
	 * for the guest, etc.
	 */
	if (enable_pml) {
		vmx->pml_pg = alloc_page(GFP_KERNEL_ACCOUNT | __GFP_ZERO);
		if (!vmx->pml_pg)
			goto uninit_vcpu;
	}

	vmx->guest_msrs = kmalloc(PAGE_SIZE, GFP_KERNEL_ACCOUNT);
	BUILD_BUG_ON(ARRAY_SIZE(vmx_msr_index) * sizeof(vmx->guest_msrs[0])
		     > PAGE_SIZE);

	if (!vmx->guest_msrs)
		goto free_pml;

	err = alloc_loaded_vmcs(&vmx->vmcs01);
	if (err < 0)
		goto free_msrs;

	msr_bitmap = vmx->vmcs01.msr_bitmap;
	vmx_disable_intercept_for_msr(msr_bitmap, MSR_IA32_TSC, MSR_TYPE_R);
	vmx_disable_intercept_for_msr(msr_bitmap, MSR_FS_BASE, MSR_TYPE_RW);
	vmx_disable_intercept_for_msr(msr_bitmap, MSR_GS_BASE, MSR_TYPE_RW);
	vmx_disable_intercept_for_msr(msr_bitmap, MSR_KERNEL_GS_BASE, MSR_TYPE_RW);
	vmx_disable_intercept_for_msr(msr_bitmap, MSR_IA32_SYSENTER_CS, MSR_TYPE_RW);
	vmx_disable_intercept_for_msr(msr_bitmap, MSR_IA32_SYSENTER_ESP, MSR_TYPE_RW);
	vmx_disable_intercept_for_msr(msr_bitmap, MSR_IA32_SYSENTER_EIP, MSR_TYPE_RW);
	if (kvm_cstate_in_guest(kvm)) {
		vmx_disable_intercept_for_msr(msr_bitmap, MSR_CORE_C1_RES, MSR_TYPE_R);
		vmx_disable_intercept_for_msr(msr_bitmap, MSR_CORE_C3_RESIDENCY, MSR_TYPE_R);
		vmx_disable_intercept_for_msr(msr_bitmap, MSR_CORE_C6_RESIDENCY, MSR_TYPE_R);
		vmx_disable_intercept_for_msr(msr_bitmap, MSR_CORE_C7_RESIDENCY, MSR_TYPE_R);
	}
	vmx->msr_bitmap_mode = 0;

	vmx->loaded_vmcs = &vmx->vmcs01;
	cpu = get_cpu();
	vmx_vcpu_load(&vmx->vcpu, cpu);
	vmx->vcpu.cpu = cpu;
	vmx_vcpu_setup(vmx);
	vmx_vcpu_put(&vmx->vcpu);
	put_cpu();
	if (cpu_need_virtualize_apic_accesses(&vmx->vcpu)) {
		err = alloc_apic_access_page(kvm);
		if (err)
			goto free_vmcs;
	}

	if (enable_ept && !enable_unrestricted_guest) {
		err = init_rmode_identity_map(kvm);
		if (err)
			goto free_vmcs;
	}

	if (nested)
		nested_vmx_setup_ctls_msrs(&vmx->nested.msrs,
					   vmx_capability.ept);
	else
		memset(&vmx->nested.msrs, 0, sizeof(vmx->nested.msrs));

	vmx->nested.posted_intr_nv = -1;
	vmx->nested.current_vmptr = -1ull;

	vmx->vcpu.arch.microcode_version = 0x100000000ULL;
	vmx->msr_ia32_feature_control_valid_bits = FEATURE_CONTROL_LOCKED;

	/*
	 * Enforce invariant: pi_desc.nv is always either POSTED_INTR_VECTOR
	 * or POSTED_INTR_WAKEUP_VECTOR.
	 */
	vmx->pi_desc.nv = POSTED_INTR_VECTOR;
	vmx->pi_desc.sn = 1;

	vmx->ept_pointer = INVALID_PAGE;

	return &vmx->vcpu;

free_vmcs:
	free_loaded_vmcs(vmx->loaded_vmcs);
free_msrs:
	kfree(vmx->guest_msrs);
free_pml:
	vmx_destroy_pml_buffer(vmx);
uninit_vcpu:
	kvm_vcpu_uninit(&vmx->vcpu);
free_vcpu:
	free_vpid(vmx->vpid);
	kmem_cache_free(x86_fpu_cache, vmx->vcpu.arch.guest_fpu);
free_user_fpu:
	kmem_cache_free(x86_fpu_cache, vmx->vcpu.arch.user_fpu);
free_partial_vcpu:
	kmem_cache_free(kvm_vcpu_cache, vmx);
	return ERR_PTR(err);
}

#define L1TF_MSG_SMT "L1TF CPU bug present and SMT on, data leak possible. See CVE-2018-3646 and https://www.kernel.org/doc/html/latest/admin-guide/hw-vuln/l1tf.html for details.\n"
#define L1TF_MSG_L1D "L1TF CPU bug present and virtualization mitigation disabled, data leak possible. See CVE-2018-3646 and https://www.kernel.org/doc/html/latest/admin-guide/hw-vuln/l1tf.html for details.\n"

static int vmx_vm_init(struct kvm *kvm)
{
	spin_lock_init(&to_kvm_vmx(kvm)->ept_pointer_lock);

	if (!ple_gap)
		kvm->arch.pause_in_guest = true;

	if (boot_cpu_has(X86_BUG_L1TF) && enable_ept) {
		switch (l1tf_mitigation) {
		case L1TF_MITIGATION_OFF:
		case L1TF_MITIGATION_FLUSH_NOWARN:
			/* 'I explicitly don't care' is set */
			break;
		case L1TF_MITIGATION_FLUSH:
		case L1TF_MITIGATION_FLUSH_NOSMT:
		case L1TF_MITIGATION_FULL:
			/*
			 * Warn upon starting the first VM in a potentially
			 * insecure environment.
			 */
			if (sched_smt_active())
				pr_warn_once(L1TF_MSG_SMT);
			if (l1tf_vmx_mitigation == VMENTER_L1D_FLUSH_NEVER)
				pr_warn_once(L1TF_MSG_L1D);
			break;
		case L1TF_MITIGATION_FULL_FORCE:
			/* Flush is enforced */
			break;
		}
	}
	kvm_apicv_init(kvm, enable_apicv);
	return 0;
}

static int __init vmx_check_processor_compat(void)
{
	struct vmcs_config vmcs_conf;
	struct vmx_capability vmx_cap;

	if (setup_vmcs_config(&vmcs_conf, &vmx_cap) < 0)
		return -EIO;
	if (nested)
		nested_vmx_setup_ctls_msrs(&vmcs_conf.nested, vmx_cap.ept);
	if (memcmp(&vmcs_config, &vmcs_conf, sizeof(struct vmcs_config)) != 0) {
		printk(KERN_ERR "kvm: CPU %d feature inconsistency!\n",
				smp_processor_id());
		return -EIO;
	}
	return 0;
}

static u64 vmx_get_mt_mask(struct kvm_vcpu *vcpu, gfn_t gfn, bool is_mmio)
{
	u8 cache;
	u64 ipat = 0;

	/* For VT-d and EPT combination
	 * 1. MMIO: always map as UC
	 * 2. EPT with VT-d:
	 *   a. VT-d without snooping control feature: can't guarantee the
	 *	result, try to trust guest.
	 *   b. VT-d with snooping control feature: snooping control feature of
	 *	VT-d engine can guarantee the cache correctness. Just set it
	 *	to WB to keep consistent with host. So the same as item 3.
	 * 3. EPT without VT-d: always map as WB and set IPAT=1 to keep
	 *    consistent with host MTRR
	 */
	if (is_mmio) {
		cache = MTRR_TYPE_UNCACHABLE;
		goto exit;
	}

	if (!kvm_arch_has_noncoherent_dma(vcpu->kvm)) {
		ipat = VMX_EPT_IPAT_BIT;
		cache = MTRR_TYPE_WRBACK;
		goto exit;
	}

	if (kvm_read_cr0(vcpu) & X86_CR0_CD) {
		ipat = VMX_EPT_IPAT_BIT;
		if (kvm_check_has_quirk(vcpu->kvm, KVM_X86_QUIRK_CD_NW_CLEARED))
			cache = MTRR_TYPE_WRBACK;
		else
			cache = MTRR_TYPE_UNCACHABLE;
		goto exit;
	}

	cache = kvm_mtrr_get_guest_memory_type(vcpu, gfn);

exit:
	return (cache << VMX_EPT_MT_EPTE_SHIFT) | ipat;
}

static int vmx_get_lpage_level(void)
{
	if (enable_ept && !cpu_has_vmx_ept_1g_page())
		return PT_DIRECTORY_LEVEL;
	else
		/* For shadow and EPT supported 1GB page */
		return PT_PDPE_LEVEL;
}

static void vmcs_set_secondary_exec_control(struct vcpu_vmx *vmx)
{
	/*
	 * These bits in the secondary execution controls field
	 * are dynamic, the others are mostly based on the hypervisor
	 * architecture and the guest's CPUID.  Do not touch the
	 * dynamic bits.
	 */
	u32 mask =
		SECONDARY_EXEC_SHADOW_VMCS |
		SECONDARY_EXEC_VIRTUALIZE_X2APIC_MODE |
		SECONDARY_EXEC_VIRTUALIZE_APIC_ACCESSES |
		SECONDARY_EXEC_DESC;

	u32 new_ctl = vmx->secondary_exec_control;
	u32 cur_ctl = secondary_exec_controls_get(vmx);

	secondary_exec_controls_set(vmx, (new_ctl & ~mask) | (cur_ctl & mask));
}

/*
 * Generate MSR_IA32_VMX_CR{0,4}_FIXED1 according to CPUID. Only set bits
 * (indicating "allowed-1") if they are supported in the guest's CPUID.
 */
static void nested_vmx_cr_fixed1_bits_update(struct kvm_vcpu *vcpu)
{
	struct vcpu_vmx *vmx = to_vmx(vcpu);
	struct kvm_cpuid_entry2 *entry;

	vmx->nested.msrs.cr0_fixed1 = 0xffffffff;
	vmx->nested.msrs.cr4_fixed1 = X86_CR4_PCE;

#define cr4_fixed1_update(_cr4_mask, _reg, _cpuid_mask) do {		\
	if (entry && (entry->_reg & (_cpuid_mask)))			\
		vmx->nested.msrs.cr4_fixed1 |= (_cr4_mask);	\
} while (0)

	entry = kvm_find_cpuid_entry(vcpu, 0x1, 0);
	cr4_fixed1_update(X86_CR4_VME,        edx, bit(X86_FEATURE_VME));
	cr4_fixed1_update(X86_CR4_PVI,        edx, bit(X86_FEATURE_VME));
	cr4_fixed1_update(X86_CR4_TSD,        edx, bit(X86_FEATURE_TSC));
	cr4_fixed1_update(X86_CR4_DE,         edx, bit(X86_FEATURE_DE));
	cr4_fixed1_update(X86_CR4_PSE,        edx, bit(X86_FEATURE_PSE));
	cr4_fixed1_update(X86_CR4_PAE,        edx, bit(X86_FEATURE_PAE));
	cr4_fixed1_update(X86_CR4_MCE,        edx, bit(X86_FEATURE_MCE));
	cr4_fixed1_update(X86_CR4_PGE,        edx, bit(X86_FEATURE_PGE));
	cr4_fixed1_update(X86_CR4_OSFXSR,     edx, bit(X86_FEATURE_FXSR));
	cr4_fixed1_update(X86_CR4_OSXMMEXCPT, edx, bit(X86_FEATURE_XMM));
	cr4_fixed1_update(X86_CR4_VMXE,       ecx, bit(X86_FEATURE_VMX));
	cr4_fixed1_update(X86_CR4_SMXE,       ecx, bit(X86_FEATURE_SMX));
	cr4_fixed1_update(X86_CR4_PCIDE,      ecx, bit(X86_FEATURE_PCID));
	cr4_fixed1_update(X86_CR4_OSXSAVE,    ecx, bit(X86_FEATURE_XSAVE));

	entry = kvm_find_cpuid_entry(vcpu, 0x7, 0);
	cr4_fixed1_update(X86_CR4_FSGSBASE,   ebx, bit(X86_FEATURE_FSGSBASE));
	cr4_fixed1_update(X86_CR4_SMEP,       ebx, bit(X86_FEATURE_SMEP));
	cr4_fixed1_update(X86_CR4_SMAP,       ebx, bit(X86_FEATURE_SMAP));
	cr4_fixed1_update(X86_CR4_PKE,        ecx, bit(X86_FEATURE_PKU));
	cr4_fixed1_update(X86_CR4_UMIP,       ecx, bit(X86_FEATURE_UMIP));

#undef cr4_fixed1_update
}

static void nested_vmx_entry_exit_ctls_update(struct kvm_vcpu *vcpu)
{
	struct vcpu_vmx *vmx = to_vmx(vcpu);

	if (kvm_mpx_supported()) {
		bool mpx_enabled = guest_cpuid_has(vcpu, X86_FEATURE_MPX);

		if (mpx_enabled) {
			vmx->nested.msrs.entry_ctls_high |= VM_ENTRY_LOAD_BNDCFGS;
			vmx->nested.msrs.exit_ctls_high |= VM_EXIT_CLEAR_BNDCFGS;
		} else {
			vmx->nested.msrs.entry_ctls_high &= ~VM_ENTRY_LOAD_BNDCFGS;
			vmx->nested.msrs.exit_ctls_high &= ~VM_EXIT_CLEAR_BNDCFGS;
		}
	}
}

static void update_intel_pt_cfg(struct kvm_vcpu *vcpu)
{
	struct vcpu_vmx *vmx = to_vmx(vcpu);
	struct kvm_cpuid_entry2 *best = NULL;
	int i;

	for (i = 0; i < PT_CPUID_LEAVES; i++) {
		best = kvm_find_cpuid_entry(vcpu, 0x14, i);
		if (!best)
			return;
		vmx->pt_desc.caps[CPUID_EAX + i*PT_CPUID_REGS_NUM] = best->eax;
		vmx->pt_desc.caps[CPUID_EBX + i*PT_CPUID_REGS_NUM] = best->ebx;
		vmx->pt_desc.caps[CPUID_ECX + i*PT_CPUID_REGS_NUM] = best->ecx;
		vmx->pt_desc.caps[CPUID_EDX + i*PT_CPUID_REGS_NUM] = best->edx;
	}

	/* Get the number of configurable Address Ranges for filtering */
	vmx->pt_desc.addr_range = intel_pt_validate_cap(vmx->pt_desc.caps,
						PT_CAP_num_address_ranges);

	/* Initialize and clear the no dependency bits */
	vmx->pt_desc.ctl_bitmask = ~(RTIT_CTL_TRACEEN | RTIT_CTL_OS |
			RTIT_CTL_USR | RTIT_CTL_TSC_EN | RTIT_CTL_DISRETC);

	/*
	 * If CPUID.(EAX=14H,ECX=0):EBX[0]=1 CR3Filter can be set otherwise
	 * will inject an #GP
	 */
	if (intel_pt_validate_cap(vmx->pt_desc.caps, PT_CAP_cr3_filtering))
		vmx->pt_desc.ctl_bitmask &= ~RTIT_CTL_CR3EN;

	/*
	 * If CPUID.(EAX=14H,ECX=0):EBX[1]=1 CYCEn, CycThresh and
	 * PSBFreq can be set
	 */
	if (intel_pt_validate_cap(vmx->pt_desc.caps, PT_CAP_psb_cyc))
		vmx->pt_desc.ctl_bitmask &= ~(RTIT_CTL_CYCLEACC |
				RTIT_CTL_CYC_THRESH | RTIT_CTL_PSB_FREQ);

	/*
	 * If CPUID.(EAX=14H,ECX=0):EBX[3]=1 MTCEn BranchEn and
	 * MTCFreq can be set
	 */
	if (intel_pt_validate_cap(vmx->pt_desc.caps, PT_CAP_mtc))
		vmx->pt_desc.ctl_bitmask &= ~(RTIT_CTL_MTC_EN |
				RTIT_CTL_BRANCH_EN | RTIT_CTL_MTC_RANGE);

	/* If CPUID.(EAX=14H,ECX=0):EBX[4]=1 FUPonPTW and PTWEn can be set */
	if (intel_pt_validate_cap(vmx->pt_desc.caps, PT_CAP_ptwrite))
		vmx->pt_desc.ctl_bitmask &= ~(RTIT_CTL_FUP_ON_PTW |
							RTIT_CTL_PTW_EN);

	/* If CPUID.(EAX=14H,ECX=0):EBX[5]=1 PwrEvEn can be set */
	if (intel_pt_validate_cap(vmx->pt_desc.caps, PT_CAP_power_event_trace))
		vmx->pt_desc.ctl_bitmask &= ~RTIT_CTL_PWR_EVT_EN;

	/* If CPUID.(EAX=14H,ECX=0):ECX[0]=1 ToPA can be set */
	if (intel_pt_validate_cap(vmx->pt_desc.caps, PT_CAP_topa_output))
		vmx->pt_desc.ctl_bitmask &= ~RTIT_CTL_TOPA;

	/* If CPUID.(EAX=14H,ECX=0):ECX[3]=1 FabircEn can be set */
	if (intel_pt_validate_cap(vmx->pt_desc.caps, PT_CAP_output_subsys))
		vmx->pt_desc.ctl_bitmask &= ~RTIT_CTL_FABRIC_EN;

	/* unmask address range configure area */
	for (i = 0; i < vmx->pt_desc.addr_range; i++)
		vmx->pt_desc.ctl_bitmask &= ~(0xfULL << (32 + i * 4));
}

static void vmx_cpuid_update(struct kvm_vcpu *vcpu)
{
	struct vcpu_vmx *vmx = to_vmx(vcpu);

	/* xsaves_enabled is recomputed in vmx_compute_secondary_exec_control(). */
	vcpu->arch.xsaves_enabled = false;

	if (cpu_has_secondary_exec_ctrls()) {
		vmx_compute_secondary_exec_control(vmx);
		vmcs_set_secondary_exec_control(vmx);
	}

	if (nested_vmx_allowed(vcpu))
		to_vmx(vcpu)->msr_ia32_feature_control_valid_bits |=
			FEATURE_CONTROL_VMXON_ENABLED_OUTSIDE_SMX;
	else
		to_vmx(vcpu)->msr_ia32_feature_control_valid_bits &=
			~FEATURE_CONTROL_VMXON_ENABLED_OUTSIDE_SMX;

	if (nested_vmx_allowed(vcpu)) {
		nested_vmx_cr_fixed1_bits_update(vcpu);
		nested_vmx_entry_exit_ctls_update(vcpu);
	}

	if (boot_cpu_has(X86_FEATURE_INTEL_PT) &&
			guest_cpuid_has(vcpu, X86_FEATURE_INTEL_PT))
		update_intel_pt_cfg(vcpu);

	if (boot_cpu_has(X86_FEATURE_RTM)) {
		struct shared_msr_entry *msr;
		msr = find_msr_entry(vmx, MSR_IA32_TSX_CTRL);
		if (msr) {
			bool enabled = guest_cpuid_has(vcpu, X86_FEATURE_RTM);
			vmx_set_guest_msr(vmx, msr, enabled ? 0 : TSX_CTRL_RTM_DISABLE);
		}
	}
}

static void vmx_set_supported_cpuid(u32 func, struct kvm_cpuid_entry2 *entry)
{
	if (func == 1 && nested)
		entry->ecx |= bit(X86_FEATURE_VMX);
}

static void vmx_request_immediate_exit(struct kvm_vcpu *vcpu)
{
	to_vmx(vcpu)->req_immediate_exit = true;
}

static int vmx_check_intercept_io(struct kvm_vcpu *vcpu,
				  struct x86_instruction_info *info)
{
	struct vmcs12 *vmcs12 = get_vmcs12(vcpu);
	unsigned short port;
	bool intercept;
	int size;

	if (info->intercept == x86_intercept_in ||
	    info->intercept == x86_intercept_ins) {
		port = info->src_val;
		size = info->dst_bytes;
	} else {
		port = info->dst_val;
		size = info->src_bytes;
	}

	/*
	 * If the 'use IO bitmaps' VM-execution control is 0, IO instruction
	 * VM-exits depend on the 'unconditional IO exiting' VM-execution
	 * control.
	 *
	 * Otherwise, IO instruction VM-exits are controlled by the IO bitmaps.
	 */
	if (!nested_cpu_has(vmcs12, CPU_BASED_USE_IO_BITMAPS))
		intercept = nested_cpu_has(vmcs12,
					   CPU_BASED_UNCOND_IO_EXITING);
	else
		intercept = nested_vmx_check_io_bitmaps(vcpu, port, size);

	/* FIXME: produce nested vmexit and return X86EMUL_INTERCEPTED.  */
	return intercept ? X86EMUL_UNHANDLEABLE : X86EMUL_CONTINUE;
}

static int vmx_check_intercept(struct kvm_vcpu *vcpu,
			       struct x86_instruction_info *info,
			       enum x86_intercept_stage stage,
			       struct x86_exception *exception)
{
	struct vmcs12 *vmcs12 = get_vmcs12(vcpu);

	switch (info->intercept) {
	/*
	 * RDPID causes #UD if disabled through secondary execution controls.
	 * Because it is marked as EmulateOnUD, we need to intercept it here.
	 */
	case x86_intercept_rdtscp:
		if (!nested_cpu_has2(vmcs12, SECONDARY_EXEC_RDTSCP)) {
			exception->vector = UD_VECTOR;
			exception->error_code_valid = false;
			return X86EMUL_PROPAGATE_FAULT;
		}
		break;

	case x86_intercept_in:
	case x86_intercept_ins:
	case x86_intercept_out:
	case x86_intercept_outs:
		return vmx_check_intercept_io(vcpu, info);

	case x86_intercept_lgdt:
	case x86_intercept_lidt:
	case x86_intercept_lldt:
	case x86_intercept_ltr:
	case x86_intercept_sgdt:
	case x86_intercept_sidt:
	case x86_intercept_sldt:
	case x86_intercept_str:
		if (!nested_cpu_has2(vmcs12, SECONDARY_EXEC_DESC))
			return X86EMUL_CONTINUE;

		/* FIXME: produce nested vmexit and return X86EMUL_INTERCEPTED.  */
		break;

	/* TODO: check more intercepts... */
	default:
		break;
	}

	return X86EMUL_UNHANDLEABLE;
}

#ifdef CONFIG_X86_64
/* (a << shift) / divisor, return 1 if overflow otherwise 0 */
static inline int u64_shl_div_u64(u64 a, unsigned int shift,
				  u64 divisor, u64 *result)
{
	u64 low = a << shift, high = a >> (64 - shift);

	/* To avoid the overflow on divq */
	if (high >= divisor)
		return 1;

	/* Low hold the result, high hold rem which is discarded */
	asm("divq %2\n\t" : "=a" (low), "=d" (high) :
	    "rm" (divisor), "0" (low), "1" (high));
	*result = low;

	return 0;
}

static int vmx_set_hv_timer(struct kvm_vcpu *vcpu, u64 guest_deadline_tsc,
			    bool *expired)
{
	struct vcpu_vmx *vmx;
	u64 tscl, guest_tscl, delta_tsc, lapic_timer_advance_cycles;
	struct kvm_timer *ktimer = &vcpu->arch.apic->lapic_timer;

	if (kvm_mwait_in_guest(vcpu->kvm) ||
		kvm_can_post_timer_interrupt(vcpu))
		return -EOPNOTSUPP;

	vmx = to_vmx(vcpu);
	tscl = rdtsc();
	guest_tscl = kvm_read_l1_tsc(vcpu, tscl);
	delta_tsc = max(guest_deadline_tsc, guest_tscl) - guest_tscl;
	lapic_timer_advance_cycles = nsec_to_cycles(vcpu,
						    ktimer->timer_advance_ns);

	if (delta_tsc > lapic_timer_advance_cycles)
		delta_tsc -= lapic_timer_advance_cycles;
	else
		delta_tsc = 0;

	/* Convert to host delta tsc if tsc scaling is enabled */
	if (vcpu->arch.tsc_scaling_ratio != kvm_default_tsc_scaling_ratio &&
	    delta_tsc && u64_shl_div_u64(delta_tsc,
				kvm_tsc_scaling_ratio_frac_bits,
				vcpu->arch.tsc_scaling_ratio, &delta_tsc))
		return -ERANGE;

	/*
	 * If the delta tsc can't fit in the 32 bit after the multi shift,
	 * we can't use the preemption timer.
	 * It's possible that it fits on later vmentries, but checking
	 * on every vmentry is costly so we just use an hrtimer.
	 */
	if (delta_tsc >> (cpu_preemption_timer_multi + 32))
		return -ERANGE;

	vmx->hv_deadline_tsc = tscl + delta_tsc;
	*expired = !delta_tsc;
	return 0;
}

static void vmx_cancel_hv_timer(struct kvm_vcpu *vcpu)
{
	to_vmx(vcpu)->hv_deadline_tsc = -1;
}
#endif

static void vmx_sched_in(struct kvm_vcpu *vcpu, int cpu)
{
	if (!kvm_pause_in_guest(vcpu->kvm))
		shrink_ple_window(vcpu);
}

static void vmx_slot_enable_log_dirty(struct kvm *kvm,
				     struct kvm_memory_slot *slot)
{
	kvm_mmu_slot_leaf_clear_dirty(kvm, slot);
	kvm_mmu_slot_largepage_remove_write_access(kvm, slot);
}

static void vmx_slot_disable_log_dirty(struct kvm *kvm,
				       struct kvm_memory_slot *slot)
{
	kvm_mmu_slot_set_dirty(kvm, slot);
}

static void vmx_flush_log_dirty(struct kvm *kvm)
{
	kvm_flush_pml_buffers(kvm);
}

static int vmx_write_pml_buffer(struct kvm_vcpu *vcpu, gpa_t gpa)
{
	struct vmcs12 *vmcs12;
	struct vcpu_vmx *vmx = to_vmx(vcpu);
	gpa_t dst;

	if (is_guest_mode(vcpu)) {
		WARN_ON_ONCE(vmx->nested.pml_full);

		/*
		 * Check if PML is enabled for the nested guest.
		 * Whether eptp bit 6 is set is already checked
		 * as part of A/D emulation.
		 */
		vmcs12 = get_vmcs12(vcpu);
		if (!nested_cpu_has_pml(vmcs12))
			return 0;

		if (vmcs12->guest_pml_index >= PML_ENTITY_NUM) {
			vmx->nested.pml_full = true;
			return 1;
		}

		gpa &= ~0xFFFull;
		dst = vmcs12->pml_address + sizeof(u64) * vmcs12->guest_pml_index;

		if (kvm_write_guest_page(vcpu->kvm, gpa_to_gfn(dst), &gpa,
					 offset_in_page(dst), sizeof(gpa)))
			return 0;

		vmcs12->guest_pml_index--;
	}

	return 0;
}

static void vmx_enable_log_dirty_pt_masked(struct kvm *kvm,
					   struct kvm_memory_slot *memslot,
					   gfn_t offset, unsigned long mask)
{
	kvm_mmu_clear_dirty_pt_masked(kvm, memslot, offset, mask);
}

static void __pi_post_block(struct kvm_vcpu *vcpu)
{
	struct pi_desc *pi_desc = vcpu_to_pi_desc(vcpu);
	struct pi_desc old, new;
	unsigned int dest;

	do {
		old.control = new.control = pi_desc->control;
		WARN(old.nv != POSTED_INTR_WAKEUP_VECTOR,
		     "Wakeup handler not enabled while the VCPU is blocked\n");

		dest = cpu_physical_id(vcpu->cpu);

		if (x2apic_enabled())
			new.ndst = dest;
		else
			new.ndst = (dest << 8) & 0xFF00;

		/* set 'NV' to 'notification vector' */
		new.nv = POSTED_INTR_VECTOR;
	} while (cmpxchg64(&pi_desc->control, old.control,
			   new.control) != old.control);

	if (!WARN_ON_ONCE(vcpu->pre_pcpu == -1)) {
		spin_lock(&per_cpu(blocked_vcpu_on_cpu_lock, vcpu->pre_pcpu));
		list_del(&vcpu->blocked_vcpu_list);
		spin_unlock(&per_cpu(blocked_vcpu_on_cpu_lock, vcpu->pre_pcpu));
		vcpu->pre_pcpu = -1;
	}
}

/*
 * This routine does the following things for vCPU which is going
 * to be blocked if VT-d PI is enabled.
 * - Store the vCPU to the wakeup list, so when interrupts happen
 *   we can find the right vCPU to wake up.
 * - Change the Posted-interrupt descriptor as below:
 *      'NDST' <-- vcpu->pre_pcpu
 *      'NV' <-- POSTED_INTR_WAKEUP_VECTOR
 * - If 'ON' is set during this process, which means at least one
 *   interrupt is posted for this vCPU, we cannot block it, in
 *   this case, return 1, otherwise, return 0.
 *
 */
static int pi_pre_block(struct kvm_vcpu *vcpu)
{
	unsigned int dest;
	struct pi_desc old, new;
	struct pi_desc *pi_desc = vcpu_to_pi_desc(vcpu);

	if (!kvm_arch_has_assigned_device(vcpu->kvm) ||
		!irq_remapping_cap(IRQ_POSTING_CAP)  ||
		!kvm_vcpu_apicv_active(vcpu))
		return 0;

	WARN_ON(irqs_disabled());
	local_irq_disable();
	if (!WARN_ON_ONCE(vcpu->pre_pcpu != -1)) {
		vcpu->pre_pcpu = vcpu->cpu;
		spin_lock(&per_cpu(blocked_vcpu_on_cpu_lock, vcpu->pre_pcpu));
		list_add_tail(&vcpu->blocked_vcpu_list,
			      &per_cpu(blocked_vcpu_on_cpu,
				       vcpu->pre_pcpu));
		spin_unlock(&per_cpu(blocked_vcpu_on_cpu_lock, vcpu->pre_pcpu));
	}

	do {
		old.control = new.control = pi_desc->control;

		WARN((pi_desc->sn == 1),
		     "Warning: SN field of posted-interrupts "
		     "is set before blocking\n");

		/*
		 * Since vCPU can be preempted during this process,
		 * vcpu->cpu could be different with pre_pcpu, we
		 * need to set pre_pcpu as the destination of wakeup
		 * notification event, then we can find the right vCPU
		 * to wakeup in wakeup handler if interrupts happen
		 * when the vCPU is in blocked state.
		 */
		dest = cpu_physical_id(vcpu->pre_pcpu);

		if (x2apic_enabled())
			new.ndst = dest;
		else
			new.ndst = (dest << 8) & 0xFF00;

		/* set 'NV' to 'wakeup vector' */
		new.nv = POSTED_INTR_WAKEUP_VECTOR;
	} while (cmpxchg64(&pi_desc->control, old.control,
			   new.control) != old.control);

	/* We should not block the vCPU if an interrupt is posted for it.  */
	if (pi_test_on(pi_desc) == 1)
		__pi_post_block(vcpu);

	local_irq_enable();
	return (vcpu->pre_pcpu == -1);
}

static int vmx_pre_block(struct kvm_vcpu *vcpu)
{
	if (pi_pre_block(vcpu))
		return 1;

	if (kvm_lapic_hv_timer_in_use(vcpu))
		kvm_lapic_switch_to_sw_timer(vcpu);

	return 0;
}

static void pi_post_block(struct kvm_vcpu *vcpu)
{
	if (vcpu->pre_pcpu == -1)
		return;

	WARN_ON(irqs_disabled());
	local_irq_disable();
	__pi_post_block(vcpu);
	local_irq_enable();
}

static void vmx_post_block(struct kvm_vcpu *vcpu)
{
	if (kvm_x86_ops->set_hv_timer)
		kvm_lapic_switch_to_hv_timer(vcpu);

	pi_post_block(vcpu);
}

/*
 * vmx_update_pi_irte - set IRTE for Posted-Interrupts
 *
 * @kvm: kvm
 * @host_irq: host irq of the interrupt
 * @guest_irq: gsi of the interrupt
 * @set: set or unset PI
 * returns 0 on success, < 0 on failure
 */
static int vmx_update_pi_irte(struct kvm *kvm, unsigned int host_irq,
			      uint32_t guest_irq, bool set)
{
	struct kvm_kernel_irq_routing_entry *e;
	struct kvm_irq_routing_table *irq_rt;
	struct kvm_lapic_irq irq;
	struct kvm_vcpu *vcpu;
	struct vcpu_data vcpu_info;
	int idx, ret = 0;

	if (!kvm_arch_has_assigned_device(kvm) ||
		!irq_remapping_cap(IRQ_POSTING_CAP) ||
		!kvm_vcpu_apicv_active(kvm->vcpus[0]))
		return 0;

	idx = srcu_read_lock(&kvm->irq_srcu);
	irq_rt = srcu_dereference(kvm->irq_routing, &kvm->irq_srcu);
	if (guest_irq >= irq_rt->nr_rt_entries ||
	    hlist_empty(&irq_rt->map[guest_irq])) {
		pr_warn_once("no route for guest_irq %u/%u (broken user space?)\n",
			     guest_irq, irq_rt->nr_rt_entries);
		goto out;
	}

	hlist_for_each_entry(e, &irq_rt->map[guest_irq], link) {
		if (e->type != KVM_IRQ_ROUTING_MSI)
			continue;
		/*
		 * VT-d PI cannot support posting multicast/broadcast
		 * interrupts to a vCPU, we still use interrupt remapping
		 * for these kind of interrupts.
		 *
		 * For lowest-priority interrupts, we only support
		 * those with single CPU as the destination, e.g. user
		 * configures the interrupts via /proc/irq or uses
		 * irqbalance to make the interrupts single-CPU.
		 *
		 * We will support full lowest-priority interrupt later.
		 *
		 * In addition, we can only inject generic interrupts using
		 * the PI mechanism, refuse to route others through it.
		 */

		kvm_set_msi_irq(kvm, e, &irq);
		if (!kvm_intr_is_single_vcpu(kvm, &irq, &vcpu) ||
		    !kvm_irq_is_postable(&irq)) {
			/*
			 * Make sure the IRTE is in remapped mode if
			 * we don't handle it in posted mode.
			 */
			ret = irq_set_vcpu_affinity(host_irq, NULL);
			if (ret < 0) {
				printk(KERN_INFO
				   "failed to back to remapped mode, irq: %u\n",
				   host_irq);
				goto out;
			}

			continue;
		}

		vcpu_info.pi_desc_addr = __pa(vcpu_to_pi_desc(vcpu));
		vcpu_info.vector = irq.vector;

		trace_kvm_pi_irte_update(host_irq, vcpu->vcpu_id, e->gsi,
				vcpu_info.vector, vcpu_info.pi_desc_addr, set);

		if (set)
			ret = irq_set_vcpu_affinity(host_irq, &vcpu_info);
		else
			ret = irq_set_vcpu_affinity(host_irq, NULL);

		if (ret < 0) {
			printk(KERN_INFO "%s: failed to update PI IRTE\n",
					__func__);
			goto out;
		}
	}

	ret = 0;
out:
	srcu_read_unlock(&kvm->irq_srcu, idx);
	return ret;
}

static void vmx_setup_mce(struct kvm_vcpu *vcpu)
{
	if (vcpu->arch.mcg_cap & MCG_LMCE_P)
		to_vmx(vcpu)->msr_ia32_feature_control_valid_bits |=
			FEATURE_CONTROL_LMCE;
	else
		to_vmx(vcpu)->msr_ia32_feature_control_valid_bits &=
			~FEATURE_CONTROL_LMCE;
}

static int vmx_smi_allowed(struct kvm_vcpu *vcpu)
{
	/* we need a nested vmexit to enter SMM, postpone if run is pending */
	if (to_vmx(vcpu)->nested.nested_run_pending)
		return 0;
	return 1;
}

static int vmx_pre_enter_smm(struct kvm_vcpu *vcpu, char *smstate)
{
	struct vcpu_vmx *vmx = to_vmx(vcpu);

	vmx->nested.smm.guest_mode = is_guest_mode(vcpu);
	if (vmx->nested.smm.guest_mode)
		nested_vmx_vmexit(vcpu, -1, 0, 0);

	vmx->nested.smm.vmxon = vmx->nested.vmxon;
	vmx->nested.vmxon = false;
	vmx_clear_hlt(vcpu);
	return 0;
}

static int vmx_pre_leave_smm(struct kvm_vcpu *vcpu, const char *smstate)
{
	struct vcpu_vmx *vmx = to_vmx(vcpu);
	int ret;

	if (vmx->nested.smm.vmxon) {
		vmx->nested.vmxon = true;
		vmx->nested.smm.vmxon = false;
	}

	if (vmx->nested.smm.guest_mode) {
		ret = nested_vmx_enter_non_root_mode(vcpu, false);
		if (ret)
			return ret;

		vmx->nested.smm.guest_mode = false;
	}
	return 0;
}

static int enable_smi_window(struct kvm_vcpu *vcpu)
{
	return 0;
}

static bool vmx_need_emulation_on_page_fault(struct kvm_vcpu *vcpu)
{
	return false;
}

static bool vmx_apic_init_signal_blocked(struct kvm_vcpu *vcpu)
{
	return to_vmx(vcpu)->nested.vmxon;
}

static __init int hardware_setup(void)
{
	unsigned long host_bndcfgs;
	struct desc_ptr dt;
	int r, i;

	rdmsrl_safe(MSR_EFER, &host_efer);

	store_idt(&dt);
	host_idt_base = dt.address;

	for (i = 0; i < ARRAY_SIZE(vmx_msr_index); ++i)
		kvm_define_shared_msr(i, vmx_msr_index[i]);

	if (setup_vmcs_config(&vmcs_config, &vmx_capability) < 0)
		return -EIO;

	if (boot_cpu_has(X86_FEATURE_NX))
		kvm_enable_efer_bits(EFER_NX);

	if (boot_cpu_has(X86_FEATURE_MPX)) {
		rdmsrl(MSR_IA32_BNDCFGS, host_bndcfgs);
		WARN_ONCE(host_bndcfgs, "KVM: BNDCFGS in host will be lost");
	}

	if (!cpu_has_vmx_vpid() || !cpu_has_vmx_invvpid() ||
	    !(cpu_has_vmx_invvpid_single() || cpu_has_vmx_invvpid_global()))
		enable_vpid = 0;

	if (!cpu_has_vmx_ept() ||
	    !cpu_has_vmx_ept_4levels() ||
	    !cpu_has_vmx_ept_mt_wb() ||
	    !cpu_has_vmx_invept_global())
		enable_ept = 0;

	if (!cpu_has_vmx_ept_ad_bits() || !enable_ept)
		enable_ept_ad_bits = 0;

	if (!cpu_has_vmx_unrestricted_guest() || !enable_ept)
		enable_unrestricted_guest = 0;

	if (!cpu_has_vmx_flexpriority())
		flexpriority_enabled = 0;

	if (!cpu_has_virtual_nmis())
		enable_vnmi = 0;

	/*
	 * set_apic_access_page_addr() is used to reload apic access
	 * page upon invalidation.  No need to do anything if not
	 * using the APIC_ACCESS_ADDR VMCS field.
	 */
	if (!flexpriority_enabled)
		kvm_x86_ops->set_apic_access_page_addr = NULL;

	if (!cpu_has_vmx_tpr_shadow())
		kvm_x86_ops->update_cr8_intercept = NULL;

	if (enable_ept && !cpu_has_vmx_ept_2m_page())
		kvm_disable_largepages();

#if IS_ENABLED(CONFIG_HYPERV)
	if (ms_hyperv.nested_features & HV_X64_NESTED_GUEST_MAPPING_FLUSH
	    && enable_ept) {
		kvm_x86_ops->tlb_remote_flush = hv_remote_flush_tlb;
		kvm_x86_ops->tlb_remote_flush_with_range =
				hv_remote_flush_tlb_with_range;
	}
#endif

	if (!cpu_has_vmx_ple()) {
		ple_gap = 0;
		ple_window = 0;
		ple_window_grow = 0;
		ple_window_max = 0;
		ple_window_shrink = 0;
	}

	if (!cpu_has_vmx_apicv()) {
		enable_apicv = 0;
		kvm_x86_ops->sync_pir_to_irr = NULL;
	}

	if (cpu_has_vmx_tsc_scaling()) {
		kvm_has_tsc_control = true;
		kvm_max_tsc_scaling_ratio = KVM_VMX_TSC_MULTIPLIER_MAX;
		kvm_tsc_scaling_ratio_frac_bits = 48;
	}

	set_bit(0, vmx_vpid_bitmap); /* 0 is reserved for host */

	if (enable_ept)
		vmx_enable_tdp();
	else
		kvm_disable_tdp();

	/*
	 * Only enable PML when hardware supports PML feature, and both EPT
	 * and EPT A/D bit features are enabled -- PML depends on them to work.
	 */
	if (!enable_ept || !enable_ept_ad_bits || !cpu_has_vmx_pml())
		enable_pml = 0;

	if (!enable_pml) {
		kvm_x86_ops->slot_enable_log_dirty = NULL;
		kvm_x86_ops->slot_disable_log_dirty = NULL;
		kvm_x86_ops->flush_log_dirty = NULL;
		kvm_x86_ops->enable_log_dirty_pt_masked = NULL;
	}

	if (!cpu_has_vmx_preemption_timer())
		enable_preemption_timer = false;

	if (enable_preemption_timer) {
		u64 use_timer_freq = 5000ULL * 1000 * 1000;
		u64 vmx_msr;

		rdmsrl(MSR_IA32_VMX_MISC, vmx_msr);
		cpu_preemption_timer_multi =
			vmx_msr & VMX_MISC_PREEMPTION_TIMER_RATE_MASK;

		if (tsc_khz)
			use_timer_freq = (u64)tsc_khz * 1000;
		use_timer_freq >>= cpu_preemption_timer_multi;

		/*
		 * KVM "disables" the preemption timer by setting it to its max
		 * value.  Don't use the timer if it might cause spurious exits
		 * at a rate faster than 0.1 Hz (of uninterrupted guest time).
		 */
		if (use_timer_freq > 0xffffffffu / 10)
			enable_preemption_timer = false;
	}

	if (!enable_preemption_timer) {
		kvm_x86_ops->set_hv_timer = NULL;
		kvm_x86_ops->cancel_hv_timer = NULL;
		kvm_x86_ops->request_immediate_exit = __kvm_request_immediate_exit;
	}

	kvm_set_posted_intr_wakeup_handler(wakeup_handler);

	kvm_mce_cap_supported |= MCG_LMCE_P;

	if (pt_mode != PT_MODE_SYSTEM && pt_mode != PT_MODE_HOST_GUEST)
		return -EINVAL;
	if (!enable_ept || !cpu_has_vmx_intel_pt())
		pt_mode = PT_MODE_SYSTEM;

	if (nested) {
		nested_vmx_setup_ctls_msrs(&vmcs_config.nested,
					   vmx_capability.ept);

		r = nested_vmx_hardware_setup(kvm_vmx_exit_handlers);
		if (r)
			return r;
	}

	r = alloc_kvm_area();
	if (r)
		nested_vmx_hardware_unsetup();
	return r;
}

static __exit void hardware_unsetup(void)
{
	if (nested)
		nested_vmx_hardware_unsetup();

	free_kvm_area();
}

static bool vmx_check_apicv_inhibit_reasons(ulong bit)
{
	ulong supported = BIT(APICV_INHIBIT_REASON_DISABLE) |
			  BIT(APICV_INHIBIT_REASON_HYPERV);

	return supported & BIT(bit);
}

static struct kvm_x86_ops vmx_x86_ops __ro_after_init = {
	.cpu_has_kvm_support = cpu_has_kvm_support,
	.disabled_by_bios = vmx_disabled_by_bios,
	.hardware_setup = hardware_setup,
	.hardware_unsetup = hardware_unsetup,
	.check_processor_compatibility = vmx_check_processor_compat,
	.hardware_enable = hardware_enable,
	.hardware_disable = hardware_disable,
	.cpu_has_accelerated_tpr = report_flexpriority,
	.has_emulated_msr = vmx_has_emulated_msr,

	.vm_size = sizeof(struct kvm_vmx),
	.vm_init = vmx_vm_init,

	.vcpu_create = vmx_create_vcpu,
	.vcpu_free = vmx_free_vcpu,
	.vcpu_reset = vmx_vcpu_reset,

	.prepare_guest_switch = vmx_prepare_switch_to_guest,
	.vcpu_load = vmx_vcpu_load,
	.vcpu_put = vmx_vcpu_put,

	.update_bp_intercept = update_exception_bitmap,
	.get_msr_feature = vmx_get_msr_feature,
	.get_msr = vmx_get_msr,
	.set_msr = vmx_set_msr,
	.get_segment_base = vmx_get_segment_base,
	.get_segment = vmx_get_segment,
	.set_segment = vmx_set_segment,
	.get_cpl = vmx_get_cpl,
	.get_cs_db_l_bits = vmx_get_cs_db_l_bits,
	.decache_cr0_guest_bits = vmx_decache_cr0_guest_bits,
	.decache_cr3 = vmx_decache_cr3,
	.decache_cr4_guest_bits = vmx_decache_cr4_guest_bits,
	.set_cr0 = vmx_set_cr0,
	.set_cr3 = vmx_set_cr3,
	.set_cr4 = vmx_set_cr4,
	.set_efer = vmx_set_efer,
	.get_idt = vmx_get_idt,
	.set_idt = vmx_set_idt,
	.get_gdt = vmx_get_gdt,
	.set_gdt = vmx_set_gdt,
	.get_dr6 = vmx_get_dr6,
	.set_dr6 = vmx_set_dr6,
	.set_dr7 = vmx_set_dr7,
	.sync_dirty_debug_regs = vmx_sync_dirty_debug_regs,
	.cache_reg = vmx_cache_reg,
	.get_rflags = vmx_get_rflags,
	.set_rflags = vmx_set_rflags,

	.tlb_flush = vmx_flush_tlb,
	.tlb_flush_gva = vmx_flush_tlb_gva,

	.run = vmx_vcpu_run,
	.handle_exit = vmx_handle_exit,
	.skip_emulated_instruction = vmx_skip_emulated_instruction,
	.update_emulated_instruction = vmx_update_emulated_instruction,
	.set_interrupt_shadow = vmx_set_interrupt_shadow,
	.get_interrupt_shadow = vmx_get_interrupt_shadow,
	.patch_hypercall = vmx_patch_hypercall,
	.set_irq = vmx_inject_irq,
	.set_nmi = vmx_inject_nmi,
	.queue_exception = vmx_queue_exception,
	.cancel_injection = vmx_cancel_injection,
	.interrupt_allowed = vmx_interrupt_allowed,
	.nmi_allowed = vmx_nmi_allowed,
	.get_nmi_mask = vmx_get_nmi_mask,
	.set_nmi_mask = vmx_set_nmi_mask,
	.enable_nmi_window = enable_nmi_window,
	.enable_irq_window = enable_irq_window,
	.update_cr8_intercept = update_cr8_intercept,
	.set_virtual_apic_mode = vmx_set_virtual_apic_mode,
	.set_apic_access_page_addr = vmx_set_apic_access_page_addr,
	.refresh_apicv_exec_ctrl = vmx_refresh_apicv_exec_ctrl,
	.load_eoi_exitmap = vmx_load_eoi_exitmap,
	.apicv_post_state_restore = vmx_apicv_post_state_restore,
	.check_apicv_inhibit_reasons = vmx_check_apicv_inhibit_reasons,
	.hwapic_irr_update = vmx_hwapic_irr_update,
	.hwapic_isr_update = vmx_hwapic_isr_update,
	.guest_apic_has_interrupt = vmx_guest_apic_has_interrupt,
	.sync_pir_to_irr = vmx_sync_pir_to_irr,
	.deliver_posted_interrupt = vmx_deliver_posted_interrupt,
	.dy_apicv_has_pending_interrupt = vmx_dy_apicv_has_pending_interrupt,

	.set_tss_addr = vmx_set_tss_addr,
	.set_identity_map_addr = vmx_set_identity_map_addr,
	.get_tdp_level = get_ept_level,
	.get_mt_mask = vmx_get_mt_mask,

	.get_exit_info = vmx_get_exit_info,

	.get_lpage_level = vmx_get_lpage_level,

	.cpuid_update = vmx_cpuid_update,

	.rdtscp_supported = vmx_rdtscp_supported,
	.invpcid_supported = vmx_invpcid_supported,

	.set_supported_cpuid = vmx_set_supported_cpuid,

	.has_wbinvd_exit = cpu_has_vmx_wbinvd_exit,

	.read_l1_tsc_offset = vmx_read_l1_tsc_offset,
	.write_l1_tsc_offset = vmx_write_l1_tsc_offset,

	.set_tdp_cr3 = vmx_set_cr3,

	.check_intercept = vmx_check_intercept,
	.handle_exit_irqoff = vmx_handle_exit_irqoff,
	.mpx_supported = vmx_mpx_supported,
	.xsaves_supported = vmx_xsaves_supported,
	.umip_emulated = vmx_umip_emulated,
	.pt_supported = vmx_pt_supported,
	.pku_supported = vmx_pku_supported,

	.request_immediate_exit = vmx_request_immediate_exit,

	.sched_in = vmx_sched_in,

	.slot_enable_log_dirty = vmx_slot_enable_log_dirty,
	.slot_disable_log_dirty = vmx_slot_disable_log_dirty,
	.flush_log_dirty = vmx_flush_log_dirty,
	.enable_log_dirty_pt_masked = vmx_enable_log_dirty_pt_masked,
	.write_log_dirty = vmx_write_pml_buffer,

	.pre_block = vmx_pre_block,
	.post_block = vmx_post_block,

	.pmu_ops = &intel_pmu_ops,

	.update_pi_irte = vmx_update_pi_irte,

#ifdef CONFIG_X86_64
	.set_hv_timer = vmx_set_hv_timer,
	.cancel_hv_timer = vmx_cancel_hv_timer,
#endif

	.setup_mce = vmx_setup_mce,

	.smi_allowed = vmx_smi_allowed,
	.pre_enter_smm = vmx_pre_enter_smm,
	.pre_leave_smm = vmx_pre_leave_smm,
	.enable_smi_window = enable_smi_window,

	.check_nested_events = NULL,
	.get_nested_state = NULL,
	.set_nested_state = NULL,
	.get_vmcs12_pages = NULL,
	.nested_enable_evmcs = NULL,
	.nested_get_evmcs_version = NULL,
	.need_emulation_on_page_fault = vmx_need_emulation_on_page_fault,
	.apic_init_signal_blocked = vmx_apic_init_signal_blocked,
};

static void vmx_cleanup_l1d_flush(void)
{
	if (vmx_l1d_flush_pages) {
		free_pages((unsigned long)vmx_l1d_flush_pages, L1D_CACHE_ORDER);
		vmx_l1d_flush_pages = NULL;
	}
	/* Restore state so sysfs ignores VMX */
	l1tf_vmx_mitigation = VMENTER_L1D_FLUSH_AUTO;
}

static void vmx_exit(void)
{
#ifdef CONFIG_KEXEC_CORE
	RCU_INIT_POINTER(crash_vmclear_loaded_vmcss, NULL);
	synchronize_rcu();
#endif

	kvm_exit();

#if IS_ENABLED(CONFIG_HYPERV)
	if (static_branch_unlikely(&enable_evmcs)) {
		int cpu;
		struct hv_vp_assist_page *vp_ap;
		/*
		 * Reset everything to support using non-enlightened VMCS
		 * access later (e.g. when we reload the module with
		 * enlightened_vmcs=0)
		 */
		for_each_online_cpu(cpu) {
			vp_ap =	hv_get_vp_assist_page(cpu);

			if (!vp_ap)
				continue;

			vp_ap->nested_control.features.directhypercall = 0;
			vp_ap->current_nested_vmcs = 0;
			vp_ap->enlighten_vmentry = 0;
		}

		static_branch_disable(&enable_evmcs);
	}
#endif
	vmx_cleanup_l1d_flush();
}
module_exit(vmx_exit);

static int __init vmx_init(void)
{
	int r, cpu;

#if IS_ENABLED(CONFIG_HYPERV)
	/*
	 * Enlightened VMCS usage should be recommended and the host needs
	 * to support eVMCS v1 or above. We can also disable eVMCS support
	 * with module parameter.
	 */
	if (enlightened_vmcs &&
	    ms_hyperv.hints & HV_X64_ENLIGHTENED_VMCS_RECOMMENDED &&
	    (ms_hyperv.nested_features & HV_X64_ENLIGHTENED_VMCS_VERSION) >=
	    KVM_EVMCS_VERSION) {
		int cpu;

		/* Check that we have assist pages on all online CPUs */
		for_each_online_cpu(cpu) {
			if (!hv_get_vp_assist_page(cpu)) {
				enlightened_vmcs = false;
				break;
			}
		}

		if (enlightened_vmcs) {
			pr_info("KVM: vmx: using Hyper-V Enlightened VMCS\n");
			static_branch_enable(&enable_evmcs);
		}

		if (ms_hyperv.nested_features & HV_X64_NESTED_DIRECT_FLUSH)
			vmx_x86_ops.enable_direct_tlbflush
				= hv_enable_direct_tlbflush;

	} else {
		enlightened_vmcs = false;
	}
#endif

	r = kvm_init(&vmx_x86_ops, sizeof(struct vcpu_vmx),
		     __alignof__(struct vcpu_vmx), THIS_MODULE);
	if (r)
		return r;

	/*
	 * Must be called after kvm_init() so enable_ept is properly set
	 * up. Hand the parameter mitigation value in which was stored in
	 * the pre module init parser. If no parameter was given, it will
	 * contain 'auto' which will be turned into the default 'cond'
	 * mitigation mode.
	 */
	r = vmx_setup_l1d_flush(vmentry_l1d_flush_param);
	if (r) {
		vmx_exit();
		return r;
	}

	for_each_possible_cpu(cpu) {
		INIT_LIST_HEAD(&per_cpu(loaded_vmcss_on_cpu, cpu));
		INIT_LIST_HEAD(&per_cpu(blocked_vcpu_on_cpu, cpu));
		spin_lock_init(&per_cpu(blocked_vcpu_on_cpu_lock, cpu));
	}

#ifdef CONFIG_KEXEC_CORE
	rcu_assign_pointer(crash_vmclear_loaded_vmcss,
			   crash_vmclear_local_loaded_vmcss);
#endif
	vmx_check_vmcs12_offsets();

	return 0;
}
module_init(vmx_init);<|MERGE_RESOLUTION|>--- conflicted
+++ resolved
@@ -2084,11 +2084,7 @@
 
 		if (data & ~PRED_CMD_IBPB)
 			return 1;
-<<<<<<< HEAD
-		if (!boot_cpu_has(X86_FEATURE_SPEC_CTRL))
-=======
 		if (!boot_cpu_has(X86_FEATURE_IBPB))
->>>>>>> b3f656a5
 			return 1;
 		if (!data)
 			break;
