--- conflicted
+++ resolved
@@ -178,13 +178,8 @@
 	case PSCI_CONDUIT_HVC:
 		arm_smccc_1_1_hvc(ARM_SMCCC_ARCH_FEATURES_FUNC_ID,
 				  ARM_SMCCC_ARCH_WORKAROUND_1, &res);
-<<<<<<< HEAD
-		if ((int)res.a0 < 0)
-			return 0;
-=======
 		if (res.a0)
 			return;
->>>>>>> 1d2ea794
 		cb = call_hvc_arch_workaround_1;
 		smccc_start = __smccc_workaround_1_hvc_start;
 		smccc_end = __smccc_workaround_1_hvc_end;
@@ -193,13 +188,8 @@
 	case PSCI_CONDUIT_SMC:
 		arm_smccc_1_1_smc(ARM_SMCCC_ARCH_FEATURES_FUNC_ID,
 				  ARM_SMCCC_ARCH_WORKAROUND_1, &res);
-<<<<<<< HEAD
-		if ((int)res.a0 < 0)
-			return 0;
-=======
 		if (res.a0)
 			return;
->>>>>>> 1d2ea794
 		cb = call_smc_arch_workaround_1;
 		smccc_start = __smccc_workaround_1_smc_start;
 		smccc_end = __smccc_workaround_1_smc_end;
