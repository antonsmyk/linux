/*
 * fam15h_power.c - AMD Family 15h processor power monitoring
 *
 * Copyright (c) 2011 Advanced Micro Devices, Inc.
 * Author: Andreas Herrmann <andreas.herrmann3@amd.com>
 *
 *
 * This driver is free software; you can redistribute it and/or
 * modify it under the terms of the GNU General Public License; either
 * version 2 of the License, or (at your option) any later version.
 *
 * This driver is distributed in the hope that it will be useful,
 * but WITHOUT ANY WARRANTY; without even the implied warranty of
 * MERCHANTABILITY or FITNESS FOR A PARTICULAR PURPOSE.
 * See the GNU General Public License for more details.
 *
 * You should have received a copy of the GNU General Public License
 * along with this driver; if not, see <http://www.gnu.org/licenses/>.
 */

#include <linux/err.h>
#include <linux/hwmon.h>
#include <linux/hwmon-sysfs.h>
#include <linux/init.h>
#include <linux/module.h>
#include <linux/pci.h>
#include <linux/bitops.h>
#include <asm/processor.h>

MODULE_DESCRIPTION("AMD Family 15h CPU processor power monitor");
MODULE_AUTHOR("Andreas Herrmann <andreas.herrmann3@amd.com>");
MODULE_LICENSE("GPL");

/* D18F3 */
#define REG_NORTHBRIDGE_CAP		0xe8

/* D18F4 */
#define REG_PROCESSOR_TDP		0x1b8

/* D18F5 */
#define REG_TDP_RUNNING_AVERAGE		0xe0
#define REG_TDP_LIMIT3			0xe8

struct fam15h_power_data {
	struct device *hwmon_dev;
	unsigned int tdp_to_watts;
	unsigned int base_tdp;
	unsigned int processor_pwr_watts;
};

static ssize_t show_power(struct device *dev,
			  struct device_attribute *attr, char *buf)
{
	u32 val, tdp_limit, running_avg_range;
	s32 running_avg_capture;
	u64 curr_pwr_watts;
	struct pci_dev *f4 = to_pci_dev(dev);
	struct fam15h_power_data *data = dev_get_drvdata(dev);

	pci_bus_read_config_dword(f4->bus, PCI_DEVFN(PCI_SLOT(f4->devfn), 5),
				  REG_TDP_RUNNING_AVERAGE, &val);
	running_avg_capture = (val >> 4) & 0x3fffff;
	running_avg_capture = sign_extend32(running_avg_capture, 21);
	running_avg_range = (val & 0xf) + 1;

	pci_bus_read_config_dword(f4->bus, PCI_DEVFN(PCI_SLOT(f4->devfn), 5),
				  REG_TDP_LIMIT3, &val);

	tdp_limit = val >> 16;
	curr_pwr_watts = (tdp_limit + data->base_tdp) << running_avg_range;
	curr_pwr_watts -= running_avg_capture;
	curr_pwr_watts *= data->tdp_to_watts;

	/*
	 * Convert to microWatt
	 *
	 * power is in Watt provided as fixed point integer with
	 * scaling factor 1/(2^16).  For conversion we use
	 * (10^6)/(2^16) = 15625/(2^10)
	 */
	curr_pwr_watts = (curr_pwr_watts * 15625) >> (10 + running_avg_range);
	return sprintf(buf, "%u\n", (unsigned int) curr_pwr_watts);
}
static DEVICE_ATTR(power1_input, S_IRUGO, show_power, NULL);

static ssize_t show_power_crit(struct device *dev,
			       struct device_attribute *attr, char *buf)
{
	struct fam15h_power_data *data = dev_get_drvdata(dev);

	return sprintf(buf, "%u\n", data->processor_pwr_watts);
}
static DEVICE_ATTR(power1_crit, S_IRUGO, show_power_crit, NULL);

static ssize_t show_name(struct device *dev,
			 struct device_attribute *attr, char *buf)
{
	return sprintf(buf, "fam15h_power\n");
}
static DEVICE_ATTR(name, S_IRUGO, show_name, NULL);

static struct attribute *fam15h_power_attrs[] = {
	&dev_attr_power1_input.attr,
	&dev_attr_power1_crit.attr,
	&dev_attr_name.attr,
	NULL
};

static const struct attribute_group fam15h_power_attr_group = {
	.attrs	= fam15h_power_attrs,
};

static bool __devinit fam15h_power_is_internal_node0(struct pci_dev *f4)
{
	u32 val;

	pci_bus_read_config_dword(f4->bus, PCI_DEVFN(PCI_SLOT(f4->devfn), 3),
				  REG_NORTHBRIDGE_CAP, &val);
	if ((val & BIT(29)) && ((val >> 30) & 3))
		return false;

	return true;
}

/*
 * Newer BKDG versions have an updated recommendation on how to properly
 * initialize the running average range (was: 0xE, now: 0x9). This avoids
 * counter saturations resulting in bogus power readings.
 * We correct this value ourselves to cope with older BIOSes.
 */
<<<<<<< HEAD
static void __devinit tweak_runavg_range(struct pci_dev *pdev)
{
	u32 val;
	const struct pci_device_id affected_device = {
		PCI_VDEVICE(AMD, PCI_DEVICE_ID_AMD_15H_NB_F4) };
=======
static DEFINE_PCI_DEVICE_TABLE(affected_device) = {
	{ PCI_VDEVICE(AMD, PCI_DEVICE_ID_AMD_15H_NB_F4) },
	{ 0 }
};

static void __devinit tweak_runavg_range(struct pci_dev *pdev)
{
	u32 val;
>>>>>>> bea37381

	/*
	 * let this quirk apply only to the current version of the
	 * northbridge, since future versions may change the behavior
	 */
<<<<<<< HEAD
	if (!pci_match_id(&affected_device, pdev))
=======
	if (!pci_match_id(affected_device, pdev))
>>>>>>> bea37381
		return;

	pci_bus_read_config_dword(pdev->bus,
		PCI_DEVFN(PCI_SLOT(pdev->devfn), 5),
		REG_TDP_RUNNING_AVERAGE, &val);
	if ((val & 0xf) != 0xe)
		return;

	val &= ~0xf;
	val |=  0x9;
	pci_bus_write_config_dword(pdev->bus,
		PCI_DEVFN(PCI_SLOT(pdev->devfn), 5),
		REG_TDP_RUNNING_AVERAGE, val);
}

static void __devinit fam15h_power_init_data(struct pci_dev *f4,
					     struct fam15h_power_data *data)
{
	u32 val;
	u64 tmp;

	pci_read_config_dword(f4, REG_PROCESSOR_TDP, &val);
	data->base_tdp = val >> 16;
	tmp = val & 0xffff;

	pci_bus_read_config_dword(f4->bus, PCI_DEVFN(PCI_SLOT(f4->devfn), 5),
				  REG_TDP_LIMIT3, &val);

	data->tdp_to_watts = ((val & 0x3ff) << 6) | ((val >> 10) & 0x3f);
	tmp *= data->tdp_to_watts;

	/* result not allowed to be >= 256W */
	if ((tmp >> 16) >= 256)
		dev_warn(&f4->dev, "Bogus value for ProcessorPwrWatts "
			 "(processor_pwr_watts>=%u)\n",
			 (unsigned int) (tmp >> 16));

	/* convert to microWatt */
	data->processor_pwr_watts = (tmp * 15625) >> 10;
}

static int __devinit fam15h_power_probe(struct pci_dev *pdev,
					const struct pci_device_id *id)
{
	struct fam15h_power_data *data;
	struct device *dev;
	int err;

	/*
	 * though we ignore every other northbridge, we still have to
	 * do the tweaking on _each_ node in MCM processors as the counters
	 * are working hand-in-hand
	 */
	tweak_runavg_range(pdev);

	if (!fam15h_power_is_internal_node0(pdev)) {
		err = -ENODEV;
		goto exit;
	}

	data = kzalloc(sizeof(struct fam15h_power_data), GFP_KERNEL);
	if (!data) {
		err = -ENOMEM;
		goto exit;
	}
	fam15h_power_init_data(pdev, data);
	dev = &pdev->dev;

	dev_set_drvdata(dev, data);
	err = sysfs_create_group(&dev->kobj, &fam15h_power_attr_group);
	if (err)
		goto exit_free_data;

	data->hwmon_dev = hwmon_device_register(dev);
	if (IS_ERR(data->hwmon_dev)) {
		err = PTR_ERR(data->hwmon_dev);
		goto exit_remove_group;
	}

	return 0;

exit_remove_group:
	sysfs_remove_group(&dev->kobj, &fam15h_power_attr_group);
exit_free_data:
	kfree(data);
exit:
	return err;
}

static void __devexit fam15h_power_remove(struct pci_dev *pdev)
{
	struct device *dev;
	struct fam15h_power_data *data;

	dev = &pdev->dev;
	data = dev_get_drvdata(dev);
	hwmon_device_unregister(data->hwmon_dev);
	sysfs_remove_group(&dev->kobj, &fam15h_power_attr_group);
	dev_set_drvdata(dev, NULL);
	kfree(data);
}

static DEFINE_PCI_DEVICE_TABLE(fam15h_power_id_table) = {
	{ PCI_VDEVICE(AMD, PCI_DEVICE_ID_AMD_15H_NB_F4) },
	{}
};
MODULE_DEVICE_TABLE(pci, fam15h_power_id_table);

static struct pci_driver fam15h_power_driver = {
	.name = "fam15h_power",
	.id_table = fam15h_power_id_table,
	.probe = fam15h_power_probe,
	.remove = __devexit_p(fam15h_power_remove),
};

static int __init fam15h_power_init(void)
{
	return pci_register_driver(&fam15h_power_driver);
}

static void __exit fam15h_power_exit(void)
{
	pci_unregister_driver(&fam15h_power_driver);
}

module_init(fam15h_power_init)
module_exit(fam15h_power_exit)<|MERGE_RESOLUTION|>--- conflicted
+++ resolved
@@ -128,13 +128,6 @@
  * counter saturations resulting in bogus power readings.
  * We correct this value ourselves to cope with older BIOSes.
  */
-<<<<<<< HEAD
-static void __devinit tweak_runavg_range(struct pci_dev *pdev)
-{
-	u32 val;
-	const struct pci_device_id affected_device = {
-		PCI_VDEVICE(AMD, PCI_DEVICE_ID_AMD_15H_NB_F4) };
-=======
 static DEFINE_PCI_DEVICE_TABLE(affected_device) = {
 	{ PCI_VDEVICE(AMD, PCI_DEVICE_ID_AMD_15H_NB_F4) },
 	{ 0 }
@@ -143,17 +136,12 @@
 static void __devinit tweak_runavg_range(struct pci_dev *pdev)
 {
 	u32 val;
->>>>>>> bea37381
 
 	/*
 	 * let this quirk apply only to the current version of the
 	 * northbridge, since future versions may change the behavior
 	 */
-<<<<<<< HEAD
-	if (!pci_match_id(&affected_device, pdev))
-=======
 	if (!pci_match_id(affected_device, pdev))
->>>>>>> bea37381
 		return;
 
 	pci_bus_read_config_dword(pdev->bus,
