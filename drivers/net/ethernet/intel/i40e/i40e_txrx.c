--- conflicted
+++ resolved
@@ -1249,23 +1249,7 @@
 {
 	u8 id;
 
-<<<<<<< HEAD
 	id = (qword1 & I40E_RX_PROG_STATUS_DESC_QW1_PROGID_MASK) >>
-=======
-	if (!i40e_rx_is_programming_status(qw))
-		return NULL;
-
-	ntc = rx_ring->next_to_clean;
-
-	/* fetch, update, and store next to clean */
-	rx_buffer = i40e_rx_bi(rx_ring, ntc++);
-	ntc = (ntc < rx_ring->count) ? ntc : 0;
-	rx_ring->next_to_clean = ntc;
-
-	prefetch(I40E_RX_DESC(rx_ring, ntc));
-
-	id = (qw & I40E_RX_PROG_STATUS_DESC_QW1_PROGID_MASK) >>
->>>>>>> dfce803c
 		  I40E_RX_PROG_STATUS_DESC_QW1_PROGID_SHIFT;
 
 	if (id == I40E_RX_PROG_STATUS_DESC_FD_FILTER_STATUS)
@@ -1321,25 +1305,13 @@
 	return -ENOMEM;
 }
 
-int i40e_alloc_rx_bi(struct i40e_ring *rx_ring)
-{
-	unsigned long sz = sizeof(*rx_ring->rx_bi) * rx_ring->count;
-
-	rx_ring->rx_bi = kzalloc(sz, GFP_KERNEL);
-	return rx_ring->rx_bi ? 0 : -ENOMEM;
-}
-
-static void i40e_clear_rx_bi(struct i40e_ring *rx_ring)
-{
-	memset(rx_ring->rx_bi, 0, sizeof(*rx_ring->rx_bi) * rx_ring->count);
-}
-
 /**
  * i40e_clean_rx_ring - Free Rx buffers
  * @rx_ring: ring to be cleaned
  **/
 void i40e_clean_rx_ring(struct i40e_ring *rx_ring)
 {
+	unsigned long bi_size;
 	u16 i;
 
 	/* ring already cleared, nothing to do */
@@ -1385,10 +1357,8 @@
 	}
 
 skip_free:
-	if (rx_ring->xsk_umem)
-		i40e_clear_rx_bi_zc(rx_ring);
-	else
-		i40e_clear_rx_bi(rx_ring);
+	bi_size = sizeof(struct i40e_rx_buffer) * rx_ring->count;
+	memset(rx_ring->rx_bi, 0, bi_size);
 
 	/* Zero out the descriptor ring */
 	memset(rx_ring->desc, 0, rx_ring->size);
@@ -1957,9 +1927,6 @@
 	struct i40e_rx_buffer *rx_buffer;
 
 	rx_buffer = i40e_rx_bi(rx_ring, rx_ring->next_to_clean);
-<<<<<<< HEAD
-	prefetchw(rx_buffer->page);
-=======
 	*rx_buffer_pgcnt =
 #if (PAGE_SIZE < 8192)
 		page_count(rx_buffer->page);
@@ -1967,7 +1934,6 @@
 		0;
 #endif
 	prefetch_page_address(rx_buffer->page);
->>>>>>> dfce803c
 
 	/* we are reusing so sync this buffer for CPU use */
 	dma_sync_single_range_for_cpu(rx_ring->dev,
