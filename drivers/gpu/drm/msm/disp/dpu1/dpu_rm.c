// SPDX-License-Identifier: GPL-2.0-only
/*
 * Copyright (c) 2016-2018, The Linux Foundation. All rights reserved.
 */

#define pr_fmt(fmt)	"[drm:%s] " fmt, __func__
#include "dpu_kms.h"
#include "dpu_hw_lm.h"
#include "dpu_hw_ctl.h"
#include "dpu_hw_pingpong.h"
#include "dpu_hw_intf.h"
#include "dpu_encoder.h"
#include "dpu_trace.h"


static inline bool reserved_by_other(uint32_t *res_map, int idx,
				     uint32_t enc_id)
{
	return res_map[idx] && res_map[idx] != enc_id;
}

/**
 * struct dpu_rm_requirements - Reservation requirements parameter bundle
 * @topology:  selected topology for the display
 * @hw_res:	   Hardware resources required as reported by the encoders
 */
struct dpu_rm_requirements {
	struct msm_display_topology topology;
	struct dpu_encoder_hw_resources hw_res;
};

int dpu_rm_destroy(struct dpu_rm *rm)
{
	int i;

	for (i = 0; i < ARRAY_SIZE(rm->pingpong_blks); i++) {
		struct dpu_hw_pingpong *hw;

		if (rm->pingpong_blks[i]) {
			hw = to_dpu_hw_pingpong(rm->pingpong_blks[i]);
			dpu_hw_pingpong_destroy(hw);
		}
	}
	for (i = 0; i < ARRAY_SIZE(rm->mixer_blks); i++) {
		struct dpu_hw_mixer *hw;

		if (rm->mixer_blks[i]) {
			hw = to_dpu_hw_mixer(rm->mixer_blks[i]);
			dpu_hw_lm_destroy(hw);
		}
	}
	for (i = 0; i < ARRAY_SIZE(rm->ctl_blks); i++) {
		struct dpu_hw_ctl *hw;

<<<<<<< HEAD
	mutex_destroy(&rm->rm_lock);

	return 0;
}

static int _dpu_rm_hw_blk_create(
		struct dpu_rm *rm,
		const struct dpu_mdss_cfg *cat,
		void __iomem *mmio,
		enum dpu_hw_blk_type type,
		uint32_t id,
		const void *hw_catalog_info)
{
	struct dpu_rm_hw_blk *blk;
	void *hw;

	switch (type) {
	case DPU_HW_BLK_LM:
		hw = dpu_hw_lm_init(id, mmio, cat);
		break;
	case DPU_HW_BLK_CTL:
		hw = dpu_hw_ctl_init(id, mmio, cat);
		break;
	case DPU_HW_BLK_PINGPONG:
		hw = dpu_hw_pingpong_init(id, mmio, cat);
		break;
	case DPU_HW_BLK_INTF:
		hw = dpu_hw_intf_init(id, mmio, cat);
		break;
	case DPU_HW_BLK_SSPP:
		/* SSPPs are not managed by the resource manager */
	case DPU_HW_BLK_TOP:
		/* Top is a singleton, not managed in hw_blks list */
	case DPU_HW_BLK_MAX:
	default:
		DPU_ERROR("unsupported block type %d\n", type);
		return -EINVAL;
	}

	if (IS_ERR_OR_NULL(hw)) {
		DPU_ERROR("failed hw object creation: type %d, err %ld\n",
				type, PTR_ERR(hw));
		return -EFAULT;
=======
		if (rm->ctl_blks[i]) {
			hw = to_dpu_hw_ctl(rm->ctl_blks[i]);
			dpu_hw_ctl_destroy(hw);
		}
>>>>>>> 04d5ce62
	}
	for (i = 0; i < ARRAY_SIZE(rm->intf_blks); i++) {
		struct dpu_hw_intf *hw;

		if (rm->intf_blks[i]) {
			hw = to_dpu_hw_intf(rm->intf_blks[i]);
			dpu_hw_intf_destroy(hw);
		}
	}

	return 0;
}

int dpu_rm_init(struct dpu_rm *rm,
		struct dpu_mdss_cfg *cat,
		void __iomem *mmio)
{
	int rc, i;

	if (!rm || !cat || !mmio) {
		DPU_ERROR("invalid kms\n");
		return -EINVAL;
	}

	/* Clear, setup lists */
	memset(rm, 0, sizeof(*rm));

	/* Interrogate HW catalog and create tracking items for hw blocks */
	for (i = 0; i < cat->mixer_count; i++) {
<<<<<<< HEAD
=======
		struct dpu_hw_mixer *hw;
>>>>>>> 04d5ce62
		const struct dpu_lm_cfg *lm = &cat->mixer[i];

		if (lm->pingpong == PINGPONG_MAX) {
			DPU_DEBUG("skip mixer %d without pingpong\n", lm->id);
			continue;
		}

		if (lm->id < LM_0 || lm->id >= LM_MAX) {
			DPU_ERROR("skip mixer %d with invalid id\n", lm->id);
			continue;
		}
		hw = dpu_hw_lm_init(lm->id, mmio, cat);
		if (IS_ERR_OR_NULL(hw)) {
			rc = PTR_ERR(hw);
			DPU_ERROR("failed lm object creation: err %d\n", rc);
			goto fail;
		}
		rm->mixer_blks[lm->id - LM_0] = &hw->base;

		if (!rm->lm_max_width) {
			rm->lm_max_width = lm->sblk->maxwidth;
		} else if (rm->lm_max_width != lm->sblk->maxwidth) {
			/*
			 * Don't expect to have hw where lm max widths differ.
			 * If found, take the min.
			 */
			DPU_ERROR("unsupported: lm maxwidth differs\n");
			if (rm->lm_max_width > lm->sblk->maxwidth)
				rm->lm_max_width = lm->sblk->maxwidth;
		}
	}

	for (i = 0; i < cat->pingpong_count; i++) {
		struct dpu_hw_pingpong *hw;
		const struct dpu_pingpong_cfg *pp = &cat->pingpong[i];

		if (pp->id < PINGPONG_0 || pp->id >= PINGPONG_MAX) {
			DPU_ERROR("skip pingpong %d with invalid id\n", pp->id);
			continue;
		}
		hw = dpu_hw_pingpong_init(pp->id, mmio, cat);
		if (IS_ERR_OR_NULL(hw)) {
			rc = PTR_ERR(hw);
			DPU_ERROR("failed pingpong object creation: err %d\n",
				rc);
			goto fail;
		}
		rm->pingpong_blks[pp->id - PINGPONG_0] = &hw->base;
	}

	for (i = 0; i < cat->intf_count; i++) {
		struct dpu_hw_intf *hw;
		const struct dpu_intf_cfg *intf = &cat->intf[i];

		if (intf->type == INTF_NONE) {
			DPU_DEBUG("skip intf %d with type none\n", i);
			continue;
		}
		if (intf->id < INTF_0 || intf->id >= INTF_MAX) {
			DPU_ERROR("skip intf %d with invalid id\n", intf->id);
			continue;
		}
		hw = dpu_hw_intf_init(intf->id, mmio, cat);
		if (IS_ERR_OR_NULL(hw)) {
			rc = PTR_ERR(hw);
			DPU_ERROR("failed intf object creation: err %d\n", rc);
			goto fail;
		}
		rm->intf_blks[intf->id - INTF_0] = &hw->base;
	}

	for (i = 0; i < cat->ctl_count; i++) {
		struct dpu_hw_ctl *hw;
		const struct dpu_ctl_cfg *ctl = &cat->ctl[i];

		if (ctl->id < CTL_0 || ctl->id >= CTL_MAX) {
			DPU_ERROR("skip ctl %d with invalid id\n", ctl->id);
			continue;
		}
		hw = dpu_hw_ctl_init(ctl->id, mmio, cat);
		if (IS_ERR_OR_NULL(hw)) {
			rc = PTR_ERR(hw);
			DPU_ERROR("failed ctl object creation: err %d\n", rc);
			goto fail;
		}
		rm->ctl_blks[ctl->id - CTL_0] = &hw->base;
	}

	return 0;

fail:
	dpu_rm_destroy(rm);

	return rc ? rc : -EFAULT;
}

static bool _dpu_rm_needs_split_display(const struct msm_display_topology *top)
{
	return top->num_intf > 1;
}

/**
 * _dpu_rm_check_lm_peer - check if a mixer is a peer of the primary
 * @rm: dpu resource manager handle
 * @primary_idx: index of primary mixer in rm->mixer_blks[]
 * @peer_idx: index of other mixer in rm->mixer_blks[]
 * @Return: true if rm->mixer_blks[peer_idx] is a peer of
 *          rm->mixer_blks[primary_idx]
 */
static bool _dpu_rm_check_lm_peer(struct dpu_rm *rm, int primary_idx,
		int peer_idx)
{
	const struct dpu_lm_cfg *prim_lm_cfg;
	const struct dpu_lm_cfg *peer_cfg;

	prim_lm_cfg = to_dpu_hw_mixer(rm->mixer_blks[primary_idx])->cap;
	peer_cfg = to_dpu_hw_mixer(rm->mixer_blks[peer_idx])->cap;

	if (!test_bit(peer_cfg->id, &prim_lm_cfg->lm_pair_mask)) {
		DPU_DEBUG("lm %d not peer of lm %d\n", peer_cfg->id,
				peer_cfg->id);
		return false;
	}
	return true;
}

/**
 * _dpu_rm_check_lm_and_get_connected_blks - check if proposed layer mixer meets
 *	proposed use case requirements, incl. hardwired dependent blocks like
 *	pingpong
 * @rm: dpu resource manager handle
 * @enc_id: encoder id requesting for allocation
 * @lm_idx: index of proposed layer mixer in rm->mixer_blks[], function checks
 *      if lm, and all other hardwired blocks connected to the lm (pp) is
 *      available and appropriate
 * @pp_idx: output parameter, index of pingpong block attached to the layer
 *      mixer in rm->pongpong_blks[].
 * @Return: true if lm matches all requirements, false otherwise
 */
static bool _dpu_rm_check_lm_and_get_connected_blks(struct dpu_rm *rm,
		struct dpu_global_state *global_state,
		uint32_t enc_id, int lm_idx, int *pp_idx)
{
	const struct dpu_lm_cfg *lm_cfg;
	int idx;

	/* Already reserved? */
	if (reserved_by_other(global_state->mixer_to_enc_id, lm_idx, enc_id)) {
		DPU_DEBUG("lm %d already reserved\n", lm_idx + LM_0);
		return false;
	}

	lm_cfg = to_dpu_hw_mixer(rm->mixer_blks[lm_idx])->cap;
	idx = lm_cfg->pingpong - PINGPONG_0;
	if (idx < 0 || idx >= ARRAY_SIZE(rm->pingpong_blks)) {
		DPU_ERROR("failed to get pp on lm %d\n", lm_cfg->pingpong);
		return false;
	}

	if (reserved_by_other(global_state->pingpong_to_enc_id, idx, enc_id)) {
		DPU_DEBUG("lm %d pp %d already reserved\n", lm_cfg->id,
				lm_cfg->pingpong);
		return false;
	}
	*pp_idx = idx;
	return true;
}

static int _dpu_rm_reserve_lms(struct dpu_rm *rm,
			       struct dpu_global_state *global_state,
			       uint32_t enc_id,
			       struct dpu_rm_requirements *reqs)

{
	int lm_idx[MAX_BLOCKS];
	int pp_idx[MAX_BLOCKS];
	int i, j, lm_count = 0;

	if (!reqs->topology.num_lm) {
		DPU_ERROR("invalid number of lm: %d\n", reqs->topology.num_lm);
		return -EINVAL;
	}

	/* Find a primary mixer */
	for (i = 0; i < ARRAY_SIZE(rm->mixer_blks) &&
			lm_count < reqs->topology.num_lm; i++) {
		if (!rm->mixer_blks[i])
			continue;

		lm_count = 0;
		lm_idx[lm_count] = i;

		if (!_dpu_rm_check_lm_and_get_connected_blks(rm, global_state,
				enc_id, i, &pp_idx[lm_count])) {
			continue;
		}

		++lm_count;

		/* Valid primary mixer found, find matching peers */
		for (j = i + 1; j < ARRAY_SIZE(rm->mixer_blks) &&
				lm_count < reqs->topology.num_lm; j++) {
			if (!rm->mixer_blks[j])
				continue;

			if (!_dpu_rm_check_lm_peer(rm, i, j)) {
				DPU_DEBUG("lm %d not peer of lm %d\n", LM_0 + j,
						LM_0 + i);
				continue;
			}

			if (!_dpu_rm_check_lm_and_get_connected_blks(rm,
					global_state, enc_id, j,
					&pp_idx[lm_count])) {
				continue;
			}

			lm_idx[lm_count] = j;
			++lm_count;
		}
	}

	if (lm_count != reqs->topology.num_lm) {
		DPU_DEBUG("unable to find appropriate mixers\n");
		return -ENAVAIL;
	}

	for (i = 0; i < lm_count; i++) {
		global_state->mixer_to_enc_id[lm_idx[i]] = enc_id;
		global_state->pingpong_to_enc_id[pp_idx[i]] = enc_id;

		trace_dpu_rm_reserve_lms(lm_idx[i] + LM_0, enc_id,
					 pp_idx[i] + PINGPONG_0);
	}

	return 0;
}

static int _dpu_rm_reserve_ctls(
		struct dpu_rm *rm,
		struct dpu_global_state *global_state,
		uint32_t enc_id,
		const struct msm_display_topology *top)
{
	int ctl_idx[MAX_BLOCKS];
	int i = 0, j, num_ctls;
	bool needs_split_display;

	/* each hw_intf needs its own hw_ctrl to program its control path */
	num_ctls = top->num_intf;

	needs_split_display = _dpu_rm_needs_split_display(top);

	for (j = 0; j < ARRAY_SIZE(rm->ctl_blks); j++) {
		const struct dpu_hw_ctl *ctl;
		unsigned long features;
		bool has_split_display;

		if (!rm->ctl_blks[j])
			continue;
		if (reserved_by_other(global_state->ctl_to_enc_id, j, enc_id))
			continue;

		ctl = to_dpu_hw_ctl(rm->ctl_blks[j]);
		features = ctl->caps->features;
		has_split_display = BIT(DPU_CTL_SPLIT_DISPLAY) & features;

		DPU_DEBUG("ctl %d caps 0x%lX\n", rm->ctl_blks[j]->id, features);

		if (needs_split_display != has_split_display)
			continue;

		ctl_idx[i] = j;
		DPU_DEBUG("ctl %d match\n", j + CTL_0);

		if (++i == num_ctls)
			break;

	}

	if (i != num_ctls)
		return -ENAVAIL;

	for (i = 0; i < ARRAY_SIZE(ctl_idx) && i < num_ctls; i++) {
		global_state->ctl_to_enc_id[ctl_idx[i]] = enc_id;
		trace_dpu_rm_reserve_ctls(i + CTL_0, enc_id);
	}

	return 0;
}

static int _dpu_rm_reserve_intf(
		struct dpu_rm *rm,
		struct dpu_global_state *global_state,
		uint32_t enc_id,
		uint32_t id)
{
	int idx = id - INTF_0;

	if (idx < 0 || idx >= ARRAY_SIZE(rm->intf_blks)) {
		DPU_ERROR("invalid intf id: %d", id);
		return -EINVAL;
	}

	if (!rm->intf_blks[idx]) {
		DPU_ERROR("couldn't find intf id %d\n", id);
		return -EINVAL;
	}

	if (reserved_by_other(global_state->intf_to_enc_id, idx, enc_id)) {
		DPU_ERROR("intf id %d already reserved\n", id);
		return -ENAVAIL;
	}

	global_state->intf_to_enc_id[idx] = enc_id;
	return 0;
}

static int _dpu_rm_reserve_intf_related_hw(
		struct dpu_rm *rm,
		struct dpu_global_state *global_state,
		uint32_t enc_id,
		struct dpu_encoder_hw_resources *hw_res)
{
	int i, ret = 0;
	u32 id;

	for (i = 0; i < ARRAY_SIZE(hw_res->intfs); i++) {
		if (hw_res->intfs[i] == INTF_MODE_NONE)
			continue;
		id = i + INTF_0;
		ret = _dpu_rm_reserve_intf(rm, global_state, enc_id, id);
		if (ret)
			return ret;
	}

	return ret;
}

static int _dpu_rm_make_reservation(
		struct dpu_rm *rm,
		struct dpu_global_state *global_state,
		struct drm_encoder *enc,
		struct dpu_rm_requirements *reqs)
{
	int ret;

	ret = _dpu_rm_reserve_lms(rm, global_state, enc->base.id, reqs);
	if (ret) {
		DPU_ERROR("unable to find appropriate mixers\n");
		return ret;
	}

	ret = _dpu_rm_reserve_ctls(rm, global_state, enc->base.id,
				&reqs->topology);
	if (ret) {
		DPU_ERROR("unable to find appropriate CTL\n");
		return ret;
	}

	ret = _dpu_rm_reserve_intf_related_hw(rm, global_state, enc->base.id,
				&reqs->hw_res);
	if (ret)
		return ret;

	return ret;
}

static int _dpu_rm_populate_requirements(
		struct drm_encoder *enc,
		struct dpu_rm_requirements *reqs,
		struct msm_display_topology req_topology)
{
	dpu_encoder_get_hw_resources(enc, &reqs->hw_res);

	reqs->topology = req_topology;

	DRM_DEBUG_KMS("num_lm: %d num_enc: %d num_intf: %d\n",
		      reqs->topology.num_lm, reqs->topology.num_enc,
		      reqs->topology.num_intf);

	return 0;
}

static void _dpu_rm_clear_mapping(uint32_t *res_mapping, int cnt,
				  uint32_t enc_id)
{
	int i;

	for (i = 0; i < cnt; i++) {
		if (res_mapping[i] == enc_id)
			res_mapping[i] = 0;
	}
}

void dpu_rm_release(struct dpu_global_state *global_state,
		    struct drm_encoder *enc)
{
	_dpu_rm_clear_mapping(global_state->pingpong_to_enc_id,
		ARRAY_SIZE(global_state->pingpong_to_enc_id), enc->base.id);
	_dpu_rm_clear_mapping(global_state->mixer_to_enc_id,
		ARRAY_SIZE(global_state->mixer_to_enc_id), enc->base.id);
	_dpu_rm_clear_mapping(global_state->ctl_to_enc_id,
		ARRAY_SIZE(global_state->ctl_to_enc_id), enc->base.id);
	_dpu_rm_clear_mapping(global_state->intf_to_enc_id,
		ARRAY_SIZE(global_state->intf_to_enc_id), enc->base.id);
}

int dpu_rm_reserve(
		struct dpu_rm *rm,
		struct dpu_global_state *global_state,
		struct drm_encoder *enc,
		struct drm_crtc_state *crtc_state,
		struct msm_display_topology topology)
{
	struct dpu_rm_requirements reqs;
	int ret;

	/* Check if this is just a page-flip */
	if (!drm_atomic_crtc_needs_modeset(crtc_state))
		return 0;

	if (IS_ERR(global_state)) {
		DPU_ERROR("failed to global state\n");
		return PTR_ERR(global_state);
	}

	DRM_DEBUG_KMS("reserving hw for enc %d crtc %d\n",
		      enc->base.id, crtc_state->crtc->base.id);

	ret = _dpu_rm_populate_requirements(enc, &reqs, topology);
	if (ret) {
		DPU_ERROR("failed to populate hw requirements\n");
		return ret;
	}

	ret = _dpu_rm_make_reservation(rm, global_state, enc, &reqs);
	if (ret)
		DPU_ERROR("failed to reserve hw resources: %d\n", ret);



	return ret;
}

int dpu_rm_get_assigned_resources(struct dpu_rm *rm,
	struct dpu_global_state *global_state, uint32_t enc_id,
	enum dpu_hw_blk_type type, struct dpu_hw_blk **blks, int blks_size)
{
	struct dpu_hw_blk **hw_blks;
	uint32_t *hw_to_enc_id;
	int i, num_blks, max_blks;

	switch (type) {
	case DPU_HW_BLK_PINGPONG:
		hw_blks = rm->pingpong_blks;
		hw_to_enc_id = global_state->pingpong_to_enc_id;
		max_blks = ARRAY_SIZE(rm->pingpong_blks);
		break;
	case DPU_HW_BLK_LM:
		hw_blks = rm->mixer_blks;
		hw_to_enc_id = global_state->mixer_to_enc_id;
		max_blks = ARRAY_SIZE(rm->mixer_blks);
		break;
	case DPU_HW_BLK_CTL:
		hw_blks = rm->ctl_blks;
		hw_to_enc_id = global_state->ctl_to_enc_id;
		max_blks = ARRAY_SIZE(rm->ctl_blks);
		break;
	case DPU_HW_BLK_INTF:
		hw_blks = rm->intf_blks;
		hw_to_enc_id = global_state->intf_to_enc_id;
		max_blks = ARRAY_SIZE(rm->intf_blks);
		break;
	default:
		DPU_ERROR("blk type %d not managed by rm\n", type);
		return 0;
	}

	num_blks = 0;
	for (i = 0; i < max_blks; i++) {
		if (hw_to_enc_id[i] != enc_id)
			continue;

		if (num_blks == blks_size) {
			DPU_ERROR("More than %d resources assigned to enc %d\n",
				  blks_size, enc_id);
			break;
		}
		blks[num_blks++] = hw_blks[i];
	}

	return num_blks;
}<|MERGE_RESOLUTION|>--- conflicted
+++ resolved
@@ -52,56 +52,10 @@
 	for (i = 0; i < ARRAY_SIZE(rm->ctl_blks); i++) {
 		struct dpu_hw_ctl *hw;
 
-<<<<<<< HEAD
-	mutex_destroy(&rm->rm_lock);
-
-	return 0;
-}
-
-static int _dpu_rm_hw_blk_create(
-		struct dpu_rm *rm,
-		const struct dpu_mdss_cfg *cat,
-		void __iomem *mmio,
-		enum dpu_hw_blk_type type,
-		uint32_t id,
-		const void *hw_catalog_info)
-{
-	struct dpu_rm_hw_blk *blk;
-	void *hw;
-
-	switch (type) {
-	case DPU_HW_BLK_LM:
-		hw = dpu_hw_lm_init(id, mmio, cat);
-		break;
-	case DPU_HW_BLK_CTL:
-		hw = dpu_hw_ctl_init(id, mmio, cat);
-		break;
-	case DPU_HW_BLK_PINGPONG:
-		hw = dpu_hw_pingpong_init(id, mmio, cat);
-		break;
-	case DPU_HW_BLK_INTF:
-		hw = dpu_hw_intf_init(id, mmio, cat);
-		break;
-	case DPU_HW_BLK_SSPP:
-		/* SSPPs are not managed by the resource manager */
-	case DPU_HW_BLK_TOP:
-		/* Top is a singleton, not managed in hw_blks list */
-	case DPU_HW_BLK_MAX:
-	default:
-		DPU_ERROR("unsupported block type %d\n", type);
-		return -EINVAL;
-	}
-
-	if (IS_ERR_OR_NULL(hw)) {
-		DPU_ERROR("failed hw object creation: type %d, err %ld\n",
-				type, PTR_ERR(hw));
-		return -EFAULT;
-=======
 		if (rm->ctl_blks[i]) {
 			hw = to_dpu_hw_ctl(rm->ctl_blks[i]);
 			dpu_hw_ctl_destroy(hw);
 		}
->>>>>>> 04d5ce62
 	}
 	for (i = 0; i < ARRAY_SIZE(rm->intf_blks); i++) {
 		struct dpu_hw_intf *hw;
@@ -131,10 +85,7 @@
 
 	/* Interrogate HW catalog and create tracking items for hw blocks */
 	for (i = 0; i < cat->mixer_count; i++) {
-<<<<<<< HEAD
-=======
 		struct dpu_hw_mixer *hw;
->>>>>>> 04d5ce62
 		const struct dpu_lm_cfg *lm = &cat->mixer[i];
 
 		if (lm->pingpong == PINGPONG_MAX) {
