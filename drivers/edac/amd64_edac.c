// SPDX-License-Identifier: GPL-2.0-only
#include "amd64_edac.h"
#include <asm/amd_nb.h>

static struct edac_pci_ctl_info *pci_ctl;

static int report_gart_errors;
module_param(report_gart_errors, int, 0644);

/*
 * Set by command line parameter. If BIOS has enabled the ECC, this override is
 * cleared to prevent re-enabling the hardware by this driver.
 */
static int ecc_enable_override;
module_param(ecc_enable_override, int, 0644);

static struct msr __percpu *msrs;

static struct amd64_family_type *fam_type;

/* Per-node stuff */
static struct ecc_settings **ecc_stngs;

<<<<<<< HEAD
=======
/* Number of Unified Memory Controllers */
static u8 num_umcs;

/* Device for the PCI component */
static struct device *pci_ctl_dev;

>>>>>>> dfce803c
/*
 * Valid scrub rates for the K8 hardware memory scrubber. We map the scrubbing
 * bandwidth to a valid bit pattern. The 'set' operation finds the 'matching-
 * or higher value'.
 *
 *FIXME: Produce a better mapping/linearisation.
 */
static const struct scrubrate {
       u32 scrubval;           /* bit pattern for scrub rate */
       u32 bandwidth;          /* bandwidth consumed (bytes/sec) */
} scrubrates[] = {
	{ 0x01, 1600000000UL},
	{ 0x02, 800000000UL},
	{ 0x03, 400000000UL},
	{ 0x04, 200000000UL},
	{ 0x05, 100000000UL},
	{ 0x06, 50000000UL},
	{ 0x07, 25000000UL},
	{ 0x08, 12284069UL},
	{ 0x09, 6274509UL},
	{ 0x0A, 3121951UL},
	{ 0x0B, 1560975UL},
	{ 0x0C, 781440UL},
	{ 0x0D, 390720UL},
	{ 0x0E, 195300UL},
	{ 0x0F, 97650UL},
	{ 0x10, 48854UL},
	{ 0x11, 24427UL},
	{ 0x12, 12213UL},
	{ 0x13, 6101UL},
	{ 0x14, 3051UL},
	{ 0x15, 1523UL},
	{ 0x16, 761UL},
	{ 0x00, 0UL},        /* scrubbing off */
};

int __amd64_read_pci_cfg_dword(struct pci_dev *pdev, int offset,
			       u32 *val, const char *func)
{
	int err = 0;

	err = pci_read_config_dword(pdev, offset, val);
	if (err)
		amd64_warn("%s: error reading F%dx%03x.\n",
			   func, PCI_FUNC(pdev->devfn), offset);

	return err;
}

int __amd64_write_pci_cfg_dword(struct pci_dev *pdev, int offset,
				u32 val, const char *func)
{
	int err = 0;

	err = pci_write_config_dword(pdev, offset, val);
	if (err)
		amd64_warn("%s: error writing to F%dx%03x.\n",
			   func, PCI_FUNC(pdev->devfn), offset);

	return err;
}

/*
 * Select DCT to which PCI cfg accesses are routed
 */
static void f15h_select_dct(struct amd64_pvt *pvt, u8 dct)
{
	u32 reg = 0;

	amd64_read_pci_cfg(pvt->F1, DCT_CFG_SEL, &reg);
	reg &= (pvt->model == 0x30) ? ~3 : ~1;
	reg |= dct;
	amd64_write_pci_cfg(pvt->F1, DCT_CFG_SEL, reg);
}

/*
 *
 * Depending on the family, F2 DCT reads need special handling:
 *
 * K8: has a single DCT only and no address offsets >= 0x100
 *
 * F10h: each DCT has its own set of regs
 *	DCT0 -> F2x040..
 *	DCT1 -> F2x140..
 *
 * F16h: has only 1 DCT
 *
 * F15h: we select which DCT we access using F1x10C[DctCfgSel]
 */
static inline int amd64_read_dct_pci_cfg(struct amd64_pvt *pvt, u8 dct,
					 int offset, u32 *val)
{
	switch (pvt->fam) {
	case 0xf:
		if (dct || offset >= 0x100)
			return -EINVAL;
		break;

	case 0x10:
		if (dct) {
			/*
			 * Note: If ganging is enabled, barring the regs
			 * F2x[1,0]98 and F2x[1,0]9C; reads reads to F2x1xx
			 * return 0. (cf. Section 2.8.1 F10h BKDG)
			 */
			if (dct_ganging_enabled(pvt))
				return 0;

			offset += 0x100;
		}
		break;

	case 0x15:
		/*
		 * F15h: F2x1xx addresses do not map explicitly to DCT1.
		 * We should select which DCT we access using F1x10C[DctCfgSel]
		 */
		dct = (dct && pvt->model == 0x30) ? 3 : dct;
		f15h_select_dct(pvt, dct);
		break;

	case 0x16:
		if (dct)
			return -EINVAL;
		break;

	default:
		break;
	}
	return amd64_read_pci_cfg(pvt->F2, offset, val);
}

/*
 * Memory scrubber control interface. For K8, memory scrubbing is handled by
 * hardware and can involve L2 cache, dcache as well as the main memory. With
 * F10, this is extended to L3 cache scrubbing on CPU models sporting that
 * functionality.
 *
 * This causes the "units" for the scrubbing speed to vary from 64 byte blocks
 * (dram) over to cache lines. This is nasty, so we will use bandwidth in
 * bytes/sec for the setting.
 *
 * Currently, we only do dram scrubbing. If the scrubbing is done in software on
 * other archs, we might not have access to the caches directly.
 */

static inline void __f17h_set_scrubval(struct amd64_pvt *pvt, u32 scrubval)
{
	/*
	 * Fam17h supports scrub values between 0x5 and 0x14. Also, the values
	 * are shifted down by 0x5, so scrubval 0x5 is written to the register
	 * as 0x0, scrubval 0x6 as 0x1, etc.
	 */
	if (scrubval >= 0x5 && scrubval <= 0x14) {
		scrubval -= 0x5;
		pci_write_bits32(pvt->F6, F17H_SCR_LIMIT_ADDR, scrubval, 0xF);
		pci_write_bits32(pvt->F6, F17H_SCR_BASE_ADDR, 1, 0x1);
	} else {
		pci_write_bits32(pvt->F6, F17H_SCR_BASE_ADDR, 0, 0x1);
	}
}
/*
 * Scan the scrub rate mapping table for a close or matching bandwidth value to
 * issue. If requested is too big, then use last maximum value found.
 */
static int __set_scrub_rate(struct amd64_pvt *pvt, u32 new_bw, u32 min_rate)
{
	u32 scrubval;
	int i;

	/*
	 * map the configured rate (new_bw) to a value specific to the AMD64
	 * memory controller and apply to register. Search for the first
	 * bandwidth entry that is greater or equal than the setting requested
	 * and program that. If at last entry, turn off DRAM scrubbing.
	 *
	 * If no suitable bandwidth is found, turn off DRAM scrubbing entirely
	 * by falling back to the last element in scrubrates[].
	 */
	for (i = 0; i < ARRAY_SIZE(scrubrates) - 1; i++) {
		/*
		 * skip scrub rates which aren't recommended
		 * (see F10 BKDG, F3x58)
		 */
		if (scrubrates[i].scrubval < min_rate)
			continue;

		if (scrubrates[i].bandwidth <= new_bw)
			break;
	}

	scrubval = scrubrates[i].scrubval;

	if (pvt->umc) {
		__f17h_set_scrubval(pvt, scrubval);
	} else if (pvt->fam == 0x15 && pvt->model == 0x60) {
		f15h_select_dct(pvt, 0);
		pci_write_bits32(pvt->F2, F15H_M60H_SCRCTRL, scrubval, 0x001F);
		f15h_select_dct(pvt, 1);
		pci_write_bits32(pvt->F2, F15H_M60H_SCRCTRL, scrubval, 0x001F);
	} else {
		pci_write_bits32(pvt->F3, SCRCTRL, scrubval, 0x001F);
	}

	if (scrubval)
		return scrubrates[i].bandwidth;

	return 0;
}

static int set_scrub_rate(struct mem_ctl_info *mci, u32 bw)
{
	struct amd64_pvt *pvt = mci->pvt_info;
	u32 min_scrubrate = 0x5;

	if (pvt->fam == 0xf)
		min_scrubrate = 0x0;

	if (pvt->fam == 0x15) {
		/* Erratum #505 */
		if (pvt->model < 0x10)
			f15h_select_dct(pvt, 0);

		if (pvt->model == 0x60)
			min_scrubrate = 0x6;
	}
	return __set_scrub_rate(pvt, bw, min_scrubrate);
}

static int get_scrub_rate(struct mem_ctl_info *mci)
{
	struct amd64_pvt *pvt = mci->pvt_info;
	int i, retval = -EINVAL;
	u32 scrubval = 0;

	if (pvt->umc) {
		amd64_read_pci_cfg(pvt->F6, F17H_SCR_BASE_ADDR, &scrubval);
		if (scrubval & BIT(0)) {
			amd64_read_pci_cfg(pvt->F6, F17H_SCR_LIMIT_ADDR, &scrubval);
			scrubval &= 0xF;
			scrubval += 0x5;
		} else {
			scrubval = 0;
		}
	} else if (pvt->fam == 0x15) {
		/* Erratum #505 */
		if (pvt->model < 0x10)
			f15h_select_dct(pvt, 0);

		if (pvt->model == 0x60)
			amd64_read_pci_cfg(pvt->F2, F15H_M60H_SCRCTRL, &scrubval);
	} else {
		amd64_read_pci_cfg(pvt->F3, SCRCTRL, &scrubval);
	}

	scrubval = scrubval & 0x001F;

	for (i = 0; i < ARRAY_SIZE(scrubrates); i++) {
		if (scrubrates[i].scrubval == scrubval) {
			retval = scrubrates[i].bandwidth;
			break;
		}
	}
	return retval;
}

/*
 * returns true if the SysAddr given by sys_addr matches the
 * DRAM base/limit associated with node_id
 */
static bool base_limit_match(struct amd64_pvt *pvt, u64 sys_addr, u8 nid)
{
	u64 addr;

	/* The K8 treats this as a 40-bit value.  However, bits 63-40 will be
	 * all ones if the most significant implemented address bit is 1.
	 * Here we discard bits 63-40.  See section 3.4.2 of AMD publication
	 * 24592: AMD x86-64 Architecture Programmer's Manual Volume 1
	 * Application Programming.
	 */
	addr = sys_addr & 0x000000ffffffffffull;

	return ((addr >= get_dram_base(pvt, nid)) &&
		(addr <= get_dram_limit(pvt, nid)));
}

/*
 * Attempt to map a SysAddr to a node. On success, return a pointer to the
 * mem_ctl_info structure for the node that the SysAddr maps to.
 *
 * On failure, return NULL.
 */
static struct mem_ctl_info *find_mc_by_sys_addr(struct mem_ctl_info *mci,
						u64 sys_addr)
{
	struct amd64_pvt *pvt;
	u8 node_id;
	u32 intlv_en, bits;

	/*
	 * Here we use the DRAM Base (section 3.4.4.1) and DRAM Limit (section
	 * 3.4.4.2) registers to map the SysAddr to a node ID.
	 */
	pvt = mci->pvt_info;

	/*
	 * The value of this field should be the same for all DRAM Base
	 * registers.  Therefore we arbitrarily choose to read it from the
	 * register for node 0.
	 */
	intlv_en = dram_intlv_en(pvt, 0);

	if (intlv_en == 0) {
		for (node_id = 0; node_id < DRAM_RANGES; node_id++) {
			if (base_limit_match(pvt, sys_addr, node_id))
				goto found;
		}
		goto err_no_match;
	}

	if (unlikely((intlv_en != 0x01) &&
		     (intlv_en != 0x03) &&
		     (intlv_en != 0x07))) {
		amd64_warn("DRAM Base[IntlvEn] junk value: 0x%x, BIOS bug?\n", intlv_en);
		return NULL;
	}

	bits = (((u32) sys_addr) >> 12) & intlv_en;

	for (node_id = 0; ; ) {
		if ((dram_intlv_sel(pvt, node_id) & intlv_en) == bits)
			break;	/* intlv_sel field matches */

		if (++node_id >= DRAM_RANGES)
			goto err_no_match;
	}

	/* sanity test for sys_addr */
	if (unlikely(!base_limit_match(pvt, sys_addr, node_id))) {
		amd64_warn("%s: sys_addr 0x%llx falls outside base/limit address"
			   "range for node %d with node interleaving enabled.\n",
			   __func__, sys_addr, node_id);
		return NULL;
	}

found:
	return edac_mc_find((int)node_id);

err_no_match:
	edac_dbg(2, "sys_addr 0x%lx doesn't match any node\n",
		 (unsigned long)sys_addr);

	return NULL;
}

/*
 * compute the CS base address of the @csrow on the DRAM controller @dct.
 * For details see F2x[5C:40] in the processor's BKDG
 */
static void get_cs_base_and_mask(struct amd64_pvt *pvt, int csrow, u8 dct,
				 u64 *base, u64 *mask)
{
	u64 csbase, csmask, base_bits, mask_bits;
	u8 addr_shift;

	if (pvt->fam == 0xf && pvt->ext_model < K8_REV_F) {
		csbase		= pvt->csels[dct].csbases[csrow];
		csmask		= pvt->csels[dct].csmasks[csrow];
		base_bits	= GENMASK_ULL(31, 21) | GENMASK_ULL(15, 9);
		mask_bits	= GENMASK_ULL(29, 21) | GENMASK_ULL(15, 9);
		addr_shift	= 4;

	/*
	 * F16h and F15h, models 30h and later need two addr_shift values:
	 * 8 for high and 6 for low (cf. F16h BKDG).
	 */
	} else if (pvt->fam == 0x16 ||
		  (pvt->fam == 0x15 && pvt->model >= 0x30)) {
		csbase          = pvt->csels[dct].csbases[csrow];
		csmask          = pvt->csels[dct].csmasks[csrow >> 1];

		*base  = (csbase & GENMASK_ULL(15,  5)) << 6;
		*base |= (csbase & GENMASK_ULL(30, 19)) << 8;

		*mask = ~0ULL;
		/* poke holes for the csmask */
		*mask &= ~((GENMASK_ULL(15, 5)  << 6) |
			   (GENMASK_ULL(30, 19) << 8));

		*mask |= (csmask & GENMASK_ULL(15, 5))  << 6;
		*mask |= (csmask & GENMASK_ULL(30, 19)) << 8;

		return;
	} else {
		csbase		= pvt->csels[dct].csbases[csrow];
		csmask		= pvt->csels[dct].csmasks[csrow >> 1];
		addr_shift	= 8;

		if (pvt->fam == 0x15)
			base_bits = mask_bits =
				GENMASK_ULL(30,19) | GENMASK_ULL(13,5);
		else
			base_bits = mask_bits =
				GENMASK_ULL(28,19) | GENMASK_ULL(13,5);
	}

	*base  = (csbase & base_bits) << addr_shift;

	*mask  = ~0ULL;
	/* poke holes for the csmask */
	*mask &= ~(mask_bits << addr_shift);
	/* OR them in */
	*mask |= (csmask & mask_bits) << addr_shift;
}

#define for_each_chip_select(i, dct, pvt) \
	for (i = 0; i < pvt->csels[dct].b_cnt; i++)

#define chip_select_base(i, dct, pvt) \
	pvt->csels[dct].csbases[i]

#define for_each_chip_select_mask(i, dct, pvt) \
	for (i = 0; i < pvt->csels[dct].m_cnt; i++)

#define for_each_umc(i) \
	for (i = 0; i < fam_type->max_mcs; i++)

/*
 * @input_addr is an InputAddr associated with the node given by mci. Return the
 * csrow that input_addr maps to, or -1 on failure (no csrow claims input_addr).
 */
static int input_addr_to_csrow(struct mem_ctl_info *mci, u64 input_addr)
{
	struct amd64_pvt *pvt;
	int csrow;
	u64 base, mask;

	pvt = mci->pvt_info;

	for_each_chip_select(csrow, 0, pvt) {
		if (!csrow_enabled(csrow, 0, pvt))
			continue;

		get_cs_base_and_mask(pvt, csrow, 0, &base, &mask);

		mask = ~mask;

		if ((input_addr & mask) == (base & mask)) {
			edac_dbg(2, "InputAddr 0x%lx matches csrow %d (node %d)\n",
				 (unsigned long)input_addr, csrow,
				 pvt->mc_node_id);

			return csrow;
		}
	}
	edac_dbg(2, "no matching csrow for InputAddr 0x%lx (MC node %d)\n",
		 (unsigned long)input_addr, pvt->mc_node_id);

	return -1;
}

/*
 * Obtain info from the DRAM Hole Address Register (section 3.4.8, pub #26094)
 * for the node represented by mci. Info is passed back in *hole_base,
 * *hole_offset, and *hole_size.  Function returns 0 if info is valid or 1 if
 * info is invalid. Info may be invalid for either of the following reasons:
 *
 * - The revision of the node is not E or greater.  In this case, the DRAM Hole
 *   Address Register does not exist.
 *
 * - The DramHoleValid bit is cleared in the DRAM Hole Address Register,
 *   indicating that its contents are not valid.
 *
 * The values passed back in *hole_base, *hole_offset, and *hole_size are
 * complete 32-bit values despite the fact that the bitfields in the DHAR
 * only represent bits 31-24 of the base and offset values.
 */
int amd64_get_dram_hole_info(struct mem_ctl_info *mci, u64 *hole_base,
			     u64 *hole_offset, u64 *hole_size)
{
	struct amd64_pvt *pvt = mci->pvt_info;

	/* only revE and later have the DRAM Hole Address Register */
	if (pvt->fam == 0xf && pvt->ext_model < K8_REV_E) {
		edac_dbg(1, "  revision %d for node %d does not support DHAR\n",
			 pvt->ext_model, pvt->mc_node_id);
		return 1;
	}

	/* valid for Fam10h and above */
	if (pvt->fam >= 0x10 && !dhar_mem_hoist_valid(pvt)) {
		edac_dbg(1, "  Dram Memory Hoisting is DISABLED on this system\n");
		return 1;
	}

	if (!dhar_valid(pvt)) {
		edac_dbg(1, "  Dram Memory Hoisting is DISABLED on this node %d\n",
			 pvt->mc_node_id);
		return 1;
	}

	/* This node has Memory Hoisting */

	/* +------------------+--------------------+--------------------+-----
	 * | memory           | DRAM hole          | relocated          |
	 * | [0, (x - 1)]     | [x, 0xffffffff]    | addresses from     |
	 * |                  |                    | DRAM hole          |
	 * |                  |                    | [0x100000000,      |
	 * |                  |                    |  (0x100000000+     |
	 * |                  |                    |   (0xffffffff-x))] |
	 * +------------------+--------------------+--------------------+-----
	 *
	 * Above is a diagram of physical memory showing the DRAM hole and the
	 * relocated addresses from the DRAM hole.  As shown, the DRAM hole
	 * starts at address x (the base address) and extends through address
	 * 0xffffffff.  The DRAM Hole Address Register (DHAR) relocates the
	 * addresses in the hole so that they start at 0x100000000.
	 */

	*hole_base = dhar_base(pvt);
	*hole_size = (1ULL << 32) - *hole_base;

	*hole_offset = (pvt->fam > 0xf) ? f10_dhar_offset(pvt)
					: k8_dhar_offset(pvt);

	edac_dbg(1, "  DHAR info for node %d base 0x%lx offset 0x%lx size 0x%lx\n",
		 pvt->mc_node_id, (unsigned long)*hole_base,
		 (unsigned long)*hole_offset, (unsigned long)*hole_size);

	return 0;
}
EXPORT_SYMBOL_GPL(amd64_get_dram_hole_info);

/*
 * Return the DramAddr that the SysAddr given by @sys_addr maps to.  It is
 * assumed that sys_addr maps to the node given by mci.
 *
 * The first part of section 3.4.4 (p. 70) shows how the DRAM Base (section
 * 3.4.4.1) and DRAM Limit (section 3.4.4.2) registers are used to translate a
 * SysAddr to a DramAddr. If the DRAM Hole Address Register (DHAR) is enabled,
 * then it is also involved in translating a SysAddr to a DramAddr. Sections
 * 3.4.8 and 3.5.8.2 describe the DHAR and how it is used for memory hoisting.
 * These parts of the documentation are unclear. I interpret them as follows:
 *
 * When node n receives a SysAddr, it processes the SysAddr as follows:
 *
 * 1. It extracts the DRAMBase and DRAMLimit values from the DRAM Base and DRAM
 *    Limit registers for node n. If the SysAddr is not within the range
 *    specified by the base and limit values, then node n ignores the Sysaddr
 *    (since it does not map to node n). Otherwise continue to step 2 below.
 *
 * 2. If the DramHoleValid bit of the DHAR for node n is clear, the DHAR is
 *    disabled so skip to step 3 below. Otherwise see if the SysAddr is within
 *    the range of relocated addresses (starting at 0x100000000) from the DRAM
 *    hole. If not, skip to step 3 below. Else get the value of the
 *    DramHoleOffset field from the DHAR. To obtain the DramAddr, subtract the
 *    offset defined by this value from the SysAddr.
 *
 * 3. Obtain the base address for node n from the DRAMBase field of the DRAM
 *    Base register for node n. To obtain the DramAddr, subtract the base
 *    address from the SysAddr, as shown near the start of section 3.4.4 (p.70).
 */
static u64 sys_addr_to_dram_addr(struct mem_ctl_info *mci, u64 sys_addr)
{
	struct amd64_pvt *pvt = mci->pvt_info;
	u64 dram_base, hole_base, hole_offset, hole_size, dram_addr;
	int ret;

	dram_base = get_dram_base(pvt, pvt->mc_node_id);

	ret = amd64_get_dram_hole_info(mci, &hole_base, &hole_offset,
				      &hole_size);
	if (!ret) {
		if ((sys_addr >= (1ULL << 32)) &&
		    (sys_addr < ((1ULL << 32) + hole_size))) {
			/* use DHAR to translate SysAddr to DramAddr */
			dram_addr = sys_addr - hole_offset;

			edac_dbg(2, "using DHAR to translate SysAddr 0x%lx to DramAddr 0x%lx\n",
				 (unsigned long)sys_addr,
				 (unsigned long)dram_addr);

			return dram_addr;
		}
	}

	/*
	 * Translate the SysAddr to a DramAddr as shown near the start of
	 * section 3.4.4 (p. 70).  Although sys_addr is a 64-bit value, the k8
	 * only deals with 40-bit values.  Therefore we discard bits 63-40 of
	 * sys_addr below.  If bit 39 of sys_addr is 1 then the bits we
	 * discard are all 1s.  Otherwise the bits we discard are all 0s.  See
	 * section 3.4.2 of AMD publication 24592: AMD x86-64 Architecture
	 * Programmer's Manual Volume 1 Application Programming.
	 */
	dram_addr = (sys_addr & GENMASK_ULL(39, 0)) - dram_base;

	edac_dbg(2, "using DRAM Base register to translate SysAddr 0x%lx to DramAddr 0x%lx\n",
		 (unsigned long)sys_addr, (unsigned long)dram_addr);
	return dram_addr;
}

/*
 * @intlv_en is the value of the IntlvEn field from a DRAM Base register
 * (section 3.4.4.1).  Return the number of bits from a SysAddr that are used
 * for node interleaving.
 */
static int num_node_interleave_bits(unsigned intlv_en)
{
	static const int intlv_shift_table[] = { 0, 1, 0, 2, 0, 0, 0, 3 };
	int n;

	BUG_ON(intlv_en > 7);
	n = intlv_shift_table[intlv_en];
	return n;
}

/* Translate the DramAddr given by @dram_addr to an InputAddr. */
static u64 dram_addr_to_input_addr(struct mem_ctl_info *mci, u64 dram_addr)
{
	struct amd64_pvt *pvt;
	int intlv_shift;
	u64 input_addr;

	pvt = mci->pvt_info;

	/*
	 * See the start of section 3.4.4 (p. 70, BKDG #26094, K8, revA-E)
	 * concerning translating a DramAddr to an InputAddr.
	 */
	intlv_shift = num_node_interleave_bits(dram_intlv_en(pvt, 0));
	input_addr = ((dram_addr >> intlv_shift) & GENMASK_ULL(35, 12)) +
		      (dram_addr & 0xfff);

	edac_dbg(2, "  Intlv Shift=%d DramAddr=0x%lx maps to InputAddr=0x%lx\n",
		 intlv_shift, (unsigned long)dram_addr,
		 (unsigned long)input_addr);

	return input_addr;
}

/*
 * Translate the SysAddr represented by @sys_addr to an InputAddr.  It is
 * assumed that @sys_addr maps to the node given by mci.
 */
static u64 sys_addr_to_input_addr(struct mem_ctl_info *mci, u64 sys_addr)
{
	u64 input_addr;

	input_addr =
	    dram_addr_to_input_addr(mci, sys_addr_to_dram_addr(mci, sys_addr));

	edac_dbg(2, "SysAddr 0x%lx translates to InputAddr 0x%lx\n",
		 (unsigned long)sys_addr, (unsigned long)input_addr);

	return input_addr;
}

/* Map the Error address to a PAGE and PAGE OFFSET. */
static inline void error_address_to_page_and_offset(u64 error_address,
						    struct err_info *err)
{
	err->page = (u32) (error_address >> PAGE_SHIFT);
	err->offset = ((u32) error_address) & ~PAGE_MASK;
}

/*
 * @sys_addr is an error address (a SysAddr) extracted from the MCA NB Address
 * Low (section 3.6.4.5) and MCA NB Address High (section 3.6.4.6) registers
 * of a node that detected an ECC memory error.  mci represents the node that
 * the error address maps to (possibly different from the node that detected
 * the error).  Return the number of the csrow that sys_addr maps to, or -1 on
 * error.
 */
static int sys_addr_to_csrow(struct mem_ctl_info *mci, u64 sys_addr)
{
	int csrow;

	csrow = input_addr_to_csrow(mci, sys_addr_to_input_addr(mci, sys_addr));

	if (csrow == -1)
		amd64_mc_err(mci, "Failed to translate InputAddr to csrow for "
				  "address 0x%lx\n", (unsigned long)sys_addr);
	return csrow;
}

static int get_channel_from_ecc_syndrome(struct mem_ctl_info *, u16);

/*
 * Determine if the DIMMs have ECC enabled. ECC is enabled ONLY if all the DIMMs
 * are ECC capable.
 */
static unsigned long determine_edac_cap(struct amd64_pvt *pvt)
{
	unsigned long edac_cap = EDAC_FLAG_NONE;
	u8 bit;

	if (pvt->umc) {
		u8 i, umc_en_mask = 0, dimm_ecc_en_mask = 0;

		for_each_umc(i) {
			if (!(pvt->umc[i].sdp_ctrl & UMC_SDP_INIT))
				continue;

			umc_en_mask |= BIT(i);

			/* UMC Configuration bit 12 (DimmEccEn) */
			if (pvt->umc[i].umc_cfg & BIT(12))
				dimm_ecc_en_mask |= BIT(i);
		}

		if (umc_en_mask == dimm_ecc_en_mask)
			edac_cap = EDAC_FLAG_SECDED;
	} else {
		bit = (pvt->fam > 0xf || pvt->ext_model >= K8_REV_F)
			? 19
			: 17;

		if (pvt->dclr0 & BIT(bit))
			edac_cap = EDAC_FLAG_SECDED;
	}

	return edac_cap;
}

static void debug_display_dimm_sizes(struct amd64_pvt *, u8);

static void debug_dump_dramcfg_low(struct amd64_pvt *pvt, u32 dclr, int chan)
{
	edac_dbg(1, "F2x%d90 (DRAM Cfg Low): 0x%08x\n", chan, dclr);

	if (pvt->dram_type == MEM_LRDDR3) {
		u32 dcsm = pvt->csels[chan].csmasks[0];
		/*
		 * It's assumed all LRDIMMs in a DCT are going to be of
		 * same 'type' until proven otherwise. So, use a cs
		 * value of '0' here to get dcsm value.
		 */
		edac_dbg(1, " LRDIMM %dx rank multiply\n", (dcsm & 0x3));
	}

	edac_dbg(1, "All DIMMs support ECC:%s\n",
		    (dclr & BIT(19)) ? "yes" : "no");


	edac_dbg(1, "  PAR/ERR parity: %s\n",
		 (dclr & BIT(8)) ?  "enabled" : "disabled");

	if (pvt->fam == 0x10)
		edac_dbg(1, "  DCT 128bit mode width: %s\n",
			 (dclr & BIT(11)) ?  "128b" : "64b");

	edac_dbg(1, "  x4 logical DIMMs present: L0: %s L1: %s L2: %s L3: %s\n",
		 (dclr & BIT(12)) ?  "yes" : "no",
		 (dclr & BIT(13)) ?  "yes" : "no",
		 (dclr & BIT(14)) ?  "yes" : "no",
		 (dclr & BIT(15)) ?  "yes" : "no");
}

#define CS_EVEN_PRIMARY		BIT(0)
#define CS_ODD_PRIMARY		BIT(1)
#define CS_EVEN_SECONDARY	BIT(2)
#define CS_ODD_SECONDARY	BIT(3)

#define CS_EVEN			(CS_EVEN_PRIMARY | CS_EVEN_SECONDARY)
#define CS_ODD			(CS_ODD_PRIMARY | CS_ODD_SECONDARY)

static int f17_get_cs_mode(int dimm, u8 ctrl, struct amd64_pvt *pvt)
{
	int cs_mode = 0;

	if (csrow_enabled(2 * dimm, ctrl, pvt))
		cs_mode |= CS_EVEN_PRIMARY;

	if (csrow_enabled(2 * dimm + 1, ctrl, pvt))
		cs_mode |= CS_ODD_PRIMARY;

	/* Asymmetric dual-rank DIMM support. */
	if (csrow_sec_enabled(2 * dimm + 1, ctrl, pvt))
		cs_mode |= CS_ODD_SECONDARY;

	return cs_mode;
}

static void debug_display_dimm_sizes_df(struct amd64_pvt *pvt, u8 ctrl)
{
	int dimm, size0, size1, cs0, cs1, cs_mode;

	edac_printk(KERN_DEBUG, EDAC_MC, "UMC%d chip selects:\n", ctrl);

	for (dimm = 0; dimm < 2; dimm++) {
		cs0 = dimm * 2;
		cs1 = dimm * 2 + 1;

		cs_mode = f17_get_cs_mode(dimm, ctrl, pvt);

		size0 = pvt->ops->dbam_to_cs(pvt, ctrl, cs_mode, cs0);
		size1 = pvt->ops->dbam_to_cs(pvt, ctrl, cs_mode, cs1);

		amd64_info(EDAC_MC ": %d: %5dMB %d: %5dMB\n",
				cs0,	size0,
				cs1,	size1);
	}
}

static void __dump_misc_regs_df(struct amd64_pvt *pvt)
{
	struct amd64_umc *umc;
	u32 i, tmp, umc_base;

	for_each_umc(i) {
		umc_base = get_umc_base(i);
		umc = &pvt->umc[i];

		edac_dbg(1, "UMC%d DIMM cfg: 0x%x\n", i, umc->dimm_cfg);
		edac_dbg(1, "UMC%d UMC cfg: 0x%x\n", i, umc->umc_cfg);
		edac_dbg(1, "UMC%d SDP ctrl: 0x%x\n", i, umc->sdp_ctrl);
		edac_dbg(1, "UMC%d ECC ctrl: 0x%x\n", i, umc->ecc_ctrl);

		amd_smn_read(pvt->mc_node_id, umc_base + UMCCH_ECC_BAD_SYMBOL, &tmp);
		edac_dbg(1, "UMC%d ECC bad symbol: 0x%x\n", i, tmp);

		amd_smn_read(pvt->mc_node_id, umc_base + UMCCH_UMC_CAP, &tmp);
		edac_dbg(1, "UMC%d UMC cap: 0x%x\n", i, tmp);
		edac_dbg(1, "UMC%d UMC cap high: 0x%x\n", i, umc->umc_cap_hi);

		edac_dbg(1, "UMC%d ECC capable: %s, ChipKill ECC capable: %s\n",
				i, (umc->umc_cap_hi & BIT(30)) ? "yes" : "no",
				    (umc->umc_cap_hi & BIT(31)) ? "yes" : "no");
		edac_dbg(1, "UMC%d All DIMMs support ECC: %s\n",
				i, (umc->umc_cfg & BIT(12)) ? "yes" : "no");
		edac_dbg(1, "UMC%d x4 DIMMs present: %s\n",
				i, (umc->dimm_cfg & BIT(6)) ? "yes" : "no");
		edac_dbg(1, "UMC%d x16 DIMMs present: %s\n",
				i, (umc->dimm_cfg & BIT(7)) ? "yes" : "no");

		if (pvt->dram_type == MEM_LRDDR4) {
			amd_smn_read(pvt->mc_node_id, umc_base + UMCCH_ADDR_CFG, &tmp);
			edac_dbg(1, "UMC%d LRDIMM %dx rank multiply\n",
					i, 1 << ((tmp >> 4) & 0x3));
		}

		debug_display_dimm_sizes_df(pvt, i);
	}

	edac_dbg(1, "F0x104 (DRAM Hole Address): 0x%08x, base: 0x%08x\n",
		 pvt->dhar, dhar_base(pvt));
}

/* Display and decode various NB registers for debug purposes. */
static void __dump_misc_regs(struct amd64_pvt *pvt)
{
	edac_dbg(1, "F3xE8 (NB Cap): 0x%08x\n", pvt->nbcap);

	edac_dbg(1, "  NB two channel DRAM capable: %s\n",
		 (pvt->nbcap & NBCAP_DCT_DUAL) ? "yes" : "no");

	edac_dbg(1, "  ECC capable: %s, ChipKill ECC capable: %s\n",
		 (pvt->nbcap & NBCAP_SECDED) ? "yes" : "no",
		 (pvt->nbcap & NBCAP_CHIPKILL) ? "yes" : "no");

	debug_dump_dramcfg_low(pvt, pvt->dclr0, 0);

	edac_dbg(1, "F3xB0 (Online Spare): 0x%08x\n", pvt->online_spare);

	edac_dbg(1, "F1xF0 (DRAM Hole Address): 0x%08x, base: 0x%08x, offset: 0x%08x\n",
		 pvt->dhar, dhar_base(pvt),
		 (pvt->fam == 0xf) ? k8_dhar_offset(pvt)
				   : f10_dhar_offset(pvt));

	debug_display_dimm_sizes(pvt, 0);

	/* everything below this point is Fam10h and above */
	if (pvt->fam == 0xf)
		return;

	debug_display_dimm_sizes(pvt, 1);

	/* Only if NOT ganged does dclr1 have valid info */
	if (!dct_ganging_enabled(pvt))
		debug_dump_dramcfg_low(pvt, pvt->dclr1, 1);
}

/* Display and decode various NB registers for debug purposes. */
static void dump_misc_regs(struct amd64_pvt *pvt)
{
	if (pvt->umc)
		__dump_misc_regs_df(pvt);
	else
		__dump_misc_regs(pvt);

	edac_dbg(1, "  DramHoleValid: %s\n", dhar_valid(pvt) ? "yes" : "no");

	amd64_info("using x%u syndromes.\n", pvt->ecc_sym_sz);
}

/*
 * See BKDG, F2x[1,0][5C:40], F2[1,0][6C:60]
 */
static void prep_chip_selects(struct amd64_pvt *pvt)
{
	if (pvt->fam == 0xf && pvt->ext_model < K8_REV_F) {
		pvt->csels[0].b_cnt = pvt->csels[1].b_cnt = 8;
		pvt->csels[0].m_cnt = pvt->csels[1].m_cnt = 8;
	} else if (pvt->fam == 0x15 && pvt->model == 0x30) {
		pvt->csels[0].b_cnt = pvt->csels[1].b_cnt = 4;
		pvt->csels[0].m_cnt = pvt->csels[1].m_cnt = 2;
	} else if (pvt->fam >= 0x17) {
		int umc;

		for_each_umc(umc) {
			pvt->csels[umc].b_cnt = 4;
			pvt->csels[umc].m_cnt = 2;
		}

	} else {
		pvt->csels[0].b_cnt = pvt->csels[1].b_cnt = 8;
		pvt->csels[0].m_cnt = pvt->csels[1].m_cnt = 4;
	}
}

static void read_umc_base_mask(struct amd64_pvt *pvt)
{
	u32 umc_base_reg, umc_base_reg_sec;
	u32 umc_mask_reg, umc_mask_reg_sec;
	u32 base_reg, base_reg_sec;
	u32 mask_reg, mask_reg_sec;
	u32 *base, *base_sec;
	u32 *mask, *mask_sec;
	int cs, umc;

	for_each_umc(umc) {
		umc_base_reg = get_umc_base(umc) + UMCCH_BASE_ADDR;
		umc_base_reg_sec = get_umc_base(umc) + UMCCH_BASE_ADDR_SEC;

		for_each_chip_select(cs, umc, pvt) {
			base = &pvt->csels[umc].csbases[cs];
			base_sec = &pvt->csels[umc].csbases_sec[cs];

			base_reg = umc_base_reg + (cs * 4);
			base_reg_sec = umc_base_reg_sec + (cs * 4);

			if (!amd_smn_read(pvt->mc_node_id, base_reg, base))
				edac_dbg(0, "  DCSB%d[%d]=0x%08x reg: 0x%x\n",
					 umc, cs, *base, base_reg);

			if (!amd_smn_read(pvt->mc_node_id, base_reg_sec, base_sec))
				edac_dbg(0, "    DCSB_SEC%d[%d]=0x%08x reg: 0x%x\n",
					 umc, cs, *base_sec, base_reg_sec);
		}

		umc_mask_reg = get_umc_base(umc) + UMCCH_ADDR_MASK;
		umc_mask_reg_sec = get_umc_base(umc) + UMCCH_ADDR_MASK_SEC;

		for_each_chip_select_mask(cs, umc, pvt) {
			mask = &pvt->csels[umc].csmasks[cs];
			mask_sec = &pvt->csels[umc].csmasks_sec[cs];

			mask_reg = umc_mask_reg + (cs * 4);
			mask_reg_sec = umc_mask_reg_sec + (cs * 4);

			if (!amd_smn_read(pvt->mc_node_id, mask_reg, mask))
				edac_dbg(0, "  DCSM%d[%d]=0x%08x reg: 0x%x\n",
					 umc, cs, *mask, mask_reg);

			if (!amd_smn_read(pvt->mc_node_id, mask_reg_sec, mask_sec))
				edac_dbg(0, "    DCSM_SEC%d[%d]=0x%08x reg: 0x%x\n",
					 umc, cs, *mask_sec, mask_reg_sec);
		}
	}
}

/*
 * Function 2 Offset F10_DCSB0; read in the DCS Base and DCS Mask registers
 */
static void read_dct_base_mask(struct amd64_pvt *pvt)
{
	int cs;

	prep_chip_selects(pvt);

	if (pvt->umc)
		return read_umc_base_mask(pvt);

	for_each_chip_select(cs, 0, pvt) {
		int reg0   = DCSB0 + (cs * 4);
		int reg1   = DCSB1 + (cs * 4);
		u32 *base0 = &pvt->csels[0].csbases[cs];
		u32 *base1 = &pvt->csels[1].csbases[cs];

		if (!amd64_read_dct_pci_cfg(pvt, 0, reg0, base0))
			edac_dbg(0, "  DCSB0[%d]=0x%08x reg: F2x%x\n",
				 cs, *base0, reg0);

		if (pvt->fam == 0xf)
			continue;

		if (!amd64_read_dct_pci_cfg(pvt, 1, reg0, base1))
			edac_dbg(0, "  DCSB1[%d]=0x%08x reg: F2x%x\n",
				 cs, *base1, (pvt->fam == 0x10) ? reg1
							: reg0);
	}

	for_each_chip_select_mask(cs, 0, pvt) {
		int reg0   = DCSM0 + (cs * 4);
		int reg1   = DCSM1 + (cs * 4);
		u32 *mask0 = &pvt->csels[0].csmasks[cs];
		u32 *mask1 = &pvt->csels[1].csmasks[cs];

		if (!amd64_read_dct_pci_cfg(pvt, 0, reg0, mask0))
			edac_dbg(0, "    DCSM0[%d]=0x%08x reg: F2x%x\n",
				 cs, *mask0, reg0);

		if (pvt->fam == 0xf)
			continue;

		if (!amd64_read_dct_pci_cfg(pvt, 1, reg0, mask1))
			edac_dbg(0, "    DCSM1[%d]=0x%08x reg: F2x%x\n",
				 cs, *mask1, (pvt->fam == 0x10) ? reg1
							: reg0);
	}
}

static void determine_memory_type(struct amd64_pvt *pvt)
{
	u32 dram_ctrl, dcsm;

	if (pvt->umc) {
		if ((pvt->umc[0].dimm_cfg | pvt->umc[1].dimm_cfg) & BIT(5))
			pvt->dram_type = MEM_LRDDR4;
		else if ((pvt->umc[0].dimm_cfg | pvt->umc[1].dimm_cfg) & BIT(4))
			pvt->dram_type = MEM_RDDR4;
		else
			pvt->dram_type = MEM_DDR4;
		return;
	}

	switch (pvt->fam) {
	case 0xf:
		if (pvt->ext_model >= K8_REV_F)
			goto ddr3;

		pvt->dram_type = (pvt->dclr0 & BIT(18)) ? MEM_DDR : MEM_RDDR;
		return;

	case 0x10:
		if (pvt->dchr0 & DDR3_MODE)
			goto ddr3;

		pvt->dram_type = (pvt->dclr0 & BIT(16)) ? MEM_DDR2 : MEM_RDDR2;
		return;

	case 0x15:
		if (pvt->model < 0x60)
			goto ddr3;

		/*
		 * Model 0x60h needs special handling:
		 *
		 * We use a Chip Select value of '0' to obtain dcsm.
		 * Theoretically, it is possible to populate LRDIMMs of different
		 * 'Rank' value on a DCT. But this is not the common case. So,
		 * it's reasonable to assume all DIMMs are going to be of same
		 * 'type' until proven otherwise.
		 */
		amd64_read_dct_pci_cfg(pvt, 0, DRAM_CONTROL, &dram_ctrl);
		dcsm = pvt->csels[0].csmasks[0];

		if (((dram_ctrl >> 8) & 0x7) == 0x2)
			pvt->dram_type = MEM_DDR4;
		else if (pvt->dclr0 & BIT(16))
			pvt->dram_type = MEM_DDR3;
		else if (dcsm & 0x3)
			pvt->dram_type = MEM_LRDDR3;
		else
			pvt->dram_type = MEM_RDDR3;

		return;

	case 0x16:
		goto ddr3;

	default:
		WARN(1, KERN_ERR "%s: Family??? 0x%x\n", __func__, pvt->fam);
		pvt->dram_type = MEM_EMPTY;
	}
	return;

ddr3:
	pvt->dram_type = (pvt->dclr0 & BIT(16)) ? MEM_DDR3 : MEM_RDDR3;
}

/* Get the number of DCT channels the memory controller is using. */
static int k8_early_channel_count(struct amd64_pvt *pvt)
{
	int flag;

	if (pvt->ext_model >= K8_REV_F)
		/* RevF (NPT) and later */
		flag = pvt->dclr0 & WIDTH_128;
	else
		/* RevE and earlier */
		flag = pvt->dclr0 & REVE_WIDTH_128;

	/* not used */
	pvt->dclr1 = 0;

	return (flag) ? 2 : 1;
}

/* On F10h and later ErrAddr is MC4_ADDR[47:1] */
static u64 get_error_address(struct amd64_pvt *pvt, struct mce *m)
{
	u16 mce_nid = amd_get_nb_id(m->extcpu);
	struct mem_ctl_info *mci;
	u8 start_bit = 1;
	u8 end_bit   = 47;
	u64 addr;

	mci = edac_mc_find(mce_nid);
	if (!mci)
		return 0;

	pvt = mci->pvt_info;

	if (pvt->fam == 0xf) {
		start_bit = 3;
		end_bit   = 39;
	}

	addr = m->addr & GENMASK_ULL(end_bit, start_bit);

	/*
	 * Erratum 637 workaround
	 */
	if (pvt->fam == 0x15) {
		u64 cc6_base, tmp_addr;
		u32 tmp;
		u8 intlv_en;

		if ((addr & GENMASK_ULL(47, 24)) >> 24 != 0x00fdf7)
			return addr;


		amd64_read_pci_cfg(pvt->F1, DRAM_LOCAL_NODE_LIM, &tmp);
		intlv_en = tmp >> 21 & 0x7;

		/* add [47:27] + 3 trailing bits */
		cc6_base  = (tmp & GENMASK_ULL(20, 0)) << 3;

		/* reverse and add DramIntlvEn */
		cc6_base |= intlv_en ^ 0x7;

		/* pin at [47:24] */
		cc6_base <<= 24;

		if (!intlv_en)
			return cc6_base | (addr & GENMASK_ULL(23, 0));

		amd64_read_pci_cfg(pvt->F1, DRAM_LOCAL_NODE_BASE, &tmp);

							/* faster log2 */
		tmp_addr  = (addr & GENMASK_ULL(23, 12)) << __fls(intlv_en + 1);

		/* OR DramIntlvSel into bits [14:12] */
		tmp_addr |= (tmp & GENMASK_ULL(23, 21)) >> 9;

		/* add remaining [11:0] bits from original MC4_ADDR */
		tmp_addr |= addr & GENMASK_ULL(11, 0);

		return cc6_base | tmp_addr;
	}

	return addr;
}

static struct pci_dev *pci_get_related_function(unsigned int vendor,
						unsigned int device,
						struct pci_dev *related)
{
	struct pci_dev *dev = NULL;

	while ((dev = pci_get_device(vendor, device, dev))) {
		if (pci_domain_nr(dev->bus) == pci_domain_nr(related->bus) &&
		    (dev->bus->number == related->bus->number) &&
		    (PCI_SLOT(dev->devfn) == PCI_SLOT(related->devfn)))
			break;
	}

	return dev;
}

static void read_dram_base_limit_regs(struct amd64_pvt *pvt, unsigned range)
{
	struct amd_northbridge *nb;
	struct pci_dev *f1 = NULL;
	unsigned int pci_func;
	int off = range << 3;
	u32 llim;

	amd64_read_pci_cfg(pvt->F1, DRAM_BASE_LO + off,  &pvt->ranges[range].base.lo);
	amd64_read_pci_cfg(pvt->F1, DRAM_LIMIT_LO + off, &pvt->ranges[range].lim.lo);

	if (pvt->fam == 0xf)
		return;

	if (!dram_rw(pvt, range))
		return;

	amd64_read_pci_cfg(pvt->F1, DRAM_BASE_HI + off,  &pvt->ranges[range].base.hi);
	amd64_read_pci_cfg(pvt->F1, DRAM_LIMIT_HI + off, &pvt->ranges[range].lim.hi);

	/* F15h: factor in CC6 save area by reading dst node's limit reg */
	if (pvt->fam != 0x15)
		return;

	nb = node_to_amd_nb(dram_dst_node(pvt, range));
	if (WARN_ON(!nb))
		return;

	if (pvt->model == 0x60)
		pci_func = PCI_DEVICE_ID_AMD_15H_M60H_NB_F1;
	else if (pvt->model == 0x30)
		pci_func = PCI_DEVICE_ID_AMD_15H_M30H_NB_F1;
	else
		pci_func = PCI_DEVICE_ID_AMD_15H_NB_F1;

	f1 = pci_get_related_function(nb->misc->vendor, pci_func, nb->misc);
	if (WARN_ON(!f1))
		return;

	amd64_read_pci_cfg(f1, DRAM_LOCAL_NODE_LIM, &llim);

	pvt->ranges[range].lim.lo &= GENMASK_ULL(15, 0);

				    /* {[39:27],111b} */
	pvt->ranges[range].lim.lo |= ((llim & 0x1fff) << 3 | 0x7) << 16;

	pvt->ranges[range].lim.hi &= GENMASK_ULL(7, 0);

				    /* [47:40] */
	pvt->ranges[range].lim.hi |= llim >> 13;

	pci_dev_put(f1);
}

static void k8_map_sysaddr_to_csrow(struct mem_ctl_info *mci, u64 sys_addr,
				    struct err_info *err)
{
	struct amd64_pvt *pvt = mci->pvt_info;

	error_address_to_page_and_offset(sys_addr, err);

	/*
	 * Find out which node the error address belongs to. This may be
	 * different from the node that detected the error.
	 */
	err->src_mci = find_mc_by_sys_addr(mci, sys_addr);
	if (!err->src_mci) {
		amd64_mc_err(mci, "failed to map error addr 0x%lx to a node\n",
			     (unsigned long)sys_addr);
		err->err_code = ERR_NODE;
		return;
	}

	/* Now map the sys_addr to a CSROW */
	err->csrow = sys_addr_to_csrow(err->src_mci, sys_addr);
	if (err->csrow < 0) {
		err->err_code = ERR_CSROW;
		return;
	}

	/* CHIPKILL enabled */
	if (pvt->nbcfg & NBCFG_CHIPKILL) {
		err->channel = get_channel_from_ecc_syndrome(mci, err->syndrome);
		if (err->channel < 0) {
			/*
			 * Syndrome didn't map, so we don't know which of the
			 * 2 DIMMs is in error. So we need to ID 'both' of them
			 * as suspect.
			 */
			amd64_mc_warn(err->src_mci, "unknown syndrome 0x%04x - "
				      "possible error reporting race\n",
				      err->syndrome);
			err->err_code = ERR_CHANNEL;
			return;
		}
	} else {
		/*
		 * non-chipkill ecc mode
		 *
		 * The k8 documentation is unclear about how to determine the
		 * channel number when using non-chipkill memory.  This method
		 * was obtained from email communication with someone at AMD.
		 * (Wish the email was placed in this comment - norsk)
		 */
		err->channel = ((sys_addr & BIT(3)) != 0);
	}
}

static int ddr2_cs_size(unsigned i, bool dct_width)
{
	unsigned shift = 0;

	if (i <= 2)
		shift = i;
	else if (!(i & 0x1))
		shift = i >> 1;
	else
		shift = (i + 1) >> 1;

	return 128 << (shift + !!dct_width);
}

static int k8_dbam_to_chip_select(struct amd64_pvt *pvt, u8 dct,
				  unsigned cs_mode, int cs_mask_nr)
{
	u32 dclr = dct ? pvt->dclr1 : pvt->dclr0;

	if (pvt->ext_model >= K8_REV_F) {
		WARN_ON(cs_mode > 11);
		return ddr2_cs_size(cs_mode, dclr & WIDTH_128);
	}
	else if (pvt->ext_model >= K8_REV_D) {
		unsigned diff;
		WARN_ON(cs_mode > 10);

		/*
		 * the below calculation, besides trying to win an obfuscated C
		 * contest, maps cs_mode values to DIMM chip select sizes. The
		 * mappings are:
		 *
		 * cs_mode	CS size (mb)
		 * =======	============
		 * 0		32
		 * 1		64
		 * 2		128
		 * 3		128
		 * 4		256
		 * 5		512
		 * 6		256
		 * 7		512
		 * 8		1024
		 * 9		1024
		 * 10		2048
		 *
		 * Basically, it calculates a value with which to shift the
		 * smallest CS size of 32MB.
		 *
		 * ddr[23]_cs_size have a similar purpose.
		 */
		diff = cs_mode/3 + (unsigned)(cs_mode > 5);

		return 32 << (cs_mode - diff);
	}
	else {
		WARN_ON(cs_mode > 6);
		return 32 << cs_mode;
	}
}

/*
 * Get the number of DCT channels in use.
 *
 * Return:
 *	number of Memory Channels in operation
 * Pass back:
 *	contents of the DCL0_LOW register
 */
static int f1x_early_channel_count(struct amd64_pvt *pvt)
{
	int i, j, channels = 0;

	/* On F10h, if we are in 128 bit mode, then we are using 2 channels */
	if (pvt->fam == 0x10 && (pvt->dclr0 & WIDTH_128))
		return 2;

	/*
	 * Need to check if in unganged mode: In such, there are 2 channels,
	 * but they are not in 128 bit mode and thus the above 'dclr0' status
	 * bit will be OFF.
	 *
	 * Need to check DCT0[0] and DCT1[0] to see if only one of them has
	 * their CSEnable bit on. If so, then SINGLE DIMM case.
	 */
	edac_dbg(0, "Data width is not 128 bits - need more decoding\n");

	/*
	 * Check DRAM Bank Address Mapping values for each DIMM to see if there
	 * is more than just one DIMM present in unganged mode. Need to check
	 * both controllers since DIMMs can be placed in either one.
	 */
	for (i = 0; i < 2; i++) {
		u32 dbam = (i ? pvt->dbam1 : pvt->dbam0);

		for (j = 0; j < 4; j++) {
			if (DBAM_DIMM(j, dbam) > 0) {
				channels++;
				break;
			}
		}
	}

	if (channels > 2)
		channels = 2;

	amd64_info("MCT channel count: %d\n", channels);

	return channels;
}

static int f17_early_channel_count(struct amd64_pvt *pvt)
{
	int i, channels = 0;

	/* SDP Control bit 31 (SdpInit) is clear for unused UMC channels */
	for_each_umc(i)
		channels += !!(pvt->umc[i].sdp_ctrl & UMC_SDP_INIT);

	amd64_info("MCT channel count: %d\n", channels);

	return channels;
}

static int ddr3_cs_size(unsigned i, bool dct_width)
{
	unsigned shift = 0;
	int cs_size = 0;

	if (i == 0 || i == 3 || i == 4)
		cs_size = -1;
	else if (i <= 2)
		shift = i;
	else if (i == 12)
		shift = 7;
	else if (!(i & 0x1))
		shift = i >> 1;
	else
		shift = (i + 1) >> 1;

	if (cs_size != -1)
		cs_size = (128 * (1 << !!dct_width)) << shift;

	return cs_size;
}

static int ddr3_lrdimm_cs_size(unsigned i, unsigned rank_multiply)
{
	unsigned shift = 0;
	int cs_size = 0;

	if (i < 4 || i == 6)
		cs_size = -1;
	else if (i == 12)
		shift = 7;
	else if (!(i & 0x1))
		shift = i >> 1;
	else
		shift = (i + 1) >> 1;

	if (cs_size != -1)
		cs_size = rank_multiply * (128 << shift);

	return cs_size;
}

static int ddr4_cs_size(unsigned i)
{
	int cs_size = 0;

	if (i == 0)
		cs_size = -1;
	else if (i == 1)
		cs_size = 1024;
	else
		/* Min cs_size = 1G */
		cs_size = 1024 * (1 << (i >> 1));

	return cs_size;
}

static int f10_dbam_to_chip_select(struct amd64_pvt *pvt, u8 dct,
				   unsigned cs_mode, int cs_mask_nr)
{
	u32 dclr = dct ? pvt->dclr1 : pvt->dclr0;

	WARN_ON(cs_mode > 11);

	if (pvt->dchr0 & DDR3_MODE || pvt->dchr1 & DDR3_MODE)
		return ddr3_cs_size(cs_mode, dclr & WIDTH_128);
	else
		return ddr2_cs_size(cs_mode, dclr & WIDTH_128);
}

/*
 * F15h supports only 64bit DCT interfaces
 */
static int f15_dbam_to_chip_select(struct amd64_pvt *pvt, u8 dct,
				   unsigned cs_mode, int cs_mask_nr)
{
	WARN_ON(cs_mode > 12);

	return ddr3_cs_size(cs_mode, false);
}

/* F15h M60h supports DDR4 mapping as well.. */
static int f15_m60h_dbam_to_chip_select(struct amd64_pvt *pvt, u8 dct,
					unsigned cs_mode, int cs_mask_nr)
{
	int cs_size;
	u32 dcsm = pvt->csels[dct].csmasks[cs_mask_nr];

	WARN_ON(cs_mode > 12);

	if (pvt->dram_type == MEM_DDR4) {
		if (cs_mode > 9)
			return -1;

		cs_size = ddr4_cs_size(cs_mode);
	} else if (pvt->dram_type == MEM_LRDDR3) {
		unsigned rank_multiply = dcsm & 0xf;

		if (rank_multiply == 3)
			rank_multiply = 4;
		cs_size = ddr3_lrdimm_cs_size(cs_mode, rank_multiply);
	} else {
		/* Minimum cs size is 512mb for F15hM60h*/
		if (cs_mode == 0x1)
			return -1;

		cs_size = ddr3_cs_size(cs_mode, false);
	}

	return cs_size;
}

/*
 * F16h and F15h model 30h have only limited cs_modes.
 */
static int f16_dbam_to_chip_select(struct amd64_pvt *pvt, u8 dct,
				unsigned cs_mode, int cs_mask_nr)
{
	WARN_ON(cs_mode > 12);

	if (cs_mode == 6 || cs_mode == 8 ||
	    cs_mode == 9 || cs_mode == 12)
		return -1;
	else
		return ddr3_cs_size(cs_mode, false);
}

static int f17_addr_mask_to_cs_size(struct amd64_pvt *pvt, u8 umc,
				    unsigned int cs_mode, int csrow_nr)
{
	u32 addr_mask_orig, addr_mask_deinterleaved;
	u32 msb, weight, num_zero_bits;
	int dimm, size = 0;

	/* No Chip Selects are enabled. */
	if (!cs_mode)
		return size;

	/* Requested size of an even CS but none are enabled. */
	if (!(cs_mode & CS_EVEN) && !(csrow_nr & 1))
		return size;

	/* Requested size of an odd CS but none are enabled. */
	if (!(cs_mode & CS_ODD) && (csrow_nr & 1))
		return size;

	/*
	 * There is one mask per DIMM, and two Chip Selects per DIMM.
	 *	CS0 and CS1 -> DIMM0
	 *	CS2 and CS3 -> DIMM1
	 */
	dimm = csrow_nr >> 1;

	/* Asymmetric dual-rank DIMM support. */
	if ((csrow_nr & 1) && (cs_mode & CS_ODD_SECONDARY))
		addr_mask_orig = pvt->csels[umc].csmasks_sec[dimm];
	else
		addr_mask_orig = pvt->csels[umc].csmasks[dimm];

	/*
	 * The number of zero bits in the mask is equal to the number of bits
	 * in a full mask minus the number of bits in the current mask.
	 *
	 * The MSB is the number of bits in the full mask because BIT[0] is
	 * always 0.
	 */
	msb = fls(addr_mask_orig) - 1;
	weight = hweight_long(addr_mask_orig);
	num_zero_bits = msb - weight;

	/* Take the number of zero bits off from the top of the mask. */
	addr_mask_deinterleaved = GENMASK_ULL(msb - num_zero_bits, 1);

	edac_dbg(1, "CS%d DIMM%d AddrMasks:\n", csrow_nr, dimm);
	edac_dbg(1, "  Original AddrMask: 0x%x\n", addr_mask_orig);
	edac_dbg(1, "  Deinterleaved AddrMask: 0x%x\n", addr_mask_deinterleaved);

	/* Register [31:1] = Address [39:9]. Size is in kBs here. */
	size = (addr_mask_deinterleaved >> 2) + 1;

	/* Return size in MBs. */
	return size >> 10;
}

static void read_dram_ctl_register(struct amd64_pvt *pvt)
{

	if (pvt->fam == 0xf)
		return;

	if (!amd64_read_pci_cfg(pvt->F2, DCT_SEL_LO, &pvt->dct_sel_lo)) {
		edac_dbg(0, "F2x110 (DCTSelLow): 0x%08x, High range addrs at: 0x%x\n",
			 pvt->dct_sel_lo, dct_sel_baseaddr(pvt));

		edac_dbg(0, "  DCTs operate in %s mode\n",
			 (dct_ganging_enabled(pvt) ? "ganged" : "unganged"));

		if (!dct_ganging_enabled(pvt))
			edac_dbg(0, "  Address range split per DCT: %s\n",
				 (dct_high_range_enabled(pvt) ? "yes" : "no"));

		edac_dbg(0, "  data interleave for ECC: %s, DRAM cleared since last warm reset: %s\n",
			 (dct_data_intlv_enabled(pvt) ? "enabled" : "disabled"),
			 (dct_memory_cleared(pvt) ? "yes" : "no"));

		edac_dbg(0, "  channel interleave: %s, "
			 "interleave bits selector: 0x%x\n",
			 (dct_interleave_enabled(pvt) ? "enabled" : "disabled"),
			 dct_sel_interleave_addr(pvt));
	}

	amd64_read_pci_cfg(pvt->F2, DCT_SEL_HI, &pvt->dct_sel_hi);
}

/*
 * Determine channel (DCT) based on the interleaving mode (see F15h M30h BKDG,
 * 2.10.12 Memory Interleaving Modes).
 */
static u8 f15_m30h_determine_channel(struct amd64_pvt *pvt, u64 sys_addr,
				     u8 intlv_en, int num_dcts_intlv,
				     u32 dct_sel)
{
	u8 channel = 0;
	u8 select;

	if (!(intlv_en))
		return (u8)(dct_sel);

	if (num_dcts_intlv == 2) {
		select = (sys_addr >> 8) & 0x3;
		channel = select ? 0x3 : 0;
	} else if (num_dcts_intlv == 4) {
		u8 intlv_addr = dct_sel_interleave_addr(pvt);
		switch (intlv_addr) {
		case 0x4:
			channel = (sys_addr >> 8) & 0x3;
			break;
		case 0x5:
			channel = (sys_addr >> 9) & 0x3;
			break;
		}
	}
	return channel;
}

/*
 * Determine channel (DCT) based on the interleaving mode: F10h BKDG, 2.8.9 Memory
 * Interleaving Modes.
 */
static u8 f1x_determine_channel(struct amd64_pvt *pvt, u64 sys_addr,
				bool hi_range_sel, u8 intlv_en)
{
	u8 dct_sel_high = (pvt->dct_sel_lo >> 1) & 1;

	if (dct_ganging_enabled(pvt))
		return 0;

	if (hi_range_sel)
		return dct_sel_high;

	/*
	 * see F2x110[DctSelIntLvAddr] - channel interleave mode
	 */
	if (dct_interleave_enabled(pvt)) {
		u8 intlv_addr = dct_sel_interleave_addr(pvt);

		/* return DCT select function: 0=DCT0, 1=DCT1 */
		if (!intlv_addr)
			return sys_addr >> 6 & 1;

		if (intlv_addr & 0x2) {
			u8 shift = intlv_addr & 0x1 ? 9 : 6;
			u32 temp = hweight_long((u32) ((sys_addr >> 16) & 0x1F)) & 1;

			return ((sys_addr >> shift) & 1) ^ temp;
		}

		if (intlv_addr & 0x4) {
			u8 shift = intlv_addr & 0x1 ? 9 : 8;

			return (sys_addr >> shift) & 1;
		}

		return (sys_addr >> (12 + hweight8(intlv_en))) & 1;
	}

	if (dct_high_range_enabled(pvt))
		return ~dct_sel_high & 1;

	return 0;
}

/* Convert the sys_addr to the normalized DCT address */
static u64 f1x_get_norm_dct_addr(struct amd64_pvt *pvt, u8 range,
				 u64 sys_addr, bool hi_rng,
				 u32 dct_sel_base_addr)
{
	u64 chan_off;
	u64 dram_base		= get_dram_base(pvt, range);
	u64 hole_off		= f10_dhar_offset(pvt);
	u64 dct_sel_base_off	= (u64)(pvt->dct_sel_hi & 0xFFFFFC00) << 16;

	if (hi_rng) {
		/*
		 * if
		 * base address of high range is below 4Gb
		 * (bits [47:27] at [31:11])
		 * DRAM address space on this DCT is hoisted above 4Gb	&&
		 * sys_addr > 4Gb
		 *
		 *	remove hole offset from sys_addr
		 * else
		 *	remove high range offset from sys_addr
		 */
		if ((!(dct_sel_base_addr >> 16) ||
		     dct_sel_base_addr < dhar_base(pvt)) &&
		    dhar_valid(pvt) &&
		    (sys_addr >= BIT_64(32)))
			chan_off = hole_off;
		else
			chan_off = dct_sel_base_off;
	} else {
		/*
		 * if
		 * we have a valid hole		&&
		 * sys_addr > 4Gb
		 *
		 *	remove hole
		 * else
		 *	remove dram base to normalize to DCT address
		 */
		if (dhar_valid(pvt) && (sys_addr >= BIT_64(32)))
			chan_off = hole_off;
		else
			chan_off = dram_base;
	}

	return (sys_addr & GENMASK_ULL(47,6)) - (chan_off & GENMASK_ULL(47,23));
}

/*
 * checks if the csrow passed in is marked as SPARED, if so returns the new
 * spare row
 */
static int f10_process_possible_spare(struct amd64_pvt *pvt, u8 dct, int csrow)
{
	int tmp_cs;

	if (online_spare_swap_done(pvt, dct) &&
	    csrow == online_spare_bad_dramcs(pvt, dct)) {

		for_each_chip_select(tmp_cs, dct, pvt) {
			if (chip_select_base(tmp_cs, dct, pvt) & 0x2) {
				csrow = tmp_cs;
				break;
			}
		}
	}
	return csrow;
}

/*
 * Iterate over the DRAM DCT "base" and "mask" registers looking for a
 * SystemAddr match on the specified 'ChannelSelect' and 'NodeID'
 *
 * Return:
 *	-EINVAL:  NOT FOUND
 *	0..csrow = Chip-Select Row
 */
static int f1x_lookup_addr_in_dct(u64 in_addr, u8 nid, u8 dct)
{
	struct mem_ctl_info *mci;
	struct amd64_pvt *pvt;
	u64 cs_base, cs_mask;
	int cs_found = -EINVAL;
	int csrow;

	mci = edac_mc_find(nid);
	if (!mci)
		return cs_found;

	pvt = mci->pvt_info;

	edac_dbg(1, "input addr: 0x%llx, DCT: %d\n", in_addr, dct);

	for_each_chip_select(csrow, dct, pvt) {
		if (!csrow_enabled(csrow, dct, pvt))
			continue;

		get_cs_base_and_mask(pvt, csrow, dct, &cs_base, &cs_mask);

		edac_dbg(1, "    CSROW=%d CSBase=0x%llx CSMask=0x%llx\n",
			 csrow, cs_base, cs_mask);

		cs_mask = ~cs_mask;

		edac_dbg(1, "    (InputAddr & ~CSMask)=0x%llx (CSBase & ~CSMask)=0x%llx\n",
			 (in_addr & cs_mask), (cs_base & cs_mask));

		if ((in_addr & cs_mask) == (cs_base & cs_mask)) {
			if (pvt->fam == 0x15 && pvt->model >= 0x30) {
				cs_found =  csrow;
				break;
			}
			cs_found = f10_process_possible_spare(pvt, dct, csrow);

			edac_dbg(1, " MATCH csrow=%d\n", cs_found);
			break;
		}
	}
	return cs_found;
}

/*
 * See F2x10C. Non-interleaved graphics framebuffer memory under the 16G is
 * swapped with a region located at the bottom of memory so that the GPU can use
 * the interleaved region and thus two channels.
 */
static u64 f1x_swap_interleaved_region(struct amd64_pvt *pvt, u64 sys_addr)
{
	u32 swap_reg, swap_base, swap_limit, rgn_size, tmp_addr;

	if (pvt->fam == 0x10) {
		/* only revC3 and revE have that feature */
		if (pvt->model < 4 || (pvt->model < 0xa && pvt->stepping < 3))
			return sys_addr;
	}

	amd64_read_pci_cfg(pvt->F2, SWAP_INTLV_REG, &swap_reg);

	if (!(swap_reg & 0x1))
		return sys_addr;

	swap_base	= (swap_reg >> 3) & 0x7f;
	swap_limit	= (swap_reg >> 11) & 0x7f;
	rgn_size	= (swap_reg >> 20) & 0x7f;
	tmp_addr	= sys_addr >> 27;

	if (!(sys_addr >> 34) &&
	    (((tmp_addr >= swap_base) &&
	     (tmp_addr <= swap_limit)) ||
	     (tmp_addr < rgn_size)))
		return sys_addr ^ (u64)swap_base << 27;

	return sys_addr;
}

/* For a given @dram_range, check if @sys_addr falls within it. */
static int f1x_match_to_this_node(struct amd64_pvt *pvt, unsigned range,
				  u64 sys_addr, int *chan_sel)
{
	int cs_found = -EINVAL;
	u64 chan_addr;
	u32 dct_sel_base;
	u8 channel;
	bool high_range = false;

	u8 node_id    = dram_dst_node(pvt, range);
	u8 intlv_en   = dram_intlv_en(pvt, range);
	u32 intlv_sel = dram_intlv_sel(pvt, range);

	edac_dbg(1, "(range %d) SystemAddr= 0x%llx Limit=0x%llx\n",
		 range, sys_addr, get_dram_limit(pvt, range));

	if (dhar_valid(pvt) &&
	    dhar_base(pvt) <= sys_addr &&
	    sys_addr < BIT_64(32)) {
		amd64_warn("Huh? Address is in the MMIO hole: 0x%016llx\n",
			    sys_addr);
		return -EINVAL;
	}

	if (intlv_en && (intlv_sel != ((sys_addr >> 12) & intlv_en)))
		return -EINVAL;

	sys_addr = f1x_swap_interleaved_region(pvt, sys_addr);

	dct_sel_base = dct_sel_baseaddr(pvt);

	/*
	 * check whether addresses >= DctSelBaseAddr[47:27] are to be used to
	 * select between DCT0 and DCT1.
	 */
	if (dct_high_range_enabled(pvt) &&
	   !dct_ganging_enabled(pvt) &&
	   ((sys_addr >> 27) >= (dct_sel_base >> 11)))
		high_range = true;

	channel = f1x_determine_channel(pvt, sys_addr, high_range, intlv_en);

	chan_addr = f1x_get_norm_dct_addr(pvt, range, sys_addr,
					  high_range, dct_sel_base);

	/* Remove node interleaving, see F1x120 */
	if (intlv_en)
		chan_addr = ((chan_addr >> (12 + hweight8(intlv_en))) << 12) |
			    (chan_addr & 0xfff);

	/* remove channel interleave */
	if (dct_interleave_enabled(pvt) &&
	   !dct_high_range_enabled(pvt) &&
	   !dct_ganging_enabled(pvt)) {

		if (dct_sel_interleave_addr(pvt) != 1) {
			if (dct_sel_interleave_addr(pvt) == 0x3)
				/* hash 9 */
				chan_addr = ((chan_addr >> 10) << 9) |
					     (chan_addr & 0x1ff);
			else
				/* A[6] or hash 6 */
				chan_addr = ((chan_addr >> 7) << 6) |
					     (chan_addr & 0x3f);
		} else
			/* A[12] */
			chan_addr = ((chan_addr >> 13) << 12) |
				     (chan_addr & 0xfff);
	}

	edac_dbg(1, "   Normalized DCT addr: 0x%llx\n", chan_addr);

	cs_found = f1x_lookup_addr_in_dct(chan_addr, node_id, channel);

	if (cs_found >= 0)
		*chan_sel = channel;

	return cs_found;
}

static int f15_m30h_match_to_this_node(struct amd64_pvt *pvt, unsigned range,
					u64 sys_addr, int *chan_sel)
{
	int cs_found = -EINVAL;
	int num_dcts_intlv = 0;
	u64 chan_addr, chan_offset;
	u64 dct_base, dct_limit;
	u32 dct_cont_base_reg, dct_cont_limit_reg, tmp;
	u8 channel, alias_channel, leg_mmio_hole, dct_sel, dct_offset_en;

	u64 dhar_offset		= f10_dhar_offset(pvt);
	u8 intlv_addr		= dct_sel_interleave_addr(pvt);
	u8 node_id		= dram_dst_node(pvt, range);
	u8 intlv_en		= dram_intlv_en(pvt, range);

	amd64_read_pci_cfg(pvt->F1, DRAM_CONT_BASE, &dct_cont_base_reg);
	amd64_read_pci_cfg(pvt->F1, DRAM_CONT_LIMIT, &dct_cont_limit_reg);

	dct_offset_en		= (u8) ((dct_cont_base_reg >> 3) & BIT(0));
	dct_sel			= (u8) ((dct_cont_base_reg >> 4) & 0x7);

	edac_dbg(1, "(range %d) SystemAddr= 0x%llx Limit=0x%llx\n",
		 range, sys_addr, get_dram_limit(pvt, range));

	if (!(get_dram_base(pvt, range)  <= sys_addr) &&
	    !(get_dram_limit(pvt, range) >= sys_addr))
		return -EINVAL;

	if (dhar_valid(pvt) &&
	    dhar_base(pvt) <= sys_addr &&
	    sys_addr < BIT_64(32)) {
		amd64_warn("Huh? Address is in the MMIO hole: 0x%016llx\n",
			    sys_addr);
		return -EINVAL;
	}

	/* Verify sys_addr is within DCT Range. */
	dct_base = (u64) dct_sel_baseaddr(pvt);
	dct_limit = (dct_cont_limit_reg >> 11) & 0x1FFF;

	if (!(dct_cont_base_reg & BIT(0)) &&
	    !(dct_base <= (sys_addr >> 27) &&
	      dct_limit >= (sys_addr >> 27)))
		return -EINVAL;

	/* Verify number of dct's that participate in channel interleaving. */
	num_dcts_intlv = (int) hweight8(intlv_en);

	if (!(num_dcts_intlv % 2 == 0) || (num_dcts_intlv > 4))
		return -EINVAL;

	if (pvt->model >= 0x60)
		channel = f1x_determine_channel(pvt, sys_addr, false, intlv_en);
	else
		channel = f15_m30h_determine_channel(pvt, sys_addr, intlv_en,
						     num_dcts_intlv, dct_sel);

	/* Verify we stay within the MAX number of channels allowed */
	if (channel > 3)
		return -EINVAL;

	leg_mmio_hole = (u8) (dct_cont_base_reg >> 1 & BIT(0));

	/* Get normalized DCT addr */
	if (leg_mmio_hole && (sys_addr >= BIT_64(32)))
		chan_offset = dhar_offset;
	else
		chan_offset = dct_base << 27;

	chan_addr = sys_addr - chan_offset;

	/* remove channel interleave */
	if (num_dcts_intlv == 2) {
		if (intlv_addr == 0x4)
			chan_addr = ((chan_addr >> 9) << 8) |
						(chan_addr & 0xff);
		else if (intlv_addr == 0x5)
			chan_addr = ((chan_addr >> 10) << 9) |
						(chan_addr & 0x1ff);
		else
			return -EINVAL;

	} else if (num_dcts_intlv == 4) {
		if (intlv_addr == 0x4)
			chan_addr = ((chan_addr >> 10) << 8) |
							(chan_addr & 0xff);
		else if (intlv_addr == 0x5)
			chan_addr = ((chan_addr >> 11) << 9) |
							(chan_addr & 0x1ff);
		else
			return -EINVAL;
	}

	if (dct_offset_en) {
		amd64_read_pci_cfg(pvt->F1,
				   DRAM_CONT_HIGH_OFF + (int) channel * 4,
				   &tmp);
		chan_addr +=  (u64) ((tmp >> 11) & 0xfff) << 27;
	}

	f15h_select_dct(pvt, channel);

	edac_dbg(1, "   Normalized DCT addr: 0x%llx\n", chan_addr);

	/*
	 * Find Chip select:
	 * if channel = 3, then alias it to 1. This is because, in F15 M30h,
	 * there is support for 4 DCT's, but only 2 are currently functional.
	 * They are DCT0 and DCT3. But we have read all registers of DCT3 into
	 * pvt->csels[1]. So we need to use '1' here to get correct info.
	 * Refer F15 M30h BKDG Section 2.10 and 2.10.3 for clarifications.
	 */
	alias_channel =  (channel == 3) ? 1 : channel;

	cs_found = f1x_lookup_addr_in_dct(chan_addr, node_id, alias_channel);

	if (cs_found >= 0)
		*chan_sel = alias_channel;

	return cs_found;
}

static int f1x_translate_sysaddr_to_cs(struct amd64_pvt *pvt,
					u64 sys_addr,
					int *chan_sel)
{
	int cs_found = -EINVAL;
	unsigned range;

	for (range = 0; range < DRAM_RANGES; range++) {
		if (!dram_rw(pvt, range))
			continue;

		if (pvt->fam == 0x15 && pvt->model >= 0x30)
			cs_found = f15_m30h_match_to_this_node(pvt, range,
							       sys_addr,
							       chan_sel);

		else if ((get_dram_base(pvt, range)  <= sys_addr) &&
			 (get_dram_limit(pvt, range) >= sys_addr)) {
			cs_found = f1x_match_to_this_node(pvt, range,
							  sys_addr, chan_sel);
			if (cs_found >= 0)
				break;
		}
	}
	return cs_found;
}

/*
 * For reference see "2.8.5 Routing DRAM Requests" in F10 BKDG. This code maps
 * a @sys_addr to NodeID, DCT (channel) and chip select (CSROW).
 *
 * The @sys_addr is usually an error address received from the hardware
 * (MCX_ADDR).
 */
static void f1x_map_sysaddr_to_csrow(struct mem_ctl_info *mci, u64 sys_addr,
				     struct err_info *err)
{
	struct amd64_pvt *pvt = mci->pvt_info;

	error_address_to_page_and_offset(sys_addr, err);

	err->csrow = f1x_translate_sysaddr_to_cs(pvt, sys_addr, &err->channel);
	if (err->csrow < 0) {
		err->err_code = ERR_CSROW;
		return;
	}

	/*
	 * We need the syndromes for channel detection only when we're
	 * ganged. Otherwise @chan should already contain the channel at
	 * this point.
	 */
	if (dct_ganging_enabled(pvt))
		err->channel = get_channel_from_ecc_syndrome(mci, err->syndrome);
}

/*
 * debug routine to display the memory sizes of all logical DIMMs and its
 * CSROWs
 */
static void debug_display_dimm_sizes(struct amd64_pvt *pvt, u8 ctrl)
{
	int dimm, size0, size1;
	u32 *dcsb = ctrl ? pvt->csels[1].csbases : pvt->csels[0].csbases;
	u32 dbam  = ctrl ? pvt->dbam1 : pvt->dbam0;

	if (pvt->fam == 0xf) {
		/* K8 families < revF not supported yet */
	       if (pvt->ext_model < K8_REV_F)
			return;
	       else
		       WARN_ON(ctrl != 0);
	}

	if (pvt->fam == 0x10) {
		dbam = (ctrl && !dct_ganging_enabled(pvt)) ? pvt->dbam1
							   : pvt->dbam0;
		dcsb = (ctrl && !dct_ganging_enabled(pvt)) ?
				 pvt->csels[1].csbases :
				 pvt->csels[0].csbases;
	} else if (ctrl) {
		dbam = pvt->dbam0;
		dcsb = pvt->csels[1].csbases;
	}
	edac_dbg(1, "F2x%d80 (DRAM Bank Address Mapping): 0x%08x\n",
		 ctrl, dbam);

	edac_printk(KERN_DEBUG, EDAC_MC, "DCT%d chip selects:\n", ctrl);

	/* Dump memory sizes for DIMM and its CSROWs */
	for (dimm = 0; dimm < 4; dimm++) {

		size0 = 0;
		if (dcsb[dimm*2] & DCSB_CS_ENABLE)
			/*
			 * For F15m60h, we need multiplier for LRDIMM cs_size
			 * calculation. We pass dimm value to the dbam_to_cs
			 * mapper so we can find the multiplier from the
			 * corresponding DCSM.
			 */
			size0 = pvt->ops->dbam_to_cs(pvt, ctrl,
						     DBAM_DIMM(dimm, dbam),
						     dimm);

		size1 = 0;
		if (dcsb[dimm*2 + 1] & DCSB_CS_ENABLE)
			size1 = pvt->ops->dbam_to_cs(pvt, ctrl,
						     DBAM_DIMM(dimm, dbam),
						     dimm);

		amd64_info(EDAC_MC ": %d: %5dMB %d: %5dMB\n",
				dimm * 2,     size0,
				dimm * 2 + 1, size1);
	}
}

static struct amd64_family_type family_types[] = {
	[K8_CPUS] = {
		.ctl_name = "K8",
		.f1_id = PCI_DEVICE_ID_AMD_K8_NB_ADDRMAP,
		.f2_id = PCI_DEVICE_ID_AMD_K8_NB_MEMCTL,
		.max_mcs = 2,
		.ops = {
			.early_channel_count	= k8_early_channel_count,
			.map_sysaddr_to_csrow	= k8_map_sysaddr_to_csrow,
			.dbam_to_cs		= k8_dbam_to_chip_select,
		}
	},
	[F10_CPUS] = {
		.ctl_name = "F10h",
		.f1_id = PCI_DEVICE_ID_AMD_10H_NB_MAP,
		.f2_id = PCI_DEVICE_ID_AMD_10H_NB_DRAM,
		.max_mcs = 2,
		.ops = {
			.early_channel_count	= f1x_early_channel_count,
			.map_sysaddr_to_csrow	= f1x_map_sysaddr_to_csrow,
			.dbam_to_cs		= f10_dbam_to_chip_select,
		}
	},
	[F15_CPUS] = {
		.ctl_name = "F15h",
		.f1_id = PCI_DEVICE_ID_AMD_15H_NB_F1,
		.f2_id = PCI_DEVICE_ID_AMD_15H_NB_F2,
		.max_mcs = 2,
		.ops = {
			.early_channel_count	= f1x_early_channel_count,
			.map_sysaddr_to_csrow	= f1x_map_sysaddr_to_csrow,
			.dbam_to_cs		= f15_dbam_to_chip_select,
		}
	},
	[F15_M30H_CPUS] = {
		.ctl_name = "F15h_M30h",
		.f1_id = PCI_DEVICE_ID_AMD_15H_M30H_NB_F1,
		.f2_id = PCI_DEVICE_ID_AMD_15H_M30H_NB_F2,
		.max_mcs = 2,
		.ops = {
			.early_channel_count	= f1x_early_channel_count,
			.map_sysaddr_to_csrow	= f1x_map_sysaddr_to_csrow,
			.dbam_to_cs		= f16_dbam_to_chip_select,
		}
	},
	[F15_M60H_CPUS] = {
		.ctl_name = "F15h_M60h",
		.f1_id = PCI_DEVICE_ID_AMD_15H_M60H_NB_F1,
		.f2_id = PCI_DEVICE_ID_AMD_15H_M60H_NB_F2,
		.max_mcs = 2,
		.ops = {
			.early_channel_count	= f1x_early_channel_count,
			.map_sysaddr_to_csrow	= f1x_map_sysaddr_to_csrow,
			.dbam_to_cs		= f15_m60h_dbam_to_chip_select,
		}
	},
	[F16_CPUS] = {
		.ctl_name = "F16h",
		.f1_id = PCI_DEVICE_ID_AMD_16H_NB_F1,
		.f2_id = PCI_DEVICE_ID_AMD_16H_NB_F2,
		.max_mcs = 2,
		.ops = {
			.early_channel_count	= f1x_early_channel_count,
			.map_sysaddr_to_csrow	= f1x_map_sysaddr_to_csrow,
			.dbam_to_cs		= f16_dbam_to_chip_select,
		}
	},
	[F16_M30H_CPUS] = {
		.ctl_name = "F16h_M30h",
		.f1_id = PCI_DEVICE_ID_AMD_16H_M30H_NB_F1,
		.f2_id = PCI_DEVICE_ID_AMD_16H_M30H_NB_F2,
		.max_mcs = 2,
		.ops = {
			.early_channel_count	= f1x_early_channel_count,
			.map_sysaddr_to_csrow	= f1x_map_sysaddr_to_csrow,
			.dbam_to_cs		= f16_dbam_to_chip_select,
		}
	},
	[F17_CPUS] = {
		.ctl_name = "F17h",
		.f0_id = PCI_DEVICE_ID_AMD_17H_DF_F0,
		.f6_id = PCI_DEVICE_ID_AMD_17H_DF_F6,
		.max_mcs = 2,
		.ops = {
			.early_channel_count	= f17_early_channel_count,
			.dbam_to_cs		= f17_addr_mask_to_cs_size,
		}
	},
	[F17_M10H_CPUS] = {
		.ctl_name = "F17h_M10h",
		.f0_id = PCI_DEVICE_ID_AMD_17H_M10H_DF_F0,
		.f6_id = PCI_DEVICE_ID_AMD_17H_M10H_DF_F6,
		.max_mcs = 2,
		.ops = {
			.early_channel_count	= f17_early_channel_count,
			.dbam_to_cs		= f17_addr_mask_to_cs_size,
		}
	},
	[F17_M30H_CPUS] = {
		.ctl_name = "F17h_M30h",
		.f0_id = PCI_DEVICE_ID_AMD_17H_M30H_DF_F0,
		.f6_id = PCI_DEVICE_ID_AMD_17H_M30H_DF_F6,
		.max_mcs = 8,
		.ops = {
			.early_channel_count	= f17_early_channel_count,
			.dbam_to_cs		= f17_addr_mask_to_cs_size,
		}
	},
	[F17_M60H_CPUS] = {
		.ctl_name = "F17h_M60h",
		.f0_id = PCI_DEVICE_ID_AMD_17H_M60H_DF_F0,
		.f6_id = PCI_DEVICE_ID_AMD_17H_M60H_DF_F6,
		.ops = {
			.early_channel_count	= f17_early_channel_count,
			.dbam_to_cs		= f17_addr_mask_to_cs_size,
		}
	},
	[F17_M70H_CPUS] = {
		.ctl_name = "F17h_M70h",
		.f0_id = PCI_DEVICE_ID_AMD_17H_M70H_DF_F0,
		.f6_id = PCI_DEVICE_ID_AMD_17H_M70H_DF_F6,
		.max_mcs = 2,
		.ops = {
			.early_channel_count	= f17_early_channel_count,
			.dbam_to_cs		= f17_addr_mask_to_cs_size,
		}
	},
	[F19_CPUS] = {
		.ctl_name = "F19h",
		.f0_id = PCI_DEVICE_ID_AMD_19H_DF_F0,
		.f6_id = PCI_DEVICE_ID_AMD_19H_DF_F6,
		.max_mcs = 8,
		.ops = {
			.early_channel_count	= f17_early_channel_count,
			.dbam_to_cs		= f17_addr_mask_to_cs_size,
		}
	},
};

/*
 * These are tables of eigenvectors (one per line) which can be used for the
 * construction of the syndrome tables. The modified syndrome search algorithm
 * uses those to find the symbol in error and thus the DIMM.
 *
 * Algorithm courtesy of Ross LaFetra from AMD.
 */
static const u16 x4_vectors[] = {
	0x2f57, 0x1afe, 0x66cc, 0xdd88,
	0x11eb, 0x3396, 0x7f4c, 0xeac8,
	0x0001, 0x0002, 0x0004, 0x0008,
	0x1013, 0x3032, 0x4044, 0x8088,
	0x106b, 0x30d6, 0x70fc, 0xe0a8,
	0x4857, 0xc4fe, 0x13cc, 0x3288,
	0x1ac5, 0x2f4a, 0x5394, 0xa1e8,
	0x1f39, 0x251e, 0xbd6c, 0x6bd8,
	0x15c1, 0x2a42, 0x89ac, 0x4758,
	0x2b03, 0x1602, 0x4f0c, 0xca08,
	0x1f07, 0x3a0e, 0x6b04, 0xbd08,
	0x8ba7, 0x465e, 0x244c, 0x1cc8,
	0x2b87, 0x164e, 0x642c, 0xdc18,
	0x40b9, 0x80de, 0x1094, 0x20e8,
	0x27db, 0x1eb6, 0x9dac, 0x7b58,
	0x11c1, 0x2242, 0x84ac, 0x4c58,
	0x1be5, 0x2d7a, 0x5e34, 0xa718,
	0x4b39, 0x8d1e, 0x14b4, 0x28d8,
	0x4c97, 0xc87e, 0x11fc, 0x33a8,
	0x8e97, 0x497e, 0x2ffc, 0x1aa8,
	0x16b3, 0x3d62, 0x4f34, 0x8518,
	0x1e2f, 0x391a, 0x5cac, 0xf858,
	0x1d9f, 0x3b7a, 0x572c, 0xfe18,
	0x15f5, 0x2a5a, 0x5264, 0xa3b8,
	0x1dbb, 0x3b66, 0x715c, 0xe3f8,
	0x4397, 0xc27e, 0x17fc, 0x3ea8,
	0x1617, 0x3d3e, 0x6464, 0xb8b8,
	0x23ff, 0x12aa, 0xab6c, 0x56d8,
	0x2dfb, 0x1ba6, 0x913c, 0x7328,
	0x185d, 0x2ca6, 0x7914, 0x9e28,
	0x171b, 0x3e36, 0x7d7c, 0xebe8,
	0x4199, 0x82ee, 0x19f4, 0x2e58,
	0x4807, 0xc40e, 0x130c, 0x3208,
	0x1905, 0x2e0a, 0x5804, 0xac08,
	0x213f, 0x132a, 0xadfc, 0x5ba8,
	0x19a9, 0x2efe, 0xb5cc, 0x6f88,
};

static const u16 x8_vectors[] = {
	0x0145, 0x028a, 0x2374, 0x43c8, 0xa1f0, 0x0520, 0x0a40, 0x1480,
	0x0211, 0x0422, 0x0844, 0x1088, 0x01b0, 0x44e0, 0x23c0, 0xed80,
	0x1011, 0x0116, 0x022c, 0x0458, 0x08b0, 0x8c60, 0x2740, 0x4e80,
	0x0411, 0x0822, 0x1044, 0x0158, 0x02b0, 0x2360, 0x46c0, 0xab80,
	0x0811, 0x1022, 0x012c, 0x0258, 0x04b0, 0x4660, 0x8cc0, 0x2780,
	0x2071, 0x40e2, 0xa0c4, 0x0108, 0x0210, 0x0420, 0x0840, 0x1080,
	0x4071, 0x80e2, 0x0104, 0x0208, 0x0410, 0x0820, 0x1040, 0x2080,
	0x8071, 0x0102, 0x0204, 0x0408, 0x0810, 0x1020, 0x2040, 0x4080,
	0x019d, 0x03d6, 0x136c, 0x2198, 0x50b0, 0xb2e0, 0x0740, 0x0e80,
	0x0189, 0x03ea, 0x072c, 0x0e58, 0x1cb0, 0x56e0, 0x37c0, 0xf580,
	0x01fd, 0x0376, 0x06ec, 0x0bb8, 0x1110, 0x2220, 0x4440, 0x8880,
	0x0163, 0x02c6, 0x1104, 0x0758, 0x0eb0, 0x2be0, 0x6140, 0xc280,
	0x02fd, 0x01c6, 0x0b5c, 0x1108, 0x07b0, 0x25a0, 0x8840, 0x6180,
	0x0801, 0x012e, 0x025c, 0x04b8, 0x1370, 0x26e0, 0x57c0, 0xb580,
	0x0401, 0x0802, 0x015c, 0x02b8, 0x22b0, 0x13e0, 0x7140, 0xe280,
	0x0201, 0x0402, 0x0804, 0x01b8, 0x11b0, 0x31a0, 0x8040, 0x7180,
	0x0101, 0x0202, 0x0404, 0x0808, 0x1010, 0x2020, 0x4040, 0x8080,
	0x0001, 0x0002, 0x0004, 0x0008, 0x0010, 0x0020, 0x0040, 0x0080,
	0x0100, 0x0200, 0x0400, 0x0800, 0x1000, 0x2000, 0x4000, 0x8000,
};

static int decode_syndrome(u16 syndrome, const u16 *vectors, unsigned num_vecs,
			   unsigned v_dim)
{
	unsigned int i, err_sym;

	for (err_sym = 0; err_sym < num_vecs / v_dim; err_sym++) {
		u16 s = syndrome;
		unsigned v_idx =  err_sym * v_dim;
		unsigned v_end = (err_sym + 1) * v_dim;

		/* walk over all 16 bits of the syndrome */
		for (i = 1; i < (1U << 16); i <<= 1) {

			/* if bit is set in that eigenvector... */
			if (v_idx < v_end && vectors[v_idx] & i) {
				u16 ev_comp = vectors[v_idx++];

				/* ... and bit set in the modified syndrome, */
				if (s & i) {
					/* remove it. */
					s ^= ev_comp;

					if (!s)
						return err_sym;
				}

			} else if (s & i)
				/* can't get to zero, move to next symbol */
				break;
		}
	}

	edac_dbg(0, "syndrome(%x) not found\n", syndrome);
	return -1;
}

static int map_err_sym_to_channel(int err_sym, int sym_size)
{
	if (sym_size == 4)
		switch (err_sym) {
		case 0x20:
		case 0x21:
			return 0;
			break;
		case 0x22:
		case 0x23:
			return 1;
			break;
		default:
			return err_sym >> 4;
			break;
		}
	/* x8 symbols */
	else
		switch (err_sym) {
		/* imaginary bits not in a DIMM */
		case 0x10:
			WARN(1, KERN_ERR "Invalid error symbol: 0x%x\n",
					  err_sym);
			return -1;
			break;

		case 0x11:
			return 0;
			break;
		case 0x12:
			return 1;
			break;
		default:
			return err_sym >> 3;
			break;
		}
	return -1;
}

static int get_channel_from_ecc_syndrome(struct mem_ctl_info *mci, u16 syndrome)
{
	struct amd64_pvt *pvt = mci->pvt_info;
	int err_sym = -1;

	if (pvt->ecc_sym_sz == 8)
		err_sym = decode_syndrome(syndrome, x8_vectors,
					  ARRAY_SIZE(x8_vectors),
					  pvt->ecc_sym_sz);
	else if (pvt->ecc_sym_sz == 4)
		err_sym = decode_syndrome(syndrome, x4_vectors,
					  ARRAY_SIZE(x4_vectors),
					  pvt->ecc_sym_sz);
	else {
		amd64_warn("Illegal syndrome type: %u\n", pvt->ecc_sym_sz);
		return err_sym;
	}

	return map_err_sym_to_channel(err_sym, pvt->ecc_sym_sz);
}

static void __log_ecc_error(struct mem_ctl_info *mci, struct err_info *err,
			    u8 ecc_type)
{
	enum hw_event_mc_err_type err_type;
	const char *string;

	if (ecc_type == 2)
		err_type = HW_EVENT_ERR_CORRECTED;
	else if (ecc_type == 1)
		err_type = HW_EVENT_ERR_UNCORRECTED;
	else if (ecc_type == 3)
		err_type = HW_EVENT_ERR_DEFERRED;
	else {
		WARN(1, "Something is rotten in the state of Denmark.\n");
		return;
	}

	switch (err->err_code) {
	case DECODE_OK:
		string = "";
		break;
	case ERR_NODE:
		string = "Failed to map error addr to a node";
		break;
	case ERR_CSROW:
		string = "Failed to map error addr to a csrow";
		break;
	case ERR_CHANNEL:
		string = "Unknown syndrome - possible error reporting race";
		break;
	case ERR_SYND:
		string = "MCA_SYND not valid - unknown syndrome and csrow";
		break;
	case ERR_NORM_ADDR:
		string = "Cannot decode normalized address";
		break;
	default:
		string = "WTF error";
		break;
	}

	edac_mc_handle_error(err_type, mci, 1,
			     err->page, err->offset, err->syndrome,
			     err->csrow, err->channel, -1,
			     string, "");
}

static inline void decode_bus_error(int node_id, struct mce *m)
{
	struct mem_ctl_info *mci;
	struct amd64_pvt *pvt;
	u8 ecc_type = (m->status >> 45) & 0x3;
	u8 xec = XEC(m->status, 0x1f);
	u16 ec = EC(m->status);
	u64 sys_addr;
	struct err_info err;

	mci = edac_mc_find(node_id);
	if (!mci)
		return;

	pvt = mci->pvt_info;

	/* Bail out early if this was an 'observed' error */
	if (PP(ec) == NBSL_PP_OBS)
		return;

	/* Do only ECC errors */
	if (xec && xec != F10_NBSL_EXT_ERR_ECC)
		return;

	memset(&err, 0, sizeof(err));

	sys_addr = get_error_address(pvt, m);

	if (ecc_type == 2)
		err.syndrome = extract_syndrome(m->status);

	pvt->ops->map_sysaddr_to_csrow(mci, sys_addr, &err);

	__log_ecc_error(mci, &err, ecc_type);
}

/*
 * To find the UMC channel represented by this bank we need to match on its
 * instance_id. The instance_id of a bank is held in the lower 32 bits of its
 * IPID.
 *
 * Currently, we can derive the channel number by looking at the 6th nibble in
 * the instance_id. For example, instance_id=0xYXXXXX where Y is the channel
 * number.
 */
static int find_umc_channel(struct mce *m)
{
	return (m->ipid & GENMASK(31, 0)) >> 20;
}

static void decode_umc_error(int node_id, struct mce *m)
{
	u8 ecc_type = (m->status >> 45) & 0x3;
	struct mem_ctl_info *mci;
	struct amd64_pvt *pvt;
	struct err_info err;
	u64 sys_addr;

	mci = edac_mc_find(node_id);
	if (!mci)
		return;

	pvt = mci->pvt_info;

	memset(&err, 0, sizeof(err));

	if (m->status & MCI_STATUS_DEFERRED)
		ecc_type = 3;

	err.channel = find_umc_channel(m);

	if (!(m->status & MCI_STATUS_SYNDV)) {
		err.err_code = ERR_SYND;
		goto log_error;
	}

	if (ecc_type == 2) {
		u8 length = (m->synd >> 18) & 0x3f;

		if (length)
			err.syndrome = (m->synd >> 32) & GENMASK(length - 1, 0);
		else
			err.err_code = ERR_CHANNEL;
	}

	err.csrow = m->synd & 0x7;

	if (umc_normaddr_to_sysaddr(m->addr, pvt->mc_node_id, err.channel, &sys_addr)) {
		err.err_code = ERR_NORM_ADDR;
		goto log_error;
	}

	error_address_to_page_and_offset(sys_addr, &err);

log_error:
	__log_ecc_error(mci, &err, ecc_type);
}

/*
 * Use pvt->F3 which contains the F3 CPU PCI device to get the related
 * F1 (AddrMap) and F2 (Dct) devices. Return negative value on error.
 * Reserve F0 and F6 on systems with a UMC.
 */
static int
reserve_mc_sibling_devs(struct amd64_pvt *pvt, u16 pci_id1, u16 pci_id2)
{
	if (pvt->umc) {
		pvt->F0 = pci_get_related_function(pvt->F3->vendor, pci_id1, pvt->F3);
		if (!pvt->F0) {
			amd64_err("F0 not found, device 0x%x (broken BIOS?)\n", pci_id1);
			return -ENODEV;
		}

		pvt->F6 = pci_get_related_function(pvt->F3->vendor, pci_id2, pvt->F3);
		if (!pvt->F6) {
			pci_dev_put(pvt->F0);
			pvt->F0 = NULL;

			amd64_err("F6 not found: device 0x%x (broken BIOS?)\n", pci_id2);
			return -ENODEV;
		}

		if (!pci_ctl_dev)
			pci_ctl_dev = &pvt->F0->dev;

		edac_dbg(1, "F0: %s\n", pci_name(pvt->F0));
		edac_dbg(1, "F3: %s\n", pci_name(pvt->F3));
		edac_dbg(1, "F6: %s\n", pci_name(pvt->F6));

		return 0;
	}

	/* Reserve the ADDRESS MAP Device */
	pvt->F1 = pci_get_related_function(pvt->F3->vendor, pci_id1, pvt->F3);
	if (!pvt->F1) {
		amd64_err("F1 not found: device 0x%x (broken BIOS?)\n", pci_id1);
		return -ENODEV;
	}

	/* Reserve the DCT Device */
	pvt->F2 = pci_get_related_function(pvt->F3->vendor, pci_id2, pvt->F3);
	if (!pvt->F2) {
		pci_dev_put(pvt->F1);
		pvt->F1 = NULL;

		amd64_err("F2 not found: device 0x%x (broken BIOS?)\n", pci_id2);
		return -ENODEV;
	}

	if (!pci_ctl_dev)
		pci_ctl_dev = &pvt->F2->dev;

	edac_dbg(1, "F1: %s\n", pci_name(pvt->F1));
	edac_dbg(1, "F2: %s\n", pci_name(pvt->F2));
	edac_dbg(1, "F3: %s\n", pci_name(pvt->F3));

	return 0;
}

static void free_mc_sibling_devs(struct amd64_pvt *pvt)
{
	if (pvt->umc) {
		pci_dev_put(pvt->F0);
		pci_dev_put(pvt->F6);
	} else {
		pci_dev_put(pvt->F1);
		pci_dev_put(pvt->F2);
	}
}

static void determine_ecc_sym_sz(struct amd64_pvt *pvt)
{
	pvt->ecc_sym_sz = 4;

	if (pvt->umc) {
		u8 i;

		for_each_umc(i) {
			/* Check enabled channels only: */
			if (pvt->umc[i].sdp_ctrl & UMC_SDP_INIT) {
				if (pvt->umc[i].ecc_ctrl & BIT(9)) {
					pvt->ecc_sym_sz = 16;
					return;
				} else if (pvt->umc[i].ecc_ctrl & BIT(7)) {
					pvt->ecc_sym_sz = 8;
					return;
				}
			}
		}
	} else if (pvt->fam >= 0x10) {
		u32 tmp;

		amd64_read_pci_cfg(pvt->F3, EXT_NB_MCA_CFG, &tmp);
		/* F16h has only DCT0, so no need to read dbam1. */
		if (pvt->fam != 0x16)
			amd64_read_dct_pci_cfg(pvt, 1, DBAM0, &pvt->dbam1);

		/* F10h, revD and later can do x8 ECC too. */
		if ((pvt->fam > 0x10 || pvt->model > 7) && tmp & BIT(25))
			pvt->ecc_sym_sz = 8;
	}
}

/*
 * Retrieve the hardware registers of the memory controller.
 */
static void __read_mc_regs_df(struct amd64_pvt *pvt)
{
	u8 nid = pvt->mc_node_id;
	struct amd64_umc *umc;
	u32 i, umc_base;

	/* Read registers from each UMC */
	for_each_umc(i) {

		umc_base = get_umc_base(i);
		umc = &pvt->umc[i];

		amd_smn_read(nid, umc_base + UMCCH_DIMM_CFG, &umc->dimm_cfg);
		amd_smn_read(nid, umc_base + UMCCH_UMC_CFG, &umc->umc_cfg);
		amd_smn_read(nid, umc_base + UMCCH_SDP_CTRL, &umc->sdp_ctrl);
		amd_smn_read(nid, umc_base + UMCCH_ECC_CTRL, &umc->ecc_ctrl);
		amd_smn_read(nid, umc_base + UMCCH_UMC_CAP_HI, &umc->umc_cap_hi);
	}
}

/*
 * Retrieve the hardware registers of the memory controller (this includes the
 * 'Address Map' and 'Misc' device regs)
 */
static void read_mc_regs(struct amd64_pvt *pvt)
{
	unsigned int range;
	u64 msr_val;

	/*
	 * Retrieve TOP_MEM and TOP_MEM2; no masking off of reserved bits since
	 * those are Read-As-Zero.
	 */
	rdmsrl(MSR_K8_TOP_MEM1, pvt->top_mem);
	edac_dbg(0, "  TOP_MEM:  0x%016llx\n", pvt->top_mem);

	/* Check first whether TOP_MEM2 is enabled: */
	rdmsrl(MSR_K8_SYSCFG, msr_val);
	if (msr_val & BIT(21)) {
		rdmsrl(MSR_K8_TOP_MEM2, pvt->top_mem2);
		edac_dbg(0, "  TOP_MEM2: 0x%016llx\n", pvt->top_mem2);
	} else {
		edac_dbg(0, "  TOP_MEM2 disabled\n");
	}

	if (pvt->umc) {
		__read_mc_regs_df(pvt);
		amd64_read_pci_cfg(pvt->F0, DF_DHAR, &pvt->dhar);

		goto skip;
	}

	amd64_read_pci_cfg(pvt->F3, NBCAP, &pvt->nbcap);

	read_dram_ctl_register(pvt);

	for (range = 0; range < DRAM_RANGES; range++) {
		u8 rw;

		/* read settings for this DRAM range */
		read_dram_base_limit_regs(pvt, range);

		rw = dram_rw(pvt, range);
		if (!rw)
			continue;

		edac_dbg(1, "  DRAM range[%d], base: 0x%016llx; limit: 0x%016llx\n",
			 range,
			 get_dram_base(pvt, range),
			 get_dram_limit(pvt, range));

		edac_dbg(1, "   IntlvEn=%s; Range access: %s%s IntlvSel=%d DstNode=%d\n",
			 dram_intlv_en(pvt, range) ? "Enabled" : "Disabled",
			 (rw & 0x1) ? "R" : "-",
			 (rw & 0x2) ? "W" : "-",
			 dram_intlv_sel(pvt, range),
			 dram_dst_node(pvt, range));
	}

	amd64_read_pci_cfg(pvt->F1, DHAR, &pvt->dhar);
	amd64_read_dct_pci_cfg(pvt, 0, DBAM0, &pvt->dbam0);

	amd64_read_pci_cfg(pvt->F3, F10_ONLINE_SPARE, &pvt->online_spare);

	amd64_read_dct_pci_cfg(pvt, 0, DCLR0, &pvt->dclr0);
	amd64_read_dct_pci_cfg(pvt, 0, DCHR0, &pvt->dchr0);

	if (!dct_ganging_enabled(pvt)) {
		amd64_read_dct_pci_cfg(pvt, 1, DCLR0, &pvt->dclr1);
		amd64_read_dct_pci_cfg(pvt, 1, DCHR0, &pvt->dchr1);
	}

skip:
	read_dct_base_mask(pvt);

	determine_memory_type(pvt);
	edac_dbg(1, "  DIMM type: %s\n", edac_mem_types[pvt->dram_type]);

	determine_ecc_sym_sz(pvt);
}

/*
 * NOTE: CPU Revision Dependent code
 *
 * Input:
 *	@csrow_nr ChipSelect Row Number (0..NUM_CHIPSELECTS-1)
 *	k8 private pointer to -->
 *			DRAM Bank Address mapping register
 *			node_id
 *			DCL register where dual_channel_active is
 *
 * The DBAM register consists of 4 sets of 4 bits each definitions:
 *
 * Bits:	CSROWs
 * 0-3		CSROWs 0 and 1
 * 4-7		CSROWs 2 and 3
 * 8-11		CSROWs 4 and 5
 * 12-15	CSROWs 6 and 7
 *
 * Values range from: 0 to 15
 * The meaning of the values depends on CPU revision and dual-channel state,
 * see relevant BKDG more info.
 *
 * The memory controller provides for total of only 8 CSROWs in its current
 * architecture. Each "pair" of CSROWs normally represents just one DIMM in
 * single channel or two (2) DIMMs in dual channel mode.
 *
 * The following code logic collapses the various tables for CSROW based on CPU
 * revision.
 *
 * Returns:
 *	The number of PAGE_SIZE pages on the specified CSROW number it
 *	encompasses
 *
 */
static u32 get_csrow_nr_pages(struct amd64_pvt *pvt, u8 dct, int csrow_nr_orig)
{
	u32 dbam = dct ? pvt->dbam1 : pvt->dbam0;
	int csrow_nr = csrow_nr_orig;
	u32 cs_mode, nr_pages;

	if (!pvt->umc) {
		csrow_nr >>= 1;
		cs_mode = DBAM_DIMM(csrow_nr, dbam);
	} else {
		cs_mode = f17_get_cs_mode(csrow_nr >> 1, dct, pvt);
	}

	nr_pages   = pvt->ops->dbam_to_cs(pvt, dct, cs_mode, csrow_nr);
	nr_pages <<= 20 - PAGE_SHIFT;

	edac_dbg(0, "csrow: %d, channel: %d, DBAM idx: %d\n",
		    csrow_nr_orig, dct,  cs_mode);
	edac_dbg(0, "nr_pages/channel: %u\n", nr_pages);

	return nr_pages;
}

static int init_csrows_df(struct mem_ctl_info *mci)
{
	struct amd64_pvt *pvt = mci->pvt_info;
	enum edac_type edac_mode = EDAC_NONE;
	enum dev_type dev_type = DEV_UNKNOWN;
	struct dimm_info *dimm;
	int empty = 1;
	u8 umc, cs;

	if (mci->edac_ctl_cap & EDAC_FLAG_S16ECD16ED) {
		edac_mode = EDAC_S16ECD16ED;
		dev_type = DEV_X16;
	} else if (mci->edac_ctl_cap & EDAC_FLAG_S8ECD8ED) {
		edac_mode = EDAC_S8ECD8ED;
		dev_type = DEV_X8;
	} else if (mci->edac_ctl_cap & EDAC_FLAG_S4ECD4ED) {
		edac_mode = EDAC_S4ECD4ED;
		dev_type = DEV_X4;
	} else if (mci->edac_ctl_cap & EDAC_FLAG_SECDED) {
		edac_mode = EDAC_SECDED;
	}

	for_each_umc(umc) {
		for_each_chip_select(cs, umc, pvt) {
			if (!csrow_enabled(cs, umc, pvt))
				continue;

			empty = 0;
			dimm = mci->csrows[cs]->channels[umc]->dimm;

			edac_dbg(1, "MC node: %d, csrow: %d\n",
					pvt->mc_node_id, cs);

			dimm->nr_pages = get_csrow_nr_pages(pvt, umc, cs);
			dimm->mtype = pvt->dram_type;
			dimm->edac_mode = edac_mode;
			dimm->dtype = dev_type;
			dimm->grain = 64;
		}
	}

	return empty;
}

/*
 * Initialize the array of csrow attribute instances, based on the values
 * from pci config hardware registers.
 */
static int init_csrows(struct mem_ctl_info *mci)
{
	struct amd64_pvt *pvt = mci->pvt_info;
	enum edac_type edac_mode = EDAC_NONE;
	struct csrow_info *csrow;
	struct dimm_info *dimm;
	int i, j, empty = 1;
	int nr_pages = 0;
	u32 val;

	if (pvt->umc)
		return init_csrows_df(mci);

	amd64_read_pci_cfg(pvt->F3, NBCFG, &val);

	pvt->nbcfg = val;

	edac_dbg(0, "node %d, NBCFG=0x%08x[ChipKillEccCap: %d|DramEccEn: %d]\n",
		 pvt->mc_node_id, val,
		 !!(val & NBCFG_CHIPKILL), !!(val & NBCFG_ECC_ENABLE));

	/*
	 * We iterate over DCT0 here but we look at DCT1 in parallel, if needed.
	 */
	for_each_chip_select(i, 0, pvt) {
		bool row_dct0 = !!csrow_enabled(i, 0, pvt);
		bool row_dct1 = false;

		if (pvt->fam != 0xf)
			row_dct1 = !!csrow_enabled(i, 1, pvt);

		if (!row_dct0 && !row_dct1)
			continue;

		csrow = mci->csrows[i];
		empty = 0;

		edac_dbg(1, "MC node: %d, csrow: %d\n",
			    pvt->mc_node_id, i);

		if (row_dct0) {
			nr_pages = get_csrow_nr_pages(pvt, 0, i);
			csrow->channels[0]->dimm->nr_pages = nr_pages;
		}

		/* K8 has only one DCT */
		if (pvt->fam != 0xf && row_dct1) {
			int row_dct1_pages = get_csrow_nr_pages(pvt, 1, i);

			csrow->channels[1]->dimm->nr_pages = row_dct1_pages;
			nr_pages += row_dct1_pages;
		}

		edac_dbg(1, "Total csrow%d pages: %u\n", i, nr_pages);

		/* Determine DIMM ECC mode: */
		if (pvt->nbcfg & NBCFG_ECC_ENABLE) {
			edac_mode = (pvt->nbcfg & NBCFG_CHIPKILL)
					? EDAC_S4ECD4ED
					: EDAC_SECDED;
		}

		for (j = 0; j < pvt->channel_count; j++) {
			dimm = csrow->channels[j]->dimm;
			dimm->mtype = pvt->dram_type;
			dimm->edac_mode = edac_mode;
			dimm->grain = 64;
		}
	}

	return empty;
}

/* get all cores on this DCT */
static void get_cpus_on_this_dct_cpumask(struct cpumask *mask, u16 nid)
{
	int cpu;

	for_each_online_cpu(cpu)
		if (amd_get_nb_id(cpu) == nid)
			cpumask_set_cpu(cpu, mask);
}

/* check MCG_CTL on all the cpus on this node */
static bool nb_mce_bank_enabled_on_node(u16 nid)
{
	cpumask_var_t mask;
	int cpu, nbe;
	bool ret = false;

	if (!zalloc_cpumask_var(&mask, GFP_KERNEL)) {
		amd64_warn("%s: Error allocating mask\n", __func__);
		return false;
	}

	get_cpus_on_this_dct_cpumask(mask, nid);

	rdmsr_on_cpus(mask, MSR_IA32_MCG_CTL, msrs);

	for_each_cpu(cpu, mask) {
		struct msr *reg = per_cpu_ptr(msrs, cpu);
		nbe = reg->l & MSR_MCGCTL_NBE;

		edac_dbg(0, "core: %u, MCG_CTL: 0x%llx, NB MSR is %s\n",
			 cpu, reg->q,
			 (nbe ? "enabled" : "disabled"));

		if (!nbe)
			goto out;
	}
	ret = true;

out:
	free_cpumask_var(mask);
	return ret;
}

static int toggle_ecc_err_reporting(struct ecc_settings *s, u16 nid, bool on)
{
	cpumask_var_t cmask;
	int cpu;

	if (!zalloc_cpumask_var(&cmask, GFP_KERNEL)) {
		amd64_warn("%s: error allocating mask\n", __func__);
		return -ENOMEM;
	}

	get_cpus_on_this_dct_cpumask(cmask, nid);

	rdmsr_on_cpus(cmask, MSR_IA32_MCG_CTL, msrs);

	for_each_cpu(cpu, cmask) {

		struct msr *reg = per_cpu_ptr(msrs, cpu);

		if (on) {
			if (reg->l & MSR_MCGCTL_NBE)
				s->flags.nb_mce_enable = 1;

			reg->l |= MSR_MCGCTL_NBE;
		} else {
			/*
			 * Turn off NB MCE reporting only when it was off before
			 */
			if (!s->flags.nb_mce_enable)
				reg->l &= ~MSR_MCGCTL_NBE;
		}
	}
	wrmsr_on_cpus(cmask, MSR_IA32_MCG_CTL, msrs);

	free_cpumask_var(cmask);

	return 0;
}

static bool enable_ecc_error_reporting(struct ecc_settings *s, u16 nid,
				       struct pci_dev *F3)
{
	bool ret = true;
	u32 value, mask = 0x3;		/* UECC/CECC enable */

	if (toggle_ecc_err_reporting(s, nid, ON)) {
		amd64_warn("Error enabling ECC reporting over MCGCTL!\n");
		return false;
	}

	amd64_read_pci_cfg(F3, NBCTL, &value);

	s->old_nbctl   = value & mask;
	s->nbctl_valid = true;

	value |= mask;
	amd64_write_pci_cfg(F3, NBCTL, value);

	amd64_read_pci_cfg(F3, NBCFG, &value);

	edac_dbg(0, "1: node %d, NBCFG=0x%08x[DramEccEn: %d]\n",
		 nid, value, !!(value & NBCFG_ECC_ENABLE));

	if (!(value & NBCFG_ECC_ENABLE)) {
		amd64_warn("DRAM ECC disabled on this node, enabling...\n");

		s->flags.nb_ecc_prev = 0;

		/* Attempt to turn on DRAM ECC Enable */
		value |= NBCFG_ECC_ENABLE;
		amd64_write_pci_cfg(F3, NBCFG, value);

		amd64_read_pci_cfg(F3, NBCFG, &value);

		if (!(value & NBCFG_ECC_ENABLE)) {
			amd64_warn("Hardware rejected DRAM ECC enable,"
				   "check memory DIMM configuration.\n");
			ret = false;
		} else {
			amd64_info("Hardware accepted DRAM ECC Enable\n");
		}
	} else {
		s->flags.nb_ecc_prev = 1;
	}

	edac_dbg(0, "2: node %d, NBCFG=0x%08x[DramEccEn: %d]\n",
		 nid, value, !!(value & NBCFG_ECC_ENABLE));

	return ret;
}

static void restore_ecc_error_reporting(struct ecc_settings *s, u16 nid,
					struct pci_dev *F3)
{
	u32 value, mask = 0x3;		/* UECC/CECC enable */

	if (!s->nbctl_valid)
		return;

	amd64_read_pci_cfg(F3, NBCTL, &value);
	value &= ~mask;
	value |= s->old_nbctl;

	amd64_write_pci_cfg(F3, NBCTL, value);

	/* restore previous BIOS DRAM ECC "off" setting we force-enabled */
	if (!s->flags.nb_ecc_prev) {
		amd64_read_pci_cfg(F3, NBCFG, &value);
		value &= ~NBCFG_ECC_ENABLE;
		amd64_write_pci_cfg(F3, NBCFG, value);
	}

	/* restore the NB Enable MCGCTL bit */
	if (toggle_ecc_err_reporting(s, nid, OFF))
		amd64_warn("Error restoring NB MCGCTL settings!\n");
}

static bool ecc_enabled(struct amd64_pvt *pvt)
{
	u16 nid = pvt->mc_node_id;
	bool nb_mce_en = false;
	u8 ecc_en = 0, i;
	u32 value;

	if (boot_cpu_data.x86 >= 0x17) {
		u8 umc_en_mask = 0, ecc_en_mask = 0;
		struct amd64_umc *umc;

		for_each_umc(i) {
			umc = &pvt->umc[i];

			/* Only check enabled UMCs. */
			if (!(umc->sdp_ctrl & UMC_SDP_INIT))
				continue;

			umc_en_mask |= BIT(i);

			if (umc->umc_cap_hi & UMC_ECC_ENABLED)
				ecc_en_mask |= BIT(i);
		}

		/* Check whether at least one UMC is enabled: */
		if (umc_en_mask)
			ecc_en = umc_en_mask == ecc_en_mask;
		else
			edac_dbg(0, "Node %d: No enabled UMCs.\n", nid);

		/* Assume UMC MCA banks are enabled. */
		nb_mce_en = true;
	} else {
		amd64_read_pci_cfg(pvt->F3, NBCFG, &value);

		ecc_en = !!(value & NBCFG_ECC_ENABLE);

		nb_mce_en = nb_mce_bank_enabled_on_node(nid);
		if (!nb_mce_en)
			edac_dbg(0, "NB MCE bank disabled, set MSR 0x%08x[4] on node %d to enable.\n",
				     MSR_IA32_MCG_CTL, nid);
	}

	amd64_info("Node %d: DRAM ECC %s.\n",
		   nid, (ecc_en ? "enabled" : "disabled"));

	if (!ecc_en || !nb_mce_en)
		return false;
	else
		return true;
}

static inline void
f17h_determine_edac_ctl_cap(struct mem_ctl_info *mci, struct amd64_pvt *pvt)
{
	u8 i, ecc_en = 1, cpk_en = 1, dev_x4 = 1, dev_x16 = 1;

	for_each_umc(i) {
		if (pvt->umc[i].sdp_ctrl & UMC_SDP_INIT) {
			ecc_en &= !!(pvt->umc[i].umc_cap_hi & UMC_ECC_ENABLED);
			cpk_en &= !!(pvt->umc[i].umc_cap_hi & UMC_ECC_CHIPKILL_CAP);

			dev_x4  &= !!(pvt->umc[i].dimm_cfg & BIT(6));
			dev_x16 &= !!(pvt->umc[i].dimm_cfg & BIT(7));
		}
	}

	/* Set chipkill only if ECC is enabled: */
	if (ecc_en) {
		mci->edac_ctl_cap |= EDAC_FLAG_SECDED;

		if (!cpk_en)
			return;

		if (dev_x4)
			mci->edac_ctl_cap |= EDAC_FLAG_S4ECD4ED;
		else if (dev_x16)
			mci->edac_ctl_cap |= EDAC_FLAG_S16ECD16ED;
		else
			mci->edac_ctl_cap |= EDAC_FLAG_S8ECD8ED;
	}
}

static void setup_mci_misc_attrs(struct mem_ctl_info *mci)
{
	struct amd64_pvt *pvt = mci->pvt_info;

	mci->mtype_cap		= MEM_FLAG_DDR2 | MEM_FLAG_RDDR2;
	mci->edac_ctl_cap	= EDAC_FLAG_NONE;

	if (pvt->umc) {
		f17h_determine_edac_ctl_cap(mci, pvt);
	} else {
		if (pvt->nbcap & NBCAP_SECDED)
			mci->edac_ctl_cap |= EDAC_FLAG_SECDED;

		if (pvt->nbcap & NBCAP_CHIPKILL)
			mci->edac_ctl_cap |= EDAC_FLAG_S4ECD4ED;
	}

	mci->edac_cap		= determine_edac_cap(pvt);
	mci->mod_name		= EDAC_MOD_STR;
	mci->ctl_name		= fam_type->ctl_name;
	mci->dev_name		= pci_name(pvt->F3);
	mci->ctl_page_to_phys	= NULL;

	/* memory scrubber interface */
	mci->set_sdram_scrub_rate = set_scrub_rate;
	mci->get_sdram_scrub_rate = get_scrub_rate;
}

/*
 * returns a pointer to the family descriptor on success, NULL otherwise.
 */
static struct amd64_family_type *per_family_init(struct amd64_pvt *pvt)
{
	pvt->ext_model  = boot_cpu_data.x86_model >> 4;
	pvt->stepping	= boot_cpu_data.x86_stepping;
	pvt->model	= boot_cpu_data.x86_model;
	pvt->fam	= boot_cpu_data.x86;

	switch (pvt->fam) {
	case 0xf:
		fam_type	= &family_types[K8_CPUS];
		pvt->ops	= &family_types[K8_CPUS].ops;
		break;

	case 0x10:
		fam_type	= &family_types[F10_CPUS];
		pvt->ops	= &family_types[F10_CPUS].ops;
		break;

	case 0x15:
		if (pvt->model == 0x30) {
			fam_type = &family_types[F15_M30H_CPUS];
			pvt->ops = &family_types[F15_M30H_CPUS].ops;
			break;
		} else if (pvt->model == 0x60) {
			fam_type = &family_types[F15_M60H_CPUS];
			pvt->ops = &family_types[F15_M60H_CPUS].ops;
			break;
		}

		fam_type	= &family_types[F15_CPUS];
		pvt->ops	= &family_types[F15_CPUS].ops;
		break;

	case 0x16:
		if (pvt->model == 0x30) {
			fam_type = &family_types[F16_M30H_CPUS];
			pvt->ops = &family_types[F16_M30H_CPUS].ops;
			break;
		}
		fam_type	= &family_types[F16_CPUS];
		pvt->ops	= &family_types[F16_CPUS].ops;
		break;

	case 0x17:
		if (pvt->model >= 0x10 && pvt->model <= 0x2f) {
			fam_type = &family_types[F17_M10H_CPUS];
			pvt->ops = &family_types[F17_M10H_CPUS].ops;
			break;
		} else if (pvt->model >= 0x30 && pvt->model <= 0x3f) {
			fam_type = &family_types[F17_M30H_CPUS];
			pvt->ops = &family_types[F17_M30H_CPUS].ops;
			break;
		} else if (pvt->model >= 0x60 && pvt->model <= 0x6f) {
			fam_type = &family_types[F17_M60H_CPUS];
			pvt->ops = &family_types[F17_M60H_CPUS].ops;
			break;
		} else if (pvt->model >= 0x70 && pvt->model <= 0x7f) {
			fam_type = &family_types[F17_M70H_CPUS];
			pvt->ops = &family_types[F17_M70H_CPUS].ops;
			break;
		}
		/* fall through */
	case 0x18:
		fam_type	= &family_types[F17_CPUS];
		pvt->ops	= &family_types[F17_CPUS].ops;

		if (pvt->fam == 0x18)
			family_types[F17_CPUS].ctl_name = "F18h";
		break;

	case 0x19:
		fam_type	= &family_types[F19_CPUS];
		pvt->ops	= &family_types[F19_CPUS].ops;
		family_types[F19_CPUS].ctl_name = "F19h";
		break;

	default:
		amd64_err("Unsupported family!\n");
		return NULL;
	}

	amd64_info("%s %sdetected (node %d).\n", fam_type->ctl_name,
		     (pvt->fam == 0xf ?
				(pvt->ext_model >= K8_REV_F  ? "revF or later "
							     : "revE or earlier ")
				 : ""), pvt->mc_node_id);
	return fam_type;
}

static const struct attribute_group *amd64_edac_attr_groups[] = {
#ifdef CONFIG_EDAC_DEBUG
	&amd64_edac_dbg_group,
#endif
#ifdef CONFIG_EDAC_AMD64_ERROR_INJECTION
	&amd64_edac_inj_group,
#endif
	NULL
};

static int hw_info_get(struct amd64_pvt *pvt)
{
	u16 pci_id1, pci_id2;
	int ret = -EINVAL;

	if (pvt->fam >= 0x17) {
		pvt->umc = kcalloc(fam_type->max_mcs, sizeof(struct amd64_umc), GFP_KERNEL);
		if (!pvt->umc)
			return -ENOMEM;

		pci_id1 = fam_type->f0_id;
		pci_id2 = fam_type->f6_id;
	} else {
		pci_id1 = fam_type->f1_id;
		pci_id2 = fam_type->f2_id;
	}

	ret = reserve_mc_sibling_devs(pvt, pci_id1, pci_id2);
	if (ret)
		return ret;

	read_mc_regs(pvt);

	return 0;
}

static void hw_info_put(struct amd64_pvt *pvt)
{
	if (pvt->F0 || pvt->F1)
		free_mc_sibling_devs(pvt);

	kfree(pvt->umc);
}

static int init_one_instance(struct amd64_pvt *pvt)
{
	struct mem_ctl_info *mci = NULL;
	struct edac_mc_layer layers[2];
	int ret = -EINVAL;

	/*
	 * We need to determine how many memory channels there are. Then use
	 * that information for calculating the size of the dynamic instance
	 * tables in the 'mci' structure.
	 */
	pvt->channel_count = pvt->ops->early_channel_count(pvt);
	if (pvt->channel_count < 0)
		return ret;

	ret = -ENOMEM;
	layers[0].type = EDAC_MC_LAYER_CHIP_SELECT;
	layers[0].size = pvt->csels[0].b_cnt;
	layers[0].is_virt_csrow = true;
	layers[1].type = EDAC_MC_LAYER_CHANNEL;

	/*
	 * Always allocate two channels since we can have setups with DIMMs on
	 * only one channel. Also, this simplifies handling later for the price
	 * of a couple of KBs tops.
	 */
	layers[1].size = fam_type->max_mcs;
	layers[1].is_virt_csrow = false;

	mci = edac_mc_alloc(pvt->mc_node_id, ARRAY_SIZE(layers), layers, 0);
	if (!mci)
		return ret;

	mci->pvt_info = pvt;
	mci->pdev = &pvt->F3->dev;

	setup_mci_misc_attrs(mci);

	if (init_csrows(mci))
		mci->edac_cap = EDAC_FLAG_NONE;

	ret = -ENODEV;
	if (edac_mc_add_mc_with_groups(mci, amd64_edac_attr_groups)) {
		edac_dbg(1, "failed edac_mc_add_mc()\n");
		edac_mc_free(mci);
		return ret;
	}

	return 0;
}

static bool instance_has_memory(struct amd64_pvt *pvt)
{
	bool cs_enabled = false;
	int cs = 0, dct = 0;

	for (dct = 0; dct < fam_type->max_mcs; dct++) {
		for_each_chip_select(cs, dct, pvt)
			cs_enabled |= csrow_enabled(cs, dct, pvt);
	}

	return cs_enabled;
}

static int probe_one_instance(unsigned int nid)
{
	struct pci_dev *F3 = node_to_amd_nb(nid)->misc;
	struct amd64_pvt *pvt = NULL;
	struct ecc_settings *s;
	int ret;

	ret = -ENOMEM;
	s = kzalloc(sizeof(struct ecc_settings), GFP_KERNEL);
	if (!s)
		goto err_out;

	ecc_stngs[nid] = s;

	pvt = kzalloc(sizeof(struct amd64_pvt), GFP_KERNEL);
	if (!pvt)
		goto err_settings;

	pvt->mc_node_id	= nid;
	pvt->F3 = F3;

	fam_type = per_family_init(pvt);
	if (!fam_type)
		goto err_enable;

	ret = hw_info_get(pvt);
	if (ret < 0)
		goto err_enable;

	ret = 0;
	if (!instance_has_memory(pvt)) {
		amd64_info("Node %d: No DIMMs detected.\n", nid);
		goto err_enable;
	}

	if (!ecc_enabled(pvt)) {
		ret = -ENODEV;

		if (!ecc_enable_override)
			goto err_enable;

		if (boot_cpu_data.x86 >= 0x17) {
			amd64_warn("Forcing ECC on is not recommended on newer systems. Please enable ECC in BIOS.");
			goto err_enable;
		} else
			amd64_warn("Forcing ECC on!\n");

		if (!enable_ecc_error_reporting(s, nid, F3))
			goto err_enable;
	}

	ret = init_one_instance(pvt);
	if (ret < 0) {
		amd64_err("Error probing instance: %d\n", nid);

		if (boot_cpu_data.x86 < 0x17)
			restore_ecc_error_reporting(s, nid, F3);

		goto err_enable;
	}

	dump_misc_regs(pvt);

	return ret;

err_enable:
	hw_info_put(pvt);
	kfree(pvt);

err_settings:
	kfree(s);
	ecc_stngs[nid] = NULL;

err_out:
	return ret;
}

static void remove_one_instance(unsigned int nid)
{
	struct pci_dev *F3 = node_to_amd_nb(nid)->misc;
	struct ecc_settings *s = ecc_stngs[nid];
	struct mem_ctl_info *mci;
	struct amd64_pvt *pvt;

	mci = find_mci_by_dev(&F3->dev);
	WARN_ON(!mci);

	/* Remove from EDAC CORE tracking list */
	mci = edac_mc_del_mc(&F3->dev);
	if (!mci)
		return;

	pvt = mci->pvt_info;

	restore_ecc_error_reporting(s, nid, F3);

	kfree(ecc_stngs[nid]);
	ecc_stngs[nid] = NULL;

	/* Free the EDAC CORE resources */
	mci->pvt_info = NULL;

	hw_info_put(pvt);
	kfree(pvt);
	edac_mc_free(mci);
}

static void setup_pci_device(void)
{
	if (pci_ctl)
		return;

	pci_ctl = edac_pci_create_generic_ctl(pci_ctl_dev, EDAC_MOD_STR);
	if (!pci_ctl) {
		pr_warn("%s(): Unable to create PCI control\n", __func__);
		pr_warn("%s(): PCI error report via EDAC not set\n", __func__);
	}
}

static const struct x86_cpu_id amd64_cpuids[] = {
	X86_MATCH_VENDOR_FAM(AMD,	0x0F, NULL),
	X86_MATCH_VENDOR_FAM(AMD,	0x10, NULL),
	X86_MATCH_VENDOR_FAM(AMD,	0x15, NULL),
	X86_MATCH_VENDOR_FAM(AMD,	0x16, NULL),
	X86_MATCH_VENDOR_FAM(AMD,	0x17, NULL),
	X86_MATCH_VENDOR_FAM(HYGON,	0x18, NULL),
	X86_MATCH_VENDOR_FAM(AMD,	0x19, NULL),
	{ }
};
MODULE_DEVICE_TABLE(x86cpu, amd64_cpuids);

static int __init amd64_edac_init(void)
{
	const char *owner;
	int err = -ENODEV;
	int i;

	owner = edac_get_owner();
	if (owner && strncmp(owner, EDAC_MOD_STR, sizeof(EDAC_MOD_STR)))
		return -EBUSY;

	if (!x86_match_cpu(amd64_cpuids))
		return -ENODEV;

	if (amd_cache_northbridges() < 0)
		return -ENODEV;

	opstate_init();

	err = -ENOMEM;
	ecc_stngs = kcalloc(amd_nb_num(), sizeof(ecc_stngs[0]), GFP_KERNEL);
	if (!ecc_stngs)
		goto err_free;

	msrs = msrs_alloc();
	if (!msrs)
		goto err_free;

	for (i = 0; i < amd_nb_num(); i++) {
		err = probe_one_instance(i);
		if (err) {
			/* unwind properly */
			while (--i >= 0)
				remove_one_instance(i);

			goto err_pci;
		}
	}

	if (!edac_has_mcs()) {
		err = -ENODEV;
		goto err_pci;
	}

	/* register stuff with EDAC MCE */
	if (report_gart_errors)
		amd_report_gart_errors(true);

	if (boot_cpu_data.x86 >= 0x17)
		amd_register_ecc_decoder(decode_umc_error);
	else
		amd_register_ecc_decoder(decode_bus_error);

	setup_pci_device();

#ifdef CONFIG_X86_32
	amd64_err("%s on 32-bit is unsupported. USE AT YOUR OWN RISK!\n", EDAC_MOD_STR);
#endif

	printk(KERN_INFO "AMD64 EDAC driver v%s\n", EDAC_AMD64_VERSION);

	return 0;

err_pci:
	pci_ctl_dev = NULL;

	msrs_free(msrs);
	msrs = NULL;

err_free:
	kfree(ecc_stngs);
	ecc_stngs = NULL;

	return err;
}

static void __exit amd64_edac_exit(void)
{
	int i;

	if (pci_ctl)
		edac_pci_release_generic_ctl(pci_ctl);

	/* unregister from EDAC MCE */
	amd_report_gart_errors(false);

	if (boot_cpu_data.x86 >= 0x17)
		amd_unregister_ecc_decoder(decode_umc_error);
	else
		amd_unregister_ecc_decoder(decode_bus_error);

	for (i = 0; i < amd_nb_num(); i++)
		remove_one_instance(i);

	kfree(ecc_stngs);
	ecc_stngs = NULL;

	pci_ctl_dev = NULL;

	msrs_free(msrs);
	msrs = NULL;
}

module_init(amd64_edac_init);
module_exit(amd64_edac_exit);

MODULE_LICENSE("GPL");
MODULE_AUTHOR("SoftwareBitMaker: Doug Thompson, "
		"Dave Peterson, Thayne Harbaugh");
MODULE_DESCRIPTION("MC support for AMD64 memory controllers - "
		EDAC_AMD64_VERSION);

module_param(edac_op_state, int, 0444);
MODULE_PARM_DESC(edac_op_state, "EDAC Error Reporting state: 0=Poll,1=NMI");<|MERGE_RESOLUTION|>--- conflicted
+++ resolved
@@ -21,15 +21,9 @@
 /* Per-node stuff */
 static struct ecc_settings **ecc_stngs;
 
-<<<<<<< HEAD
-=======
-/* Number of Unified Memory Controllers */
-static u8 num_umcs;
-
 /* Device for the PCI component */
 static struct device *pci_ctl_dev;
 
->>>>>>> dfce803c
 /*
  * Valid scrub rates for the K8 hardware memory scrubber. We map the scrubbing
  * bandwidth to a valid bit pattern. The 'set' operation finds the 'matching-
