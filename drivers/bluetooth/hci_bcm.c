// SPDX-License-Identifier: GPL-2.0-or-later
/*
 *
 *  Bluetooth HCI UART driver for Broadcom devices
 *
 *  Copyright (C) 2015  Intel Corporation
 */

#include <linux/kernel.h>
#include <linux/errno.h>
#include <linux/skbuff.h>
#include <linux/firmware.h>
#include <linux/module.h>
#include <linux/acpi.h>
#include <linux/of.h>
#include <linux/property.h>
#include <linux/platform_data/x86/apple.h>
#include <linux/platform_device.h>
#include <linux/regulator/consumer.h>
#include <linux/clk.h>
#include <linux/gpio/consumer.h>
#include <linux/tty.h>
#include <linux/interrupt.h>
#include <linux/dmi.h>
#include <linux/pm_runtime.h>
#include <linux/serdev.h>

#include <net/bluetooth/bluetooth.h>
#include <net/bluetooth/hci_core.h>

#include "btbcm.h"
#include "hci_uart.h"

#define BCM_NULL_PKT 0x00
#define BCM_NULL_SIZE 0

#define BCM_LM_DIAG_PKT 0x07
#define BCM_LM_DIAG_SIZE 63

#define BCM_TYPE49_PKT 0x31
#define BCM_TYPE49_SIZE 0

#define BCM_TYPE52_PKT 0x34
#define BCM_TYPE52_SIZE 0

#define BCM_AUTOSUSPEND_DELAY	5000 /* default autosleep delay */

#define BCM_NUM_SUPPLIES 2

/**
 * struct bcm_device - device driver resources
 * @serdev_hu: HCI UART controller struct
 * @list: bcm_device_list node
 * @dev: physical UART slave
 * @name: device name logged by bt_dev_*() functions
 * @device_wakeup: BT_WAKE pin,
 *	assert = Bluetooth device must wake up or remain awake,
 *	deassert = Bluetooth device may sleep when sleep criteria are met
 * @shutdown: BT_REG_ON pin,
 *	power up or power down Bluetooth device internal regulators
 * @set_device_wakeup: callback to toggle BT_WAKE pin
 *	either by accessing @device_wakeup or by calling @btlp
 * @set_shutdown: callback to toggle BT_REG_ON pin
 *	either by accessing @shutdown or by calling @btpu/@btpd
 * @btlp: Apple ACPI method to toggle BT_WAKE pin ("Bluetooth Low Power")
 * @btpu: Apple ACPI method to drive BT_REG_ON pin high ("Bluetooth Power Up")
 * @btpd: Apple ACPI method to drive BT_REG_ON pin low ("Bluetooth Power Down")
 * @txco_clk: external reference frequency clock used by Bluetooth device
 * @lpo_clk: external LPO clock used by Bluetooth device
 * @supplies: VBAT and VDDIO supplies used by Bluetooth device
 * @res_enabled: whether clocks and supplies are prepared and enabled
 * @init_speed: default baudrate of Bluetooth device;
 *	the host UART is initially set to this baudrate so that
 *	it can configure the Bluetooth device for @oper_speed
 * @oper_speed: preferred baudrate of Bluetooth device;
 *	set to 0 if @init_speed is already the preferred baudrate
 * @irq: interrupt triggered by HOST_WAKE_BT pin
 * @irq_active_low: whether @irq is active low
 * @hu: pointer to HCI UART controller struct,
 *	used to disable flow control during runtime suspend and system sleep
 * @is_suspended: whether flow control is currently disabled
 */
struct bcm_device {
	/* Must be the first member, hci_serdev.c expects this. */
	struct hci_uart		serdev_hu;
	struct list_head	list;

	struct device		*dev;

	const char		*name;
	struct gpio_desc	*device_wakeup;
	struct gpio_desc	*shutdown;
	int			(*set_device_wakeup)(struct bcm_device *, bool);
	int			(*set_shutdown)(struct bcm_device *, bool);
#ifdef CONFIG_ACPI
	acpi_handle		btlp, btpu, btpd;
	int			gpio_count;
	int			gpio_int_idx;
#endif

	struct clk		*txco_clk;
	struct clk		*lpo_clk;
	struct regulator_bulk_data supplies[BCM_NUM_SUPPLIES];
	bool			res_enabled;

	u32			init_speed;
	u32			oper_speed;
	int			irq;
	bool			irq_active_low;

#ifdef CONFIG_PM
	struct hci_uart		*hu;
	bool			is_suspended;
#endif
};

/* generic bcm uart resources */
struct bcm_data {
	struct sk_buff		*rx_skb;
	struct sk_buff_head	txq;

	struct bcm_device	*dev;
};

/* List of BCM BT UART devices */
static DEFINE_MUTEX(bcm_device_lock);
static LIST_HEAD(bcm_device_list);

static int irq_polarity = -1;
module_param(irq_polarity, int, 0444);
MODULE_PARM_DESC(irq_polarity, "IRQ polarity 0: active-high 1: active-low");

static inline void host_set_baudrate(struct hci_uart *hu, unsigned int speed)
{
	if (hu->serdev)
		serdev_device_set_baudrate(hu->serdev, speed);
	else
		hci_uart_set_baudrate(hu, speed);
}

static int bcm_set_baudrate(struct hci_uart *hu, unsigned int speed)
{
	struct hci_dev *hdev = hu->hdev;
	struct sk_buff *skb;
	struct bcm_update_uart_baud_rate param;

	if (speed > 3000000) {
		struct bcm_write_uart_clock_setting clock;

		clock.type = BCM_UART_CLOCK_48MHZ;

		bt_dev_dbg(hdev, "Set Controller clock (%d)", clock.type);

		/* This Broadcom specific command changes the UART's controller
		 * clock for baud rate > 3000000.
		 */
		skb = __hci_cmd_sync(hdev, 0xfc45, 1, &clock, HCI_INIT_TIMEOUT);
		if (IS_ERR(skb)) {
			int err = PTR_ERR(skb);
			bt_dev_err(hdev, "BCM: failed to write clock (%d)",
				   err);
			return err;
		}

		kfree_skb(skb);
	}

	bt_dev_dbg(hdev, "Set Controller UART speed to %d bit/s", speed);

	param.zero = cpu_to_le16(0);
	param.baud_rate = cpu_to_le32(speed);

	/* This Broadcom specific command changes the UART's controller baud
	 * rate.
	 */
	skb = __hci_cmd_sync(hdev, 0xfc18, sizeof(param), &param,
			     HCI_INIT_TIMEOUT);
	if (IS_ERR(skb)) {
		int err = PTR_ERR(skb);
		bt_dev_err(hdev, "BCM: failed to write update baudrate (%d)",
			   err);
		return err;
	}

	kfree_skb(skb);

	return 0;
}

/* bcm_device_exists should be protected by bcm_device_lock */
static bool bcm_device_exists(struct bcm_device *device)
{
	struct list_head *p;

#ifdef CONFIG_PM
	/* Devices using serdev always exist */
	if (device && device->hu && device->hu->serdev)
		return true;
#endif

	list_for_each(p, &bcm_device_list) {
		struct bcm_device *dev = list_entry(p, struct bcm_device, list);

		if (device == dev)
			return true;
	}

	return false;
}

static int bcm_gpio_set_power(struct bcm_device *dev, bool powered)
{
	int err;

	if (powered && !dev->res_enabled) {
<<<<<<< HEAD
		err = regulator_bulk_enable(BCM_NUM_SUPPLIES, dev->supplies);
		if (err)
			return err;

		/* LPO clock needs to be 32.768 kHz */
		err = clk_set_rate(dev->lpo_clk, 32768);
		if (err) {
			dev_err(dev->dev, "Could not set LPO clock rate\n");
			goto err_regulator_disable;
		}

		err = clk_prepare_enable(dev->lpo_clk);
		if (err)
=======
		/* Intel Macs use bcm_apple_get_resources() and don't
		 * have regulator supplies configured.
		 */
		if (dev->supplies[0].supply) {
			err = regulator_bulk_enable(BCM_NUM_SUPPLIES,
						    dev->supplies);
			if (err)
				return err;
		}

		/* LPO clock needs to be 32.768 kHz */
		err = clk_set_rate(dev->lpo_clk, 32768);
		if (err) {
			dev_err(dev->dev, "Could not set LPO clock rate\n");
			goto err_regulator_disable;
		}

		err = clk_prepare_enable(dev->lpo_clk);
		if (err)
>>>>>>> 0ecfebd2
			goto err_regulator_disable;

		err = clk_prepare_enable(dev->txco_clk);
		if (err)
			goto err_lpo_clk_disable;
	}

	err = dev->set_shutdown(dev, powered);
	if (err)
		goto err_txco_clk_disable;

	err = dev->set_device_wakeup(dev, powered);
	if (err)
		goto err_revert_shutdown;

	if (!powered && dev->res_enabled) {
		clk_disable_unprepare(dev->txco_clk);
		clk_disable_unprepare(dev->lpo_clk);
<<<<<<< HEAD
		regulator_bulk_disable(BCM_NUM_SUPPLIES, dev->supplies);
	}

	/* wait for device to power on and come out of reset */
	usleep_range(10000, 20000);

=======

		/* Intel Macs use bcm_apple_get_resources() and don't
		 * have regulator supplies configured.
		 */
		if (dev->supplies[0].supply)
			regulator_bulk_disable(BCM_NUM_SUPPLIES,
					       dev->supplies);
	}

	/* wait for device to power on and come out of reset */
	usleep_range(10000, 20000);

>>>>>>> 0ecfebd2
	dev->res_enabled = powered;

	return 0;

err_revert_shutdown:
	dev->set_shutdown(dev, !powered);
err_txco_clk_disable:
	if (powered && !dev->res_enabled)
		clk_disable_unprepare(dev->txco_clk);
err_lpo_clk_disable:
	if (powered && !dev->res_enabled)
		clk_disable_unprepare(dev->lpo_clk);
err_regulator_disable:
	if (powered && !dev->res_enabled)
		regulator_bulk_disable(BCM_NUM_SUPPLIES, dev->supplies);
	return err;
}

#ifdef CONFIG_PM
static irqreturn_t bcm_host_wake(int irq, void *data)
{
	struct bcm_device *bdev = data;

	bt_dev_dbg(bdev, "Host wake IRQ");

	pm_runtime_get(bdev->dev);
	pm_runtime_mark_last_busy(bdev->dev);
	pm_runtime_put_autosuspend(bdev->dev);

	return IRQ_HANDLED;
}

static int bcm_request_irq(struct bcm_data *bcm)
{
	struct bcm_device *bdev = bcm->dev;
	int err;

	mutex_lock(&bcm_device_lock);
	if (!bcm_device_exists(bdev)) {
		err = -ENODEV;
		goto unlock;
	}

	if (bdev->irq <= 0) {
		err = -EOPNOTSUPP;
		goto unlock;
	}

	err = devm_request_irq(bdev->dev, bdev->irq, bcm_host_wake,
			       bdev->irq_active_low ? IRQF_TRIGGER_FALLING :
						      IRQF_TRIGGER_RISING,
			       "host_wake", bdev);
	if (err) {
		bdev->irq = err;
		goto unlock;
	}

	device_init_wakeup(bdev->dev, true);

	pm_runtime_set_autosuspend_delay(bdev->dev,
					 BCM_AUTOSUSPEND_DELAY);
	pm_runtime_use_autosuspend(bdev->dev);
	pm_runtime_set_active(bdev->dev);
	pm_runtime_enable(bdev->dev);

unlock:
	mutex_unlock(&bcm_device_lock);

	return err;
}

static const struct bcm_set_sleep_mode default_sleep_params = {
	.sleep_mode = 1,	/* 0=Disabled, 1=UART, 2=Reserved, 3=USB */
	.idle_host = 2,		/* idle threshold HOST, in 300ms */
	.idle_dev = 2,		/* idle threshold device, in 300ms */
	.bt_wake_active = 1,	/* BT_WAKE active mode: 1 = high, 0 = low */
	.host_wake_active = 0,	/* HOST_WAKE active mode: 1 = high, 0 = low */
	.allow_host_sleep = 1,	/* Allow host sleep in SCO flag */
	.combine_modes = 1,	/* Combine sleep and LPM flag */
	.tristate_control = 0,	/* Allow tri-state control of UART tx flag */
	/* Irrelevant USB flags */
	.usb_auto_sleep = 0,
	.usb_resume_timeout = 0,
	.break_to_host = 0,
	.pulsed_host_wake = 1,
};

static int bcm_setup_sleep(struct hci_uart *hu)
{
	struct bcm_data *bcm = hu->priv;
	struct sk_buff *skb;
	struct bcm_set_sleep_mode sleep_params = default_sleep_params;

	sleep_params.host_wake_active = !bcm->dev->irq_active_low;

	skb = __hci_cmd_sync(hu->hdev, 0xfc27, sizeof(sleep_params),
			     &sleep_params, HCI_INIT_TIMEOUT);
	if (IS_ERR(skb)) {
		int err = PTR_ERR(skb);
		bt_dev_err(hu->hdev, "Sleep VSC failed (%d)", err);
		return err;
	}
	kfree_skb(skb);

	bt_dev_dbg(hu->hdev, "Set Sleep Parameters VSC succeeded");

	return 0;
}
#else
static inline int bcm_request_irq(struct bcm_data *bcm) { return 0; }
static inline int bcm_setup_sleep(struct hci_uart *hu) { return 0; }
#endif

static int bcm_set_diag(struct hci_dev *hdev, bool enable)
{
	struct hci_uart *hu = hci_get_drvdata(hdev);
	struct bcm_data *bcm = hu->priv;
	struct sk_buff *skb;

	if (!test_bit(HCI_RUNNING, &hdev->flags))
		return -ENETDOWN;

	skb = bt_skb_alloc(3, GFP_KERNEL);
	if (!skb)
		return -ENOMEM;

	skb_put_u8(skb, BCM_LM_DIAG_PKT);
	skb_put_u8(skb, 0xf0);
	skb_put_u8(skb, enable);

	skb_queue_tail(&bcm->txq, skb);
	hci_uart_tx_wakeup(hu);

	return 0;
}

static int bcm_open(struct hci_uart *hu)
{
	struct bcm_data *bcm;
	struct list_head *p;
	int err;

	bt_dev_dbg(hu->hdev, "hu %p", hu);

	bcm = kzalloc(sizeof(*bcm), GFP_KERNEL);
	if (!bcm)
		return -ENOMEM;

	skb_queue_head_init(&bcm->txq);

	hu->priv = bcm;

	mutex_lock(&bcm_device_lock);

	if (hu->serdev) {
		bcm->dev = serdev_device_get_drvdata(hu->serdev);
		goto out;
	}

	if (!hu->tty->dev)
		goto out;

	list_for_each(p, &bcm_device_list) {
		struct bcm_device *dev = list_entry(p, struct bcm_device, list);

		/* Retrieve saved bcm_device based on parent of the
		 * platform device (saved during device probe) and
		 * parent of tty device used by hci_uart
		 */
		if (hu->tty->dev->parent == dev->dev->parent) {
			bcm->dev = dev;
#ifdef CONFIG_PM
			dev->hu = hu;
#endif
			break;
		}
	}

out:
	if (bcm->dev) {
		hu->init_speed = bcm->dev->init_speed;
		hu->oper_speed = bcm->dev->oper_speed;
		err = bcm_gpio_set_power(bcm->dev, true);
		if (err)
			goto err_unset_hu;
	}

	mutex_unlock(&bcm_device_lock);
	return 0;

err_unset_hu:
#ifdef CONFIG_PM
	if (!hu->serdev)
		bcm->dev->hu = NULL;
#endif
	mutex_unlock(&bcm_device_lock);
	hu->priv = NULL;
	kfree(bcm);
	return err;
}

static int bcm_close(struct hci_uart *hu)
{
	struct bcm_data *bcm = hu->priv;
	struct bcm_device *bdev = NULL;
	int err;

	bt_dev_dbg(hu->hdev, "hu %p", hu);

	/* Protect bcm->dev against removal of the device or driver */
	mutex_lock(&bcm_device_lock);

	if (hu->serdev) {
		bdev = serdev_device_get_drvdata(hu->serdev);
	} else if (bcm_device_exists(bcm->dev)) {
		bdev = bcm->dev;
#ifdef CONFIG_PM
		bdev->hu = NULL;
#endif
	}

	if (bdev) {
		if (IS_ENABLED(CONFIG_PM) && bdev->irq > 0) {
			devm_free_irq(bdev->dev, bdev->irq, bdev);
			device_init_wakeup(bdev->dev, false);
			pm_runtime_disable(bdev->dev);
		}

		err = bcm_gpio_set_power(bdev, false);
		if (err)
			bt_dev_err(hu->hdev, "Failed to power down");
		else
			pm_runtime_set_suspended(bdev->dev);
	}
	mutex_unlock(&bcm_device_lock);

	skb_queue_purge(&bcm->txq);
	kfree_skb(bcm->rx_skb);
	kfree(bcm);

	hu->priv = NULL;
	return 0;
}

static int bcm_flush(struct hci_uart *hu)
{
	struct bcm_data *bcm = hu->priv;

	bt_dev_dbg(hu->hdev, "hu %p", hu);

	skb_queue_purge(&bcm->txq);

	return 0;
}

static int bcm_setup(struct hci_uart *hu)
{
	struct bcm_data *bcm = hu->priv;
	char fw_name[64];
	const struct firmware *fw;
	unsigned int speed;
	int err;

	bt_dev_dbg(hu->hdev, "hu %p", hu);

	hu->hdev->set_diag = bcm_set_diag;
	hu->hdev->set_bdaddr = btbcm_set_bdaddr;

	err = btbcm_initialize(hu->hdev, fw_name, sizeof(fw_name), false);
	if (err)
		return err;

	err = request_firmware(&fw, fw_name, &hu->hdev->dev);
	if (err < 0) {
		bt_dev_info(hu->hdev, "BCM: Patch %s not found", fw_name);
		return 0;
	}

	err = btbcm_patchram(hu->hdev, fw);
	if (err) {
		bt_dev_info(hu->hdev, "BCM: Patch failed (%d)", err);
		goto finalize;
	}

	/* Init speed if any */
	if (hu->init_speed)
		speed = hu->init_speed;
	else if (hu->proto->init_speed)
		speed = hu->proto->init_speed;
	else
		speed = 0;

	if (speed)
		host_set_baudrate(hu, speed);

	/* Operational speed if any */
	if (hu->oper_speed)
		speed = hu->oper_speed;
	else if (hu->proto->oper_speed)
		speed = hu->proto->oper_speed;
	else
		speed = 0;

	if (speed) {
		err = bcm_set_baudrate(hu, speed);
		if (!err)
			host_set_baudrate(hu, speed);
	}

finalize:
	release_firmware(fw);

	err = btbcm_finalize(hu->hdev);
	if (err)
		return err;

	if (!bcm_request_irq(bcm))
		err = bcm_setup_sleep(hu);

	return err;
}

#define BCM_RECV_LM_DIAG \
	.type = BCM_LM_DIAG_PKT, \
	.hlen = BCM_LM_DIAG_SIZE, \
	.loff = 0, \
	.lsize = 0, \
	.maxlen = BCM_LM_DIAG_SIZE

#define BCM_RECV_NULL \
	.type = BCM_NULL_PKT, \
	.hlen = BCM_NULL_SIZE, \
	.loff = 0, \
	.lsize = 0, \
	.maxlen = BCM_NULL_SIZE

#define BCM_RECV_TYPE49 \
	.type = BCM_TYPE49_PKT, \
	.hlen = BCM_TYPE49_SIZE, \
	.loff = 0, \
	.lsize = 0, \
	.maxlen = BCM_TYPE49_SIZE

#define BCM_RECV_TYPE52 \
	.type = BCM_TYPE52_PKT, \
	.hlen = BCM_TYPE52_SIZE, \
	.loff = 0, \
	.lsize = 0, \
	.maxlen = BCM_TYPE52_SIZE

static const struct h4_recv_pkt bcm_recv_pkts[] = {
	{ H4_RECV_ACL,      .recv = hci_recv_frame },
	{ H4_RECV_SCO,      .recv = hci_recv_frame },
	{ H4_RECV_EVENT,    .recv = hci_recv_frame },
	{ BCM_RECV_LM_DIAG, .recv = hci_recv_diag  },
	{ BCM_RECV_NULL,    .recv = hci_recv_diag  },
	{ BCM_RECV_TYPE49,  .recv = hci_recv_diag  },
	{ BCM_RECV_TYPE52,  .recv = hci_recv_diag  },
};

static int bcm_recv(struct hci_uart *hu, const void *data, int count)
{
	struct bcm_data *bcm = hu->priv;

	if (!test_bit(HCI_UART_REGISTERED, &hu->flags))
		return -EUNATCH;

	bcm->rx_skb = h4_recv_buf(hu->hdev, bcm->rx_skb, data, count,
				  bcm_recv_pkts, ARRAY_SIZE(bcm_recv_pkts));
	if (IS_ERR(bcm->rx_skb)) {
		int err = PTR_ERR(bcm->rx_skb);
		bt_dev_err(hu->hdev, "Frame reassembly failed (%d)", err);
		bcm->rx_skb = NULL;
		return err;
	} else if (!bcm->rx_skb) {
		/* Delay auto-suspend when receiving completed packet */
		mutex_lock(&bcm_device_lock);
		if (bcm->dev && bcm_device_exists(bcm->dev)) {
			pm_runtime_get(bcm->dev->dev);
			pm_runtime_mark_last_busy(bcm->dev->dev);
			pm_runtime_put_autosuspend(bcm->dev->dev);
		}
		mutex_unlock(&bcm_device_lock);
	}

	return count;
}

static int bcm_enqueue(struct hci_uart *hu, struct sk_buff *skb)
{
	struct bcm_data *bcm = hu->priv;

	bt_dev_dbg(hu->hdev, "hu %p skb %p", hu, skb);

	/* Prepend skb with frame type */
	memcpy(skb_push(skb, 1), &hci_skb_pkt_type(skb), 1);
	skb_queue_tail(&bcm->txq, skb);

	return 0;
}

static struct sk_buff *bcm_dequeue(struct hci_uart *hu)
{
	struct bcm_data *bcm = hu->priv;
	struct sk_buff *skb = NULL;
	struct bcm_device *bdev = NULL;

	mutex_lock(&bcm_device_lock);

	if (bcm_device_exists(bcm->dev)) {
		bdev = bcm->dev;
		pm_runtime_get_sync(bdev->dev);
		/* Shall be resumed here */
	}

	skb = skb_dequeue(&bcm->txq);

	if (bdev) {
		pm_runtime_mark_last_busy(bdev->dev);
		pm_runtime_put_autosuspend(bdev->dev);
	}

	mutex_unlock(&bcm_device_lock);

	return skb;
}

#ifdef CONFIG_PM
static int bcm_suspend_device(struct device *dev)
{
	struct bcm_device *bdev = dev_get_drvdata(dev);
	int err;

	bt_dev_dbg(bdev, "");

	if (!bdev->is_suspended && bdev->hu) {
		hci_uart_set_flow_control(bdev->hu, true);

		/* Once this returns, driver suspends BT via GPIO */
		bdev->is_suspended = true;
	}

	/* Suspend the device */
	err = bdev->set_device_wakeup(bdev, false);
	if (err) {
		if (bdev->is_suspended && bdev->hu) {
			bdev->is_suspended = false;
			hci_uart_set_flow_control(bdev->hu, false);
		}
		return -EBUSY;
	}

	bt_dev_dbg(bdev, "suspend, delaying 15 ms");
	msleep(15);

	return 0;
}

static int bcm_resume_device(struct device *dev)
{
	struct bcm_device *bdev = dev_get_drvdata(dev);
	int err;

	bt_dev_dbg(bdev, "");

	err = bdev->set_device_wakeup(bdev, true);
	if (err) {
		dev_err(dev, "Failed to power up\n");
		return err;
	}

	bt_dev_dbg(bdev, "resume, delaying 15 ms");
	msleep(15);

	/* When this executes, the device has woken up already */
	if (bdev->is_suspended && bdev->hu) {
		bdev->is_suspended = false;

		hci_uart_set_flow_control(bdev->hu, false);
	}

	return 0;
}
#endif

#ifdef CONFIG_PM_SLEEP
/* suspend callback */
static int bcm_suspend(struct device *dev)
{
	struct bcm_device *bdev = dev_get_drvdata(dev);
	int error;

	bt_dev_dbg(bdev, "suspend: is_suspended %d", bdev->is_suspended);

	/*
	 * When used with a device instantiated as platform_device, bcm_suspend
	 * can be called at any time as long as the platform device is bound,
	 * so it should use bcm_device_lock to protect access to hci_uart
	 * and device_wake-up GPIO.
	 */
	mutex_lock(&bcm_device_lock);

	if (!bdev->hu)
		goto unlock;

	if (pm_runtime_active(dev))
		bcm_suspend_device(dev);

	if (device_may_wakeup(dev) && bdev->irq > 0) {
		error = enable_irq_wake(bdev->irq);
		if (!error)
			bt_dev_dbg(bdev, "BCM irq: enabled");
	}

unlock:
	mutex_unlock(&bcm_device_lock);

	return 0;
}

/* resume callback */
static int bcm_resume(struct device *dev)
{
	struct bcm_device *bdev = dev_get_drvdata(dev);
	int err = 0;

	bt_dev_dbg(bdev, "resume: is_suspended %d", bdev->is_suspended);

	/*
	 * When used with a device instantiated as platform_device, bcm_resume
	 * can be called at any time as long as platform device is bound,
	 * so it should use bcm_device_lock to protect access to hci_uart
	 * and device_wake-up GPIO.
	 */
	mutex_lock(&bcm_device_lock);

	if (!bdev->hu)
		goto unlock;

	if (device_may_wakeup(dev) && bdev->irq > 0) {
		disable_irq_wake(bdev->irq);
		bt_dev_dbg(bdev, "BCM irq: disabled");
	}

	err = bcm_resume_device(dev);

unlock:
	mutex_unlock(&bcm_device_lock);

	if (!err) {
		pm_runtime_disable(dev);
		pm_runtime_set_active(dev);
		pm_runtime_enable(dev);
	}

	return 0;
}
#endif

static const struct acpi_gpio_params first_gpio = { 0, 0, false };
static const struct acpi_gpio_params second_gpio = { 1, 0, false };
static const struct acpi_gpio_params third_gpio = { 2, 0, false };

static const struct acpi_gpio_mapping acpi_bcm_int_last_gpios[] = {
	{ "device-wakeup-gpios", &first_gpio, 1 },
	{ "shutdown-gpios", &second_gpio, 1 },
	{ "host-wakeup-gpios", &third_gpio, 1 },
	{ },
};

static const struct acpi_gpio_mapping acpi_bcm_int_first_gpios[] = {
	{ "host-wakeup-gpios", &first_gpio, 1 },
	{ "device-wakeup-gpios", &second_gpio, 1 },
	{ "shutdown-gpios", &third_gpio, 1 },
	{ },
};

/* Some firmware reports an IRQ which does not work (wrong pin in fw table?) */
static const struct dmi_system_id bcm_broken_irq_dmi_table[] = {
	{
		.ident = "Meegopad T08",
		.matches = {
			DMI_EXACT_MATCH(DMI_BOARD_VENDOR,
					"To be filled by OEM."),
			DMI_EXACT_MATCH(DMI_BOARD_NAME, "T3 MRD"),
			DMI_EXACT_MATCH(DMI_BOARD_VERSION, "V1.1"),
		},
	},
	{ }
};

#ifdef CONFIG_ACPI
static int bcm_resource(struct acpi_resource *ares, void *data)
{
	struct bcm_device *dev = data;
	struct acpi_resource_extended_irq *irq;
	struct acpi_resource_gpio *gpio;
	struct acpi_resource_uart_serialbus *sb;

	switch (ares->type) {
	case ACPI_RESOURCE_TYPE_EXTENDED_IRQ:
		irq = &ares->data.extended_irq;
		if (irq->polarity != ACPI_ACTIVE_LOW)
			dev_info(dev->dev, "ACPI Interrupt resource is active-high, this is usually wrong, treating the IRQ as active-low\n");
		dev->irq_active_low = true;
		break;

	case ACPI_RESOURCE_TYPE_GPIO:
		gpio = &ares->data.gpio;
		if (gpio->connection_type == ACPI_RESOURCE_GPIO_TYPE_INT) {
			dev->gpio_int_idx = dev->gpio_count;
			dev->irq_active_low = gpio->polarity == ACPI_ACTIVE_LOW;
		}
		dev->gpio_count++;
		break;

	case ACPI_RESOURCE_TYPE_SERIAL_BUS:
		sb = &ares->data.uart_serial_bus;
		if (sb->type == ACPI_RESOURCE_SERIAL_TYPE_UART) {
			dev->init_speed = sb->default_baud_rate;
			dev->oper_speed = 4000000;
		}
		break;

	default:
		break;
	}

	return 0;
}

static int bcm_apple_set_device_wakeup(struct bcm_device *dev, bool awake)
{
	if (ACPI_FAILURE(acpi_execute_simple_method(dev->btlp, NULL, !awake)))
		return -EIO;

	return 0;
}

static int bcm_apple_set_shutdown(struct bcm_device *dev, bool powered)
{
	if (ACPI_FAILURE(acpi_evaluate_object(powered ? dev->btpu : dev->btpd,
					      NULL, NULL, NULL)))
		return -EIO;

	return 0;
}

static int bcm_apple_get_resources(struct bcm_device *dev)
{
	struct acpi_device *adev = ACPI_COMPANION(dev->dev);
	const union acpi_object *obj;

	if (!adev ||
	    ACPI_FAILURE(acpi_get_handle(adev->handle, "BTLP", &dev->btlp)) ||
	    ACPI_FAILURE(acpi_get_handle(adev->handle, "BTPU", &dev->btpu)) ||
	    ACPI_FAILURE(acpi_get_handle(adev->handle, "BTPD", &dev->btpd)))
		return -ENODEV;

	if (!acpi_dev_get_property(adev, "baud", ACPI_TYPE_BUFFER, &obj) &&
	    obj->buffer.length == 8)
		dev->init_speed = *(u64 *)obj->buffer.pointer;

	dev->set_device_wakeup = bcm_apple_set_device_wakeup;
	dev->set_shutdown = bcm_apple_set_shutdown;

	return 0;
}
#else
static inline int bcm_apple_get_resources(struct bcm_device *dev)
{
	return -EOPNOTSUPP;
}
#endif /* CONFIG_ACPI */

static int bcm_gpio_set_device_wakeup(struct bcm_device *dev, bool awake)
{
	gpiod_set_value_cansleep(dev->device_wakeup, awake);
	return 0;
}

static int bcm_gpio_set_shutdown(struct bcm_device *dev, bool powered)
{
	gpiod_set_value_cansleep(dev->shutdown, powered);
	return 0;
}

/* Try a bunch of names for TXCO */
static struct clk *bcm_get_txco(struct device *dev)
{
	struct clk *clk;

	/* New explicit name */
	clk = devm_clk_get(dev, "txco");
	if (!IS_ERR(clk) || PTR_ERR(clk) == -EPROBE_DEFER)
		return clk;

	/* Deprecated name */
	clk = devm_clk_get(dev, "extclk");
	if (!IS_ERR(clk) || PTR_ERR(clk) == -EPROBE_DEFER)
		return clk;

	/* Original code used no name at all */
	return devm_clk_get(dev, NULL);
}

static int bcm_get_resources(struct bcm_device *dev)
{
	const struct dmi_system_id *dmi_id;
	int err;

	dev->name = dev_name(dev->dev);

	if (x86_apple_machine && !bcm_apple_get_resources(dev))
		return 0;

	dev->txco_clk = bcm_get_txco(dev->dev);

	/* Handle deferred probing */
	if (dev->txco_clk == ERR_PTR(-EPROBE_DEFER))
		return PTR_ERR(dev->txco_clk);

	/* Ignore all other errors as before */
	if (IS_ERR(dev->txco_clk))
		dev->txco_clk = NULL;

	dev->lpo_clk = devm_clk_get(dev->dev, "lpo");
	if (dev->lpo_clk == ERR_PTR(-EPROBE_DEFER))
		return PTR_ERR(dev->lpo_clk);

	if (IS_ERR(dev->lpo_clk))
		dev->lpo_clk = NULL;

	/* Check if we accidentally fetched the lpo clock twice */
	if (dev->lpo_clk && clk_is_match(dev->lpo_clk, dev->txco_clk)) {
		devm_clk_put(dev->dev, dev->txco_clk);
		dev->txco_clk = NULL;
	}

	dev->device_wakeup = devm_gpiod_get_optional(dev->dev, "device-wakeup",
						     GPIOD_OUT_LOW);
	if (IS_ERR(dev->device_wakeup))
		return PTR_ERR(dev->device_wakeup);

	dev->shutdown = devm_gpiod_get_optional(dev->dev, "shutdown",
						GPIOD_OUT_LOW);
	if (IS_ERR(dev->shutdown))
		return PTR_ERR(dev->shutdown);

	dev->set_device_wakeup = bcm_gpio_set_device_wakeup;
	dev->set_shutdown = bcm_gpio_set_shutdown;

	dev->supplies[0].supply = "vbat";
	dev->supplies[1].supply = "vddio";
	err = devm_regulator_bulk_get(dev->dev, BCM_NUM_SUPPLIES,
				      dev->supplies);
	if (err)
		return err;

	/* IRQ can be declared in ACPI table as Interrupt or GpioInt */
	if (dev->irq <= 0) {
		struct gpio_desc *gpio;

		gpio = devm_gpiod_get_optional(dev->dev, "host-wakeup",
					       GPIOD_IN);
		if (IS_ERR(gpio))
			return PTR_ERR(gpio);

		dev->irq = gpiod_to_irq(gpio);
	}

	dmi_id = dmi_first_match(bcm_broken_irq_dmi_table);
	if (dmi_id) {
		dev_info(dev->dev, "%s: Has a broken IRQ config, disabling IRQ support / runtime-pm\n",
			 dmi_id->ident);
		dev->irq = 0;
	}

	dev_dbg(dev->dev, "BCM irq: %d\n", dev->irq);
	return 0;
}

#ifdef CONFIG_ACPI
static int bcm_acpi_probe(struct bcm_device *dev)
{
	LIST_HEAD(resources);
	const struct acpi_gpio_mapping *gpio_mapping = acpi_bcm_int_last_gpios;
	struct resource_entry *entry;
	int ret;

	/* Retrieve UART ACPI info */
	dev->gpio_int_idx = -1;
	ret = acpi_dev_get_resources(ACPI_COMPANION(dev->dev),
				     &resources, bcm_resource, dev);
	if (ret < 0)
		return ret;

	resource_list_for_each_entry(entry, &resources) {
		if (resource_type(entry->res) == IORESOURCE_IRQ) {
			dev->irq = entry->res->start;
			break;
		}
	}
	acpi_dev_free_resource_list(&resources);

	/* If the DSDT uses an Interrupt resource for the IRQ, then there are
	 * only 2 GPIO resources, we use the irq-last mapping for this, since
	 * we already have an irq the 3th / last mapping will not be used.
	 */
	if (dev->irq)
		gpio_mapping = acpi_bcm_int_last_gpios;
	else if (dev->gpio_int_idx == 0)
		gpio_mapping = acpi_bcm_int_first_gpios;
	else if (dev->gpio_int_idx == 2)
		gpio_mapping = acpi_bcm_int_last_gpios;
	else
		dev_warn(dev->dev, "Unexpected ACPI gpio_int_idx: %d\n",
			 dev->gpio_int_idx);

	/* Warn if our expectations are not met. */
	if (dev->gpio_count != (dev->irq ? 2 : 3))
		dev_warn(dev->dev, "Unexpected number of ACPI GPIOs: %d\n",
			 dev->gpio_count);

	ret = devm_acpi_dev_add_driver_gpios(dev->dev, gpio_mapping);
	if (ret)
		return ret;

	if (irq_polarity != -1) {
		dev->irq_active_low = irq_polarity;
		dev_warn(dev->dev, "Overwriting IRQ polarity to active %s by module-param\n",
			 dev->irq_active_low ? "low" : "high");
	}

	return 0;
}
#else
static int bcm_acpi_probe(struct bcm_device *dev)
{
	return -EINVAL;
}
#endif /* CONFIG_ACPI */

static int bcm_of_probe(struct bcm_device *bdev)
{
	device_property_read_u32(bdev->dev, "max-speed", &bdev->oper_speed);
	return 0;
}

static int bcm_probe(struct platform_device *pdev)
{
	struct bcm_device *dev;
	int ret;

	dev = devm_kzalloc(&pdev->dev, sizeof(*dev), GFP_KERNEL);
	if (!dev)
		return -ENOMEM;

	dev->dev = &pdev->dev;
	dev->irq = platform_get_irq(pdev, 0);

	if (has_acpi_companion(&pdev->dev)) {
		ret = bcm_acpi_probe(dev);
		if (ret)
			return ret;
	}

	ret = bcm_get_resources(dev);
	if (ret)
		return ret;

	platform_set_drvdata(pdev, dev);

	dev_info(&pdev->dev, "%s device registered.\n", dev->name);

	/* Place this instance on the device list */
	mutex_lock(&bcm_device_lock);
	list_add_tail(&dev->list, &bcm_device_list);
	mutex_unlock(&bcm_device_lock);

	ret = bcm_gpio_set_power(dev, false);
	if (ret)
		dev_err(&pdev->dev, "Failed to power down\n");

	return 0;
}

static int bcm_remove(struct platform_device *pdev)
{
	struct bcm_device *dev = platform_get_drvdata(pdev);

	mutex_lock(&bcm_device_lock);
	list_del(&dev->list);
	mutex_unlock(&bcm_device_lock);

	dev_info(&pdev->dev, "%s device unregistered.\n", dev->name);

	return 0;
}

static const struct hci_uart_proto bcm_proto = {
	.id		= HCI_UART_BCM,
	.name		= "Broadcom",
	.manufacturer	= 15,
	.init_speed	= 115200,
	.open		= bcm_open,
	.close		= bcm_close,
	.flush		= bcm_flush,
	.setup		= bcm_setup,
	.set_baudrate	= bcm_set_baudrate,
	.recv		= bcm_recv,
	.enqueue	= bcm_enqueue,
	.dequeue	= bcm_dequeue,
};

#ifdef CONFIG_ACPI
static const struct acpi_device_id bcm_acpi_match[] = {
	{ "BCM2E00" },
	{ "BCM2E01" },
	{ "BCM2E02" },
	{ "BCM2E03" },
	{ "BCM2E04" },
	{ "BCM2E05" },
	{ "BCM2E06" },
	{ "BCM2E07" },
	{ "BCM2E08" },
	{ "BCM2E09" },
	{ "BCM2E0A" },
	{ "BCM2E0B" },
	{ "BCM2E0C" },
	{ "BCM2E0D" },
	{ "BCM2E0E" },
	{ "BCM2E0F" },
	{ "BCM2E10" },
	{ "BCM2E11" },
	{ "BCM2E12" },
	{ "BCM2E13" },
	{ "BCM2E14" },
	{ "BCM2E15" },
	{ "BCM2E16" },
	{ "BCM2E17" },
	{ "BCM2E18" },
	{ "BCM2E19" },
	{ "BCM2E1A" },
	{ "BCM2E1B" },
	{ "BCM2E1C" },
	{ "BCM2E1D" },
	{ "BCM2E1F" },
	{ "BCM2E20" },
	{ "BCM2E21" },
	{ "BCM2E22" },
	{ "BCM2E23" },
	{ "BCM2E24" },
	{ "BCM2E25" },
	{ "BCM2E26" },
	{ "BCM2E27" },
	{ "BCM2E28" },
	{ "BCM2E29" },
	{ "BCM2E2A" },
	{ "BCM2E2B" },
	{ "BCM2E2C" },
	{ "BCM2E2D" },
	{ "BCM2E2E" },
	{ "BCM2E2F" },
	{ "BCM2E30" },
	{ "BCM2E31" },
	{ "BCM2E32" },
	{ "BCM2E33" },
	{ "BCM2E34" },
	{ "BCM2E35" },
	{ "BCM2E36" },
	{ "BCM2E37" },
	{ "BCM2E38" },
	{ "BCM2E39" },
	{ "BCM2E3A" },
	{ "BCM2E3B" },
	{ "BCM2E3C" },
	{ "BCM2E3D" },
	{ "BCM2E3E" },
	{ "BCM2E3F" },
	{ "BCM2E40" },
	{ "BCM2E41" },
	{ "BCM2E42" },
	{ "BCM2E43" },
	{ "BCM2E44" },
	{ "BCM2E45" },
	{ "BCM2E46" },
	{ "BCM2E47" },
	{ "BCM2E48" },
	{ "BCM2E49" },
	{ "BCM2E4A" },
	{ "BCM2E4B" },
	{ "BCM2E4C" },
	{ "BCM2E4D" },
	{ "BCM2E4E" },
	{ "BCM2E4F" },
	{ "BCM2E50" },
	{ "BCM2E51" },
	{ "BCM2E52" },
	{ "BCM2E53" },
	{ "BCM2E54" },
	{ "BCM2E55" },
	{ "BCM2E56" },
	{ "BCM2E57" },
	{ "BCM2E58" },
	{ "BCM2E59" },
	{ "BCM2E5A" },
	{ "BCM2E5B" },
	{ "BCM2E5C" },
	{ "BCM2E5D" },
	{ "BCM2E5E" },
	{ "BCM2E5F" },
	{ "BCM2E60" },
	{ "BCM2E61" },
	{ "BCM2E62" },
	{ "BCM2E63" },
	{ "BCM2E64" },
	{ "BCM2E65" },
	{ "BCM2E66" },
	{ "BCM2E67" },
	{ "BCM2E68" },
	{ "BCM2E69" },
	{ "BCM2E6B" },
	{ "BCM2E6D" },
	{ "BCM2E6E" },
	{ "BCM2E6F" },
	{ "BCM2E70" },
	{ "BCM2E71" },
	{ "BCM2E72" },
	{ "BCM2E73" },
	{ "BCM2E74" },
	{ "BCM2E75" },
	{ "BCM2E76" },
	{ "BCM2E77" },
	{ "BCM2E78" },
	{ "BCM2E79" },
	{ "BCM2E7A" },
	{ "BCM2E7B" },
	{ "BCM2E7C" },
	{ "BCM2E7D" },
	{ "BCM2E7E" },
	{ "BCM2E7F" },
	{ "BCM2E80" },
	{ "BCM2E81" },
	{ "BCM2E82" },
	{ "BCM2E83" },
	{ "BCM2E84" },
	{ "BCM2E85" },
	{ "BCM2E86" },
	{ "BCM2E87" },
	{ "BCM2E88" },
	{ "BCM2E89" },
	{ "BCM2E8A" },
	{ "BCM2E8B" },
	{ "BCM2E8C" },
	{ "BCM2E8D" },
	{ "BCM2E8E" },
	{ "BCM2E90" },
	{ "BCM2E92" },
	{ "BCM2E93" },
	{ "BCM2E94" },
	{ "BCM2E95" },
	{ "BCM2E96" },
	{ "BCM2E97" },
	{ "BCM2E98" },
	{ "BCM2E99" },
	{ "BCM2E9A" },
	{ "BCM2E9B" },
	{ "BCM2E9C" },
	{ "BCM2E9D" },
	{ "BCM2EA0" },
	{ "BCM2EA1" },
	{ "BCM2EA2" },
	{ "BCM2EA3" },
	{ "BCM2EA4" },
	{ "BCM2EA5" },
	{ "BCM2EA6" },
	{ "BCM2EA7" },
	{ "BCM2EA8" },
	{ "BCM2EA9" },
	{ "BCM2EAA" },
	{ "BCM2EAB" },
	{ "BCM2EAC" },
	{ },
};
MODULE_DEVICE_TABLE(acpi, bcm_acpi_match);
#endif

/* suspend and resume callbacks */
static const struct dev_pm_ops bcm_pm_ops = {
	SET_SYSTEM_SLEEP_PM_OPS(bcm_suspend, bcm_resume)
	SET_RUNTIME_PM_OPS(bcm_suspend_device, bcm_resume_device, NULL)
};

static struct platform_driver bcm_driver = {
	.probe = bcm_probe,
	.remove = bcm_remove,
	.driver = {
		.name = "hci_bcm",
		.acpi_match_table = ACPI_PTR(bcm_acpi_match),
		.pm = &bcm_pm_ops,
	},
};

static int bcm_serdev_probe(struct serdev_device *serdev)
{
	struct bcm_device *bcmdev;
	int err;

	bcmdev = devm_kzalloc(&serdev->dev, sizeof(*bcmdev), GFP_KERNEL);
	if (!bcmdev)
		return -ENOMEM;

	bcmdev->dev = &serdev->dev;
#ifdef CONFIG_PM
	bcmdev->hu = &bcmdev->serdev_hu;
#endif
	bcmdev->serdev_hu.serdev = serdev;
	serdev_device_set_drvdata(serdev, bcmdev);

	if (has_acpi_companion(&serdev->dev))
		err = bcm_acpi_probe(bcmdev);
	else
		err = bcm_of_probe(bcmdev);
	if (err)
		return err;

	err = bcm_get_resources(bcmdev);
	if (err)
		return err;

	if (!bcmdev->shutdown) {
		dev_warn(&serdev->dev,
			 "No reset resource, using default baud rate\n");
		bcmdev->oper_speed = bcmdev->init_speed;
	}

	err = bcm_gpio_set_power(bcmdev, false);
	if (err)
		dev_err(&serdev->dev, "Failed to power down\n");

	return hci_uart_register_device(&bcmdev->serdev_hu, &bcm_proto);
}

static void bcm_serdev_remove(struct serdev_device *serdev)
{
	struct bcm_device *bcmdev = serdev_device_get_drvdata(serdev);

	hci_uart_unregister_device(&bcmdev->serdev_hu);
}

#ifdef CONFIG_OF
static const struct of_device_id bcm_bluetooth_of_match[] = {
	{ .compatible = "brcm,bcm20702a1" },
	{ .compatible = "brcm,bcm4330-bt" },
	{ .compatible = "brcm,bcm43438-bt" },
	{ },
};
MODULE_DEVICE_TABLE(of, bcm_bluetooth_of_match);
#endif

static struct serdev_device_driver bcm_serdev_driver = {
	.probe = bcm_serdev_probe,
	.remove = bcm_serdev_remove,
	.driver = {
		.name = "hci_uart_bcm",
		.of_match_table = of_match_ptr(bcm_bluetooth_of_match),
		.acpi_match_table = ACPI_PTR(bcm_acpi_match),
		.pm = &bcm_pm_ops,
	},
};

int __init bcm_init(void)
{
	/* For now, we need to keep both platform device
	 * driver (ACPI generated) and serdev driver (DT).
	 */
	platform_driver_register(&bcm_driver);
	serdev_device_driver_register(&bcm_serdev_driver);

	return hci_uart_register_proto(&bcm_proto);
}

int __exit bcm_deinit(void)
{
	platform_driver_unregister(&bcm_driver);
	serdev_device_driver_unregister(&bcm_serdev_driver);

	return hci_uart_unregister_proto(&bcm_proto);
}<|MERGE_RESOLUTION|>--- conflicted
+++ resolved
@@ -213,21 +213,6 @@
 	int err;
 
 	if (powered && !dev->res_enabled) {
-<<<<<<< HEAD
-		err = regulator_bulk_enable(BCM_NUM_SUPPLIES, dev->supplies);
-		if (err)
-			return err;
-
-		/* LPO clock needs to be 32.768 kHz */
-		err = clk_set_rate(dev->lpo_clk, 32768);
-		if (err) {
-			dev_err(dev->dev, "Could not set LPO clock rate\n");
-			goto err_regulator_disable;
-		}
-
-		err = clk_prepare_enable(dev->lpo_clk);
-		if (err)
-=======
 		/* Intel Macs use bcm_apple_get_resources() and don't
 		 * have regulator supplies configured.
 		 */
@@ -247,7 +232,6 @@
 
 		err = clk_prepare_enable(dev->lpo_clk);
 		if (err)
->>>>>>> 0ecfebd2
 			goto err_regulator_disable;
 
 		err = clk_prepare_enable(dev->txco_clk);
@@ -266,14 +250,6 @@
 	if (!powered && dev->res_enabled) {
 		clk_disable_unprepare(dev->txco_clk);
 		clk_disable_unprepare(dev->lpo_clk);
-<<<<<<< HEAD
-		regulator_bulk_disable(BCM_NUM_SUPPLIES, dev->supplies);
-	}
-
-	/* wait for device to power on and come out of reset */
-	usleep_range(10000, 20000);
-
-=======
 
 		/* Intel Macs use bcm_apple_get_resources() and don't
 		 * have regulator supplies configured.
@@ -286,7 +262,6 @@
 	/* wait for device to power on and come out of reset */
 	usleep_range(10000, 20000);
 
->>>>>>> 0ecfebd2
 	dev->res_enabled = powered;
 
 	return 0;
