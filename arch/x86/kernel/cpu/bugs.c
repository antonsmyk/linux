// SPDX-License-Identifier: GPL-2.0
/*
 *  Copyright (C) 1994  Linus Torvalds
 *
 *  Cyrix stuff, June 1998 by:
 *	- Rafael R. Reilova (moved everything from head.S),
 *        <rreilova@ececs.uc.edu>
 *	- Channing Corn (tests & fixes),
 *	- Andrew D. Balsa (code cleanup).
 */
#include <linux/init.h>
#include <linux/utsname.h>
#include <linux/cpu.h>
#include <linux/module.h>
#include <linux/nospec.h>
#include <linux/prctl.h>
#include <linux/sched/smt.h>
#include <xen/xen.h>

#include <asm/spec-ctrl.h>
#include <asm/cmdline.h>
#include <asm/bugs.h>
#include <asm/processor.h>
#include <asm/processor-flags.h>
#include <asm/fpu/internal.h>
#include <asm/msr.h>
#include <asm/vmx.h>
#include <asm/paravirt.h>
#include <asm/alternative.h>
#include <asm/pgtable.h>
#include <asm/set_memory.h>
#include <asm/intel-family.h>
#include <asm/e820/api.h>
#include <asm/hypervisor.h>
#include <asm/spec_ctrl.h>

#include "cpu.h"

static void __init spectre_v1_select_mitigation(void);

/*
 * use_ibrs flags:
 * SPEC_CTRL_BASIC_IBRS_INUSE		basic ibrs is currently in use
 * SPEC_CTRL_IBRS_SUPPORTED		system supports basic ibrs
 * SPEC_CTRL_IBRS_ADMIN_DISABLED	admin disables ibrs (basic and enhanced)
 * SPEC_CTRL_ENHCD_IBRS_SUPPORTED	system supports enhanced ibrs
 * SPEC_CTRL_ENHCD_IBRS_INUSE		enhanced ibrs is currently in use
 */
unsigned int use_ibrs;
EXPORT_SYMBOL(use_ibrs);

DEFINE_PER_CPU(unsigned int, cpu_ibrs) = 0;
EXPORT_PER_CPU_SYMBOL(cpu_ibrs);

/*
 * IBRS Firmware Variables
 *
 * ibrs_firmware_enabled_key controls if IBRS is effectively enabled
 * for firmware calls.
 */
DEFINE_STATIC_KEY_FALSE(ibrs_firmware_enabled_key);
EXPORT_SYMBOL(ibrs_firmware_enabled_key);

/*
 * IBPB Variables
 *
 * IBPB support is indicated by the X86_FEATURE_IBPB cpu capability.
 * use_ibpb indicates if IBPB should be selected at boot time.
 */
static bool use_ibpb = true;

/* mutex to serialize IBRS & IBPB control changes */
DEFINE_MUTEX(spec_ctrl_mutex);
EXPORT_SYMBOL(spec_ctrl_mutex);

bool use_ibrs_on_skylake = true;
EXPORT_SYMBOL(use_ibrs_on_skylake);

bool use_ibrs_with_ssbd = true;

/*
 * Retpoline variables.
 */
static enum spectre_v2_mitigation retpoline_mode = SPECTRE_V2_NONE;
DEFINE_STATIC_KEY_FALSE(retpoline_enabled_key);
EXPORT_SYMBOL(retpoline_enabled_key);

/*
 * RSB stuffing dynamic keys to activate the STUFF_RSB macro,
 * and indicate if this macro should overwrite the RSB.
 */
DEFINE_STATIC_KEY_FALSE(rsb_stuff_key);
EXPORT_SYMBOL(rsb_stuff_key);
DEFINE_STATIC_KEY_FALSE(rsb_overwrite_key);
EXPORT_SYMBOL(rsb_overwrite_key);

static bool is_skylake_era(void);
static void __init disable_ibrs_and_friends(void);

int __init spectre_v2_heuristics_setup(char *p)
{
	ssize_t len;

	while (*p) {
		/* Disable all heuristics. */
		if (!strncmp(p, "off", 3)) {
			use_ibrs_on_skylake = false;
			use_ibrs_with_ssbd = false;
			break;
		}
		len = strlen("skylake");
		if (!strncmp(p, "skylake", len)) {
			p += len;
			if (*p == '=')
				++p;
			if (*p == '\0')
				break;
			if (!strncmp(p, "off", 3))
				use_ibrs_on_skylake = false;
		}
		len = strlen("ssbd");
		if (!strncmp(p, "ssbd", len)) {
			p += len;
			if (*p == '=')
				++p;
			if (*p == '\0')
				break;
			if (!strncmp(p, "off", 3))
				use_ibrs_with_ssbd = false;
		}

		p = strpbrk(p, ",");
		if (!p)
			break;
		p++; /* skip ',' */
	}
	return 1;
}
__setup("spectre_v2_heuristics=", spectre_v2_heuristics_setup);

static void __init spectre_v2_select_mitigation(void);
static enum ssb_mitigation __init ssb_select_mitigation(void);
static void __init ssb_init(void);
static void __init l1tf_select_mitigation(void);
static void __init mds_select_mitigation(void);
static void __init mds_print_mitigation(void);
static void __init taa_select_mitigation(void);

static enum ssb_mitigation ssb_mode __ro_after_init = SPEC_STORE_BYPASS_NONE;

/* The base value of the SPEC_CTRL MSR that always has to be preserved. */
u64 x86_spec_ctrl_base;
EXPORT_SYMBOL_GPL(x86_spec_ctrl_base);

/*
 * Our knob on entering the kernel to enable and disable IBRS.
 * Inherits value from x86_spec_ctrl_base.
 */
u64 x86_spec_ctrl_priv;
EXPORT_SYMBOL_GPL(x86_spec_ctrl_priv);
DEFINE_PER_CPU(u64, x86_spec_ctrl_priv_cpu) = 0;
EXPORT_PER_CPU_SYMBOL(x86_spec_ctrl_priv_cpu);

DEFINE_PER_CPU(u64, x86_spec_ctrl_restore) = 0;
EXPORT_PER_CPU_SYMBOL(x86_spec_ctrl_restore);

/*
 * The vendor and possibly platform specific bits which can be modified in
 * x86_spec_ctrl_base.
 */
static u64 __ro_after_init x86_spec_ctrl_mask = SPEC_CTRL_IBRS;

/*
 * AMD specific MSR info for Speculative Store Bypass control.
 * x86_amd_ls_cfg_ssbd_mask is initialized in identify_boot_cpu().
 */
u64 __ro_after_init x86_amd_ls_cfg_base;
u64 __ro_after_init x86_amd_ls_cfg_ssbd_mask;

/* Control conditional STIBP in switch_to() */
DEFINE_STATIC_KEY_FALSE(switch_to_cond_stibp);
/* Control conditional IBPB in switch_mm() */
DEFINE_STATIC_KEY_FALSE(switch_mm_cond_ibpb);
EXPORT_SYMBOL(switch_mm_cond_ibpb);
/* Control unconditional IBPB in switch_mm() */
DEFINE_STATIC_KEY_FALSE(switch_mm_always_ibpb);
EXPORT_SYMBOL(switch_mm_always_ibpb);

/* Control MDS CPU buffer clear before returning to user space */
DEFINE_STATIC_KEY_FALSE(mds_user_clear);
EXPORT_SYMBOL_GPL(mds_user_clear);
/* Control MDS CPU buffer clear before idling (halt, mwait) */
DEFINE_STATIC_KEY_FALSE(mds_idle_clear);
EXPORT_SYMBOL_GPL(mds_idle_clear);

static enum spectre_v2_mitigation spectre_v2_enabled = SPECTRE_V2_NONE;

void __init check_bugs(void)
{
	int cpu;

	identify_boot_cpu();

	/*
	 * identify_boot_cpu() initialized SMT support information, let the
	 * core code know.
	 */
	cpu_smt_check_topology();

	if (!IS_ENABLED(CONFIG_SMP)) {
		pr_info("CPU: ");
		print_cpu_info(&boot_cpu_data);
	}

	/*
	 * Print the status of SPEC_CTRL feature on this machine.
	 * Read the SPEC_CTRL MSR to account for reserved bits which may
	 * have unknown values. AMD64_LS_CFG MSR is cached in the early AMD
	 * init code as it is not enumerated and depends on the family.
	 */
	if (boot_cpu_has(X86_FEATURE_MSR_SPEC_CTRL)) {
		pr_info_once("FEATURE SPEC_CTRL Present%s\n",
			     xen_pv_domain() ? " but ignored (Xen)" : "");
		if (!xen_pv_domain()) {
			mutex_lock(&spec_ctrl_mutex);
			set_ibrs_supported();
			/* Enable enhanced IBRS usage if available */
			if (boot_cpu_has(X86_FEATURE_IBRS_ENHANCED))
				set_ibrs_enhanced();
			mutex_unlock(&spec_ctrl_mutex);
		}

		rdmsrl(MSR_IA32_SPEC_CTRL, x86_spec_ctrl_base);
		if (x86_spec_ctrl_base & (SPEC_CTRL_IBRS | SPEC_CTRL_SSBD)) {
			pr_warn("SPEC CTRL MSR (0x%16llx) has IBRS and/or "
				"SSBD set during boot, clearing it.", x86_spec_ctrl_base);
			x86_spec_ctrl_base &= ~(SPEC_CTRL_IBRS | SPEC_CTRL_SSBD);
		}
		x86_spec_ctrl_priv = x86_spec_ctrl_base;
		update_cpu_spec_ctrl_all();
	} else {
		pr_info("FEATURE SPEC_CTRL Not Present\n");
	}

	if (boot_cpu_has(X86_FEATURE_IBPB)) {
		pr_info_once("FEATURE IBPB Present%s\n",
			     xen_pv_domain() ? " but ignored (Xen)" : "");
	} else {
		pr_info("FEATURE IBPB Not Present\n");
	}

	/* Allow STIBP in MSR_SPEC_CTRL if supported */
	if (boot_cpu_has(X86_FEATURE_STIBP))
		x86_spec_ctrl_mask |= SPEC_CTRL_STIBP;

	/*
	 * Select proper mitigation for any exposure to the Speculative Store
	 * Bypass vulnerability.  Required by spectre_v2_select_mitigation.
	 */
	ssb_mode = ssb_select_mitigation();

	/* Select the proper spectre mitigation before patching alternatives */
	spectre_v1_select_mitigation();
	spectre_v2_select_mitigation();

	/* Relies on the result of spectre_v2_select_mitigation. */
	ssb_init();

	l1tf_select_mitigation();
	mds_select_mitigation();
	taa_select_mitigation();

	/*
	 * As MDS and TAA mitigations are inter-related, print MDS
	 * mitigation until after TAA mitigation selection is done.
	 */
	mds_print_mitigation();

	arch_smt_update();

#ifdef CONFIG_X86_32
	/*
	 * Check whether we are able to run this kernel safely on SMP.
	 *
	 * - i386 is no longer supported.
	 * - In order to run on anything without a TSC, we need to be
	 *   compiled for a i486.
	 */
	if (boot_cpu_data.x86 < 4)
		panic("Kernel requires i486+ for 'invlpg' and other features");

	init_utsname()->machine[1] =
		'0' + (boot_cpu_data.x86 > 6 ? 6 : boot_cpu_data.x86);
	alternative_instructions();

	fpu__init_check_bugs();
#else /* CONFIG_X86_64 */
	alternative_instructions();

	/*
	 * Make sure the first 2MB area is not mapped by huge pages
	 * There are typically fixed size MTRRs in there and overlapping
	 * MTRRs into large pages causes slow downs.
	 *
	 * Right now we don't do that with gbpages because there seems
	 * very little benefit for that case.
	 */
	if (!direct_gbpages)
		set_memory_4k((unsigned long)__va(0), 1);
#endif
}

void x86_spec_ctrl_set(enum spec_ctrl_set_context context)
{
	u64 host;

	if (context != SPEC_CTRL_INITIAL &&
	    this_cpu_read(x86_spec_ctrl_priv_cpu) == x86_spec_ctrl_base)
		return;

	switch (context) {
	case SPEC_CTRL_INITIAL:
		/*
		 * Initial write of the MSR on this CPU.  Done to turn on SSBD
		 * if it is always enabled in privileged mode
		 * (spec_store_bypass_disable=on). If enhanced IBRS is in use,
		 * its bit has been set by an earlier write to the MSR on all
		 * the cpus, and it must be preserved by this MSR write.
		 * Otherwise use only the base bits (x86_spec_ctrl_base) to
		 * avoid basic IBRS needlessly being enabled before userspace
		 * is running.
		 */
		host = x86_spec_ctrl_base |
		       (spectre_v2_enabled == SPECTRE_V2_IBRS_ENHANCED ?
			SPEC_CTRL_IBRS : 0);
		break;
	case SPEC_CTRL_IDLE_ENTER:
		/*
		 * If IBRS/SSBD are in use, disable them to avoid performance impact
		 * during idle.
		 */
		host = x86_spec_ctrl_base & ~SPEC_CTRL_SSBD;
		break;
	case SPEC_CTRL_IDLE_EXIT:
		host = this_cpu_read(x86_spec_ctrl_priv_cpu);
		break;
	default:
		WARN_ONCE(1, "unknown spec_ctrl_set_context %#x\n", context);
		return;
	}

	/*
	 * Note that when MSR_IA32_SPEC_CTRL is not available both
	 * per_cpu(x86_spec_ctrl_priv_cpu ) and x86_spec_ctrl_base
	 * are zero. Therefore we don't need to explicitly check for
	 * MSR presence.
	 * And for SPEC_CTRL_INITIAL we are only called when we know
	 * the MSR exists.
	 */
	wrmsrl(MSR_IA32_SPEC_CTRL, host);
}
EXPORT_SYMBOL_GPL(x86_spec_ctrl_set);

void
x86_virt_spec_ctrl(u64 guest_spec_ctrl, u64 guest_virt_spec_ctrl, bool setguest)
{
	u64 msrval, guestval, hostval = x86_spec_ctrl_base;
	struct thread_info *ti = current_thread_info();

	/* Is MSR_SPEC_CTRL implemented ? */
	if (ibrs_supported) {
		/*
		 * Restrict guest_spec_ctrl to supported values. Clear the
		 * modifiable bits in the host base value and or the
		 * modifiable bits from the guest value.
		 */
		if (cpu_ibrs_inuse_any())
			/*
			 * Except on IBRS we don't want to use host base value
			 * but rather the privilege value which has IBRS set.
			 */
			hostval = this_cpu_read(x86_spec_ctrl_priv_cpu);

		guestval = hostval & ~x86_spec_ctrl_mask;
		guestval |= guest_spec_ctrl & x86_spec_ctrl_mask;

		/* SSBD controlled in MSR_SPEC_CTRL */
		if (static_cpu_has(X86_FEATURE_SPEC_CTRL_SSBD) ||
		    static_cpu_has(X86_FEATURE_AMD_SSBD))
			hostval |= ssbd_tif_to_spec_ctrl(ti->flags);

		/* Conditional STIBP enabled? */
		if (static_branch_unlikely(&switch_to_cond_stibp))
			hostval |= stibp_tif_to_spec_ctrl(ti->flags);

		if (hostval != guestval || check_basic_ibrs_inuse()) {
			msrval = setguest ? guestval : hostval;
			wrmsrl(MSR_IA32_SPEC_CTRL, msrval);
		}
	}

	/*
	 * If SSBD is not handled in MSR_SPEC_CTRL on AMD, update
	 * MSR_AMD64_L2_CFG or MSR_VIRT_SPEC_CTRL if supported.
	 */
	if (!static_cpu_has(X86_FEATURE_LS_CFG_SSBD) &&
	    !static_cpu_has(X86_FEATURE_VIRT_SSBD))
		return;

	/*
	 * If the host has SSBD mitigation enabled, force it in the host's
	 * virtual MSR value. If its not permanently enabled, evaluate
	 * current's TIF_SSBD thread flag.
	 */
	if (static_cpu_has(X86_FEATURE_SPEC_STORE_BYPASS_DISABLE))
		hostval = SPEC_CTRL_SSBD;
	else
		hostval = ssbd_tif_to_spec_ctrl(ti->flags);

	/* Sanitize the guest value */
	guestval = guest_virt_spec_ctrl & SPEC_CTRL_SSBD;

	if (hostval != guestval) {
		unsigned long tif;

		tif = setguest ? ssbd_spec_ctrl_to_tif(guestval) :
				 ssbd_spec_ctrl_to_tif(hostval);

		speculation_ctrl_update(tif);
	}
}
EXPORT_SYMBOL_GPL(x86_virt_spec_ctrl);

static void x86_amd_ssb_disable(void)
{
	u64 msrval = x86_amd_ls_cfg_base | x86_amd_ls_cfg_ssbd_mask;

	if (boot_cpu_has(X86_FEATURE_VIRT_SSBD))
		wrmsrl(MSR_AMD64_VIRT_SPEC_CTRL, SPEC_CTRL_SSBD);
	else if (boot_cpu_has(X86_FEATURE_LS_CFG_SSBD))
		wrmsrl(MSR_AMD64_LS_CFG, msrval);
}

#undef pr_fmt
#define pr_fmt(fmt)	"MDS: " fmt

static void update_mds_branch_idle(void);

/* Default mitigation for MDS-affected CPUs */
static enum mds_mitigations mds_mitigation __read_mostly = MDS_MITIGATION_FULL;
static bool mds_nosmt __ro_after_init = false;

bool mds_user_clear_enabled(void)
{
	return static_key_enabled(&mds_user_clear);
}

void mds_user_clear_enable(void)
{
	static_branch_enable(&mds_user_clear);

	mds_mitigation = MDS_MITIGATION_FULL;
	if (!boot_cpu_has(X86_FEATURE_MD_CLEAR))
		mds_mitigation = MDS_MITIGATION_VMWERV;
}

void mds_user_clear_disable(void)
{
	static_branch_disable(&mds_user_clear);

	if (static_key_enabled(&mds_idle_clear))
		mds_mitigation = MDS_MITIGATION_IDLE;
	else
		mds_mitigation = MDS_MITIGATION_OFF;
}

bool mds_idle_clear_enabled(void)
{
	return static_key_enabled(&mds_idle_clear);
}

void mds_idle_clear_enable(void)
{
	static_branch_enable(&mds_idle_clear);
	if (!static_key_enabled(&mds_user_clear)) {
		mds_mitigation = MDS_MITIGATION_IDLE;
	}
}

void mds_idle_clear_disable(void)
{
	static_branch_disable(&mds_idle_clear);

	if (!static_key_enabled(&mds_user_clear))
		mds_mitigation = MDS_MITIGATION_OFF;
}

static const char * const mds_strings[] = {
	[MDS_MITIGATION_OFF]	= "Vulnerable",
	[MDS_MITIGATION_FULL]	= "Mitigation: Clear CPU buffers",
	[MDS_MITIGATION_IDLE]   = "Mitigation: Clear CPU buffers during idle only",
	[MDS_MITIGATION_VMWERV]	= "Vulnerable: Clear CPU buffers attempted, no microcode",
};

static void __init mds_select_mitigation(void)
{
	if (!boot_cpu_has_bug(X86_BUG_MDS) || cpu_mitigations_off()) {
		mds_mitigation = MDS_MITIGATION_OFF;
		return;
	}

	if (!boot_cpu_has(X86_FEATURE_MD_CLEAR)) {
		mds_mitigation = MDS_MITIGATION_VMWERV;
		return;
	}

	if (mds_mitigation == MDS_MITIGATION_FULL) {

		static_branch_enable(&mds_user_clear);

		if (!boot_cpu_has(X86_BUG_MSBDS_ONLY) &&
		    (mds_nosmt || cpu_mitigations_auto_nosmt()))
			cpu_smt_disable(false);
<<<<<<< HEAD
	} else if (mds_mitigation == MDS_MITIGATION_IDLE)
		update_mds_branch_idle();
=======
	}
}

static void __init mds_print_mitigation(void)
{
	if (!boot_cpu_has_bug(X86_BUG_MDS) || cpu_mitigations_off())
		return;
>>>>>>> 79438f37

	pr_info("%s\n", mds_strings[mds_mitigation]);
}

static int __init mds_cmdline(char *str)
{
	if (!boot_cpu_has_bug(X86_BUG_MDS))
		return 0;

	if (!str)
		return -EINVAL;

	if (!strcmp(str, "off"))
		mds_mitigation = MDS_MITIGATION_OFF;
	else if (!strcmp(str, "idle"))
		mds_mitigation = MDS_MITIGATION_IDLE;
	else if (!strcmp(str, "full"))
		mds_mitigation = MDS_MITIGATION_FULL;
	else if (!strcmp(str, "full,nosmt")) {
		mds_mitigation = MDS_MITIGATION_FULL;
		mds_nosmt = true;
	}

	return 0;
}
early_param("mds", mds_cmdline);

#undef pr_fmt
#define pr_fmt(fmt)	"TAA: " fmt

/* Default mitigation for TAA-affected CPUs */
static enum taa_mitigations taa_mitigation __ro_after_init = TAA_MITIGATION_VERW;
static bool taa_nosmt __ro_after_init;

static const char * const taa_strings[] = {
	[TAA_MITIGATION_OFF]		= "Vulnerable",
	[TAA_MITIGATION_UCODE_NEEDED]	= "Vulnerable: Clear CPU buffers attempted, no microcode",
	[TAA_MITIGATION_VERW]		= "Mitigation: Clear CPU buffers",
	[TAA_MITIGATION_TSX_DISABLED]	= "Mitigation: TSX disabled",
};

static void __init taa_select_mitigation(void)
{
	u64 ia32_cap;

	if (!boot_cpu_has_bug(X86_BUG_TAA)) {
		taa_mitigation = TAA_MITIGATION_OFF;
		return;
	}

	/* TSX previously disabled by tsx=off */
	if (!boot_cpu_has(X86_FEATURE_RTM)) {
		taa_mitigation = TAA_MITIGATION_TSX_DISABLED;
		goto out;
	}

	if (cpu_mitigations_off()) {
		taa_mitigation = TAA_MITIGATION_OFF;
		return;
	}

	/*
	 * TAA mitigation via VERW is turned off if both
	 * tsx_async_abort=off and mds=off are specified.
	 */
	if (taa_mitigation == TAA_MITIGATION_OFF &&
	    mds_mitigation == MDS_MITIGATION_OFF)
		goto out;

	if (boot_cpu_has(X86_FEATURE_MD_CLEAR))
		taa_mitigation = TAA_MITIGATION_VERW;
	else
		taa_mitigation = TAA_MITIGATION_UCODE_NEEDED;

	/*
	 * VERW doesn't clear the CPU buffers when MD_CLEAR=1 and MDS_NO=1.
	 * A microcode update fixes this behavior to clear CPU buffers. It also
	 * adds support for MSR_IA32_TSX_CTRL which is enumerated by the
	 * ARCH_CAP_TSX_CTRL_MSR bit.
	 *
	 * On MDS_NO=1 CPUs if ARCH_CAP_TSX_CTRL_MSR is not set, microcode
	 * update is required.
	 */
	ia32_cap = x86_read_arch_cap_msr();
	if ( (ia32_cap & ARCH_CAP_MDS_NO) &&
	    !(ia32_cap & ARCH_CAP_TSX_CTRL_MSR))
		taa_mitigation = TAA_MITIGATION_UCODE_NEEDED;

	/*
	 * TSX is enabled, select alternate mitigation for TAA which is
	 * the same as MDS. Enable MDS static branch to clear CPU buffers.
	 *
	 * For guests that can't determine whether the correct microcode is
	 * present on host, enable the mitigation for UCODE_NEEDED as well.
	 */
	static_branch_enable(&mds_user_clear);

	if (taa_nosmt || cpu_mitigations_auto_nosmt())
		cpu_smt_disable(false);

	/*
	 * Update MDS mitigation, if necessary, as the mds_user_clear is
	 * now enabled for TAA mitigation.
	 */
	if (mds_mitigation == MDS_MITIGATION_OFF &&
	    boot_cpu_has_bug(X86_BUG_MDS)) {
		mds_mitigation = MDS_MITIGATION_FULL;
		mds_select_mitigation();
	}
out:
	pr_info("%s\n", taa_strings[taa_mitigation]);
}

static int __init tsx_async_abort_parse_cmdline(char *str)
{
	if (!boot_cpu_has_bug(X86_BUG_TAA))
		return 0;

	if (!str)
		return -EINVAL;

	if (!strcmp(str, "off")) {
		taa_mitigation = TAA_MITIGATION_OFF;
	} else if (!strcmp(str, "full")) {
		taa_mitigation = TAA_MITIGATION_VERW;
	} else if (!strcmp(str, "full,nosmt")) {
		taa_mitigation = TAA_MITIGATION_VERW;
		taa_nosmt = true;
	}

	return 0;
}
early_param("tsx_async_abort", tsx_async_abort_parse_cmdline);

#undef pr_fmt
#define pr_fmt(fmt)     "Spectre V1 : " fmt

enum spectre_v1_mitigation {
	SPECTRE_V1_MITIGATION_NONE,
	SPECTRE_V1_MITIGATION_AUTO,
};

static enum spectre_v1_mitigation spectre_v1_mitigation __ro_after_init =
	SPECTRE_V1_MITIGATION_AUTO;

static const char * const spectre_v1_strings[] = {
	[SPECTRE_V1_MITIGATION_NONE] = "Vulnerable: __user pointer sanitization and usercopy barriers only; no swapgs barriers",
	[SPECTRE_V1_MITIGATION_AUTO] = "Mitigation: usercopy/swapgs barriers and __user pointer sanitization",
};

/*
 * Does SMAP provide full mitigation against speculative kernel access to
 * userspace?
 */
static bool smap_works_speculatively(void)
{
	if (!boot_cpu_has(X86_FEATURE_SMAP))
		return false;

	/*
	 * On CPUs which are vulnerable to Meltdown, SMAP does not
	 * prevent speculative access to user data in the L1 cache.
	 * Consider SMAP to be non-functional as a mitigation on these
	 * CPUs.
	 */
	if (boot_cpu_has(X86_BUG_CPU_MELTDOWN))
		return false;

	return true;
}

static void __init spectre_v1_select_mitigation(void)
{
	if (!boot_cpu_has_bug(X86_BUG_SPECTRE_V1) || cpu_mitigations_off()) {
		spectre_v1_mitigation = SPECTRE_V1_MITIGATION_NONE;
		return;
	}

	if (spectre_v1_mitigation == SPECTRE_V1_MITIGATION_AUTO) {
		/*
		 * With Spectre v1, a user can speculatively control either
		 * path of a conditional swapgs with a user-controlled GS
		 * value.  The mitigation is to add lfences to both code paths.
		 *
		 * If FSGSBASE is enabled, the user can put a kernel address in
		 * GS, in which case SMAP provides no protection.
		 *
		 * [ NOTE: Don't check for X86_FEATURE_FSGSBASE until the
		 *	   FSGSBASE enablement patches have been merged. ]
		 *
		 * If FSGSBASE is disabled, the user can only put a user space
		 * address in GS.  That makes an attack harder, but still
		 * possible if there's no SMAP protection.
		 */
		if (!smap_works_speculatively()) {
			/*
			 * Mitigation can be provided from SWAPGS itself or
			 * PTI as the CR3 write in the Meltdown mitigation
			 * is serializing.
			 *
			 * If neither is there, mitigate with an LFENCE to
			 * stop speculation through swapgs.
			 */
			if (boot_cpu_has_bug(X86_BUG_SWAPGS) &&
			    !boot_cpu_has(X86_FEATURE_PTI))
				setup_force_cpu_cap(X86_FEATURE_FENCE_SWAPGS_USER);

			/*
			 * Enable lfences in the kernel entry (non-swapgs)
			 * paths, to prevent user entry from speculatively
			 * skipping swapgs.
			 */
			setup_force_cpu_cap(X86_FEATURE_FENCE_SWAPGS_KERNEL);
		}
	}

	pr_info("%s\n", spectre_v1_strings[spectre_v1_mitigation]);
}

static int __init nospectre_v1_cmdline(char *str)
{
	spectre_v1_mitigation = SPECTRE_V1_MITIGATION_NONE;
	return 0;
}
early_param("nospectre_v1", nospectre_v1_cmdline);

#undef pr_fmt
#define pr_fmt(fmt)     "Spectre V2 : " fmt

static enum spectre_v2_user_mitigation spectre_v2_user __ro_after_init =
	SPECTRE_V2_USER_NONE;

#ifdef CONFIG_RETPOLINE
static bool spectre_v2_bad_module;

bool retpoline_module_ok(bool has_retpoline)
{
	if (spectre_v2_enabled == SPECTRE_V2_NONE || has_retpoline)
		return true;

	pr_err("System may be vulnerable to spectre v2\n");
	spectre_v2_bad_module = true;
	return false;
}

static inline const char *spectre_v2_module_string(void)
{
	return spectre_v2_bad_module ? " - vulnerable module loaded" : "";
}
#else
static inline const char *spectre_v2_module_string(void) { return ""; }
#endif

static inline bool match_option(const char *arg, int arglen, const char *opt)
{
	int len = strlen(opt);

	return len == arglen && !strncmp(arg, opt, len);
}

/* The kernel command line selection for spectre v2 */
enum spectre_v2_mitigation_cmd {
	SPECTRE_V2_CMD_NONE,
	SPECTRE_V2_CMD_AUTO,
	SPECTRE_V2_CMD_FORCE,
	SPECTRE_V2_CMD_RETPOLINE,
	SPECTRE_V2_CMD_RETPOLINE_GENERIC,
	SPECTRE_V2_CMD_RETPOLINE_AMD,
	SPECTRE_V2_CMD_IBRS,
};

enum spectre_v2_user_cmd {
	SPECTRE_V2_USER_CMD_NONE,
	SPECTRE_V2_USER_CMD_AUTO,
	SPECTRE_V2_USER_CMD_FORCE,
	SPECTRE_V2_USER_CMD_PRCTL,
	SPECTRE_V2_USER_CMD_PRCTL_IBPB,
	SPECTRE_V2_USER_CMD_SECCOMP,
	SPECTRE_V2_USER_CMD_SECCOMP_IBPB,
};

static const char * const spectre_v2_user_strings[] = {
	[SPECTRE_V2_USER_NONE]			= "User space: Vulnerable",
	[SPECTRE_V2_USER_STRICT]		= "User space: Mitigation: STIBP protection",
	[SPECTRE_V2_USER_STRICT_PREFERRED]	= "User space: Mitigation: STIBP always-on protection",
	[SPECTRE_V2_USER_PRCTL]			= "User space: Mitigation: STIBP via prctl",
	[SPECTRE_V2_USER_SECCOMP]		= "User space: Mitigation: STIBP via seccomp and prctl",
};

static const struct {
	const char			*option;
	enum spectre_v2_user_cmd	cmd;
	bool				secure;
} v2_user_options[] __initconst = {
	{ "auto",		SPECTRE_V2_USER_CMD_AUTO,		false },
	{ "off",		SPECTRE_V2_USER_CMD_NONE,		false },
	{ "on",			SPECTRE_V2_USER_CMD_FORCE,		true  },
	{ "prctl",		SPECTRE_V2_USER_CMD_PRCTL,		false },
	{ "prctl,ibpb",		SPECTRE_V2_USER_CMD_PRCTL_IBPB,		false },
	{ "seccomp",		SPECTRE_V2_USER_CMD_SECCOMP,		false },
	{ "seccomp,ibpb",	SPECTRE_V2_USER_CMD_SECCOMP_IBPB,	false },
};

static void __init spec_v2_user_print_cond(const char *reason, bool secure)
{
	if (boot_cpu_has_bug(X86_BUG_SPECTRE_V2) != secure)
		pr_info("spectre_v2_user=%s forced on command line.\n", reason);
}

bool retpoline_enabled(void)
{
	return static_key_enabled(&retpoline_enabled_key);
}

void retpoline_enable(void)
{
	static_branch_enable(&retpoline_enabled_key);
	if (is_skylake_era()) {
		/*
		 * With retpoline, Skylake era CPUs should also fill RSB on any
		 * condition that might empty the RSB.
		 */
		rsb_stuff_enable();
	}
}

void retpoline_disable(void)
{
	if (is_skylake_era() && !static_key_enabled(&rsb_overwrite_key))
		rsb_stuff_disable();
	static_branch_disable(&retpoline_enabled_key);
}

static void retpoline_init(enum spectre_v2_mitigation_cmd cmd)
{
	if (cmd == SPECTRE_V2_CMD_NONE)
		return;

	/*
	 * Set the retpoline capability to advertise that that retpoline
	 * is available.
	 */
	setup_force_cpu_cap(X86_FEATURE_RETPOLINE);

	switch (cmd) {
	case SPECTRE_V2_CMD_AUTO:
	case SPECTRE_V2_CMD_RETPOLINE:
		if (boot_cpu_data.x86_vendor != X86_VENDOR_AMD &&
		    boot_cpu_data.x86_vendor != X86_VENDOR_HYGON)
			break;
	case SPECTRE_V2_CMD_RETPOLINE_AMD:
		if (boot_cpu_has(X86_FEATURE_LFENCE_RDTSC)) {
			setup_force_cpu_cap(X86_FEATURE_RETPOLINE_AMD);
			retpoline_mode = SPECTRE_V2_RETPOLINE_AMD;
			return;
		}
		pr_err("Spectre mitigation: LFENCE not serializing, setting up generic retpoline\n");
	case SPECTRE_V2_CMD_RETPOLINE_GENERIC:
		retpoline_mode = SPECTRE_V2_RETPOLINE_GENERIC;
	default:
		break;
	}
}

static void __init retpoline_activate(enum spectre_v2_mitigation mode)
{
	retpoline_enable();
	/* IBRS is unnecessary with retpoline mitigation. */
	disable_ibrs_and_friends();
}

void refresh_set_spectre_v2_enabled(void)
{
	if (retpoline_enabled())
		spectre_v2_enabled = retpoline_mode;
	else if (check_ibrs_inuse())
		spectre_v2_enabled = (check_basic_ibrs_inuse() ?
			SPECTRE_V2_IBRS : SPECTRE_V2_IBRS_ENHANCED);
	else
		spectre_v2_enabled = SPECTRE_V2_NONE;
}

static enum spectre_v2_user_cmd __init
spectre_v2_parse_user_cmdline(enum spectre_v2_mitigation_cmd v2_cmd)
{
	char arg[20];
	int ret, i;

	switch (v2_cmd) {
	case SPECTRE_V2_CMD_NONE:
		return SPECTRE_V2_USER_CMD_NONE;
	case SPECTRE_V2_CMD_FORCE:
		return SPECTRE_V2_USER_CMD_FORCE;
	default:
		break;
	}

	ret = cmdline_find_option(boot_command_line, "spectre_v2_user",
				  arg, sizeof(arg));
	if (ret < 0)
		return SPECTRE_V2_USER_CMD_AUTO;

	for (i = 0; i < ARRAY_SIZE(v2_user_options); i++) {
		if (match_option(arg, ret, v2_user_options[i].option)) {
			spec_v2_user_print_cond(v2_user_options[i].option,
						v2_user_options[i].secure);
			return v2_user_options[i].cmd;
		}
	}

	pr_err("Unknown user space protection option (%s). Switching to AUTO select\n", arg);
	return SPECTRE_V2_USER_CMD_AUTO;
}

static void __init
spectre_v2_user_select_mitigation(enum spectre_v2_mitigation_cmd v2_cmd)
{
	enum spectre_v2_user_mitigation mode = SPECTRE_V2_USER_NONE;
	bool smt_possible = IS_ENABLED(CONFIG_SMP);
	enum spectre_v2_user_cmd cmd;

	if (!boot_cpu_has(X86_FEATURE_IBPB) && !boot_cpu_has(X86_FEATURE_STIBP))
		return;

	if (cpu_smt_control == CPU_SMT_FORCE_DISABLED ||
	    cpu_smt_control == CPU_SMT_NOT_SUPPORTED)
		smt_possible = false;

	cmd = spectre_v2_parse_user_cmdline(v2_cmd);
	switch (cmd) {
	case SPECTRE_V2_USER_CMD_NONE:
		goto set_mode;
	case SPECTRE_V2_USER_CMD_FORCE:
		mode = SPECTRE_V2_USER_STRICT;
		break;
	case SPECTRE_V2_USER_CMD_PRCTL:
	case SPECTRE_V2_USER_CMD_PRCTL_IBPB:
		mode = SPECTRE_V2_USER_PRCTL;
		break;
	case SPECTRE_V2_USER_CMD_AUTO:
	case SPECTRE_V2_USER_CMD_SECCOMP:
	case SPECTRE_V2_USER_CMD_SECCOMP_IBPB:
		if (IS_ENABLED(CONFIG_SECCOMP))
			mode = SPECTRE_V2_USER_SECCOMP;
		else
			mode = SPECTRE_V2_USER_PRCTL;
		break;
	}

	/*
	 * At this point, an STIBP mode other than "off" has been set.
	 * If STIBP support is not being forced, check if STIBP always-on
	 * is preferred.
	 */
	if (mode != SPECTRE_V2_USER_STRICT &&
	    boot_cpu_has(X86_FEATURE_AMD_STIBP_ALWAYS_ON))
		mode = SPECTRE_V2_USER_STRICT_PREFERRED;

	/* Initialize Indirect Branch Prediction Barrier */
	if (boot_cpu_has(X86_FEATURE_IBPB) && use_ibpb) {
		switch (cmd) {
		case SPECTRE_V2_USER_CMD_FORCE:
		case SPECTRE_V2_USER_CMD_PRCTL_IBPB:
		case SPECTRE_V2_USER_CMD_SECCOMP_IBPB:
			static_branch_enable(&switch_mm_always_ibpb);
			break;
		case SPECTRE_V2_USER_CMD_PRCTL:
		case SPECTRE_V2_USER_CMD_AUTO:
		case SPECTRE_V2_USER_CMD_SECCOMP:
			static_branch_enable(&switch_mm_cond_ibpb);
			break;
		default:
			break;
		}

		pr_info("mitigation: Enabling %s Indirect Branch Prediction Barrier\n",
			static_key_enabled(&switch_mm_always_ibpb) ?
			"always-on" : "conditional");
	}

	/* If enhanced IBRS is enabled no STIBP required */
	if (spectre_v2_enabled == SPECTRE_V2_IBRS_ENHANCED)
		return;

	/*
	 * If SMT is not possible or STIBP is not available clear the STIBP
	 * mode.
	 */
	if (!smt_possible || !boot_cpu_has(X86_FEATURE_STIBP))
		mode = SPECTRE_V2_USER_NONE;
set_mode:
	spectre_v2_user = mode;
	/* Only print the STIBP mode when SMT possible */
	if (smt_possible)
		pr_info("%s\n", spectre_v2_user_strings[mode]);
}

static const char * const spectre_v2_strings[] = {
	[SPECTRE_V2_NONE]			= "Vulnerable",
	[SPECTRE_V2_RETPOLINE_GENERIC]		= "Mitigation: Full generic retpoline",
	[SPECTRE_V2_RETPOLINE_AMD]		= "Mitigation: Full AMD retpoline",
	[SPECTRE_V2_IBRS]			= "Mitigation: Basic IBRS",
	[SPECTRE_V2_IBRS_ENHANCED]		= "Mitigation: Enhanced IBRS",
};

static const struct {
	const char *option;
	enum spectre_v2_mitigation_cmd cmd;
	bool secure;
} mitigation_options[] __initconst = {
	{ "off",		SPECTRE_V2_CMD_NONE,		  false },
	{ "on",			SPECTRE_V2_CMD_FORCE,		  true  },
	{ "retpoline",		SPECTRE_V2_CMD_RETPOLINE,	  false },
	{ "retpoline,amd",	SPECTRE_V2_CMD_RETPOLINE_AMD,	  false },
	{ "retpoline,generic",	SPECTRE_V2_CMD_RETPOLINE_GENERIC, false },
	{ "auto",		SPECTRE_V2_CMD_AUTO,		  false },
	{ "ibrs",		SPECTRE_V2_CMD_IBRS,		  false },
};

static void __init spec_v2_print_cond(const char *reason, bool secure)
{
	if (boot_cpu_has_bug(X86_BUG_SPECTRE_V2) != secure)
		pr_info("%s selected on command line.\n", reason);
}

static enum spectre_v2_mitigation_cmd __init spectre_v2_parse_cmdline(void)
{
	enum spectre_v2_mitigation_cmd cmd = SPECTRE_V2_CMD_AUTO;
	char arg[20];
	int ret, i;

	if (cmdline_find_option_bool(boot_command_line, "noibrs"))
		set_ibrs_disabled();

	if (cmdline_find_option_bool(boot_command_line, "noibpb"))
		use_ibpb = false;

	if (cmdline_find_option_bool(boot_command_line, "nospectre_v2") ||
	    cpu_mitigations_off())
		return SPECTRE_V2_CMD_NONE;

	ret = cmdline_find_option(boot_command_line, "spectre_v2", arg, sizeof(arg));
	if (ret < 0)
		return SPECTRE_V2_CMD_AUTO;

	for (i = 0; i < ARRAY_SIZE(mitigation_options); i++) {
		if (!match_option(arg, ret, mitigation_options[i].option))
			continue;
		cmd = mitigation_options[i].cmd;
		break;
	}

	if (i >= ARRAY_SIZE(mitigation_options)) {
		pr_err("unknown option (%s). Switching to AUTO select\n", arg);
		return SPECTRE_V2_CMD_AUTO;
	}

	if ((cmd == SPECTRE_V2_CMD_RETPOLINE ||
	     cmd == SPECTRE_V2_CMD_RETPOLINE_AMD ||
	     cmd == SPECTRE_V2_CMD_RETPOLINE_GENERIC) &&
	    !IS_ENABLED(CONFIG_RETPOLINE)) {
		pr_err("%s selected but not compiled in. Switching to AUTO select\n", mitigation_options[i].option);
		return SPECTRE_V2_CMD_AUTO;
	}

	if (cmd == SPECTRE_V2_CMD_RETPOLINE_AMD &&
	    boot_cpu_data.x86_vendor != X86_VENDOR_HYGON &&
	    boot_cpu_data.x86_vendor != X86_VENDOR_AMD) {
		pr_err("retpoline,amd selected but CPU is not AMD. Switching to AUTO select\n");
		return SPECTRE_V2_CMD_AUTO;
	}

	spec_v2_print_cond(mitigation_options[i].option,
			   mitigation_options[i].secure);
	return cmd;
}

static void __init ibrs_select(enum spectre_v2_mitigation *mode)
{
	/* Turn it on (if possible) */
	set_ibrs_inuse();
	if (!check_ibrs_inuse()) {
		pr_info("IBRS could not be enabled.\n");
		return;
	}
	/* Determine the specific IBRS variant in use */
	*mode = (check_basic_ibrs_inuse() ?
		SPECTRE_V2_IBRS : SPECTRE_V2_IBRS_ENHANCED);

	if (boot_cpu_has(X86_FEATURE_SMEP))
		return;

	/* IBRS without SMEP needs RSB overwrite */
	rsb_overwrite_enable();

	if (*mode == SPECTRE_V2_IBRS_ENHANCED)
		pr_warn("Enhanced IBRS might not provide full mitigation against Spectre v2 if SMEP is not available.\n");
}

static void __init select_ibrs_variant(enum spectre_v2_mitigation *mode)
{
	/* Attempt to start IBRS */
	ibrs_select(mode);

	if (*mode != SPECTRE_V2_NONE)
		/* Mode has been set to one of the IBRS variants */
		return;

	/* Could not enable IBRS, use retpoline mitigation if possible */
	if (IS_ENABLED(CONFIG_RETPOLINE)) {
		*mode = retpoline_mode;
		return;
	}

	pr_err("Spectre mitigation: IBRS could not be enabled; "
	       "no mitigation available!");
}

static void __init disable_ibrs_and_friends(void)
{
	set_ibrs_disabled();
	if (use_ibrs & SPEC_CTRL_IBRS_SUPPORTED) {
		rsb_overwrite_disable();
		/* Disable IBRS on all cpus */
		spec_ctrl_flush_all_cpus(MSR_IA32_SPEC_CTRL,
			x86_spec_ctrl_base & ~SPEC_CTRL_IBRS);
	}
}

static bool __init retpoline_mode_selected(enum spectre_v2_mitigation mode)
{
	switch (mode) {
	case SPECTRE_V2_RETPOLINE_GENERIC:
	case SPECTRE_V2_RETPOLINE_AMD:
		return true;
	default:
		return false;
	}
	return false;
}

/* Check for Skylake-like CPUs (for RSB handling) */
static bool is_skylake_era(void)
{
	if (boot_cpu_data.x86_vendor == X86_VENDOR_INTEL &&
	    boot_cpu_data.x86 == 6) {
		switch (boot_cpu_data.x86_model) {
		case INTEL_FAM6_SKYLAKE_L:
		case INTEL_FAM6_SKYLAKE:
		case INTEL_FAM6_SKYLAKE_X:
		case INTEL_FAM6_KABYLAKE_L:
		case INTEL_FAM6_KABYLAKE:
			return true;
		}
	}
	return false;
}

/*
 * Based on the cmd parsed from the kernel arguments and the capabilities of
 * the system, determine which spectre v2 mitigation will be employed and
 * return it.
 */
static enum spectre_v2_mitigation
select_auto_mitigation_mode(enum spectre_v2_mitigation_cmd cmd)
{
	enum spectre_v2_mitigation auto_mode = SPECTRE_V2_NONE;

	if (!boot_cpu_has_bug(X86_BUG_SPECTRE_V2) &&
	    cmd == SPECTRE_V2_CMD_AUTO) {
		/* CPU is not affected, nothing to do */
		disable_ibrs_and_friends();
		return auto_mode;
	}

	pr_info("Options: %s%s%s\n",
		ibrs_supported ? (eibrs_supported ? "IBRS(enhanced) " : "IBRS(basic) ") : "",
		boot_cpu_has(X86_FEATURE_IBPB) ? "IBPB " : "",
		IS_ENABLED(CONFIG_RETPOLINE) ? "retpoline" : "");

	/*
	 * On AMD, if we have retpoline then favor it over IBRS.
	 * AMD plans to have a CPUID Function(8000_0008, EBX[18]=1)
	 * that indicates the processor prefers using IBRS over software
	 * mitigations such as retpoline. When that is available, this check
	 * should be adjusted accordingly.
	 */
	if ((IS_ENABLED(CONFIG_RETPOLINE)) &&
		(retpoline_mode == SPECTRE_V2_RETPOLINE_AMD)) {
		return retpoline_mode;
	}

	/*
	 * The default mitigation preference is:
	 * IBRS(enhanced) --> retpoline --> IBRS(basic)
	 * Except for Skylake cpus where we prefer basic IBRS over retpoline.
	 */
	if (eibrs_supported && !ibrs_disabled) {
		/*
		 * Enhanced IBRS supports an 'always on' model in which IBRS is
		 * enabled once and never disabled. Calling ibrs_select() now to
		 * set the correct mode and update the ibrs state variables.
		 */
		ibrs_select(&auto_mode);
		BUG_ON(auto_mode != SPECTRE_V2_IBRS_ENHANCED);
		return auto_mode;
	} else if (IS_ENABLED(CONFIG_RETPOLINE)) {
		/* On Skylake, basic IBRS is preferred over retpoline */
		if (ibrs_supported && !ibrs_disabled) {
			if (is_skylake_era() && use_ibrs_on_skylake) {
				/* Start the engine! */
				ibrs_select(&auto_mode);
				BUG_ON(auto_mode != SPECTRE_V2_IBRS);
				return auto_mode;
			}
		}
		/* retpoline mode has been initialized by retpoline_init() */
		return retpoline_mode;
	} else {
		/* If retpoline is not available, basic IBRS will do */
		ibrs_select(&auto_mode);
		if (auto_mode == SPECTRE_V2_IBRS)
			return auto_mode;

		pr_err("Spectre mitigation: IBRS could not be enabled; no mitigation available!");
		return SPECTRE_V2_NONE;
	}
}

/*
 * Activate the selected spectre v2 mitigation
 */
static void __init activate_spectre_v2_mitigation(enum spectre_v2_mitigation mode, enum spectre_v2_mitigation_cmd cmd)
{
	spectre_v2_enabled = mode;
	pr_info("%s\n", spectre_v2_strings[spectre_v2_enabled]);

	if (spectre_v2_enabled == SPECTRE_V2_NONE)
		return;

	/* Activate the selected mitigation if necessary. */
	if (retpoline_mode_selected(spectre_v2_enabled)) {
		retpoline_activate(spectre_v2_enabled);
		if (is_skylake_era()) {
			/*
			 * Indicate that Skylake+ CPUs also enable RSB stuffing
			 * from the above call to retpoline_activate().
			 */
			pr_info("Spectre v2 mitigation: Filling RSB on underflow conditions\n");
		}
	} else if (spectre_v2_enabled == SPECTRE_V2_IBRS_ENHANCED) {
		/* If enhanced IBRS mode is selected, enable it in all cpus */
		spec_ctrl_flush_all_cpus(MSR_IA32_SPEC_CTRL,
			x86_spec_ctrl_base | SPEC_CTRL_IBRS);
	}

	/*
	 * Overwrite the RSB after a VM exit to ensure that guest behavior
	 * cannot control it. Only enhanced IBRS with SMEP can avoid this.
	 */
	if (spectre_v2_enabled != SPECTRE_V2_IBRS_ENHANCED ||
	    !boot_cpu_has(X86_FEATURE_SMEP))
		setup_force_cpu_cap(X86_FEATURE_VMEXIT_RSB_FULL);

	/*
	 * If spectre v2 protection has been enabled, unconditionally fill
	 * RSB during a context switch; this protects against two independent
	 * issues:
	 *
	 *	- RSB underflow (and switch to BTB) on Skylake+
	 *	- SpectreRSB variant of spectre v2 on X86_BUG_SPECTRE_V2 CPUs
	 */
	setup_force_cpu_cap(X86_FEATURE_RSB_CTXSW);
	pr_info("Spectre v2 / SpectreRSB mitigation: Filling RSB on context switch\n");

	/*
	 * Retpoline means the kernel is safe because it has no indirect
	 * branches. Enhanced IBRS protects firmware too, so, enable restricted
	 * speculation around firmware calls only when Enhanced IBRS isn't
	 * supported.
	 *
	 * Use "mode" to check Enhanced IBRS instead of boot_cpu_has(), because
	 * the user might select retpoline on the kernel command line and if
	 * the CPU supports Enhanced IBRS, kernel might un-intentionally not
	 * enable IBRS around firmware calls.
	 */
	if (ibrs_supported && mode != SPECTRE_V2_IBRS_ENHANCED) {
		ibrs_firmware_enable();
		pr_info("Enabling Restricted Speculation for firmware calls\n");
	}

	/* Set up IBPB and STIBP depending on the general spectre V2 command */
	spectre_v2_user_select_mitigation(cmd);
}

static void __init spectre_v2_select_mitigation(void)
{
	enum spectre_v2_mitigation_cmd cmd = spectre_v2_parse_cmdline();
	enum spectre_v2_mitigation mode = SPECTRE_V2_NONE;

	if (IS_ENABLED(CONFIG_RETPOLINE))
		retpoline_init(cmd);

	switch (cmd) {
	case SPECTRE_V2_CMD_NONE:
		disable_ibrs_and_friends();
		return;

	case SPECTRE_V2_CMD_FORCE:
	case SPECTRE_V2_CMD_AUTO:
		mode = select_auto_mitigation_mode(cmd);
		break;

	case SPECTRE_V2_CMD_RETPOLINE:
	case SPECTRE_V2_CMD_RETPOLINE_AMD:
	case SPECTRE_V2_CMD_RETPOLINE_GENERIC:
		/*
		 * These options are sanitized by spectre_v2_parse_cmdline().
		 * If they were received here, it means CONFIG_RETPOLINE is
		 * enabled, so there is no need to check again.
		 */
		mode = retpoline_mode;
		break;

	case SPECTRE_V2_CMD_IBRS:
		/*
		 * Determine which IBRS variant can be enabled. If IBRS is not
		 * available, select_ibrs_variant() will select retpoline as
		 * fallback.
		 */
		select_ibrs_variant(&mode);
		break;
	}

	activate_spectre_v2_mitigation(mode, cmd);
}

static void update_stibp_msr(void * __unused)
{
	wrmsrl(MSR_IA32_SPEC_CTRL, x86_spec_ctrl_base);
}

/* Update x86_spec_ctrl_base in case SMT state changed. */
static void update_stibp_strict(void)
{
	u64 mask = x86_spec_ctrl_base & ~SPEC_CTRL_STIBP;

	if (sched_smt_active())
		mask |= SPEC_CTRL_STIBP;

	if (mask == x86_spec_ctrl_base)
		return;

	pr_info("Update user space SMT mitigation: STIBP %s\n",
		mask & SPEC_CTRL_STIBP ? "always-on" : "off");
	x86_spec_ctrl_base = mask;
	on_each_cpu(update_stibp_msr, NULL, 1);
}

/* Update the static key controlling the evaluation of TIF_SPEC_IB */
static void update_indir_branch_cond(void)
{
	if (sched_smt_active())
		static_branch_enable(&switch_to_cond_stibp);
	else
		static_branch_disable(&switch_to_cond_stibp);
}

#undef pr_fmt
#define pr_fmt(fmt) fmt

/* Update the static key controlling the MDS CPU buffer clear in idle */
static void update_mds_branch_idle(void)
{
	/*
	 * Enable the idle clearing if SMT is active on CPUs which are
	 * affected only by MSBDS and not any other MDS variant.
	 *
	 * The other variants cannot be mitigated when SMT is enabled,
	 * so unless explicitly requested clearing the buffers on idle
	 * would be a window dressing exercise.
	 */
	if (!boot_cpu_has(X86_BUG_MSBDS_ONLY) &&
	     mds_mitigation != MDS_MITIGATION_IDLE)
		return;

	if (sched_smt_active())
		static_branch_enable(&mds_idle_clear);
	else
		static_branch_disable(&mds_idle_clear);
}

#define MDS_MSG_SMT "MDS CPU bug present and SMT on, data leak possible. See https://www.kernel.org/doc/html/latest/admin-guide/hw-vuln/mds.html for more details.\n"
#define TAA_MSG_SMT "TAA CPU bug present and SMT on, data leak possible. See https://www.kernel.org/doc/html/latest/admin-guide/hw-vuln/tsx_async_abort.html for more details.\n"

void cpu_bugs_smt_update(void)
{
	mutex_lock(&spec_ctrl_mutex);

	switch (spectre_v2_user) {
	case SPECTRE_V2_USER_NONE:
		break;
	case SPECTRE_V2_USER_STRICT:
	case SPECTRE_V2_USER_STRICT_PREFERRED:
		update_stibp_strict();
		break;
	case SPECTRE_V2_USER_PRCTL:
	case SPECTRE_V2_USER_SECCOMP:
		update_indir_branch_cond();
		break;
	}

	switch (mds_mitigation) {
	case MDS_MITIGATION_FULL:
	case MDS_MITIGATION_IDLE:
	case MDS_MITIGATION_VMWERV:
		if (sched_smt_active() && !boot_cpu_has(X86_BUG_MSBDS_ONLY))
			pr_warn_once(MDS_MSG_SMT);
		update_mds_branch_idle();
		break;
	case MDS_MITIGATION_OFF:
		break;
	}

	switch (taa_mitigation) {
	case TAA_MITIGATION_VERW:
	case TAA_MITIGATION_UCODE_NEEDED:
		if (sched_smt_active())
			pr_warn_once(TAA_MSG_SMT);
		break;
	case TAA_MITIGATION_TSX_DISABLED:
	case TAA_MITIGATION_OFF:
		break;
	}

	mutex_unlock(&spec_ctrl_mutex);
}

#undef pr_fmt
#define pr_fmt(fmt)	"Speculative Store Bypass: " fmt

/* The kernel command line selection */
enum ssb_mitigation_cmd {
	SPEC_STORE_BYPASS_CMD_NONE,
	SPEC_STORE_BYPASS_CMD_AUTO,
	SPEC_STORE_BYPASS_CMD_ON,
	SPEC_STORE_BYPASS_CMD_PRCTL,
	SPEC_STORE_BYPASS_CMD_SECCOMP,
	SPEC_STORE_BYPASS_CMD_USERSPACE /* Deprecated */
};

static const char * const ssb_strings[] = {
	[SPEC_STORE_BYPASS_NONE]	= "Vulnerable",
	[SPEC_STORE_BYPASS_DISABLE]	= "Mitigation: Speculative Store Bypass disabled",
	[SPEC_STORE_BYPASS_PRCTL]	= "Mitigation: Speculative Store Bypass disabled via prctl",
	[SPEC_STORE_BYPASS_SECCOMP]	= "Mitigation: Speculative Store Bypass disabled via prctl and seccomp",
};

static const struct {
	const char *option;
	enum ssb_mitigation_cmd cmd;
} ssb_mitigation_options[]  __initconst = {
	{ "auto",	SPEC_STORE_BYPASS_CMD_AUTO },    /* Platform decides */
	{ "on",		SPEC_STORE_BYPASS_CMD_ON },      /* Disable Speculative Store Bypass */
	{ "off",	SPEC_STORE_BYPASS_CMD_NONE },    /* Don't touch Speculative Store Bypass */
	{ "prctl",	SPEC_STORE_BYPASS_CMD_PRCTL },   /* Disable Speculative Store Bypass via prctl */
	{ "seccomp",	SPEC_STORE_BYPASS_CMD_SECCOMP }, /* Disable Speculative Store Bypass via prctl and seccomp */
	{ "userspace",	SPEC_STORE_BYPASS_CMD_USERSPACE }, /* Disable Speculative Store Bypass for userspace (deprecated) */
};

static enum ssb_mitigation_cmd __init ssb_parse_cmdline(void)
{
	enum ssb_mitigation_cmd cmd = SPEC_STORE_BYPASS_CMD_AUTO;
	char arg[20];
	int ret, i;

	if (cmdline_find_option_bool(boot_command_line, "nospec_store_bypass_disable") ||
	    cpu_mitigations_off()) {
		return SPEC_STORE_BYPASS_CMD_NONE;
	} else {
		ret = cmdline_find_option(boot_command_line, "spec_store_bypass_disable",
					  arg, sizeof(arg));
		if (ret < 0)
			return SPEC_STORE_BYPASS_CMD_AUTO;

		for (i = 0; i < ARRAY_SIZE(ssb_mitigation_options); i++) {
			if (!match_option(arg, ret, ssb_mitigation_options[i].option))
				continue;

			cmd = ssb_mitigation_options[i].cmd;
			break;
		}

		if (i >= ARRAY_SIZE(ssb_mitigation_options)) {
			pr_err("unknown option (%s). Switching to AUTO select\n", arg);
			return SPEC_STORE_BYPASS_CMD_AUTO;
		}
	}

	return cmd;
}

static enum ssb_mitigation __init ssb_select_mitigation(void)
{
	enum ssb_mitigation mode = SPEC_STORE_BYPASS_NONE;
	enum ssb_mitigation_cmd cmd;

	if (!boot_cpu_has(X86_FEATURE_SSBD))
		return mode;

	cmd = ssb_parse_cmdline();
	if (!boot_cpu_has_bug(X86_BUG_SPEC_STORE_BYPASS) &&
	    (cmd == SPEC_STORE_BYPASS_CMD_NONE ||
	     cmd == SPEC_STORE_BYPASS_CMD_AUTO))
		return mode;

	switch (cmd) {
	case SPEC_STORE_BYPASS_CMD_AUTO:
	case SPEC_STORE_BYPASS_CMD_SECCOMP:
		/*
		 * Choose prctl+seccomp as the default mode if seccomp is
		 * enabled.
		 */
		if (IS_ENABLED(CONFIG_SECCOMP))
			mode = SPEC_STORE_BYPASS_SECCOMP;
		else
			mode = SPEC_STORE_BYPASS_PRCTL;
		break;
	case SPEC_STORE_BYPASS_CMD_ON:
		mode = SPEC_STORE_BYPASS_DISABLE;
		break;
	case SPEC_STORE_BYPASS_CMD_PRCTL:
		mode = SPEC_STORE_BYPASS_PRCTL;
		break;
	case SPEC_STORE_BYPASS_CMD_USERSPACE:
		pr_warn("spec_store_bypass_disable=userspace is deprecated. "
			"Disabling Speculative Store Bypass\n");
		if (boot_cpu_data.x86_vendor == X86_VENDOR_INTEL)
			mode = SPEC_STORE_BYPASS_DISABLE;
		break;
	case SPEC_STORE_BYPASS_CMD_NONE:
		break;
	}

	return mode;
}

static void __init ssb_init(void)
{
	/*
	 * We have three CPU feature flags that are in play here:
	 *  - X86_BUG_SPEC_STORE_BYPASS - CPU is susceptible.
	 *  - X86_FEATURE_SSBD - CPU is able to turn off speculative store bypass
	 *  - X86_FEATURE_SPEC_STORE_BYPASS_DISABLE - engage the mitigation
	 */

	/*
	 * If SSBD is controlled by the SPEC_CTRL MSR, then set the proper
	 * bit in the mask to allow guests to use the mitigation even in the
	 * case where the host does not enable it.
	 */
	if (static_cpu_has(X86_FEATURE_SPEC_CTRL_SSBD) ||
	    static_cpu_has(X86_FEATURE_AMD_SSBD)) {
		x86_spec_ctrl_mask |= SPEC_CTRL_SSBD;
	}

	if (ssb_mode == SPEC_STORE_BYPASS_DISABLE) {
		setup_force_cpu_cap(X86_FEATURE_SPEC_STORE_BYPASS_DISABLE);

		/*
		 * Intel uses the SPEC CTRL MSR Bit(2) for this, while AMD may
		 * use a completely different MSR and bit dependent on family.
		 */
		if (!static_cpu_has(X86_FEATURE_SPEC_CTRL_SSBD) &&
		    !static_cpu_has(X86_FEATURE_AMD_SSBD)) {
			x86_amd_ssb_disable();
		} else {
			x86_spec_ctrl_base |= SPEC_CTRL_SSBD;
			x86_spec_ctrl_priv |= SPEC_CTRL_SSBD;

			x86_spec_ctrl_set(SPEC_CTRL_INITIAL);
			update_cpu_spec_ctrl_all();
		}
	}

	if (boot_cpu_has_bug(X86_BUG_SPEC_STORE_BYPASS))
		pr_info("%s\n", ssb_strings[ssb_mode]);
}

#undef pr_fmt
#define pr_fmt(fmt)     "Speculation prctl: " fmt

static void task_update_spec_tif(struct task_struct *tsk)
{
	/* Force the update of the real TIF bits */
	set_tsk_thread_flag(tsk, TIF_SPEC_FORCE_UPDATE);

	/*
	 * Immediately update the speculation control MSRs for the current
	 * task, but for a non-current task delay setting the CPU
	 * mitigation until it is scheduled next.
	 *
	 * This can only happen for SECCOMP mitigation. For PRCTL it's
	 * always the current task.
	 */
	if (tsk == current)
		speculation_ctrl_update_current();
}

static int ssb_prctl_set(struct task_struct *task, unsigned long ctrl)
{
	if (ssb_mode != SPEC_STORE_BYPASS_PRCTL &&
	    ssb_mode != SPEC_STORE_BYPASS_SECCOMP)
		return -ENXIO;

	switch (ctrl) {
	case PR_SPEC_ENABLE:
		/* If speculation is force disabled, enable is not allowed */
		if (task_spec_ssb_force_disable(task))
			return -EPERM;
		task_clear_spec_ssb_disable(task);
		task_clear_spec_ssb_noexec(task);
		task_update_spec_tif(task);
		break;
	case PR_SPEC_DISABLE:
		task_set_spec_ssb_disable(task);
		task_clear_spec_ssb_noexec(task);
		task_update_spec_tif(task);
		break;
	case PR_SPEC_FORCE_DISABLE:
		task_set_spec_ssb_disable(task);
		task_set_spec_ssb_force_disable(task);
		task_clear_spec_ssb_noexec(task);
		task_update_spec_tif(task);
		break;
	case PR_SPEC_DISABLE_NOEXEC:
		if (task_spec_ssb_force_disable(task))
			return -EPERM;
		task_set_spec_ssb_disable(task);
		task_set_spec_ssb_noexec(task);
		task_update_spec_tif(task);
		break;
	default:
		return -ERANGE;
	}
	return 0;
}

static int ib_prctl_set(struct task_struct *task, unsigned long ctrl)
{
	switch (ctrl) {
	case PR_SPEC_ENABLE:
		if (spectre_v2_user == SPECTRE_V2_USER_NONE)
			return 0;
		/*
		 * Indirect branch speculation is always disabled in strict
		 * mode.
		 */
		if (spectre_v2_user == SPECTRE_V2_USER_STRICT ||
		    spectre_v2_user == SPECTRE_V2_USER_STRICT_PREFERRED)
			return -EPERM;
		task_clear_spec_ib_disable(task);
		task_update_spec_tif(task);
		break;
	case PR_SPEC_DISABLE:
	case PR_SPEC_FORCE_DISABLE:
		/*
		 * Indirect branch speculation is always allowed when
		 * mitigation is force disabled.
		 */
		if (spectre_v2_user == SPECTRE_V2_USER_NONE)
			return -EPERM;
		if (spectre_v2_user == SPECTRE_V2_USER_STRICT ||
		    spectre_v2_user == SPECTRE_V2_USER_STRICT_PREFERRED)
			return 0;
		task_set_spec_ib_disable(task);
		if (ctrl == PR_SPEC_FORCE_DISABLE)
			task_set_spec_ib_force_disable(task);
		task_update_spec_tif(task);
		break;
	default:
		return -ERANGE;
	}
	return 0;
}

int arch_prctl_spec_ctrl_set(struct task_struct *task, unsigned long which,
			     unsigned long ctrl)
{
	switch (which) {
	case PR_SPEC_STORE_BYPASS:
		return ssb_prctl_set(task, ctrl);
	case PR_SPEC_INDIRECT_BRANCH:
		return ib_prctl_set(task, ctrl);
	default:
		return -ENODEV;
	}
}

#ifdef CONFIG_SECCOMP
void arch_seccomp_spec_mitigate(struct task_struct *task)
{
	if (ssb_mode == SPEC_STORE_BYPASS_SECCOMP)
		ssb_prctl_set(task, PR_SPEC_FORCE_DISABLE);
	if (spectre_v2_user == SPECTRE_V2_USER_SECCOMP)
		ib_prctl_set(task, PR_SPEC_FORCE_DISABLE);
}
#endif

static int ssb_prctl_get(struct task_struct *task)
{
	switch (ssb_mode) {
	case SPEC_STORE_BYPASS_DISABLE:
		return PR_SPEC_DISABLE;
	case SPEC_STORE_BYPASS_SECCOMP:
	case SPEC_STORE_BYPASS_PRCTL:
		if (task_spec_ssb_force_disable(task))
			return PR_SPEC_PRCTL | PR_SPEC_FORCE_DISABLE;
		if (task_spec_ssb_noexec(task))
			return PR_SPEC_PRCTL | PR_SPEC_DISABLE_NOEXEC;
		if (task_spec_ssb_disable(task))
			return PR_SPEC_PRCTL | PR_SPEC_DISABLE;
		return PR_SPEC_PRCTL | PR_SPEC_ENABLE;
	default:
		if (boot_cpu_has_bug(X86_BUG_SPEC_STORE_BYPASS))
			return PR_SPEC_ENABLE;
		return PR_SPEC_NOT_AFFECTED;
	}
}

static int ib_prctl_get(struct task_struct *task)
{
	if (!boot_cpu_has_bug(X86_BUG_SPECTRE_V2))
		return PR_SPEC_NOT_AFFECTED;

	switch (spectre_v2_user) {
	case SPECTRE_V2_USER_NONE:
		return PR_SPEC_ENABLE;
	case SPECTRE_V2_USER_PRCTL:
	case SPECTRE_V2_USER_SECCOMP:
		if (task_spec_ib_force_disable(task))
			return PR_SPEC_PRCTL | PR_SPEC_FORCE_DISABLE;
		if (task_spec_ib_disable(task))
			return PR_SPEC_PRCTL | PR_SPEC_DISABLE;
		return PR_SPEC_PRCTL | PR_SPEC_ENABLE;
	case SPECTRE_V2_USER_STRICT:
	case SPECTRE_V2_USER_STRICT_PREFERRED:
		return PR_SPEC_DISABLE;
	default:
		return PR_SPEC_NOT_AFFECTED;
	}
}

int arch_prctl_spec_ctrl_get(struct task_struct *task, unsigned long which)
{
	switch (which) {
	case PR_SPEC_STORE_BYPASS:
		return ssb_prctl_get(task);
	case PR_SPEC_INDIRECT_BRANCH:
		return ib_prctl_get(task);
	default:
		return -ENODEV;
	}
}

void x86_spec_ctrl_setup_ap(void)
{
	if (boot_cpu_has(X86_FEATURE_MSR_SPEC_CTRL))
		x86_spec_ctrl_set(SPEC_CTRL_INITIAL);

	if (ssb_mode == SPEC_STORE_BYPASS_DISABLE)
		x86_amd_ssb_disable();
}

bool itlb_multihit_kvm_mitigation;
EXPORT_SYMBOL_GPL(itlb_multihit_kvm_mitigation);

#undef pr_fmt
#define pr_fmt(fmt)	"L1TF: " fmt

/* Default mitigation for L1TF-affected CPUs */
enum l1tf_mitigations l1tf_mitigation __ro_after_init = L1TF_MITIGATION_FLUSH;
#if IS_ENABLED(CONFIG_KVM_INTEL)
EXPORT_SYMBOL_GPL(l1tf_mitigation);
#endif
enum vmx_l1d_flush_state l1tf_vmx_mitigation = VMENTER_L1D_FLUSH_AUTO;
EXPORT_SYMBOL_GPL(l1tf_vmx_mitigation);

/*
 * These CPUs all support 44bits physical address space internally in the
 * cache but CPUID can report a smaller number of physical address bits.
 *
 * The L1TF mitigation uses the top most address bit for the inversion of
 * non present PTEs. When the installed memory reaches into the top most
 * address bit due to memory holes, which has been observed on machines
 * which report 36bits physical address bits and have 32G RAM installed,
 * then the mitigation range check in l1tf_select_mitigation() triggers.
 * This is a false positive because the mitigation is still possible due to
 * the fact that the cache uses 44bit internally. Use the cache bits
 * instead of the reported physical bits and adjust them on the affected
 * machines to 44bit if the reported bits are less than 44.
 */
static void override_cache_bits(struct cpuinfo_x86 *c)
{
	if (c->x86 != 6)
		return;

	switch (c->x86_model) {
	case INTEL_FAM6_NEHALEM:
	case INTEL_FAM6_WESTMERE:
	case INTEL_FAM6_SANDYBRIDGE:
	case INTEL_FAM6_IVYBRIDGE:
	case INTEL_FAM6_HASWELL:
	case INTEL_FAM6_HASWELL_L:
	case INTEL_FAM6_HASWELL_G:
	case INTEL_FAM6_BROADWELL:
	case INTEL_FAM6_BROADWELL_G:
	case INTEL_FAM6_SKYLAKE_L:
	case INTEL_FAM6_SKYLAKE:
	case INTEL_FAM6_KABYLAKE_L:
	case INTEL_FAM6_KABYLAKE:
		if (c->x86_cache_bits < 44)
			c->x86_cache_bits = 44;
		break;
	}
}

static void __init l1tf_select_mitigation(void)
{
	u64 half_pa;

	if (!boot_cpu_has_bug(X86_BUG_L1TF))
		return;

	if (cpu_mitigations_off())
		l1tf_mitigation = L1TF_MITIGATION_OFF;
	else if (cpu_mitigations_auto_nosmt())
		l1tf_mitigation = L1TF_MITIGATION_FLUSH_NOSMT;

	override_cache_bits(&boot_cpu_data);

	switch (l1tf_mitigation) {
	case L1TF_MITIGATION_OFF:
	case L1TF_MITIGATION_FLUSH_NOWARN:
	case L1TF_MITIGATION_FLUSH:
		break;
	case L1TF_MITIGATION_FLUSH_NOSMT:
	case L1TF_MITIGATION_FULL:
		cpu_smt_disable(false);
		break;
	case L1TF_MITIGATION_FULL_FORCE:
		cpu_smt_disable(true);
		break;
	}

#if CONFIG_PGTABLE_LEVELS == 2
	pr_warn("Kernel not compiled for PAE. No mitigation for L1TF\n");
	return;
#endif

	half_pa = (u64)l1tf_pfn_limit() << PAGE_SHIFT;
	if (l1tf_mitigation != L1TF_MITIGATION_OFF &&
			e820__mapped_any(half_pa, ULLONG_MAX - half_pa, E820_TYPE_RAM)) {
		pr_warn("System has more than MAX_PA/2 memory. L1TF mitigation not effective.\n");
		pr_info("You may make it effective by booting the kernel with mem=%llu parameter.\n",
				half_pa);
		pr_info("However, doing so will make a part of your RAM unusable.\n");
		pr_info("Reading https://www.kernel.org/doc/html/latest/admin-guide/hw-vuln/l1tf.html might help you decide.\n");
		return;
	}

	setup_force_cpu_cap(X86_FEATURE_L1TF_PTEINV);
}

static int __init l1tf_cmdline(char *str)
{
	if (!boot_cpu_has_bug(X86_BUG_L1TF))
		return 0;

	if (!str)
		return -EINVAL;

	if (!strcmp(str, "off"))
		l1tf_mitigation = L1TF_MITIGATION_OFF;
	else if (!strcmp(str, "flush,nowarn"))
		l1tf_mitigation = L1TF_MITIGATION_FLUSH_NOWARN;
	else if (!strcmp(str, "flush"))
		l1tf_mitigation = L1TF_MITIGATION_FLUSH;
	else if (!strcmp(str, "flush,nosmt"))
		l1tf_mitigation = L1TF_MITIGATION_FLUSH_NOSMT;
	else if (!strcmp(str, "full"))
		l1tf_mitigation = L1TF_MITIGATION_FULL;
	else if (!strcmp(str, "full,force"))
		l1tf_mitigation = L1TF_MITIGATION_FULL_FORCE;

	return 0;
}
early_param("l1tf", l1tf_cmdline);

#undef pr_fmt
#define pr_fmt(fmt) fmt

#ifdef CONFIG_SYSFS

#define L1TF_DEFAULT_MSG "Mitigation: PTE Inversion"

#if IS_ENABLED(CONFIG_KVM_INTEL)
static const char * const l1tf_vmx_states[] = {
	[VMENTER_L1D_FLUSH_AUTO]		= "auto",
	[VMENTER_L1D_FLUSH_NEVER]		= "vulnerable",
	[VMENTER_L1D_FLUSH_COND]		= "conditional cache flushes",
	[VMENTER_L1D_FLUSH_ALWAYS]		= "cache flushes",
	[VMENTER_L1D_FLUSH_EPT_DISABLED]	= "EPT disabled",
	[VMENTER_L1D_FLUSH_NOT_REQUIRED]	= "flush not necessary"
};

static ssize_t l1tf_show_state(char *buf)
{
	if (l1tf_vmx_mitigation == VMENTER_L1D_FLUSH_AUTO)
		return sprintf(buf, "%s\n", L1TF_DEFAULT_MSG);

	if (l1tf_vmx_mitigation == VMENTER_L1D_FLUSH_EPT_DISABLED ||
	    (l1tf_vmx_mitigation == VMENTER_L1D_FLUSH_NEVER &&
	     sched_smt_active())) {
		return sprintf(buf, "%s; VMX: %s\n", L1TF_DEFAULT_MSG,
			       l1tf_vmx_states[l1tf_vmx_mitigation]);
	}

	return sprintf(buf, "%s; VMX: %s, SMT %s\n", L1TF_DEFAULT_MSG,
		       l1tf_vmx_states[l1tf_vmx_mitigation],
		       sched_smt_active() ? "vulnerable" : "disabled");
}

static ssize_t itlb_multihit_show_state(char *buf)
{
	if (itlb_multihit_kvm_mitigation)
		return sprintf(buf, "KVM: Mitigation: Split huge pages\n");
	else
		return sprintf(buf, "KVM: Vulnerable\n");
}
#else
static ssize_t l1tf_show_state(char *buf)
{
	return sprintf(buf, "%s\n", L1TF_DEFAULT_MSG);
}

static ssize_t itlb_multihit_show_state(char *buf)
{
	return sprintf(buf, "Processor vulnerable\n");
}
#endif

static ssize_t mds_show_state(char *buf)
{
	if (boot_cpu_has(X86_FEATURE_HYPERVISOR)) {
		return sprintf(buf, "%s; SMT Host state unknown\n",
			       mds_strings[mds_mitigation]);
	}

	if (boot_cpu_has(X86_BUG_MSBDS_ONLY)) {
		return sprintf(buf, "%s; SMT %s\n", mds_strings[mds_mitigation],
			       (mds_mitigation == MDS_MITIGATION_OFF ? "vulnerable" :
			        sched_smt_active() ? "mitigated" : "disabled"));
	}

	return sprintf(buf, "%s; SMT %s\n", mds_strings[mds_mitigation],
		       sched_smt_active() ? "vulnerable" : "disabled");
}

static ssize_t tsx_async_abort_show_state(char *buf)
{
	if ((taa_mitigation == TAA_MITIGATION_TSX_DISABLED) ||
	    (taa_mitigation == TAA_MITIGATION_OFF))
		return sprintf(buf, "%s\n", taa_strings[taa_mitigation]);

	if (boot_cpu_has(X86_FEATURE_HYPERVISOR)) {
		return sprintf(buf, "%s; SMT Host state unknown\n",
			       taa_strings[taa_mitigation]);
	}

	return sprintf(buf, "%s; SMT %s\n", taa_strings[taa_mitigation],
		       sched_smt_active() ? "vulnerable" : "disabled");
}

static char *stibp_state(void)
{
	if (spectre_v2_enabled == SPECTRE_V2_IBRS_ENHANCED)
		return "";

	switch (spectre_v2_user) {
	case SPECTRE_V2_USER_NONE:
		return ", STIBP: disabled";
	case SPECTRE_V2_USER_STRICT:
		return ", STIBP: forced";
	case SPECTRE_V2_USER_STRICT_PREFERRED:
		return ", STIBP: always-on";
	case SPECTRE_V2_USER_PRCTL:
	case SPECTRE_V2_USER_SECCOMP:
		if (static_key_enabled(&switch_to_cond_stibp))
			return ", STIBP: conditional";
	}
	return "";
}

static char *ibpb_state(void)
{
	if (boot_cpu_has(X86_FEATURE_IBPB)) {
		if (static_key_enabled(&switch_mm_always_ibpb))
			return ", IBPB: always-on";
		if (static_key_enabled(&switch_mm_cond_ibpb))
			return ", IBPB: conditional";
		return ", IBPB: disabled";
	}
	return "";
}

static ssize_t cpu_show_common(struct device *dev, struct device_attribute *attr,
			       char *buf, unsigned int bug)
{
	if (!boot_cpu_has_bug(bug))
		return sprintf(buf, "Not affected\n");

	switch (bug) {
	case X86_BUG_CPU_MELTDOWN:
		if (boot_cpu_has(X86_FEATURE_PTI))
			return sprintf(buf, "Mitigation: PTI\n");

		if (hypervisor_is_type(X86_HYPER_XEN_PV))
			return sprintf(buf, "Unknown (XEN PV detected, hypervisor mitigation required)\n");

		break;

	case X86_BUG_SPECTRE_V1:
		return sprintf(buf, "%s\n", spectre_v1_strings[spectre_v1_mitigation]);

	case X86_BUG_SPECTRE_V2:
		return sprintf(buf, "%s%s%s%s%s%s\n", spectre_v2_strings[spectre_v2_enabled],
			       ibpb_state(),
			       ibrs_firmware_enabled() ? ", IBRS_FW" : "",
			       stibp_state(),
			       boot_cpu_has(X86_FEATURE_RSB_CTXSW) ? ", RSB filling" : "",
			       spectre_v2_module_string());

	case X86_BUG_SPEC_STORE_BYPASS:
		return sprintf(buf, "%s\n", ssb_strings[ssb_mode]);

	case X86_BUG_L1TF:
		if (boot_cpu_has(X86_FEATURE_L1TF_PTEINV))
			return l1tf_show_state(buf);
		break;

	case X86_BUG_MDS:
		return mds_show_state(buf);

	case X86_BUG_TAA:
		return tsx_async_abort_show_state(buf);

	case X86_BUG_ITLB_MULTIHIT:
		return itlb_multihit_show_state(buf);

	default:
		break;
	}

	return sprintf(buf, "Vulnerable\n");
}

ssize_t cpu_show_meltdown(struct device *dev, struct device_attribute *attr, char *buf)
{
	return cpu_show_common(dev, attr, buf, X86_BUG_CPU_MELTDOWN);
}

ssize_t cpu_show_spectre_v1(struct device *dev, struct device_attribute *attr, char *buf)
{
	return cpu_show_common(dev, attr, buf, X86_BUG_SPECTRE_V1);
}

ssize_t cpu_show_spectre_v2(struct device *dev, struct device_attribute *attr, char *buf)
{
	return cpu_show_common(dev, attr, buf, X86_BUG_SPECTRE_V2);
}

ssize_t cpu_show_spec_store_bypass(struct device *dev, struct device_attribute *attr, char *buf)
{
	return cpu_show_common(dev, attr, buf, X86_BUG_SPEC_STORE_BYPASS);
}

ssize_t cpu_show_l1tf(struct device *dev, struct device_attribute *attr, char *buf)
{
	return cpu_show_common(dev, attr, buf, X86_BUG_L1TF);
}

ssize_t cpu_show_mds(struct device *dev, struct device_attribute *attr, char *buf)
{
	return cpu_show_common(dev, attr, buf, X86_BUG_MDS);
}

ssize_t cpu_show_tsx_async_abort(struct device *dev, struct device_attribute *attr, char *buf)
{
	return cpu_show_common(dev, attr, buf, X86_BUG_TAA);
}

ssize_t cpu_show_itlb_multihit(struct device *dev, struct device_attribute *attr, char *buf)
{
	return cpu_show_common(dev, attr, buf, X86_BUG_ITLB_MULTIHIT);
}
#endif<|MERGE_RESOLUTION|>--- conflicted
+++ resolved
@@ -521,18 +521,14 @@
 		if (!boot_cpu_has(X86_BUG_MSBDS_ONLY) &&
 		    (mds_nosmt || cpu_mitigations_auto_nosmt()))
 			cpu_smt_disable(false);
-<<<<<<< HEAD
 	} else if (mds_mitigation == MDS_MITIGATION_IDLE)
 		update_mds_branch_idle();
-=======
-	}
 }
 
 static void __init mds_print_mitigation(void)
 {
 	if (!boot_cpu_has_bug(X86_BUG_MDS) || cpu_mitigations_off())
 		return;
->>>>>>> 79438f37
 
 	pr_info("%s\n", mds_strings[mds_mitigation]);
 }
