--- conflicted
+++ resolved
@@ -362,34 +362,6 @@
  */
 void bnx2x_set_storm_rx_mode(struct bnx2x *bp);
 
-<<<<<<< HEAD
-/**
- * bnx2x_set_q_rx_mode - configures rx_mode for a single queue.
- *
- * @bp:			driver handle
- * @cl_id:		client id
- * @rx_mode_flags:	rx mode configuration
- * @rx_accept_flags:	rx accept configuration
- * @tx_accept_flags:	tx accept configuration (tx switch)
- * @ramrod_flags:	ramrod configuration
- */
-void bnx2x_set_q_rx_mode(struct bnx2x *bp, u8 cl_id,
-			 unsigned long rx_mode_flags,
-			 unsigned long rx_accept_flags,
-			 unsigned long tx_accept_flags,
-			 unsigned long ramrod_flags);
-
-/* Parity errors related */
-void bnx2x_inc_load_cnt(struct bnx2x *bp);
-u32 bnx2x_dec_load_cnt(struct bnx2x *bp);
-bool bnx2x_chk_parity_attn(struct bnx2x *bp, bool *global, bool print);
-bool bnx2x_reset_is_done(struct bnx2x *bp, int engine);
-void bnx2x_set_reset_in_progress(struct bnx2x *bp);
-void bnx2x_set_reset_global(struct bnx2x *bp);
-void bnx2x_disable_close_the_gate(struct bnx2x *bp);
-
-/**
-=======
 /**
  * bnx2x_set_q_rx_mode - configures rx_mode for a single queue.
  *
@@ -416,7 +388,6 @@
 void bnx2x_disable_close_the_gate(struct bnx2x *bp);
 
 /**
->>>>>>> acd92ae5
  * bnx2x_sp_event - handle ramrods completion.
  *
  * @fp:		fastpath handle for the event
@@ -552,11 +523,7 @@
  */
 int bnx2x_change_mtu(struct net_device *dev, int new_mtu);
 
-<<<<<<< HEAD
-#if defined(BCM_CNIC) && (defined(CONFIG_FCOE) || defined(CONFIG_FCOE_MODULE))
-=======
 #if defined(NETDEV_FCOE_WWNN) && defined(BCM_CNIC)
->>>>>>> acd92ae5
 /**
  * bnx2x_fcoe_get_wwn - return the requested WWN value for this port
  *
@@ -908,12 +875,7 @@
 static inline void bnx2x_init_sge_ring_bit_mask(struct bnx2x_fastpath *fp)
 {
 	/* Set the mask to all 1-s: it's faster to compare to 0 than to 0xf-s */
-<<<<<<< HEAD
-	memset(fp->sge_mask, 0xff,
-	       (NUM_RX_SGE >> BIT_VEC64_ELEM_SHIFT)*sizeof(u64));
-=======
 	memset(fp->sge_mask, 0xff, sizeof(fp->sge_mask));
->>>>>>> acd92ae5
 
 	/* Clear the two last indices in the page to 1:
 	   these are the indices that correspond to the "next" element,
@@ -991,19 +953,9 @@
 	struct eth_rx_bd *cons_bd = &fp->rx_desc_ring[cons];
 	struct eth_rx_bd *prod_bd = &fp->rx_desc_ring[prod];
 
-<<<<<<< HEAD
-	dma_sync_single_for_device(&bp->pdev->dev,
-				   dma_unmap_addr(cons_rx_buf, mapping),
-				   RX_COPY_THRESH, DMA_FROM_DEVICE);
-
-	dma_unmap_addr_set(prod_rx_buf, mapping,
-			   dma_unmap_addr(cons_rx_buf, mapping));
-	prod_rx_buf->skb = cons_rx_buf->skb;
-=======
 	dma_unmap_addr_set(prod_rx_buf, mapping,
 			   dma_unmap_addr(cons_rx_buf, mapping));
 	prod_rx_buf->data = cons_rx_buf->data;
->>>>>>> acd92ae5
 	*prod_bd = *cons_bd;
 }
 
@@ -1031,15 +983,11 @@
 	/* Function parameters */
 	start_params->mf_mode = bp->mf_mode;
 	start_params->sd_vlan_tag = bp->mf_ov;
-<<<<<<< HEAD
-		start_params->network_cos_mode = OVERRIDE_COS;
-=======
 
 	if (CHIP_IS_E2(bp) || CHIP_IS_E3(bp))
 		start_params->network_cos_mode = STATIC_COS;
 	else /* CHIP_IS_E1X */
 		start_params->network_cos_mode = FW_WRR;
->>>>>>> acd92ae5
 
 	return bnx2x_func_state_change(bp, &func_params);
 }
@@ -1084,11 +1032,7 @@
 	for (i = 0; i < last; i++) {
 		struct bnx2x_agg_info *tpa_info = &fp->tpa_info[i];
 		struct sw_rx_bd *first_buf = &tpa_info->first_buf;
-<<<<<<< HEAD
-		struct sk_buff *skb = first_buf->skb;
-=======
 		u8 *data = first_buf->data;
->>>>>>> acd92ae5
 
 		if (data == NULL) {
 			DP(NETIF_MSG_IFDOWN, "tpa bin %d empty on free\n", i);
@@ -1098,13 +1042,8 @@
 			dma_unmap_single(&bp->pdev->dev,
 					 dma_unmap_addr(first_buf, mapping),
 					 fp->rx_buf_size, DMA_FROM_DEVICE);
-<<<<<<< HEAD
-		dev_kfree_skb(skb);
-		first_buf->skb = NULL;
-=======
 		kfree(data);
 		first_buf->data = NULL;
->>>>>>> acd92ae5
 	}
 }
 
@@ -1344,8 +1283,6 @@
 		return USTORM_RX_PRODS_E1X_OFFSET(BP_PORT(bp), fp->cl_id);
 }
 
-<<<<<<< HEAD
-=======
 static inline void bnx2x_init_txdata(struct bnx2x *bp,
 	struct bnx2x_fp_txdata *txdata, u32 cid, int txq_index,
 	__le16 *tx_cons_sb)
@@ -1357,17 +1294,12 @@
 	DP(BNX2X_MSG_SP, "created tx data cid %d, txq %d\n",
 	   txdata->cid, txdata->txq_index);
 }
->>>>>>> acd92ae5
 
 #ifdef BCM_CNIC
 static inline u8 bnx2x_cnic_eth_cl_id(struct bnx2x *bp, u8 cl_idx)
 {
 	return bp->cnic_base_cl_id + cl_idx +
-<<<<<<< HEAD
-		(bp->pf_num >> 1) * NONE_ETH_CONTEXT_USE;
-=======
 		(bp->pf_num >> 1) * BNX2X_MAX_CNIC_ETH_CL_ID_IDX;
->>>>>>> acd92ae5
 }
 
 static inline u8 bnx2x_cnic_fw_sb_id(struct bnx2x *bp)
@@ -1388,10 +1320,7 @@
 	struct bnx2x_fastpath *fp = bnx2x_fcoe_fp(bp);
 	unsigned long q_type = 0;
 
-<<<<<<< HEAD
-=======
 	bnx2x_fcoe(bp, rx_queue) = BNX2X_NUM_ETH_QUEUES(bp);
->>>>>>> acd92ae5
 	bnx2x_fcoe(bp, cl_id) = bnx2x_cnic_eth_cl_id(bp,
 						     BNX2X_FCOE_ETH_CL_ID_IDX);
 	/** Current BNX2X_FCOE_ETH_CID deffinition implies not more than
@@ -1402,11 +1331,6 @@
 	bnx2x_fcoe(bp, cid) = BNX2X_FCOE_ETH_CID;
 	bnx2x_fcoe(bp, fw_sb_id) = DEF_SB_ID;
 	bnx2x_fcoe(bp, igu_sb_id) = bp->igu_dsb_id;
-<<<<<<< HEAD
-	bnx2x_fcoe(bp, bp) = bp;
-	bnx2x_fcoe(bp, index) = FCOE_IDX;
-=======
->>>>>>> acd92ae5
 	bnx2x_fcoe(bp, rx_cons_sb) = BNX2X_FCOE_L2_RX_INDEX;
 
 	bnx2x_init_txdata(bp, &bnx2x_fcoe(bp, txdata[0]),
@@ -1423,11 +1347,6 @@
 	/* Configure Queue State object */
 	__set_bit(BNX2X_Q_TYPE_HAS_RX, &q_type);
 	__set_bit(BNX2X_Q_TYPE_HAS_TX, &q_type);
-<<<<<<< HEAD
-	bnx2x_init_queue_obj(bp, &fp->q_obj, fp->cl_id, fp->cid, BP_FUNC(bp),
-		bnx2x_sp(bp, q_rdata), bnx2x_sp_mapping(bp, q_rdata),
-			      q_type);
-=======
 
 	/* No multi-CoS for FCoE L2 client */
 	BUG_ON(fp->max_cos != 1);
@@ -1435,7 +1354,6 @@
 	bnx2x_init_queue_obj(bp, &fp->q_obj, fp->cl_id, &fp->cid, 1,
 			     BP_FUNC(bp), bnx2x_sp(bp, q_rdata),
 			     bnx2x_sp_mapping(bp, q_rdata), q_type);
->>>>>>> acd92ae5
 
 	DP(NETIF_MSG_IFUP, "queue[%d]: bnx2x_init_sb(%p,%p) cl_id %d fw_sb %d "
 			   "igu_sb %d\n",
@@ -1445,17 +1363,6 @@
 #endif
 
 static inline int bnx2x_clean_tx_queue(struct bnx2x *bp,
-<<<<<<< HEAD
-				       struct bnx2x_fastpath *fp)
-{
-	int cnt = 1000;
-
-	while (bnx2x_has_tx_work_unload(fp)) {
-		if (!cnt) {
-			BNX2X_ERR("timeout waiting for queue[%d]: "
-				 "fp->tx_pkt_prod(%d) != fp->tx_pkt_cons(%d)\n",
-				  fp->index, fp->tx_pkt_prod, fp->tx_pkt_cons);
-=======
 				       struct bnx2x_fp_txdata *txdata)
 {
 	int cnt = 1000;
@@ -1466,7 +1373,6 @@
 				 "txdata->tx_pkt_prod(%d) != txdata->tx_pkt_cons(%d)\n",
 				  txdata->txq_index, txdata->tx_pkt_prod,
 				  txdata->tx_pkt_cons);
->>>>>>> acd92ae5
 #ifdef BNX2X_STOP_ON_ERROR
 			bnx2x_panic();
 			return -EBUSY;
@@ -1514,7 +1420,6 @@
 
 	__storm_memset_struct(bp, addr, size, (u32 *)cmng);
 }
-<<<<<<< HEAD
 
 /**
  * bnx2x_wait_sp_comp - wait for the outstanding SP commands.
@@ -1540,33 +1445,6 @@
 
 	smp_mb();
 
-=======
-
-/**
- * bnx2x_wait_sp_comp - wait for the outstanding SP commands.
- *
- * @bp:		driver handle
- * @mask:	bits that need to be cleared
- */
-static inline bool bnx2x_wait_sp_comp(struct bnx2x *bp, unsigned long mask)
-{
-	int tout = 5000; /* Wait for 5 secs tops */
-
-	while (tout--) {
-		smp_mb();
-		netif_addr_lock_bh(bp->dev);
-		if (!(bp->sp_state & mask)) {
-			netif_addr_unlock_bh(bp->dev);
-			return true;
-		}
-		netif_addr_unlock_bh(bp->dev);
-
-		usleep_range(1000, 1000);
-	}
-
-	smp_mb();
-
->>>>>>> acd92ae5
 	netif_addr_lock_bh(bp->dev);
 	if (bp->sp_state & mask) {
 		BNX2X_ERR("Filtering completion timed out. sp_state 0x%lx, "
