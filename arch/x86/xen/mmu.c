--- conflicted
+++ resolved
@@ -2503,19 +2503,12 @@
 	return 0;
 }
 
-<<<<<<< HEAD
-int xen_remap_domain_mfn_range(struct vm_area_struct *vma,
-			       unsigned long addr,
+static int __xen_remap_domain_mfn_range(struct mm_struct *mm,
+                               unsigned long addr,
 			       xen_pfn_t mfn, int nr,
 			       pgprot_t prot, unsigned domid,
 			       struct page **pages)
 
-=======
-static int __xen_remap_domain_mfn_range(struct mm_struct *mm,
-                               unsigned long addr,
-                               unsigned long mfn, int nr,
-                               pgprot_t prot, unsigned domid)
->>>>>>> b086cc70
 {
 	struct remap_data rmd;
 	struct mmu_update mmu_update[REMAP_BATCH_SIZE];
@@ -2523,9 +2516,6 @@
 	unsigned long range;
 	int err = 0;
 
-	if (xen_feature(XENFEAT_auto_translated_physmap))
-		return -EINVAL;
-
 	prot = __pgprot(pgprot_val(prot) | _PAGE_IOMAP);
 
 	rmd.mfn = mfn;
@@ -2542,13 +2532,8 @@
 		if (err)
 			goto out;
 
-<<<<<<< HEAD
-		err = HYPERVISOR_mmu_update(mmu_update, batch, NULL, domid);
-		if (err < 0)
-=======
 		if (HYPERVISOR_mmu_update(mmu_update, batch, NULL, domid) < 0) {
 			err = -EFAULT;
->>>>>>> b086cc70
 			goto out;
 		}
 
@@ -2566,18 +2551,27 @@
 
 int xen_remap_domain_mfn_range(struct vm_area_struct *vma,
                                unsigned long addr,
-                               unsigned long mfn, int nr,
-                               pgprot_t prot, unsigned domid)
+                               xen_pfn_t mfn, int nr,
+                               pgprot_t prot, unsigned domid,
+                               struct page **pages)
 {
 
 	vma->vm_flags |= VM_IO | VM_RESERVED | VM_PFNMAP;
 
-	return __xen_remap_domain_mfn_range(vma->vm_mm, addr, 
-	                                    mfn, nr, prot, domid);
+	return __xen_remap_domain_mfn_range(vma->vm_mm, addr,
+	                                    mfn, nr, prot, domid, pages);
 }
 EXPORT_SYMBOL_GPL(xen_remap_domain_mfn_range);
 
-<<<<<<< HEAD
+int xen_remap_domain_kernel_mfn_range(unsigned long addr,
+                                      xen_pfn_t mfn, int nr,
+                                      pgprot_t prot, unsigned domid)
+{
+	return __xen_remap_domain_mfn_range(&init_mm, addr,
+	                                    mfn, nr, prot, domid, NULL);
+}
+EXPORT_SYMBOL_GPL(xen_remap_domain_kernel_mfn_range);
+
 int xen_prepare_hugepage(struct page *page)
 {
 	struct mmuext_op op;
@@ -2612,19 +2606,6 @@
 }
 
 void xen_release_hugepage(struct page *page)
-=======
-int xen_remap_domain_kernel_mfn_range(unsigned long addr,
-                                      unsigned long mfn, int nr,
-                                      pgprot_t prot, unsigned domid)
-{
-	return __xen_remap_domain_mfn_range(&init_mm, addr, 
-	                                    mfn, nr, prot, domid);
-}
-EXPORT_SYMBOL_GPL(xen_remap_domain_kernel_mfn_range);
-
-#ifdef CONFIG_XEN_DEBUG_FS
-static int p2m_dump_open(struct inode *inode, struct file *filp)
->>>>>>> b086cc70
 {
 	struct mmuext_op op;
 
