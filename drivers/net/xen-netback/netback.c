/*
 * Back-end of the driver for virtual network devices. This portion of the
 * driver exports a 'unified' network-device interface that can be accessed
 * by any operating system that implements a compatible front end. A
 * reference front-end implementation can be found in:
 *  drivers/net/xen-netfront.c
 *
 * Copyright (c) 2002-2005, K A Fraser
 *
 * This program is free software; you can redistribute it and/or
 * modify it under the terms of the GNU General Public License version 2
 * as published by the Free Software Foundation; or, when distributed
 * separately from the Linux kernel or incorporated into other
 * software packages, subject to the following license:
 *
 * Permission is hereby granted, free of charge, to any person obtaining a copy
 * of this source file (the "Software"), to deal in the Software without
 * restriction, including without limitation the rights to use, copy, modify,
 * merge, publish, distribute, sublicense, and/or sell copies of the Software,
 * and to permit persons to whom the Software is furnished to do so, subject to
 * the following conditions:
 *
 * The above copyright notice and this permission notice shall be included in
 * all copies or substantial portions of the Software.
 *
 * THE SOFTWARE IS PROVIDED "AS IS", WITHOUT WARRANTY OF ANY KIND, EXPRESS OR
 * IMPLIED, INCLUDING BUT NOT LIMITED TO THE WARRANTIES OF MERCHANTABILITY,
 * FITNESS FOR A PARTICULAR PURPOSE AND NONINFRINGEMENT. IN NO EVENT SHALL THE
 * AUTHORS OR COPYRIGHT HOLDERS BE LIABLE FOR ANY CLAIM, DAMAGES OR OTHER
 * LIABILITY, WHETHER IN AN ACTION OF CONTRACT, TORT OR OTHERWISE, ARISING
 * FROM, OUT OF OR IN CONNECTION WITH THE SOFTWARE OR THE USE OR OTHER DEALINGS
 * IN THE SOFTWARE.
 */

#include "common.h"

#include <linux/kthread.h>
#include <linux/if_vlan.h>
#include <linux/udp.h>
#include <linux/highmem.h>

#include <net/tcp.h>

#include <xen/xen.h>
#include <xen/events.h>
#include <xen/interface/memory.h>
#include <xen/page.h>

#include <asm/xen/hypercall.h>

/* Provide an option to disable split event channels at load time as
 * event channels are limited resource. Split event channels are
 * enabled by default.
 */
bool separate_tx_rx_irq = 1;
module_param(separate_tx_rx_irq, bool, 0644);

/* The time that packets can stay on the guest Rx internal queue
 * before they are dropped.
 */
unsigned int rx_drain_timeout_msecs = 10000;
module_param(rx_drain_timeout_msecs, uint, 0444);

/* The length of time before the frontend is considered unresponsive
 * because it isn't providing Rx slots.
 */
unsigned int rx_stall_timeout_msecs = 60000;
module_param(rx_stall_timeout_msecs, uint, 0444);

unsigned int xenvif_max_queues;
module_param_named(max_queues, xenvif_max_queues, uint, 0644);
MODULE_PARM_DESC(max_queues,
		 "Maximum number of queues per virtual interface");

/*
 * This is the maximum slots a skb can have. If a guest sends a skb
 * which exceeds this limit it is considered malicious.
 */
#define FATAL_SKB_SLOTS_DEFAULT 20
static unsigned int fatal_skb_slots = FATAL_SKB_SLOTS_DEFAULT;
module_param(fatal_skb_slots, uint, 0444);

/* The amount to copy out of the first guest Tx slot into the skb's
 * linear area.  If the first slot has more data, it will be mapped
 * and put into the first frag.
 *
 * This is sized to avoid pulling headers from the frags for most
 * TCP/IP packets.
 */
#define XEN_NETBACK_TX_COPY_LEN 128


static void xenvif_idx_release(struct xenvif_queue *queue, u16 pending_idx,
			       u8 status);

static void make_tx_response(struct xenvif_queue *queue,
			     struct xen_netif_tx_request *txp,
			     s8       st);
static void push_tx_responses(struct xenvif_queue *queue);

static inline int tx_work_todo(struct xenvif_queue *queue);

static struct xen_netif_rx_response *make_rx_response(struct xenvif_queue *queue,
					     u16      id,
					     s8       st,
					     u16      offset,
					     u16      size,
					     u16      flags);

static inline unsigned long idx_to_pfn(struct xenvif_queue *queue,
				       u16 idx)
{
	return page_to_pfn(queue->mmap_pages[idx]);
}

static inline unsigned long idx_to_kaddr(struct xenvif_queue *queue,
					 u16 idx)
{
	return (unsigned long)pfn_to_kaddr(idx_to_pfn(queue, idx));
}

#define callback_param(vif, pending_idx) \
	(vif->pending_tx_info[pending_idx].callback_struct)

/* Find the containing VIF's structure from a pointer in pending_tx_info array
 */
static inline struct xenvif_queue *ubuf_to_queue(const struct ubuf_info *ubuf)
{
	u16 pending_idx = ubuf->desc;
	struct pending_tx_info *temp =
		container_of(ubuf, struct pending_tx_info, callback_struct);
	return container_of(temp - pending_idx,
			    struct xenvif_queue,
			    pending_tx_info[0]);
}

static u16 frag_get_pending_idx(skb_frag_t *frag)
{
	return (u16)frag->page_offset;
}

static void frag_set_pending_idx(skb_frag_t *frag, u16 pending_idx)
{
	frag->page_offset = pending_idx;
}

static inline pending_ring_idx_t pending_index(unsigned i)
{
	return i & (MAX_PENDING_REQS-1);
}

static int xenvif_rx_ring_slots_needed(struct xenvif *vif)
{
	if (vif->gso_mask)
		return DIV_ROUND_UP(vif->dev->gso_max_size, XEN_PAGE_SIZE) + 1;
	else
		return DIV_ROUND_UP(vif->dev->mtu, XEN_PAGE_SIZE);
}

static bool xenvif_rx_ring_slots_available(struct xenvif_queue *queue)
{
	RING_IDX prod, cons;
	int needed;

	needed = xenvif_rx_ring_slots_needed(queue->vif);

	do {
		prod = queue->rx.sring->req_prod;
		cons = queue->rx.req_cons;

		if (prod - cons >= needed)
			return true;

		queue->rx.sring->req_event = prod + 1;

		/* Make sure event is visible before we check prod
		 * again.
		 */
		mb();
	} while (queue->rx.sring->req_prod != prod);

	return false;
}

void xenvif_rx_queue_tail(struct xenvif_queue *queue, struct sk_buff *skb)
{
	unsigned long flags;

	spin_lock_irqsave(&queue->rx_queue.lock, flags);

	__skb_queue_tail(&queue->rx_queue, skb);

	queue->rx_queue_len += skb->len;
	if (queue->rx_queue_len > queue->rx_queue_max)
		netif_tx_stop_queue(netdev_get_tx_queue(queue->vif->dev, queue->id));

	spin_unlock_irqrestore(&queue->rx_queue.lock, flags);
}

static struct sk_buff *xenvif_rx_dequeue(struct xenvif_queue *queue)
{
	struct sk_buff *skb;

	spin_lock_irq(&queue->rx_queue.lock);

	skb = __skb_dequeue(&queue->rx_queue);
	if (skb)
		queue->rx_queue_len -= skb->len;

	spin_unlock_irq(&queue->rx_queue.lock);

	return skb;
}

static void xenvif_rx_queue_maybe_wake(struct xenvif_queue *queue)
{
	spin_lock_irq(&queue->rx_queue.lock);

	if (queue->rx_queue_len < queue->rx_queue_max)
		netif_tx_wake_queue(netdev_get_tx_queue(queue->vif->dev, queue->id));

	spin_unlock_irq(&queue->rx_queue.lock);
}


static void xenvif_rx_queue_purge(struct xenvif_queue *queue)
{
	struct sk_buff *skb;
	while ((skb = xenvif_rx_dequeue(queue)) != NULL)
		kfree_skb(skb);
}

static void xenvif_rx_queue_drop_expired(struct xenvif_queue *queue)
{
	struct sk_buff *skb;

	for(;;) {
		skb = skb_peek(&queue->rx_queue);
		if (!skb)
			break;
		if (time_before(jiffies, XENVIF_RX_CB(skb)->expires))
			break;
		xenvif_rx_dequeue(queue);
		kfree_skb(skb);
	}
}

struct netrx_pending_operations {
	unsigned copy_prod, copy_cons;
	unsigned meta_prod, meta_cons;
	struct gnttab_copy *copy;
	struct xenvif_rx_meta *meta;
	int copy_off;
	grant_ref_t copy_gref;
};

static struct xenvif_rx_meta *get_next_rx_buffer(struct xenvif_queue *queue,
						 struct netrx_pending_operations *npo)
{
	struct xenvif_rx_meta *meta;
	struct xen_netif_rx_request req;

	RING_COPY_REQUEST(&queue->rx, queue->rx.req_cons++, &req);

	meta = npo->meta + npo->meta_prod++;
	meta->gso_type = XEN_NETIF_GSO_TYPE_NONE;
	meta->gso_size = 0;
	meta->size = 0;
	meta->id = req.id;

	npo->copy_off = 0;
	npo->copy_gref = req.gref;

	return meta;
}

struct gop_frag_copy {
	struct xenvif_queue *queue;
	struct netrx_pending_operations *npo;
	struct xenvif_rx_meta *meta;
	int head;
	int gso_type;

	struct page *page;
};

static void xenvif_setup_copy_gop(unsigned long gfn,
				  unsigned int offset,
				  unsigned int *len,
				  struct gop_frag_copy *info)
{
	struct gnttab_copy *copy_gop;
	struct xen_page_foreign *foreign;
	/* Convenient aliases */
	struct xenvif_queue *queue = info->queue;
	struct netrx_pending_operations *npo = info->npo;
	struct page *page = info->page;

	BUG_ON(npo->copy_off > MAX_BUFFER_OFFSET);

	if (npo->copy_off == MAX_BUFFER_OFFSET)
		info->meta = get_next_rx_buffer(queue, npo);

	if (npo->copy_off + *len > MAX_BUFFER_OFFSET)
		*len = MAX_BUFFER_OFFSET - npo->copy_off;

	copy_gop = npo->copy + npo->copy_prod++;
	copy_gop->flags = GNTCOPY_dest_gref;
	copy_gop->len = *len;

	foreign = xen_page_foreign(page);
	if (foreign) {
		copy_gop->source.domid = foreign->domid;
		copy_gop->source.u.ref = foreign->gref;
		copy_gop->flags |= GNTCOPY_source_gref;
	} else {
		copy_gop->source.domid = DOMID_SELF;
		copy_gop->source.u.gmfn = gfn;
	}
	copy_gop->source.offset = offset;

	copy_gop->dest.domid = queue->vif->domid;
	copy_gop->dest.offset = npo->copy_off;
	copy_gop->dest.u.ref = npo->copy_gref;

	npo->copy_off += *len;
	info->meta->size += *len;

	/* Leave a gap for the GSO descriptor. */
	if (info->head && ((1 << info->gso_type) & queue->vif->gso_mask))
		queue->rx.req_cons++;

	info->head = 0; /* There must be something in this buffer now */
}

static void xenvif_gop_frag_copy_grant(unsigned long gfn,
				       unsigned offset,
				       unsigned int len,
				       void *data)
{
	unsigned int bytes;

	while (len) {
		bytes = len;
		xenvif_setup_copy_gop(gfn, offset, &bytes, data);
		offset += bytes;
		len -= bytes;
	}
}

/*
 * Set up the grant operations for this fragment. If it's a flipping
 * interface, we also set up the unmap request from here.
 */
static void xenvif_gop_frag_copy(struct xenvif_queue *queue, struct sk_buff *skb,
				 struct netrx_pending_operations *npo,
				 struct page *page, unsigned long size,
				 unsigned long offset, int *head)
{
	struct gop_frag_copy info = {
		.queue = queue,
		.npo = npo,
		.head = *head,
		.gso_type = XEN_NETIF_GSO_TYPE_NONE,
	};
	unsigned long bytes;

	if (skb_is_gso(skb)) {
		if (skb_shinfo(skb)->gso_type & SKB_GSO_TCPV4)
			info.gso_type = XEN_NETIF_GSO_TYPE_TCPV4;
		else if (skb_shinfo(skb)->gso_type & SKB_GSO_TCPV6)
			info.gso_type = XEN_NETIF_GSO_TYPE_TCPV6;
	}

	/* Data must not cross a page boundary. */
	BUG_ON(size + offset > PAGE_SIZE<<compound_order(page));

	info.meta = npo->meta + npo->meta_prod - 1;

	/* Skip unused frames from start of page */
	page += offset >> PAGE_SHIFT;
	offset &= ~PAGE_MASK;

	while (size > 0) {
		BUG_ON(offset >= PAGE_SIZE);

		bytes = PAGE_SIZE - offset;
		if (bytes > size)
			bytes = size;

<<<<<<< HEAD
		if (npo->copy_off + bytes > MAX_BUFFER_OFFSET)
			bytes = MAX_BUFFER_OFFSET - npo->copy_off;

		copy_gop = npo->copy + npo->copy_prod++;
		copy_gop->flags = GNTCOPY_dest_gref;
		copy_gop->len = bytes;

		foreign = xen_page_foreign(page);
		if (foreign) {
			copy_gop->source.domid = foreign->domid;
			copy_gop->source.u.ref = foreign->gref;
			copy_gop->flags |= GNTCOPY_source_gref;
		} else {
			copy_gop->source.domid = DOMID_SELF;
			copy_gop->source.u.gmfn =
				virt_to_gfn(page_address(page));
		}
		copy_gop->source.offset = offset;

		copy_gop->dest.domid = queue->vif->domid;
		copy_gop->dest.offset = npo->copy_off;
		copy_gop->dest.u.ref = npo->copy_gref;

		npo->copy_off += bytes;
		meta->size += bytes;

		offset += bytes;
=======
		info.page = page;
		gnttab_foreach_grant_in_range(page, offset, bytes,
					      xenvif_gop_frag_copy_grant,
					      &info);
>>>>>>> fbb11414
		size -= bytes;
		offset = 0;

		/* Next page */
		if (size) {
			BUG_ON(!PageCompound(page));
			page++;
		}
	}

	*head = info.head;
}

/*
 * Prepare an SKB to be transmitted to the frontend.
 *
 * This function is responsible for allocating grant operations, meta
 * structures, etc.
 *
 * It returns the number of meta structures consumed. The number of
 * ring slots used is always equal to the number of meta slots used
 * plus the number of GSO descriptors used. Currently, we use either
 * zero GSO descriptors (for non-GSO packets) or one descriptor (for
 * frontend-side LRO).
 */
static int xenvif_gop_skb(struct sk_buff *skb,
			  struct netrx_pending_operations *npo,
			  struct xenvif_queue *queue)
{
	struct xenvif *vif = netdev_priv(skb->dev);
	int nr_frags = skb_shinfo(skb)->nr_frags;
	int i;
	struct xen_netif_rx_request req;
	struct xenvif_rx_meta *meta;
	unsigned char *data;
	int head = 1;
	int old_meta_prod;
	int gso_type;

	old_meta_prod = npo->meta_prod;

	gso_type = XEN_NETIF_GSO_TYPE_NONE;
	if (skb_is_gso(skb)) {
		if (skb_shinfo(skb)->gso_type & SKB_GSO_TCPV4)
			gso_type = XEN_NETIF_GSO_TYPE_TCPV4;
		else if (skb_shinfo(skb)->gso_type & SKB_GSO_TCPV6)
			gso_type = XEN_NETIF_GSO_TYPE_TCPV6;
	}

	/* Set up a GSO prefix descriptor, if necessary */
	if ((1 << gso_type) & vif->gso_prefix_mask) {
		RING_COPY_REQUEST(&queue->rx, queue->rx.req_cons++, &req);
		meta = npo->meta + npo->meta_prod++;
		meta->gso_type = gso_type;
		meta->gso_size = skb_shinfo(skb)->gso_size;
		meta->size = 0;
		meta->id = req.id;
	}

	RING_COPY_REQUEST(&queue->rx, queue->rx.req_cons++, &req);
	meta = npo->meta + npo->meta_prod++;

	if ((1 << gso_type) & vif->gso_mask) {
		meta->gso_type = gso_type;
		meta->gso_size = skb_shinfo(skb)->gso_size;
	} else {
		meta->gso_type = XEN_NETIF_GSO_TYPE_NONE;
		meta->gso_size = 0;
	}

	meta->size = 0;
	meta->id = req.id;
	npo->copy_off = 0;
	npo->copy_gref = req.gref;

	data = skb->data;
	while (data < skb_tail_pointer(skb)) {
		unsigned int offset = offset_in_page(data);
		unsigned int len = PAGE_SIZE - offset;

		if (data + len > skb_tail_pointer(skb))
			len = skb_tail_pointer(skb) - data;

		xenvif_gop_frag_copy(queue, skb, npo,
				     virt_to_page(data), len, offset, &head);
		data += len;
	}

	for (i = 0; i < nr_frags; i++) {
		xenvif_gop_frag_copy(queue, skb, npo,
				     skb_frag_page(&skb_shinfo(skb)->frags[i]),
				     skb_frag_size(&skb_shinfo(skb)->frags[i]),
				     skb_shinfo(skb)->frags[i].page_offset,
				     &head);
	}

	return npo->meta_prod - old_meta_prod;
}

/*
 * This is a twin to xenvif_gop_skb.  Assume that xenvif_gop_skb was
 * used to set up the operations on the top of
 * netrx_pending_operations, which have since been done.  Check that
 * they didn't give any errors and advance over them.
 */
static int xenvif_check_gop(struct xenvif *vif, int nr_meta_slots,
			    struct netrx_pending_operations *npo)
{
	struct gnttab_copy     *copy_op;
	int status = XEN_NETIF_RSP_OKAY;
	int i;

	for (i = 0; i < nr_meta_slots; i++) {
		copy_op = npo->copy + npo->copy_cons++;
		if (copy_op->status != GNTST_okay) {
			netdev_dbg(vif->dev,
				   "Bad status %d from copy to DOM%d.\n",
				   copy_op->status, vif->domid);
			status = XEN_NETIF_RSP_ERROR;
		}
	}

	return status;
}

static void xenvif_add_frag_responses(struct xenvif_queue *queue, int status,
				      struct xenvif_rx_meta *meta,
				      int nr_meta_slots)
{
	int i;
	unsigned long offset;

	/* No fragments used */
	if (nr_meta_slots <= 1)
		return;

	nr_meta_slots--;

	for (i = 0; i < nr_meta_slots; i++) {
		int flags;
		if (i == nr_meta_slots - 1)
			flags = 0;
		else
			flags = XEN_NETRXF_more_data;

		offset = 0;
		make_rx_response(queue, meta[i].id, status, offset,
				 meta[i].size, flags);
	}
}

void xenvif_kick_thread(struct xenvif_queue *queue)
{
	wake_up(&queue->wq);
}

static void xenvif_rx_action(struct xenvif_queue *queue)
{
	s8 status;
	u16 flags;
	struct xen_netif_rx_response *resp;
	struct sk_buff_head rxq;
	struct sk_buff *skb;
	LIST_HEAD(notify);
	int ret;
	unsigned long offset;
	bool need_to_notify = false;

	struct netrx_pending_operations npo = {
		.copy  = queue->grant_copy_op,
		.meta  = queue->meta,
	};

	skb_queue_head_init(&rxq);

	while (xenvif_rx_ring_slots_available(queue)
	       && (skb = xenvif_rx_dequeue(queue)) != NULL) {
		queue->last_rx_time = jiffies;

		XENVIF_RX_CB(skb)->meta_slots_used = xenvif_gop_skb(skb, &npo, queue);

		__skb_queue_tail(&rxq, skb);
	}

	BUG_ON(npo.meta_prod > ARRAY_SIZE(queue->meta));

	if (!npo.copy_prod)
		goto done;

	BUG_ON(npo.copy_prod > MAX_GRANT_COPY_OPS);
	gnttab_batch_copy(queue->grant_copy_op, npo.copy_prod);

	while ((skb = __skb_dequeue(&rxq)) != NULL) {

		if ((1 << queue->meta[npo.meta_cons].gso_type) &
		    queue->vif->gso_prefix_mask) {
			resp = RING_GET_RESPONSE(&queue->rx,
						 queue->rx.rsp_prod_pvt++);

			resp->flags = XEN_NETRXF_gso_prefix | XEN_NETRXF_more_data;

			resp->offset = queue->meta[npo.meta_cons].gso_size;
			resp->id = queue->meta[npo.meta_cons].id;
			resp->status = XENVIF_RX_CB(skb)->meta_slots_used;

			npo.meta_cons++;
			XENVIF_RX_CB(skb)->meta_slots_used--;
		}


		queue->stats.tx_bytes += skb->len;
		queue->stats.tx_packets++;

		status = xenvif_check_gop(queue->vif,
					  XENVIF_RX_CB(skb)->meta_slots_used,
					  &npo);

		if (XENVIF_RX_CB(skb)->meta_slots_used == 1)
			flags = 0;
		else
			flags = XEN_NETRXF_more_data;

		if (skb->ip_summed == CHECKSUM_PARTIAL) /* local packet? */
			flags |= XEN_NETRXF_csum_blank | XEN_NETRXF_data_validated;
		else if (skb->ip_summed == CHECKSUM_UNNECESSARY)
			/* remote but checksummed. */
			flags |= XEN_NETRXF_data_validated;

		offset = 0;
		resp = make_rx_response(queue, queue->meta[npo.meta_cons].id,
					status, offset,
					queue->meta[npo.meta_cons].size,
					flags);

		if ((1 << queue->meta[npo.meta_cons].gso_type) &
		    queue->vif->gso_mask) {
			struct xen_netif_extra_info *gso =
				(struct xen_netif_extra_info *)
				RING_GET_RESPONSE(&queue->rx,
						  queue->rx.rsp_prod_pvt++);

			resp->flags |= XEN_NETRXF_extra_info;

			gso->u.gso.type = queue->meta[npo.meta_cons].gso_type;
			gso->u.gso.size = queue->meta[npo.meta_cons].gso_size;
			gso->u.gso.pad = 0;
			gso->u.gso.features = 0;

			gso->type = XEN_NETIF_EXTRA_TYPE_GSO;
			gso->flags = 0;
		}

		xenvif_add_frag_responses(queue, status,
					  queue->meta + npo.meta_cons + 1,
					  XENVIF_RX_CB(skb)->meta_slots_used);

		RING_PUSH_RESPONSES_AND_CHECK_NOTIFY(&queue->rx, ret);

		need_to_notify |= !!ret;

		npo.meta_cons += XENVIF_RX_CB(skb)->meta_slots_used;
		dev_kfree_skb(skb);
	}

done:
	if (need_to_notify)
		notify_remote_via_irq(queue->rx_irq);
}

void xenvif_napi_schedule_or_enable_events(struct xenvif_queue *queue)
{
	int more_to_do;

	RING_FINAL_CHECK_FOR_REQUESTS(&queue->tx, more_to_do);

	if (more_to_do)
		napi_schedule(&queue->napi);
}

static void tx_add_credit(struct xenvif_queue *queue)
{
	unsigned long max_burst, max_credit;

	/*
	 * Allow a burst big enough to transmit a jumbo packet of up to 128kB.
	 * Otherwise the interface can seize up due to insufficient credit.
	 */
	max_burst = max(131072UL, queue->credit_bytes);

	/* Take care that adding a new chunk of credit doesn't wrap to zero. */
	max_credit = queue->remaining_credit + queue->credit_bytes;
	if (max_credit < queue->remaining_credit)
		max_credit = ULONG_MAX; /* wrapped: clamp to ULONG_MAX */

	queue->remaining_credit = min(max_credit, max_burst);
}

void xenvif_tx_credit_callback(unsigned long data)
{
	struct xenvif_queue *queue = (struct xenvif_queue *)data;
	tx_add_credit(queue);
	xenvif_napi_schedule_or_enable_events(queue);
}

static void xenvif_tx_err(struct xenvif_queue *queue,
			  struct xen_netif_tx_request *txp, RING_IDX end)
{
	RING_IDX cons = queue->tx.req_cons;
	unsigned long flags;

	do {
		spin_lock_irqsave(&queue->response_lock, flags);
		make_tx_response(queue, txp, XEN_NETIF_RSP_ERROR);
		push_tx_responses(queue);
		spin_unlock_irqrestore(&queue->response_lock, flags);
		if (cons == end)
			break;
		RING_COPY_REQUEST(&queue->tx, cons++, txp);
	} while (1);
	queue->tx.req_cons = cons;
}

static void xenvif_fatal_tx_err(struct xenvif *vif)
{
	netdev_err(vif->dev, "fatal error; disabling device\n");
	vif->disabled = true;
	/* Disable the vif from queue 0's kthread */
	if (vif->queues)
		xenvif_kick_thread(&vif->queues[0]);
}

static int xenvif_count_requests(struct xenvif_queue *queue,
				 struct xen_netif_tx_request *first,
				 struct xen_netif_tx_request *txp,
				 int work_to_do)
{
	RING_IDX cons = queue->tx.req_cons;
	int slots = 0;
	int drop_err = 0;
	int more_data;

	if (!(first->flags & XEN_NETTXF_more_data))
		return 0;

	do {
		struct xen_netif_tx_request dropped_tx = { 0 };

		if (slots >= work_to_do) {
			netdev_err(queue->vif->dev,
				   "Asked for %d slots but exceeds this limit\n",
				   work_to_do);
			xenvif_fatal_tx_err(queue->vif);
			return -ENODATA;
		}

		/* This guest is really using too many slots and
		 * considered malicious.
		 */
		if (unlikely(slots >= fatal_skb_slots)) {
			netdev_err(queue->vif->dev,
				   "Malicious frontend using %d slots, threshold %u\n",
				   slots, fatal_skb_slots);
			xenvif_fatal_tx_err(queue->vif);
			return -E2BIG;
		}

		/* Xen network protocol had implicit dependency on
		 * MAX_SKB_FRAGS. XEN_NETBK_LEGACY_SLOTS_MAX is set to
		 * the historical MAX_SKB_FRAGS value 18 to honor the
		 * same behavior as before. Any packet using more than
		 * 18 slots but less than fatal_skb_slots slots is
		 * dropped
		 */
		if (!drop_err && slots >= XEN_NETBK_LEGACY_SLOTS_MAX) {
			if (net_ratelimit())
				netdev_dbg(queue->vif->dev,
					   "Too many slots (%d) exceeding limit (%d), dropping packet\n",
					   slots, XEN_NETBK_LEGACY_SLOTS_MAX);
			drop_err = -E2BIG;
		}

		if (drop_err)
			txp = &dropped_tx;

		RING_COPY_REQUEST(&queue->tx, cons + slots, txp);

		/* If the guest submitted a frame >= 64 KiB then
		 * first->size overflowed and following slots will
		 * appear to be larger than the frame.
		 *
		 * This cannot be fatal error as there are buggy
		 * frontends that do this.
		 *
		 * Consume all slots and drop the packet.
		 */
		if (!drop_err && txp->size > first->size) {
			if (net_ratelimit())
				netdev_dbg(queue->vif->dev,
					   "Invalid tx request, slot size %u > remaining size %u\n",
					   txp->size, first->size);
			drop_err = -EIO;
		}

		first->size -= txp->size;
		slots++;

		if (unlikely((txp->offset + txp->size) > XEN_PAGE_SIZE)) {
			netdev_err(queue->vif->dev, "Cross page boundary, txp->offset: %u, size: %u\n",
				 txp->offset, txp->size);
			xenvif_fatal_tx_err(queue->vif);
			return -EINVAL;
		}

		more_data = txp->flags & XEN_NETTXF_more_data;

		if (!drop_err)
			txp++;

	} while (more_data);

	if (drop_err) {
		xenvif_tx_err(queue, first, cons + slots);
		return drop_err;
	}

	return slots;
}


struct xenvif_tx_cb {
	u16 pending_idx;
};

#define XENVIF_TX_CB(skb) ((struct xenvif_tx_cb *)(skb)->cb)

static inline void xenvif_tx_create_map_op(struct xenvif_queue *queue,
					  u16 pending_idx,
					  struct xen_netif_tx_request *txp,
					  struct gnttab_map_grant_ref *mop)
{
	queue->pages_to_map[mop-queue->tx_map_ops] = queue->mmap_pages[pending_idx];
	gnttab_set_map_op(mop, idx_to_kaddr(queue, pending_idx),
			  GNTMAP_host_map | GNTMAP_readonly,
			  txp->gref, queue->vif->domid);

	memcpy(&queue->pending_tx_info[pending_idx].req, txp,
	       sizeof(*txp));
}

static inline struct sk_buff *xenvif_alloc_skb(unsigned int size)
{
	struct sk_buff *skb =
		alloc_skb(size + NET_SKB_PAD + NET_IP_ALIGN,
			  GFP_ATOMIC | __GFP_NOWARN);
	if (unlikely(skb == NULL))
		return NULL;

	/* Packets passed to netif_rx() must have some headroom. */
	skb_reserve(skb, NET_SKB_PAD + NET_IP_ALIGN);

	/* Initialize it here to avoid later surprises */
	skb_shinfo(skb)->destructor_arg = NULL;

	return skb;
}

static struct gnttab_map_grant_ref *xenvif_get_requests(struct xenvif_queue *queue,
							struct sk_buff *skb,
							struct xen_netif_tx_request *txp,
							struct gnttab_map_grant_ref *gop,
							unsigned int frag_overflow,
							struct sk_buff *nskb)
{
	struct skb_shared_info *shinfo = skb_shinfo(skb);
	skb_frag_t *frags = shinfo->frags;
	u16 pending_idx = XENVIF_TX_CB(skb)->pending_idx;
	int start;
	pending_ring_idx_t index;
	unsigned int nr_slots;

	nr_slots = shinfo->nr_frags;

	/* Skip first skb fragment if it is on same page as header fragment. */
	start = (frag_get_pending_idx(&shinfo->frags[0]) == pending_idx);

	for (shinfo->nr_frags = start; shinfo->nr_frags < nr_slots;
	     shinfo->nr_frags++, txp++, gop++) {
		index = pending_index(queue->pending_cons++);
		pending_idx = queue->pending_ring[index];
		xenvif_tx_create_map_op(queue, pending_idx, txp, gop);
		frag_set_pending_idx(&frags[shinfo->nr_frags], pending_idx);
	}

	if (frag_overflow) {

		shinfo = skb_shinfo(nskb);
		frags = shinfo->frags;

		for (shinfo->nr_frags = 0; shinfo->nr_frags < frag_overflow;
		     shinfo->nr_frags++, txp++, gop++) {
			index = pending_index(queue->pending_cons++);
			pending_idx = queue->pending_ring[index];
			xenvif_tx_create_map_op(queue, pending_idx, txp, gop);
			frag_set_pending_idx(&frags[shinfo->nr_frags],
					     pending_idx);
		}

		skb_shinfo(skb)->frag_list = nskb;
	}

	return gop;
}

static inline void xenvif_grant_handle_set(struct xenvif_queue *queue,
					   u16 pending_idx,
					   grant_handle_t handle)
{
	if (unlikely(queue->grant_tx_handle[pending_idx] !=
		     NETBACK_INVALID_HANDLE)) {
		netdev_err(queue->vif->dev,
			   "Trying to overwrite active handle! pending_idx: 0x%x\n",
			   pending_idx);
		BUG();
	}
	queue->grant_tx_handle[pending_idx] = handle;
}

static inline void xenvif_grant_handle_reset(struct xenvif_queue *queue,
					     u16 pending_idx)
{
	if (unlikely(queue->grant_tx_handle[pending_idx] ==
		     NETBACK_INVALID_HANDLE)) {
		netdev_err(queue->vif->dev,
			   "Trying to unmap invalid handle! pending_idx: 0x%x\n",
			   pending_idx);
		BUG();
	}
	queue->grant_tx_handle[pending_idx] = NETBACK_INVALID_HANDLE;
}

static int xenvif_tx_check_gop(struct xenvif_queue *queue,
			       struct sk_buff *skb,
			       struct gnttab_map_grant_ref **gopp_map,
			       struct gnttab_copy **gopp_copy)
{
	struct gnttab_map_grant_ref *gop_map = *gopp_map;
	u16 pending_idx = XENVIF_TX_CB(skb)->pending_idx;
	/* This always points to the shinfo of the skb being checked, which
	 * could be either the first or the one on the frag_list
	 */
	struct skb_shared_info *shinfo = skb_shinfo(skb);
	/* If this is non-NULL, we are currently checking the frag_list skb, and
	 * this points to the shinfo of the first one
	 */
	struct skb_shared_info *first_shinfo = NULL;
	int nr_frags = shinfo->nr_frags;
	const bool sharedslot = nr_frags &&
				frag_get_pending_idx(&shinfo->frags[0]) == pending_idx;
	int i, err;

	/* Check status of header. */
	err = (*gopp_copy)->status;
	if (unlikely(err)) {
		if (net_ratelimit())
			netdev_dbg(queue->vif->dev,
				   "Grant copy of header failed! status: %d pending_idx: %u ref: %u\n",
				   (*gopp_copy)->status,
				   pending_idx,
				   (*gopp_copy)->source.u.ref);
		/* The first frag might still have this slot mapped */
		if (!sharedslot)
			xenvif_idx_release(queue, pending_idx,
					   XEN_NETIF_RSP_ERROR);
	}
	(*gopp_copy)++;

check_frags:
	for (i = 0; i < nr_frags; i++, gop_map++) {
		int j, newerr;

		pending_idx = frag_get_pending_idx(&shinfo->frags[i]);

		/* Check error status: if okay then remember grant handle. */
		newerr = gop_map->status;

		if (likely(!newerr)) {
			xenvif_grant_handle_set(queue,
						pending_idx,
						gop_map->handle);
			/* Had a previous error? Invalidate this fragment. */
			if (unlikely(err)) {
				xenvif_idx_unmap(queue, pending_idx);
				/* If the mapping of the first frag was OK, but
				 * the header's copy failed, and they are
				 * sharing a slot, send an error
				 */
				if (i == 0 && sharedslot)
					xenvif_idx_release(queue, pending_idx,
							   XEN_NETIF_RSP_ERROR);
				else
					xenvif_idx_release(queue, pending_idx,
							   XEN_NETIF_RSP_OKAY);
			}
			continue;
		}

		/* Error on this fragment: respond to client with an error. */
		if (net_ratelimit())
			netdev_dbg(queue->vif->dev,
				   "Grant map of %d. frag failed! status: %d pending_idx: %u ref: %u\n",
				   i,
				   gop_map->status,
				   pending_idx,
				   gop_map->ref);

		xenvif_idx_release(queue, pending_idx, XEN_NETIF_RSP_ERROR);

		/* Not the first error? Preceding frags already invalidated. */
		if (err)
			continue;

		/* First error: if the header haven't shared a slot with the
		 * first frag, release it as well.
		 */
		if (!sharedslot)
			xenvif_idx_release(queue,
					   XENVIF_TX_CB(skb)->pending_idx,
					   XEN_NETIF_RSP_OKAY);

		/* Invalidate preceding fragments of this skb. */
		for (j = 0; j < i; j++) {
			pending_idx = frag_get_pending_idx(&shinfo->frags[j]);
			xenvif_idx_unmap(queue, pending_idx);
			xenvif_idx_release(queue, pending_idx,
					   XEN_NETIF_RSP_OKAY);
		}

		/* And if we found the error while checking the frag_list, unmap
		 * the first skb's frags
		 */
		if (first_shinfo) {
			for (j = 0; j < first_shinfo->nr_frags; j++) {
				pending_idx = frag_get_pending_idx(&first_shinfo->frags[j]);
				xenvif_idx_unmap(queue, pending_idx);
				xenvif_idx_release(queue, pending_idx,
						   XEN_NETIF_RSP_OKAY);
			}
		}

		/* Remember the error: invalidate all subsequent fragments. */
		err = newerr;
	}

	if (skb_has_frag_list(skb) && !first_shinfo) {
		first_shinfo = skb_shinfo(skb);
		shinfo = skb_shinfo(skb_shinfo(skb)->frag_list);
		nr_frags = shinfo->nr_frags;

		goto check_frags;
	}

	*gopp_map = gop_map;
	return err;
}

static void xenvif_fill_frags(struct xenvif_queue *queue, struct sk_buff *skb)
{
	struct skb_shared_info *shinfo = skb_shinfo(skb);
	int nr_frags = shinfo->nr_frags;
	int i;
	u16 prev_pending_idx = INVALID_PENDING_IDX;

	for (i = 0; i < nr_frags; i++) {
		skb_frag_t *frag = shinfo->frags + i;
		struct xen_netif_tx_request *txp;
		struct page *page;
		u16 pending_idx;

		pending_idx = frag_get_pending_idx(frag);

		/* If this is not the first frag, chain it to the previous*/
		if (prev_pending_idx == INVALID_PENDING_IDX)
			skb_shinfo(skb)->destructor_arg =
				&callback_param(queue, pending_idx);
		else
			callback_param(queue, prev_pending_idx).ctx =
				&callback_param(queue, pending_idx);

		callback_param(queue, pending_idx).ctx = NULL;
		prev_pending_idx = pending_idx;

		txp = &queue->pending_tx_info[pending_idx].req;
		page = virt_to_page(idx_to_kaddr(queue, pending_idx));
		__skb_fill_page_desc(skb, i, page, txp->offset, txp->size);
		skb->len += txp->size;
		skb->data_len += txp->size;
		skb->truesize += txp->size;

		/* Take an extra reference to offset network stack's put_page */
		get_page(queue->mmap_pages[pending_idx]);
	}
}

static int xenvif_get_extras(struct xenvif_queue *queue,
				struct xen_netif_extra_info *extras,
				int work_to_do)
{
	struct xen_netif_extra_info extra;
	RING_IDX cons = queue->tx.req_cons;

	do {
		if (unlikely(work_to_do-- <= 0)) {
			netdev_err(queue->vif->dev, "Missing extra info\n");
			xenvif_fatal_tx_err(queue->vif);
			return -EBADR;
		}

		RING_COPY_REQUEST(&queue->tx, cons, &extra);
		if (unlikely(!extra.type ||
			     extra.type >= XEN_NETIF_EXTRA_TYPE_MAX)) {
			queue->tx.req_cons = ++cons;
			netdev_err(queue->vif->dev,
				   "Invalid extra type: %d\n", extra.type);
			xenvif_fatal_tx_err(queue->vif);
			return -EINVAL;
		}

		memcpy(&extras[extra.type - 1], &extra, sizeof(extra));
		queue->tx.req_cons = ++cons;
	} while (extra.flags & XEN_NETIF_EXTRA_FLAG_MORE);

	return work_to_do;
}

static int xenvif_set_skb_gso(struct xenvif *vif,
			      struct sk_buff *skb,
			      struct xen_netif_extra_info *gso)
{
	if (!gso->u.gso.size) {
		netdev_err(vif->dev, "GSO size must not be zero.\n");
		xenvif_fatal_tx_err(vif);
		return -EINVAL;
	}

	switch (gso->u.gso.type) {
	case XEN_NETIF_GSO_TYPE_TCPV4:
		skb_shinfo(skb)->gso_type = SKB_GSO_TCPV4;
		break;
	case XEN_NETIF_GSO_TYPE_TCPV6:
		skb_shinfo(skb)->gso_type = SKB_GSO_TCPV6;
		break;
	default:
		netdev_err(vif->dev, "Bad GSO type %d.\n", gso->u.gso.type);
		xenvif_fatal_tx_err(vif);
		return -EINVAL;
	}

	skb_shinfo(skb)->gso_size = gso->u.gso.size;
	/* gso_segs will be calculated later */

	return 0;
}

static int checksum_setup(struct xenvif_queue *queue, struct sk_buff *skb)
{
	bool recalculate_partial_csum = false;

	/* A GSO SKB must be CHECKSUM_PARTIAL. However some buggy
	 * peers can fail to set NETRXF_csum_blank when sending a GSO
	 * frame. In this case force the SKB to CHECKSUM_PARTIAL and
	 * recalculate the partial checksum.
	 */
	if (skb->ip_summed != CHECKSUM_PARTIAL && skb_is_gso(skb)) {
		queue->stats.rx_gso_checksum_fixup++;
		skb->ip_summed = CHECKSUM_PARTIAL;
		recalculate_partial_csum = true;
	}

	/* A non-CHECKSUM_PARTIAL SKB does not require setup. */
	if (skb->ip_summed != CHECKSUM_PARTIAL)
		return 0;

	return skb_checksum_setup(skb, recalculate_partial_csum);
}

static bool tx_credit_exceeded(struct xenvif_queue *queue, unsigned size)
{
	u64 now = get_jiffies_64();
	u64 next_credit = queue->credit_window_start +
		msecs_to_jiffies(queue->credit_usec / 1000);

	/* Timer could already be pending in rare cases. */
	if (timer_pending(&queue->credit_timeout))
		return true;

	/* Passed the point where we can replenish credit? */
	if (time_after_eq64(now, next_credit)) {
		queue->credit_window_start = now;
		tx_add_credit(queue);
	}

	/* Still too big to send right now? Set a callback. */
	if (size > queue->remaining_credit) {
		queue->credit_timeout.data     =
			(unsigned long)queue;
		mod_timer(&queue->credit_timeout,
			  next_credit);
		queue->credit_window_start = next_credit;

		return true;
	}

	return false;
}

/* No locking is required in xenvif_mcast_add/del() as they are
 * only ever invoked from NAPI poll. An RCU list is used because
 * xenvif_mcast_match() is called asynchronously, during start_xmit.
 */

static int xenvif_mcast_add(struct xenvif *vif, const u8 *addr)
{
	struct xenvif_mcast_addr *mcast;

	if (vif->fe_mcast_count == XEN_NETBK_MCAST_MAX) {
		if (net_ratelimit())
			netdev_err(vif->dev,
				   "Too many multicast addresses\n");
		return -ENOSPC;
	}

	mcast = kzalloc(sizeof(*mcast), GFP_ATOMIC);
	if (!mcast)
		return -ENOMEM;

	ether_addr_copy(mcast->addr, addr);
	list_add_tail_rcu(&mcast->entry, &vif->fe_mcast_addr);
	vif->fe_mcast_count++;

	return 0;
}

static void xenvif_mcast_del(struct xenvif *vif, const u8 *addr)
{
	struct xenvif_mcast_addr *mcast;

	list_for_each_entry_rcu(mcast, &vif->fe_mcast_addr, entry) {
		if (ether_addr_equal(addr, mcast->addr)) {
			--vif->fe_mcast_count;
			list_del_rcu(&mcast->entry);
			kfree_rcu(mcast, rcu);
			break;
		}
	}
}

bool xenvif_mcast_match(struct xenvif *vif, const u8 *addr)
{
	struct xenvif_mcast_addr *mcast;

	rcu_read_lock();
	list_for_each_entry_rcu(mcast, &vif->fe_mcast_addr, entry) {
		if (ether_addr_equal(addr, mcast->addr)) {
			rcu_read_unlock();
			return true;
		}
	}
	rcu_read_unlock();

	return false;
}

void xenvif_mcast_addr_list_free(struct xenvif *vif)
{
	/* No need for locking or RCU here. NAPI poll and TX queue
	 * are stopped.
	 */
	while (!list_empty(&vif->fe_mcast_addr)) {
		struct xenvif_mcast_addr *mcast;

		mcast = list_first_entry(&vif->fe_mcast_addr,
					 struct xenvif_mcast_addr,
					 entry);
		--vif->fe_mcast_count;
		list_del(&mcast->entry);
		kfree(mcast);
	}
}

static void xenvif_tx_build_gops(struct xenvif_queue *queue,
				     int budget,
				     unsigned *copy_ops,
				     unsigned *map_ops)
{
	struct gnttab_map_grant_ref *gop = queue->tx_map_ops;
	struct sk_buff *skb, *nskb;
	int ret;
	unsigned int frag_overflow;

	while (skb_queue_len(&queue->tx_queue) < budget) {
		struct xen_netif_tx_request txreq;
		struct xen_netif_tx_request txfrags[XEN_NETBK_LEGACY_SLOTS_MAX];
		struct xen_netif_extra_info extras[XEN_NETIF_EXTRA_TYPE_MAX-1];
		u16 pending_idx;
		RING_IDX idx;
		int work_to_do;
		unsigned int data_len;
		pending_ring_idx_t index;

		if (queue->tx.sring->req_prod - queue->tx.req_cons >
		    XEN_NETIF_TX_RING_SIZE) {
			netdev_err(queue->vif->dev,
				   "Impossible number of requests. "
				   "req_prod %d, req_cons %d, size %ld\n",
				   queue->tx.sring->req_prod, queue->tx.req_cons,
				   XEN_NETIF_TX_RING_SIZE);
			xenvif_fatal_tx_err(queue->vif);
			break;
		}

		work_to_do = RING_HAS_UNCONSUMED_REQUESTS(&queue->tx);
		if (!work_to_do)
			break;

		idx = queue->tx.req_cons;
		rmb(); /* Ensure that we see the request before we copy it. */
		RING_COPY_REQUEST(&queue->tx, idx, &txreq);

		/* Credit-based scheduling. */
		if (txreq.size > queue->remaining_credit &&
		    tx_credit_exceeded(queue, txreq.size))
			break;

		queue->remaining_credit -= txreq.size;

		work_to_do--;
		queue->tx.req_cons = ++idx;

		memset(extras, 0, sizeof(extras));
		if (txreq.flags & XEN_NETTXF_extra_info) {
			work_to_do = xenvif_get_extras(queue, extras,
						       work_to_do);
			idx = queue->tx.req_cons;
			if (unlikely(work_to_do < 0))
				break;
		}

		if (extras[XEN_NETIF_EXTRA_TYPE_MCAST_ADD - 1].type) {
			struct xen_netif_extra_info *extra;

			extra = &extras[XEN_NETIF_EXTRA_TYPE_MCAST_ADD - 1];
			ret = xenvif_mcast_add(queue->vif, extra->u.mcast.addr);

			make_tx_response(queue, &txreq,
					 (ret == 0) ?
					 XEN_NETIF_RSP_OKAY :
					 XEN_NETIF_RSP_ERROR);
			push_tx_responses(queue);
			continue;
		}

		if (extras[XEN_NETIF_EXTRA_TYPE_MCAST_DEL - 1].type) {
			struct xen_netif_extra_info *extra;

			extra = &extras[XEN_NETIF_EXTRA_TYPE_MCAST_DEL - 1];
			xenvif_mcast_del(queue->vif, extra->u.mcast.addr);

			make_tx_response(queue, &txreq, XEN_NETIF_RSP_OKAY);
			push_tx_responses(queue);
			continue;
		}

		ret = xenvif_count_requests(queue, &txreq, txfrags, work_to_do);
		if (unlikely(ret < 0))
			break;

		idx += ret;

		if (unlikely(txreq.size < ETH_HLEN)) {
			netdev_dbg(queue->vif->dev,
				   "Bad packet size: %d\n", txreq.size);
			xenvif_tx_err(queue, &txreq, idx);
			break;
		}

		/* No crossing a page as the payload mustn't fragment. */
		if (unlikely((txreq.offset + txreq.size) > XEN_PAGE_SIZE)) {
			netdev_err(queue->vif->dev,
				   "txreq.offset: %u, size: %u, end: %lu\n",
				   txreq.offset, txreq.size,
				   (unsigned long)(txreq.offset&~XEN_PAGE_MASK) + txreq.size);
			xenvif_fatal_tx_err(queue->vif);
			break;
		}

		index = pending_index(queue->pending_cons);
		pending_idx = queue->pending_ring[index];

		data_len = (txreq.size > XEN_NETBACK_TX_COPY_LEN &&
			    ret < XEN_NETBK_LEGACY_SLOTS_MAX) ?
			XEN_NETBACK_TX_COPY_LEN : txreq.size;

		skb = xenvif_alloc_skb(data_len);
		if (unlikely(skb == NULL)) {
			netdev_dbg(queue->vif->dev,
				   "Can't allocate a skb in start_xmit.\n");
			xenvif_tx_err(queue, &txreq, idx);
			break;
		}

		skb_shinfo(skb)->nr_frags = ret;
		if (data_len < txreq.size)
			skb_shinfo(skb)->nr_frags++;
		/* At this point shinfo->nr_frags is in fact the number of
		 * slots, which can be as large as XEN_NETBK_LEGACY_SLOTS_MAX.
		 */
		frag_overflow = 0;
		nskb = NULL;
		if (skb_shinfo(skb)->nr_frags > MAX_SKB_FRAGS) {
			frag_overflow = skb_shinfo(skb)->nr_frags - MAX_SKB_FRAGS;
			BUG_ON(frag_overflow > MAX_SKB_FRAGS);
			skb_shinfo(skb)->nr_frags = MAX_SKB_FRAGS;
			nskb = xenvif_alloc_skb(0);
			if (unlikely(nskb == NULL)) {
				kfree_skb(skb);
				xenvif_tx_err(queue, &txreq, idx);
				if (net_ratelimit())
					netdev_err(queue->vif->dev,
						   "Can't allocate the frag_list skb.\n");
				break;
			}
		}

		if (extras[XEN_NETIF_EXTRA_TYPE_GSO - 1].type) {
			struct xen_netif_extra_info *gso;
			gso = &extras[XEN_NETIF_EXTRA_TYPE_GSO - 1];

			if (xenvif_set_skb_gso(queue->vif, skb, gso)) {
				/* Failure in xenvif_set_skb_gso is fatal. */
				kfree_skb(skb);
				kfree_skb(nskb);
				break;
			}
		}

		XENVIF_TX_CB(skb)->pending_idx = pending_idx;

		__skb_put(skb, data_len);
		queue->tx_copy_ops[*copy_ops].source.u.ref = txreq.gref;
		queue->tx_copy_ops[*copy_ops].source.domid = queue->vif->domid;
		queue->tx_copy_ops[*copy_ops].source.offset = txreq.offset;

		queue->tx_copy_ops[*copy_ops].dest.u.gmfn =
			virt_to_gfn(skb->data);
		queue->tx_copy_ops[*copy_ops].dest.domid = DOMID_SELF;
		queue->tx_copy_ops[*copy_ops].dest.offset =
			offset_in_page(skb->data) & ~XEN_PAGE_MASK;

		queue->tx_copy_ops[*copy_ops].len = data_len;
		queue->tx_copy_ops[*copy_ops].flags = GNTCOPY_source_gref;

		(*copy_ops)++;

		if (data_len < txreq.size) {
			frag_set_pending_idx(&skb_shinfo(skb)->frags[0],
					     pending_idx);
			xenvif_tx_create_map_op(queue, pending_idx, &txreq, gop);
			gop++;
		} else {
			frag_set_pending_idx(&skb_shinfo(skb)->frags[0],
					     INVALID_PENDING_IDX);
			memcpy(&queue->pending_tx_info[pending_idx].req, &txreq,
			       sizeof(txreq));
		}

		queue->pending_cons++;

		gop = xenvif_get_requests(queue, skb, txfrags, gop,
				          frag_overflow, nskb);

		__skb_queue_tail(&queue->tx_queue, skb);

		queue->tx.req_cons = idx;

		if (((gop-queue->tx_map_ops) >= ARRAY_SIZE(queue->tx_map_ops)) ||
		    (*copy_ops >= ARRAY_SIZE(queue->tx_copy_ops)))
			break;
	}

	(*map_ops) = gop - queue->tx_map_ops;
	return;
}

/* Consolidate skb with a frag_list into a brand new one with local pages on
 * frags. Returns 0 or -ENOMEM if can't allocate new pages.
 */
static int xenvif_handle_frag_list(struct xenvif_queue *queue, struct sk_buff *skb)
{
	unsigned int offset = skb_headlen(skb);
	skb_frag_t frags[MAX_SKB_FRAGS];
	int i, f;
	struct ubuf_info *uarg;
	struct sk_buff *nskb = skb_shinfo(skb)->frag_list;

	queue->stats.tx_zerocopy_sent += 2;
	queue->stats.tx_frag_overflow++;

	xenvif_fill_frags(queue, nskb);
	/* Subtract frags size, we will correct it later */
	skb->truesize -= skb->data_len;
	skb->len += nskb->len;
	skb->data_len += nskb->len;

	/* create a brand new frags array and coalesce there */
	for (i = 0; offset < skb->len; i++) {
		struct page *page;
		unsigned int len;

		BUG_ON(i >= MAX_SKB_FRAGS);
		page = alloc_page(GFP_ATOMIC);
		if (!page) {
			int j;
			skb->truesize += skb->data_len;
			for (j = 0; j < i; j++)
				put_page(frags[j].page.p);
			return -ENOMEM;
		}

		if (offset + PAGE_SIZE < skb->len)
			len = PAGE_SIZE;
		else
			len = skb->len - offset;
		if (skb_copy_bits(skb, offset, page_address(page), len))
			BUG();

		offset += len;
		frags[i].page.p = page;
		frags[i].page_offset = 0;
		skb_frag_size_set(&frags[i], len);
	}

	/* Copied all the bits from the frag list -- free it. */
	skb_frag_list_init(skb);
	xenvif_skb_zerocopy_prepare(queue, nskb);
	kfree_skb(nskb);

	/* Release all the original (foreign) frags. */
	for (f = 0; f < skb_shinfo(skb)->nr_frags; f++)
		skb_frag_unref(skb, f);
	uarg = skb_shinfo(skb)->destructor_arg;
	/* increase inflight counter to offset decrement in callback */
	atomic_inc(&queue->inflight_packets);
	uarg->callback(uarg, true);
	skb_shinfo(skb)->destructor_arg = NULL;

	/* Fill the skb with the new (local) frags. */
	memcpy(skb_shinfo(skb)->frags, frags, i * sizeof(skb_frag_t));
	skb_shinfo(skb)->nr_frags = i;
	skb->truesize += i * PAGE_SIZE;

	return 0;
}

static int xenvif_tx_submit(struct xenvif_queue *queue)
{
	struct gnttab_map_grant_ref *gop_map = queue->tx_map_ops;
	struct gnttab_copy *gop_copy = queue->tx_copy_ops;
	struct sk_buff *skb;
	int work_done = 0;

	while ((skb = __skb_dequeue(&queue->tx_queue)) != NULL) {
		struct xen_netif_tx_request *txp;
		u16 pending_idx;
		unsigned data_len;

		pending_idx = XENVIF_TX_CB(skb)->pending_idx;
		txp = &queue->pending_tx_info[pending_idx].req;

		/* Check the remap error code. */
		if (unlikely(xenvif_tx_check_gop(queue, skb, &gop_map, &gop_copy))) {
			/* If there was an error, xenvif_tx_check_gop is
			 * expected to release all the frags which were mapped,
			 * so kfree_skb shouldn't do it again
			 */
			skb_shinfo(skb)->nr_frags = 0;
			if (skb_has_frag_list(skb)) {
				struct sk_buff *nskb =
						skb_shinfo(skb)->frag_list;
				skb_shinfo(nskb)->nr_frags = 0;
			}
			kfree_skb(skb);
			continue;
		}

		data_len = skb->len;
		callback_param(queue, pending_idx).ctx = NULL;
		if (data_len < txp->size) {
			/* Append the packet payload as a fragment. */
			txp->offset += data_len;
			txp->size -= data_len;
		} else {
			/* Schedule a response immediately. */
			xenvif_idx_release(queue, pending_idx,
					   XEN_NETIF_RSP_OKAY);
		}

		if (txp->flags & XEN_NETTXF_csum_blank)
			skb->ip_summed = CHECKSUM_PARTIAL;
		else if (txp->flags & XEN_NETTXF_data_validated)
			skb->ip_summed = CHECKSUM_UNNECESSARY;

		xenvif_fill_frags(queue, skb);

		if (unlikely(skb_has_frag_list(skb))) {
			if (xenvif_handle_frag_list(queue, skb)) {
				if (net_ratelimit())
					netdev_err(queue->vif->dev,
						   "Not enough memory to consolidate frag_list!\n");
				xenvif_skb_zerocopy_prepare(queue, skb);
				kfree_skb(skb);
				continue;
			}
		}

		skb->dev      = queue->vif->dev;
		skb->protocol = eth_type_trans(skb, skb->dev);
		skb_reset_network_header(skb);

		if (checksum_setup(queue, skb)) {
			netdev_dbg(queue->vif->dev,
				   "Can't setup checksum in net_tx_action\n");
			/* We have to set this flag to trigger the callback */
			if (skb_shinfo(skb)->destructor_arg)
				xenvif_skb_zerocopy_prepare(queue, skb);
			kfree_skb(skb);
			continue;
		}

		skb_probe_transport_header(skb, 0);

		/* If the packet is GSO then we will have just set up the
		 * transport header offset in checksum_setup so it's now
		 * straightforward to calculate gso_segs.
		 */
		if (skb_is_gso(skb)) {
			int mss = skb_shinfo(skb)->gso_size;
			int hdrlen = skb_transport_header(skb) -
				skb_mac_header(skb) +
				tcp_hdrlen(skb);

			skb_shinfo(skb)->gso_segs =
				DIV_ROUND_UP(skb->len - hdrlen, mss);
		}

		queue->stats.rx_bytes += skb->len;
		queue->stats.rx_packets++;

		work_done++;

		/* Set this flag right before netif_receive_skb, otherwise
		 * someone might think this packet already left netback, and
		 * do a skb_copy_ubufs while we are still in control of the
		 * skb. E.g. the __pskb_pull_tail earlier can do such thing.
		 */
		if (skb_shinfo(skb)->destructor_arg) {
			xenvif_skb_zerocopy_prepare(queue, skb);
			queue->stats.tx_zerocopy_sent++;
		}

		netif_receive_skb(skb);
	}

	return work_done;
}

void xenvif_zerocopy_callback(struct ubuf_info *ubuf, bool zerocopy_success)
{
	unsigned long flags;
	pending_ring_idx_t index;
	struct xenvif_queue *queue = ubuf_to_queue(ubuf);

	/* This is the only place where we grab this lock, to protect callbacks
	 * from each other.
	 */
	spin_lock_irqsave(&queue->callback_lock, flags);
	do {
		u16 pending_idx = ubuf->desc;
		ubuf = (struct ubuf_info *) ubuf->ctx;
		BUG_ON(queue->dealloc_prod - queue->dealloc_cons >=
			MAX_PENDING_REQS);
		index = pending_index(queue->dealloc_prod);
		queue->dealloc_ring[index] = pending_idx;
		/* Sync with xenvif_tx_dealloc_action:
		 * insert idx then incr producer.
		 */
		smp_wmb();
		queue->dealloc_prod++;
	} while (ubuf);
	spin_unlock_irqrestore(&queue->callback_lock, flags);

	if (likely(zerocopy_success))
		queue->stats.tx_zerocopy_success++;
	else
		queue->stats.tx_zerocopy_fail++;
	xenvif_skb_zerocopy_complete(queue);
}

static inline void xenvif_tx_dealloc_action(struct xenvif_queue *queue)
{
	struct gnttab_unmap_grant_ref *gop;
	pending_ring_idx_t dc, dp;
	u16 pending_idx, pending_idx_release[MAX_PENDING_REQS];
	unsigned int i = 0;

	dc = queue->dealloc_cons;
	gop = queue->tx_unmap_ops;

	/* Free up any grants we have finished using */
	do {
		dp = queue->dealloc_prod;

		/* Ensure we see all indices enqueued by all
		 * xenvif_zerocopy_callback().
		 */
		smp_rmb();

		while (dc != dp) {
			BUG_ON(gop - queue->tx_unmap_ops >= MAX_PENDING_REQS);
			pending_idx =
				queue->dealloc_ring[pending_index(dc++)];

			pending_idx_release[gop - queue->tx_unmap_ops] =
				pending_idx;
			queue->pages_to_unmap[gop - queue->tx_unmap_ops] =
				queue->mmap_pages[pending_idx];
			gnttab_set_unmap_op(gop,
					    idx_to_kaddr(queue, pending_idx),
					    GNTMAP_host_map,
					    queue->grant_tx_handle[pending_idx]);
			xenvif_grant_handle_reset(queue, pending_idx);
			++gop;
		}

	} while (dp != queue->dealloc_prod);

	queue->dealloc_cons = dc;

	if (gop - queue->tx_unmap_ops > 0) {
		int ret;
		ret = gnttab_unmap_refs(queue->tx_unmap_ops,
					NULL,
					queue->pages_to_unmap,
					gop - queue->tx_unmap_ops);
		if (ret) {
			netdev_err(queue->vif->dev, "Unmap fail: nr_ops %tu ret %d\n",
				   gop - queue->tx_unmap_ops, ret);
			for (i = 0; i < gop - queue->tx_unmap_ops; ++i) {
				if (gop[i].status != GNTST_okay)
					netdev_err(queue->vif->dev,
						   " host_addr: 0x%llx handle: 0x%x status: %d\n",
						   gop[i].host_addr,
						   gop[i].handle,
						   gop[i].status);
			}
			BUG();
		}
	}

	for (i = 0; i < gop - queue->tx_unmap_ops; ++i)
		xenvif_idx_release(queue, pending_idx_release[i],
				   XEN_NETIF_RSP_OKAY);
}


/* Called after netfront has transmitted */
int xenvif_tx_action(struct xenvif_queue *queue, int budget)
{
	unsigned nr_mops, nr_cops = 0;
	int work_done, ret;

	if (unlikely(!tx_work_todo(queue)))
		return 0;

	xenvif_tx_build_gops(queue, budget, &nr_cops, &nr_mops);

	if (nr_cops == 0)
		return 0;

	gnttab_batch_copy(queue->tx_copy_ops, nr_cops);
	if (nr_mops != 0) {
		ret = gnttab_map_refs(queue->tx_map_ops,
				      NULL,
				      queue->pages_to_map,
				      nr_mops);
		BUG_ON(ret);
	}

	work_done = xenvif_tx_submit(queue);

	return work_done;
}

static void xenvif_idx_release(struct xenvif_queue *queue, u16 pending_idx,
			       u8 status)
{
	struct pending_tx_info *pending_tx_info;
	pending_ring_idx_t index;
	unsigned long flags;

	pending_tx_info = &queue->pending_tx_info[pending_idx];

	spin_lock_irqsave(&queue->response_lock, flags);

	make_tx_response(queue, &pending_tx_info->req, status);

	/* Release the pending index before pusing the Tx response so
	 * its available before a new Tx request is pushed by the
	 * frontend.
	 */
	index = pending_index(queue->pending_prod++);
	queue->pending_ring[index] = pending_idx;

	push_tx_responses(queue);

	spin_unlock_irqrestore(&queue->response_lock, flags);
}


static void make_tx_response(struct xenvif_queue *queue,
			     struct xen_netif_tx_request *txp,
			     s8       st)
{
	RING_IDX i = queue->tx.rsp_prod_pvt;
	struct xen_netif_tx_response *resp;

	resp = RING_GET_RESPONSE(&queue->tx, i);
	resp->id     = txp->id;
	resp->status = st;

	if (txp->flags & XEN_NETTXF_extra_info)
		RING_GET_RESPONSE(&queue->tx, ++i)->status = XEN_NETIF_RSP_NULL;

	queue->tx.rsp_prod_pvt = ++i;
}

static void push_tx_responses(struct xenvif_queue *queue)
{
	int notify;

	RING_PUSH_RESPONSES_AND_CHECK_NOTIFY(&queue->tx, notify);
	if (notify)
		notify_remote_via_irq(queue->tx_irq);
}

static struct xen_netif_rx_response *make_rx_response(struct xenvif_queue *queue,
					     u16      id,
					     s8       st,
					     u16      offset,
					     u16      size,
					     u16      flags)
{
	RING_IDX i = queue->rx.rsp_prod_pvt;
	struct xen_netif_rx_response *resp;

	resp = RING_GET_RESPONSE(&queue->rx, i);
	resp->offset     = offset;
	resp->flags      = flags;
	resp->id         = id;
	resp->status     = (s16)size;
	if (st < 0)
		resp->status = (s16)st;

	queue->rx.rsp_prod_pvt = ++i;

	return resp;
}

void xenvif_idx_unmap(struct xenvif_queue *queue, u16 pending_idx)
{
	int ret;
	struct gnttab_unmap_grant_ref tx_unmap_op;

	gnttab_set_unmap_op(&tx_unmap_op,
			    idx_to_kaddr(queue, pending_idx),
			    GNTMAP_host_map,
			    queue->grant_tx_handle[pending_idx]);
	xenvif_grant_handle_reset(queue, pending_idx);

	ret = gnttab_unmap_refs(&tx_unmap_op, NULL,
				&queue->mmap_pages[pending_idx], 1);
	if (ret) {
		netdev_err(queue->vif->dev,
			   "Unmap fail: ret: %d pending_idx: %d host_addr: %llx handle: 0x%x status: %d\n",
			   ret,
			   pending_idx,
			   tx_unmap_op.host_addr,
			   tx_unmap_op.handle,
			   tx_unmap_op.status);
		BUG();
	}
}

static inline int tx_work_todo(struct xenvif_queue *queue)
{
	if (likely(RING_HAS_UNCONSUMED_REQUESTS(&queue->tx)))
		return 1;

	return 0;
}

static inline bool tx_dealloc_work_todo(struct xenvif_queue *queue)
{
	return queue->dealloc_cons != queue->dealloc_prod;
}

void xenvif_unmap_frontend_rings(struct xenvif_queue *queue)
{
	if (queue->tx.sring)
		xenbus_unmap_ring_vfree(xenvif_to_xenbus_device(queue->vif),
					queue->tx.sring);
	if (queue->rx.sring)
		xenbus_unmap_ring_vfree(xenvif_to_xenbus_device(queue->vif),
					queue->rx.sring);
}

int xenvif_map_frontend_rings(struct xenvif_queue *queue,
			      grant_ref_t tx_ring_ref,
			      grant_ref_t rx_ring_ref)
{
	void *addr;
	struct xen_netif_tx_sring *txs;
	struct xen_netif_rx_sring *rxs;

	int err = -ENOMEM;

	err = xenbus_map_ring_valloc(xenvif_to_xenbus_device(queue->vif),
				     &tx_ring_ref, 1, &addr);
	if (err)
		goto err;

	txs = (struct xen_netif_tx_sring *)addr;
	BACK_RING_INIT(&queue->tx, txs, XEN_PAGE_SIZE);

	err = xenbus_map_ring_valloc(xenvif_to_xenbus_device(queue->vif),
				     &rx_ring_ref, 1, &addr);
	if (err)
		goto err;

	rxs = (struct xen_netif_rx_sring *)addr;
	BACK_RING_INIT(&queue->rx, rxs, XEN_PAGE_SIZE);

	return 0;

err:
	xenvif_unmap_frontend_rings(queue);
	return err;
}

static void xenvif_queue_carrier_off(struct xenvif_queue *queue)
{
	struct xenvif *vif = queue->vif;

	queue->stalled = true;

	/* At least one queue has stalled? Disable the carrier. */
	spin_lock(&vif->lock);
	if (vif->stalled_queues++ == 0) {
		netdev_info(vif->dev, "Guest Rx stalled");
		netif_carrier_off(vif->dev);
	}
	spin_unlock(&vif->lock);
}

static void xenvif_queue_carrier_on(struct xenvif_queue *queue)
{
	struct xenvif *vif = queue->vif;

	queue->last_rx_time = jiffies; /* Reset Rx stall detection. */
	queue->stalled = false;

	/* All queues are ready? Enable the carrier. */
	spin_lock(&vif->lock);
	if (--vif->stalled_queues == 0) {
		netdev_info(vif->dev, "Guest Rx ready");
		netif_carrier_on(vif->dev);
	}
	spin_unlock(&vif->lock);
}

static bool xenvif_rx_queue_stalled(struct xenvif_queue *queue)
{
	RING_IDX prod, cons;

	prod = queue->rx.sring->req_prod;
	cons = queue->rx.req_cons;

	return !queue->stalled && prod - cons < 1
		&& time_after(jiffies,
			      queue->last_rx_time + queue->vif->stall_timeout);
}

static bool xenvif_rx_queue_ready(struct xenvif_queue *queue)
{
	RING_IDX prod, cons;

	prod = queue->rx.sring->req_prod;
	cons = queue->rx.req_cons;

	return queue->stalled && prod - cons >= 1;
}

static bool xenvif_have_rx_work(struct xenvif_queue *queue)
{
	return (!skb_queue_empty(&queue->rx_queue)
		&& xenvif_rx_ring_slots_available(queue))
		|| (queue->vif->stall_timeout &&
		    (xenvif_rx_queue_stalled(queue)
		     || xenvif_rx_queue_ready(queue)))
		|| kthread_should_stop()
		|| queue->vif->disabled;
}

static long xenvif_rx_queue_timeout(struct xenvif_queue *queue)
{
	struct sk_buff *skb;
	long timeout;

	skb = skb_peek(&queue->rx_queue);
	if (!skb)
		return MAX_SCHEDULE_TIMEOUT;

	timeout = XENVIF_RX_CB(skb)->expires - jiffies;
	return timeout < 0 ? 0 : timeout;
}

/* Wait until the guest Rx thread has work.
 *
 * The timeout needs to be adjusted based on the current head of the
 * queue (and not just the head at the beginning).  In particular, if
 * the queue is initially empty an infinite timeout is used and this
 * needs to be reduced when a skb is queued.
 *
 * This cannot be done with wait_event_timeout() because it only
 * calculates the timeout once.
 */
static void xenvif_wait_for_rx_work(struct xenvif_queue *queue)
{
	DEFINE_WAIT(wait);

	if (xenvif_have_rx_work(queue))
		return;

	for (;;) {
		long ret;

		prepare_to_wait(&queue->wq, &wait, TASK_INTERRUPTIBLE);
		if (xenvif_have_rx_work(queue))
			break;
		ret = schedule_timeout(xenvif_rx_queue_timeout(queue));
		if (!ret)
			break;
	}
	finish_wait(&queue->wq, &wait);
}

int xenvif_kthread_guest_rx(void *data)
{
	struct xenvif_queue *queue = data;
	struct xenvif *vif = queue->vif;

	if (!vif->stall_timeout)
		xenvif_queue_carrier_on(queue);

	for (;;) {
		xenvif_wait_for_rx_work(queue);

		if (kthread_should_stop())
			break;

		/* This frontend is found to be rogue, disable it in
		 * kthread context. Currently this is only set when
		 * netback finds out frontend sends malformed packet,
		 * but we cannot disable the interface in softirq
		 * context so we defer it here, if this thread is
		 * associated with queue 0.
		 */
		if (unlikely(vif->disabled && queue->id == 0)) {
			xenvif_carrier_off(vif);
			break;
		}

		if (!skb_queue_empty(&queue->rx_queue))
			xenvif_rx_action(queue);

		/* If the guest hasn't provided any Rx slots for a
		 * while it's probably not responsive, drop the
		 * carrier so packets are dropped earlier.
		 */
		if (vif->stall_timeout) {
			if (xenvif_rx_queue_stalled(queue))
				xenvif_queue_carrier_off(queue);
			else if (xenvif_rx_queue_ready(queue))
				xenvif_queue_carrier_on(queue);
		}

		/* Queued packets may have foreign pages from other
		 * domains.  These cannot be queued indefinitely as
		 * this would starve guests of grant refs and transmit
		 * slots.
		 */
		xenvif_rx_queue_drop_expired(queue);

		xenvif_rx_queue_maybe_wake(queue);

		cond_resched();
	}

	/* Bin any remaining skbs */
	xenvif_rx_queue_purge(queue);

	return 0;
}

static bool xenvif_dealloc_kthread_should_stop(struct xenvif_queue *queue)
{
	/* Dealloc thread must remain running until all inflight
	 * packets complete.
	 */
	return kthread_should_stop() &&
		!atomic_read(&queue->inflight_packets);
}

int xenvif_dealloc_kthread(void *data)
{
	struct xenvif_queue *queue = data;

	for (;;) {
		wait_event_interruptible(queue->dealloc_wq,
					 tx_dealloc_work_todo(queue) ||
					 xenvif_dealloc_kthread_should_stop(queue));
		if (xenvif_dealloc_kthread_should_stop(queue))
			break;

		xenvif_tx_dealloc_action(queue);
		cond_resched();
	}

	/* Unmap anything remaining*/
	if (tx_dealloc_work_todo(queue))
		xenvif_tx_dealloc_action(queue);

	return 0;
}

static int __init netback_init(void)
{
	int rc = 0;

	if (!xen_domain())
		return -ENODEV;

	/* Allow as many queues as there are CPUs if user has not
	 * specified a value.
	 */
	if (xenvif_max_queues == 0)
		xenvif_max_queues = num_online_cpus();

	if (fatal_skb_slots < XEN_NETBK_LEGACY_SLOTS_MAX) {
		pr_info("fatal_skb_slots too small (%d), bump it to XEN_NETBK_LEGACY_SLOTS_MAX (%d)\n",
			fatal_skb_slots, XEN_NETBK_LEGACY_SLOTS_MAX);
		fatal_skb_slots = XEN_NETBK_LEGACY_SLOTS_MAX;
	}

	rc = xenvif_xenbus_init();
	if (rc)
		goto failed_init;

#ifdef CONFIG_DEBUG_FS
	xen_netback_dbg_root = debugfs_create_dir("xen-netback", NULL);
	if (IS_ERR_OR_NULL(xen_netback_dbg_root))
		pr_warn("Init of debugfs returned %ld!\n",
			PTR_ERR(xen_netback_dbg_root));
#endif /* CONFIG_DEBUG_FS */

	return 0;

failed_init:
	return rc;
}

module_init(netback_init);

static void __exit netback_fini(void)
{
#ifdef CONFIG_DEBUG_FS
	if (!IS_ERR_OR_NULL(xen_netback_dbg_root))
		debugfs_remove_recursive(xen_netback_dbg_root);
#endif /* CONFIG_DEBUG_FS */
	xenvif_xenbus_fini();
}
module_exit(netback_fini);

MODULE_LICENSE("Dual BSD/GPL");
MODULE_ALIAS("xen-backend:vif");<|MERGE_RESOLUTION|>--- conflicted
+++ resolved
@@ -388,40 +388,10 @@
 		if (bytes > size)
 			bytes = size;
 
-<<<<<<< HEAD
-		if (npo->copy_off + bytes > MAX_BUFFER_OFFSET)
-			bytes = MAX_BUFFER_OFFSET - npo->copy_off;
-
-		copy_gop = npo->copy + npo->copy_prod++;
-		copy_gop->flags = GNTCOPY_dest_gref;
-		copy_gop->len = bytes;
-
-		foreign = xen_page_foreign(page);
-		if (foreign) {
-			copy_gop->source.domid = foreign->domid;
-			copy_gop->source.u.ref = foreign->gref;
-			copy_gop->flags |= GNTCOPY_source_gref;
-		} else {
-			copy_gop->source.domid = DOMID_SELF;
-			copy_gop->source.u.gmfn =
-				virt_to_gfn(page_address(page));
-		}
-		copy_gop->source.offset = offset;
-
-		copy_gop->dest.domid = queue->vif->domid;
-		copy_gop->dest.offset = npo->copy_off;
-		copy_gop->dest.u.ref = npo->copy_gref;
-
-		npo->copy_off += bytes;
-		meta->size += bytes;
-
-		offset += bytes;
-=======
 		info.page = page;
 		gnttab_foreach_grant_in_range(page, offset, bytes,
 					      xenvif_gop_frag_copy_grant,
 					      &info);
->>>>>>> fbb11414
 		size -= bytes;
 		offset = 0;
 
