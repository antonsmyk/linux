menu "Xen driver support"
	depends on XEN

config XEN_BALLOON
	bool "Xen memory balloon driver"
	default y
	help
	  The balloon driver allows the Xen domain to request more memory from
	  the system to expand the domain's memory allocation, or alternatively
	  return unneeded memory to the system.

config XEN_SELFBALLOONING
	bool "Dynamically self-balloon kernel memory to target"
	depends on XEN && XEN_BALLOON && CLEANCACHE && SWAP && XEN_TMEM
	default n
	help
	  Self-ballooning dynamically balloons available kernel memory driven
	  by the current usage of anonymous memory ("committed AS") and
	  controlled by various sysfs-settable parameters.  Configuring
	  FRONTSWAP is highly recommended; if it is not configured, self-
	  ballooning is disabled by default but can be enabled with the
	  'selfballooning' kernel boot parameter.  If FRONTSWAP is configured,
	  frontswap-selfshrinking is enabled by default but can be disabled
	  with the 'noselfshrink' kernel boot parameter; and self-ballooning
	  is enabled by default but can be disabled with the 'noselfballooning'
	  kernel boot parameter.  Note that systems without a sufficiently
	  large swap device should not enable self-ballooning.

config XEN_BALLOON_MEMORY_HOTPLUG
	bool "Memory hotplug support for Xen balloon driver"
	default n
	depends on XEN_BALLOON && MEMORY_HOTPLUG
	help
	  Memory hotplug support for Xen balloon driver allows expanding memory
	  available for the system above limit declared at system startup.
	  It is very useful on critical systems which require long
	  run without rebooting.

	  Memory could be hotplugged in following steps:

	    1) dom0: xl mem-max <domU> <maxmem>
	       where <maxmem> is >= requested memory size,

	    2) dom0: xl mem-set <domU> <memory>
	       where <memory> is requested memory size; alternatively memory
	       could be added by writing proper value to
	       /sys/devices/system/xen_memory/xen_memory0/target or
	       /sys/devices/system/xen_memory/xen_memory0/target_kb on dumU,

	    3) domU: for i in /sys/devices/system/memory/memory*/state; do \
	               [ "`cat "$i"`" = offline ] && echo online > "$i"; done

	  Memory could be onlined automatically on domU by adding following line to udev rules:

	  SUBSYSTEM=="memory", ACTION=="add", RUN+="/bin/sh -c '[ -f /sys$devpath/state ] && echo online > /sys$devpath/state'"

	  In that case step 3 should be omitted.

config XEN_SCRUB_PAGES
	bool "Scrub pages before returning them to system"
	depends on XEN_BALLOON
	default y
	help
	  Scrub pages before returning them to the system for reuse by
	  other domains.  This makes sure that any confidential data
	  is not accidentally visible to other domains.  Is it more
	  secure, but slightly less efficient.
	  If in doubt, say yes.

config XEN_DEV_EVTCHN
	tristate "Xen /dev/xen/evtchn device"
	default y
	help
	  The evtchn driver allows a userspace process to triger event
	  channels and to receive notification of an event channel
	  firing.
	  If in doubt, say yes.

config XEN_BACKEND
	bool "Backend driver support"
	depends on XEN_DOM0
	default y
	help
	  Support for backend device drivers that provide I/O services
	  to other virtual machines.

config XENFS
	tristate "Xen filesystem"
	select XEN_PRIVCMD
	default y
	help
	  The xen filesystem provides a way for domains to share
	  information with each other and with the hypervisor.
	  For example, by reading and writing the "xenbus" file, guests
	  may pass arbitrary information to the initial domain.
	  If in doubt, say yes.

config XEN_COMPAT_XENFS
       bool "Create compatibility mount point /proc/xen"
       depends on XENFS
       default y
       help
         The old xenstore userspace tools expect to find "xenbus"
         under /proc/xen, but "xenbus" is now found at the root of the
         xenfs filesystem.  Selecting this causes the kernel to create
         the compatibility mount point /proc/xen if it is running on
         a xen platform.
         If in doubt, say yes.

config XEN_SYS_HYPERVISOR
       bool "Create xen entries under /sys/hypervisor"
       depends on SYSFS
       select SYS_HYPERVISOR
       default y
       help
         Create entries under /sys/hypervisor describing the Xen
	 hypervisor environment.  When running native or in another
	 virtual environment, /sys/hypervisor will still be present,
	 but will have no xen contents.

config XEN_XENBUS_FRONTEND
	tristate

config XEN_GNTDEV
	tristate "userspace grant access device driver"
	depends on XEN
	default m
	select MMU_NOTIFIER
	help
	  Allows userspace processes to use grants.

config XEN_GRANT_DEV_ALLOC
	tristate "User-space grant reference allocator driver"
	depends on XEN
	default m
	help
	  Allows userspace processes to create pages with access granted
	  to other domains. This can be used to implement frontend drivers
	  or as part of an inter-domain shared memory channel.

config SWIOTLB_XEN
	def_bool y
	depends on PCI
	select SWIOTLB

<<<<<<< HEAD
config XEN_PROCESSOR_PASSTHRU
	tristate "Processor passthrough driver for Xen"
	depends on XEN
	depends on ACPI_PROCESSOR
	depends on X86
	depends on CPU_FREQ
	help
	  This driver parses the processor structure and passes the information
	  to the Xen hypervisor. It is used to allow the Xen hypervisor to have the
	  full power management data and be able to select proper Cx and Pxx states.

	  The driver should be loaded after acpi processor and cpufreq drivers have
	  been loaded. If you do not know what to choose, select M here.


config XEN_PRIVCMD
	tristate
	depends on XEN
	default m

config XEN_TMEM
	bool
	default y if (CLEANCACHE || FRONTSWAP)
	help
	  Shim to interface in-kernel Transcendent Memory hooks
	  (e.g. cleancache and frontswap) to Xen tmem hypercalls.

config XEN_PCIDEV_BACKEND
	tristate "Xen PCI-device backend driver"
	depends on PCI && X86 && XEN
	depends on XEN_BACKEND
	default m
	help
	  The PCI device backend driver allows the kernel to export arbitrary
	  PCI devices to other guests. If you select this to be a module, you
	  will need to make sure no other driver has bound to the device(s)
	  you want to make visible to other guests.

	  The parameter "passthrough" allows you specify how you want the PCI
	  devices to appear in the guest. You can choose the default (0) where
	  PCI topology starts at 00.00.0, or (1) for passthrough if you want
	  the PCI devices topology appear the same as in the host.

	  The "hide" parameter (only applicable if backend driver is compiled
	  into the kernel) allows you to bind the PCI devices to this module
	  from the default device drivers. The argument is the list of PCI BDFs:
	  xen-pciback.hide=(03:00.0)(04:00.0)

	  If in doubt, say m.
=======
config XEN_MCE_LOG
	bool "Xen platform mcelog"
	depends on XEN_DOM0 && X86_64 && X86_MCE
	default y
	help
	  Allow kernel fetching mce log from xen platform and
	  converting it into linux mcelog format for mcelog tools


>>>>>>> 462aa20d
endmenu<|MERGE_RESOLUTION|>--- conflicted
+++ resolved
@@ -143,7 +143,15 @@
 	depends on PCI
 	select SWIOTLB
 
-<<<<<<< HEAD
+config XEN_MCE_LOG
+	bool "Xen platform mcelog"
+	depends on XEN_DOM0 && X86_64 && X86_MCE
+	default y
+	help
+	  Allow kernel fetching mce log from xen platform and
+	  converting it into linux mcelog format for mcelog tools
+
+
 config XEN_PROCESSOR_PASSTHRU
 	tristate "Processor passthrough driver for Xen"
 	depends on XEN
@@ -193,15 +201,4 @@
 	  xen-pciback.hide=(03:00.0)(04:00.0)
 
 	  If in doubt, say m.
-=======
-config XEN_MCE_LOG
-	bool "Xen platform mcelog"
-	depends on XEN_DOM0 && X86_64 && X86_MCE
-	default y
-	help
-	  Allow kernel fetching mce log from xen platform and
-	  converting it into linux mcelog format for mcelog tools
-
-
->>>>>>> 462aa20d
 endmenu