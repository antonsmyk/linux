/*
 * Copyright (C) 2012,2013 - ARM Ltd
 * Author: Marc Zyngier <marc.zyngier@arm.com>
 *
 * This program is free software; you can redistribute it and/or modify
 * it under the terms of the GNU General Public License version 2 as
 * published by the Free Software Foundation.
 *
 * This program is distributed in the hope that it will be useful,
 * but WITHOUT ANY WARRANTY; without even the implied warranty of
 * MERCHANTABILITY or FITNESS FOR A PARTICULAR PURPOSE.  See the
 * GNU General Public License for more details.
 *
 * You should have received a copy of the GNU General Public License
 * along with this program.  If not, see <http://www.gnu.org/licenses/>.
 */

#ifndef __ARM64_KVM_ARM_H__
#define __ARM64_KVM_ARM_H__

#include <asm/esr.h>
#include <asm/memory.h>
#include <asm/types.h>

/* Hyp Configuration Register (HCR) bits */
<<<<<<< HEAD
#define HCR_TEA		(UL(1) << 37)
#define HCR_TERR	(UL(1) << 36)
=======
#define HCR_API		(UL(1) << 41)
#define HCR_APK		(UL(1) << 40)
>>>>>>> 3b68e5cf
#define HCR_E2H		(UL(1) << 34)
#define HCR_ID		(UL(1) << 33)
#define HCR_CD		(UL(1) << 32)
#define HCR_RW_SHIFT	31
#define HCR_RW		(UL(1) << HCR_RW_SHIFT)
#define HCR_TRVM	(UL(1) << 30)
#define HCR_HCD		(UL(1) << 29)
#define HCR_TDZ		(UL(1) << 28)
#define HCR_TGE		(UL(1) << 27)
#define HCR_TVM		(UL(1) << 26)
#define HCR_TTLB	(UL(1) << 25)
#define HCR_TPU		(UL(1) << 24)
#define HCR_TPC		(UL(1) << 23)
#define HCR_TSW		(UL(1) << 22)
#define HCR_TAC		(UL(1) << 21)
#define HCR_TIDCP	(UL(1) << 20)
#define HCR_TSC		(UL(1) << 19)
#define HCR_TID3	(UL(1) << 18)
#define HCR_TID2	(UL(1) << 17)
#define HCR_TID1	(UL(1) << 16)
#define HCR_TID0	(UL(1) << 15)
#define HCR_TWE		(UL(1) << 14)
#define HCR_TWI		(UL(1) << 13)
#define HCR_DC		(UL(1) << 12)
#define HCR_BSU		(3 << 10)
#define HCR_BSU_IS	(UL(1) << 10)
#define HCR_FB		(UL(1) << 9)
#define HCR_VSE		(UL(1) << 8)
#define HCR_VI		(UL(1) << 7)
#define HCR_VF		(UL(1) << 6)
#define HCR_AMO		(UL(1) << 5)
#define HCR_IMO		(UL(1) << 4)
#define HCR_FMO		(UL(1) << 3)
#define HCR_PTW		(UL(1) << 2)
#define HCR_SWIO	(UL(1) << 1)
#define HCR_VM		(UL(1) << 0)

/*
 * The bits we set in HCR:
 * RW:		64bit by default, can be overridden for 32bit VMs
 * TAC:		Trap ACTLR
 * TSC:		Trap SMC
 * TVM:		Trap VM ops (until M+C set in SCTLR_EL1)
 * TSW:		Trap cache operations by set/way
 * TWE:		Trap WFE
 * TWI:		Trap WFI
 * TIDCP:	Trap L2CTLR/L2ECTLR
 * BSU_IS:	Upgrade barriers to the inner shareable domain
 * FB:		Force broadcast of all maintainance operations
 * AMO:		Override CPSR.A and enable signaling with VA
 * IMO:		Override CPSR.I and enable signaling with VI
 * FMO:		Override CPSR.F and enable signaling with VF
 * SWIO:	Turn set/way invalidates into set/way clean+invalidate
 */
#define HCR_GUEST_FLAGS (HCR_TSC | HCR_TSW | HCR_TWE | HCR_TWI | HCR_VM | \
			 HCR_TVM | HCR_BSU_IS | HCR_FB | HCR_TAC | \
			 HCR_AMO | HCR_SWIO | HCR_TIDCP | HCR_RW)
#define HCR_VIRT_EXCP_MASK (HCR_VSE | HCR_VI | HCR_VF)
#define HCR_INT_OVERRIDE   (HCR_FMO | HCR_IMO)
#define HCR_HOST_NVHE_FLAGS (HCR_RW | HCR_API | HCR_APK)
#define HCR_HOST_VHE_FLAGS (HCR_RW | HCR_TGE | HCR_E2H)

/* TCR_EL2 Registers bits */
#define TCR_EL2_RES1		((1 << 31) | (1 << 23))
#define TCR_EL2_TBI		(1 << 20)
#define TCR_EL2_PS_SHIFT	16
#define TCR_EL2_PS_MASK		(7 << TCR_EL2_PS_SHIFT)
#define TCR_EL2_PS_40B		(2 << TCR_EL2_PS_SHIFT)
#define TCR_EL2_TG0_MASK	TCR_TG0_MASK
#define TCR_EL2_SH0_MASK	TCR_SH0_MASK
#define TCR_EL2_ORGN0_MASK	TCR_ORGN0_MASK
#define TCR_EL2_IRGN0_MASK	TCR_IRGN0_MASK
#define TCR_EL2_T0SZ_MASK	0x3f
#define TCR_EL2_MASK	(TCR_EL2_TG0_MASK | TCR_EL2_SH0_MASK | \
			 TCR_EL2_ORGN0_MASK | TCR_EL2_IRGN0_MASK | TCR_EL2_T0SZ_MASK)

/* VTCR_EL2 Registers bits */
#define VTCR_EL2_RES1		(1U << 31)
#define VTCR_EL2_HD		(1 << 22)
#define VTCR_EL2_HA		(1 << 21)
#define VTCR_EL2_PS_MASK	TCR_EL2_PS_MASK
#define VTCR_EL2_TG0_MASK	TCR_TG0_MASK
#define VTCR_EL2_TG0_4K		TCR_TG0_4K
#define VTCR_EL2_TG0_16K	TCR_TG0_16K
#define VTCR_EL2_TG0_64K	TCR_TG0_64K
#define VTCR_EL2_SH0_MASK	TCR_SH0_MASK
#define VTCR_EL2_SH0_INNER	TCR_SH0_INNER
#define VTCR_EL2_ORGN0_MASK	TCR_ORGN0_MASK
#define VTCR_EL2_ORGN0_WBWA	TCR_ORGN0_WBWA
#define VTCR_EL2_IRGN0_MASK	TCR_IRGN0_MASK
#define VTCR_EL2_IRGN0_WBWA	TCR_IRGN0_WBWA
#define VTCR_EL2_SL0_SHIFT	6
#define VTCR_EL2_SL0_MASK	(3 << VTCR_EL2_SL0_SHIFT)
#define VTCR_EL2_SL0_LVL1	(1 << VTCR_EL2_SL0_SHIFT)
#define VTCR_EL2_T0SZ_MASK	0x3f
#define VTCR_EL2_T0SZ_40B	24
#define VTCR_EL2_VS_SHIFT	19
#define VTCR_EL2_VS_8BIT	(0 << VTCR_EL2_VS_SHIFT)
#define VTCR_EL2_VS_16BIT	(1 << VTCR_EL2_VS_SHIFT)

/*
 * We configure the Stage-2 page tables to always restrict the IPA space to be
 * 40 bits wide (T0SZ = 24).  Systems with a PARange smaller than 40 bits are
 * not known to exist and will break with this configuration.
 *
 * VTCR_EL2.PS is extracted from ID_AA64MMFR0_EL1.PARange at boot time
 * (see hyp-init.S).
 *
 * Note that when using 4K pages, we concatenate two first level page tables
 * together. With 16K pages, we concatenate 16 first level page tables.
 *
 * The magic numbers used for VTTBR_X in this patch can be found in Tables
 * D4-23 and D4-25 in ARM DDI 0487A.b.
 */

#define VTCR_EL2_T0SZ_IPA	VTCR_EL2_T0SZ_40B
#define VTCR_EL2_COMMON_BITS	(VTCR_EL2_SH0_INNER | VTCR_EL2_ORGN0_WBWA | \
				 VTCR_EL2_IRGN0_WBWA | VTCR_EL2_RES1)

#ifdef CONFIG_ARM64_64K_PAGES
/*
 * Stage2 translation configuration:
 * 64kB pages (TG0 = 1)
 * 2 level page tables (SL = 1)
 */
#define VTCR_EL2_TGRAN_FLAGS		(VTCR_EL2_TG0_64K | VTCR_EL2_SL0_LVL1)
#define VTTBR_X_TGRAN_MAGIC		38
#elif defined(CONFIG_ARM64_16K_PAGES)
/*
 * Stage2 translation configuration:
 * 16kB pages (TG0 = 2)
 * 2 level page tables (SL = 1)
 */
#define VTCR_EL2_TGRAN_FLAGS		(VTCR_EL2_TG0_16K | VTCR_EL2_SL0_LVL1)
#define VTTBR_X_TGRAN_MAGIC		42
#else	/* 4K */
/*
 * Stage2 translation configuration:
 * 4kB pages (TG0 = 0)
 * 3 level page tables (SL = 1)
 */
#define VTCR_EL2_TGRAN_FLAGS		(VTCR_EL2_TG0_4K | VTCR_EL2_SL0_LVL1)
#define VTTBR_X_TGRAN_MAGIC		37
#endif

#define VTCR_EL2_FLAGS			(VTCR_EL2_COMMON_BITS | VTCR_EL2_TGRAN_FLAGS)
#define VTTBR_X				(VTTBR_X_TGRAN_MAGIC - VTCR_EL2_T0SZ_IPA)

#define VTTBR_BADDR_MASK  (((UL(1) << (PHYS_MASK_SHIFT - VTTBR_X)) - 1) << VTTBR_X)
#define VTTBR_VMID_SHIFT  (UL(48))
#define VTTBR_VMID_MASK(size) (_AT(u64, (1 << size) - 1) << VTTBR_VMID_SHIFT)

/* Hyp System Trap Register */
#define HSTR_EL2_T(x)	(1 << x)

/* Hyp Coprocessor Trap Register Shifts */
#define CPTR_EL2_TFP_SHIFT 10

/* Hyp Coprocessor Trap Register */
#define CPTR_EL2_TCPAC	(1 << 31)
#define CPTR_EL2_TTA	(1 << 20)
#define CPTR_EL2_TFP	(1 << CPTR_EL2_TFP_SHIFT)
#define CPTR_EL2_TZ	(1 << 8)
#define CPTR_EL2_RES1	0x000032ff /* known RES1 bits in CPTR_EL2 */
#define CPTR_EL2_DEFAULT	CPTR_EL2_RES1

/* Hyp Debug Configuration Register bits */
#define MDCR_EL2_TPMS		(1 << 14)
#define MDCR_EL2_E2PB_MASK	(UL(0x3))
#define MDCR_EL2_E2PB_SHIFT	(UL(12))
#define MDCR_EL2_TDRA		(1 << 11)
#define MDCR_EL2_TDOSA		(1 << 10)
#define MDCR_EL2_TDA		(1 << 9)
#define MDCR_EL2_TDE		(1 << 8)
#define MDCR_EL2_HPME		(1 << 7)
#define MDCR_EL2_TPM		(1 << 6)
#define MDCR_EL2_TPMCR		(1 << 5)
#define MDCR_EL2_HPMN_MASK	(0x1F)

/* For compatibility with fault code shared with 32-bit */
#define FSC_FAULT	ESR_ELx_FSC_FAULT
#define FSC_ACCESS	ESR_ELx_FSC_ACCESS
#define FSC_PERM	ESR_ELx_FSC_PERM
#define FSC_SEA		ESR_ELx_FSC_EXTABT
#define FSC_SEA_TTW0	(0x14)
#define FSC_SEA_TTW1	(0x15)
#define FSC_SEA_TTW2	(0x16)
#define FSC_SEA_TTW3	(0x17)
#define FSC_SECC	(0x18)
#define FSC_SECC_TTW0	(0x1c)
#define FSC_SECC_TTW1	(0x1d)
#define FSC_SECC_TTW2	(0x1e)
#define FSC_SECC_TTW3	(0x1f)

/* Hyp Prefetch Fault Address Register (HPFAR/HDFAR) */
#define HPFAR_MASK	(~UL(0xf))

#define kvm_arm_exception_type	\
	{0, "IRQ" }, 		\
	{1, "TRAP" }

#define ECN(x) { ESR_ELx_EC_##x, #x }

#define kvm_arm_exception_class \
	ECN(UNKNOWN), ECN(WFx), ECN(CP15_32), ECN(CP15_64), ECN(CP14_MR), \
	ECN(CP14_LS), ECN(FP_ASIMD), ECN(CP10_ID), ECN(CP14_64), ECN(SVC64), \
	ECN(HVC64), ECN(SMC64), ECN(SYS64), ECN(IMP_DEF), ECN(IABT_LOW), \
	ECN(IABT_CUR), ECN(PC_ALIGN), ECN(DABT_LOW), ECN(DABT_CUR), \
	ECN(SP_ALIGN), ECN(FP_EXC32), ECN(FP_EXC64), ECN(SERROR), \
	ECN(BREAKPT_LOW), ECN(BREAKPT_CUR), ECN(SOFTSTP_LOW), \
	ECN(SOFTSTP_CUR), ECN(WATCHPT_LOW), ECN(WATCHPT_CUR), \
	ECN(BKPT32), ECN(VECTOR32), ECN(BRK64)

#define CPACR_EL1_FPEN		(3 << 20)
#define CPACR_EL1_TTA		(1 << 28)
#define CPACR_EL1_DEFAULT	(CPACR_EL1_FPEN | CPACR_EL1_ZEN_EL1EN)

#endif /* __ARM64_KVM_ARM_H__ */<|MERGE_RESOLUTION|>--- conflicted
+++ resolved
@@ -23,13 +23,10 @@
 #include <asm/types.h>
 
 /* Hyp Configuration Register (HCR) bits */
-<<<<<<< HEAD
+#define HCR_API		(UL(1) << 41)
+#define HCR_APK		(UL(1) << 40)
 #define HCR_TEA		(UL(1) << 37)
 #define HCR_TERR	(UL(1) << 36)
-=======
-#define HCR_API		(UL(1) << 41)
-#define HCR_APK		(UL(1) << 40)
->>>>>>> 3b68e5cf
 #define HCR_E2H		(UL(1) << 34)
 #define HCR_ID		(UL(1) << 33)
 #define HCR_CD		(UL(1) << 32)
