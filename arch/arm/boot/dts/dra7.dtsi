/*
 * Copyright (C) 2013 Texas Instruments Incorporated - http://www.ti.com/
 *
 * This program is free software; you can redistribute it and/or modify
 * it under the terms of the GNU General Public License version 2 as
 * published by the Free Software Foundation.
 * Based on "omap4.dtsi"
 */

#include <dt-bindings/interrupt-controller/arm-gic.h>
#include <dt-bindings/pinctrl/dra.h>

#include "skeleton.dtsi"

#define MAX_SOURCES 400
#define DIRECT_IRQ(irq) (MAX_SOURCES + irq)

/ {
	#address-cells = <1>;
	#size-cells = <1>;

	compatible = "ti,dra7xx";
	interrupt-parent = <&gic>;

	aliases {
		i2c0 = &i2c1;
		i2c1 = &i2c2;
		i2c2 = &i2c3;
		i2c3 = &i2c4;
		i2c4 = &i2c5;
		serial0 = &uart1;
		serial1 = &uart2;
		serial2 = &uart3;
		serial3 = &uart4;
		serial4 = &uart5;
		serial5 = &uart6;
		serial6 = &uart7;
		serial7 = &uart8;
		serial8 = &uart9;
		serial9 = &uart10;
		ethernet0 = &cpsw_emac0;
		ethernet1 = &cpsw_emac1;
		d_can0 = &dcan1;
		d_can1 = &dcan2;
	};

	timer {
		compatible = "arm,armv7-timer";
		interrupts = <GIC_PPI 13 (GIC_CPU_MASK_SIMPLE(2) | IRQ_TYPE_LEVEL_LOW)>,
			     <GIC_PPI 14 (GIC_CPU_MASK_SIMPLE(2) | IRQ_TYPE_LEVEL_LOW)>,
			     <GIC_PPI 11 (GIC_CPU_MASK_SIMPLE(2) | IRQ_TYPE_LEVEL_LOW)>,
			     <GIC_PPI 10 (GIC_CPU_MASK_SIMPLE(2) | IRQ_TYPE_LEVEL_LOW)>;
	};

	gic: interrupt-controller@48211000 {
		compatible = "arm,cortex-a15-gic";
		interrupt-controller;
		#interrupt-cells = <3>;
		arm,routable-irqs = <192>;
		reg = <0x48211000 0x1000>,
		      <0x48212000 0x1000>,
		      <0x48214000 0x2000>,
		      <0x48216000 0x2000>;
		interrupts = <GIC_PPI 9 (GIC_CPU_MASK_SIMPLE(2) | IRQ_TYPE_LEVEL_HIGH)>;
	};

	/*
	 * The soc node represents the soc top level view. It is used for IPs
	 * that are not memory mapped in the MPU view or for the MPU itself.
	 */
	soc {
		compatible = "ti,omap-infra";
		mpu {
			compatible = "ti,omap5-mpu";
			ti,hwmods = "mpu";
		};
	};

	/*
	 * XXX: Use a flat representation of the SOC interconnect.
	 * The real OMAP interconnect network is quite complex.
	 * Since it will not bring real advantage to represent that in DT for
	 * the moment, just use a fake OCP bus entry to represent the whole bus
	 * hierarchy.
	 */
	ocp {
		compatible = "ti,dra7-l3-noc", "simple-bus";
		#address-cells = <1>;
		#size-cells = <1>;
		ranges;
		ti,hwmods = "l3_main_1", "l3_main_2";
		reg = <0x44000000 0x1000000>,
		      <0x45000000 0x1000>;
		interrupts = <GIC_SPI 4 IRQ_TYPE_LEVEL_HIGH>,
			     <GIC_SPI DIRECT_IRQ(10) IRQ_TYPE_LEVEL_HIGH>;

		l4_cfg: l4@4a000000 {
			compatible = "ti,dra7-l4-cfg", "simple-bus";
			#address-cells = <1>;
			#size-cells = <1>;
			ranges = <0 0x4a000000 0x22c000>;

			scm: scm@2000 {
				compatible = "ti,dra7-scm-core", "simple-bus";
				reg = <0x2000 0x2000>;
				#address-cells = <1>;
				#size-cells = <1>;
				ranges = <0 0x2000 0x2000>;

				scm_conf: scm_conf@0 {
					compatible = "syscon";
					reg = <0x0 0x1400>;
					#address-cells = <1>;
					#size-cells = <1>;

					pbias_regulator: pbias_regulator {
						compatible = "ti,pbias-omap";
						reg = <0xe00 0x4>;
						syscon = <&scm_conf>;
						pbias_mmc_reg: pbias_mmc_omap5 {
							regulator-name = "pbias_mmc_omap5";
							regulator-min-microvolt = <1800000>;
							regulator-max-microvolt = <3000000>;
						};
					};
				};

				dra7_pmx_core: pinmux@1400 {
					compatible = "ti,dra7-padconf",
						     "pinctrl-single";
					reg = <0x1400 0x0464>;
					#address-cells = <1>;
					#size-cells = <0>;
					#interrupt-cells = <1>;
					interrupt-controller;
					pinctrl-single,register-width = <32>;
					pinctrl-single,function-mask = <0x3fffffff>;
				};
			};

			cm_core_aon: cm_core_aon@5000 {
				compatible = "ti,dra7-cm-core-aon";
				reg = <0x5000 0x2000>;

				cm_core_aon_clocks: clocks {
					#address-cells = <1>;
					#size-cells = <0>;
				};

				cm_core_aon_clockdomains: clockdomains {
				};
			};

			cm_core: cm_core@8000 {
				compatible = "ti,dra7-cm-core";
				reg = <0x8000 0x3000>;

				cm_core_clocks: clocks {
					#address-cells = <1>;
					#size-cells = <0>;
				};

				cm_core_clockdomains: clockdomains {
				};
			};
		};

		l4_wkup: l4@4ae00000 {
			compatible = "ti,dra7-l4-wkup", "simple-bus";
			#address-cells = <1>;
			#size-cells = <1>;
			ranges = <0 0x4ae00000 0x3f000>;

			counter32k: counter@4000 {
				compatible = "ti,omap-counter32k";
				reg = <0x4000 0x40>;
				ti,hwmods = "counter_32k";
			};

			prm: prm@6000 {
				compatible = "ti,dra7-prm";
				reg = <0x6000 0x3000>;
				interrupts = <GIC_SPI 6 IRQ_TYPE_LEVEL_HIGH>;

				prm_clocks: clocks {
					#address-cells = <1>;
					#size-cells = <0>;
				};

				prm_clockdomains: clockdomains {
				};
			};
		};

		axi@0 {
			compatible = "simple-bus";
			#size-cells = <1>;
			#address-cells = <1>;
			ranges = <0x51000000 0x51000000 0x3000
				  0x0	     0x20000000 0x10000000>;
			pcie@51000000 {
				compatible = "ti,dra7-pcie";
				reg = <0x51000000 0x2000>, <0x51002000 0x14c>, <0x1000 0x2000>;
				reg-names = "rc_dbics", "ti_conf", "config";
				interrupts = <0 232 0x4>, <0 233 0x4>;
				#address-cells = <3>;
				#size-cells = <2>;
				device_type = "pci";
				ranges = <0x81000000 0 0          0x03000 0 0x00010000
					  0x82000000 0 0x20013000 0x13000 0 0xffed000>;
				#interrupt-cells = <1>;
				num-lanes = <1>;
				ti,hwmods = "pcie1";
				phys = <&pcie1_phy>;
				phy-names = "pcie-phy0";
				interrupt-map-mask = <0 0 0 7>;
				interrupt-map = <0 0 0 1 &pcie1_intc 1>,
						<0 0 0 2 &pcie1_intc 2>,
						<0 0 0 3 &pcie1_intc 3>,
						<0 0 0 4 &pcie1_intc 4>;
				pcie1_intc: interrupt-controller {
					interrupt-controller;
					#address-cells = <0>;
					#interrupt-cells = <1>;
				};
			};
		};

		axi@1 {
			compatible = "simple-bus";
			#size-cells = <1>;
			#address-cells = <1>;
			ranges = <0x51800000 0x51800000 0x3000
				  0x0	     0x30000000 0x10000000>;
			status = "disabled";
			pcie@51000000 {
				compatible = "ti,dra7-pcie";
				reg = <0x51800000 0x2000>, <0x51802000 0x14c>, <0x1000 0x2000>;
				reg-names = "rc_dbics", "ti_conf", "config";
				interrupts = <0 355 0x4>, <0 356 0x4>;
				#address-cells = <3>;
				#size-cells = <2>;
				device_type = "pci";
				ranges = <0x81000000 0 0          0x03000 0 0x00010000
					  0x82000000 0 0x30013000 0x13000 0 0xffed000>;
				#interrupt-cells = <1>;
				num-lanes = <1>;
				ti,hwmods = "pcie2";
				phys = <&pcie2_phy>;
				phy-names = "pcie-phy0";
				interrupt-map-mask = <0 0 0 7>;
				interrupt-map = <0 0 0 1 &pcie2_intc 1>,
						<0 0 0 2 &pcie2_intc 2>,
						<0 0 0 3 &pcie2_intc 3>,
						<0 0 0 4 &pcie2_intc 4>;
				pcie2_intc: interrupt-controller {
					interrupt-controller;
					#address-cells = <0>;
					#interrupt-cells = <1>;
				};
			};
		};

<<<<<<< HEAD
		bandgap: bandgap@4a0021e0 {
			reg = <0x4a0021e0 0xc
				0x4a00232c 0xc
				0x4a002380 0x2c
				0x4a0023C0 0x3c
				0x4a002564 0x8
				0x4a002574 0x50>;
				compatible = "ti,dra752-bandgap";
				interrupts = <GIC_SPI 121 IRQ_TYPE_LEVEL_HIGH>;
				#thermal-sensor-cells = <1>;
		};

		cm_core_aon: cm_core_aon@4a005000 {
			compatible = "ti,dra7-cm-core-aon";
			reg = <0x4a005000 0x2000>;

			cm_core_aon_clocks: clocks {
				#address-cells = <1>;
				#size-cells = <0>;
			};

			cm_core_aon_clockdomains: clockdomains {
			};
		};

		cm_core: cm_core@4a008000 {
			compatible = "ti,dra7-cm-core";
			reg = <0x4a008000 0x3000>;

			cm_core_clocks: clocks {
				#address-cells = <1>;
				#size-cells = <0>;
			};

			cm_core_clockdomains: clockdomains {
			};
		};

		counter32k: counter@4ae04000 {
			compatible = "ti,omap-counter32k";
			reg = <0x4ae04000 0x40>;
			ti,hwmods = "counter_32k";
		};

		dra7_ctrl_core: ctrl_core@4a002000 {
			compatible = "syscon";
			reg = <0x4a002000 0x6d0>;
		};

		dra7_ctrl_general: tisyscon@4a002e00 {
			compatible = "syscon";
			reg = <0x4a002e00 0x7c>;
		};

		pbias_regulator: pbias_regulator {
			compatible = "ti,pbias-omap";
			reg = <0 0x4>;
			syscon = <&dra7_ctrl_general>;
			pbias_mmc_reg: pbias_mmc_omap5 {
				regulator-name = "pbias_mmc_omap5";
				regulator-min-microvolt = <1800000>;
				regulator-max-microvolt = <3000000>;
			};
		};

		dra7_pmx_core: pinmux@4a003400 {
			compatible = "ti,dra7-padconf", "pinctrl-single";
			reg = <0x4a003400 0x0464>;
			#address-cells = <1>;
			#size-cells = <0>;
			#interrupt-cells = <1>;
			interrupt-controller;
			pinctrl-single,register-width = <32>;
			pinctrl-single,function-mask = <0x3fffffff>;
		};

=======
>>>>>>> ca125b5e
		sdma: dma-controller@4a056000 {
			compatible = "ti,omap4430-sdma";
			reg = <0x4a056000 0x1000>;
			interrupts = <GIC_SPI 7 IRQ_TYPE_LEVEL_HIGH>,
				     <GIC_SPI 8 IRQ_TYPE_LEVEL_HIGH>,
				     <GIC_SPI 9 IRQ_TYPE_LEVEL_HIGH>,
				     <GIC_SPI 10 IRQ_TYPE_LEVEL_HIGH>;
			#dma-cells = <1>;
			#dma-channels = <32>;
			#dma-requests = <127>;
		};

		gpio1: gpio@4ae10000 {
			compatible = "ti,omap4-gpio";
			reg = <0x4ae10000 0x200>;
			interrupts = <GIC_SPI 24 IRQ_TYPE_LEVEL_HIGH>;
			ti,hwmods = "gpio1";
			gpio-controller;
			#gpio-cells = <2>;
			interrupt-controller;
			#interrupt-cells = <2>;
		};

		gpio2: gpio@48055000 {
			compatible = "ti,omap4-gpio";
			reg = <0x48055000 0x200>;
			interrupts = <GIC_SPI 25 IRQ_TYPE_LEVEL_HIGH>;
			ti,hwmods = "gpio2";
			gpio-controller;
			#gpio-cells = <2>;
			interrupt-controller;
			#interrupt-cells = <2>;
		};

		gpio3: gpio@48057000 {
			compatible = "ti,omap4-gpio";
			reg = <0x48057000 0x200>;
			interrupts = <GIC_SPI 26 IRQ_TYPE_LEVEL_HIGH>;
			ti,hwmods = "gpio3";
			gpio-controller;
			#gpio-cells = <2>;
			interrupt-controller;
			#interrupt-cells = <2>;
		};

		gpio4: gpio@48059000 {
			compatible = "ti,omap4-gpio";
			reg = <0x48059000 0x200>;
			interrupts = <GIC_SPI 27 IRQ_TYPE_LEVEL_HIGH>;
			ti,hwmods = "gpio4";
			gpio-controller;
			#gpio-cells = <2>;
			interrupt-controller;
			#interrupt-cells = <2>;
		};

		gpio5: gpio@4805b000 {
			compatible = "ti,omap4-gpio";
			reg = <0x4805b000 0x200>;
			interrupts = <GIC_SPI 28 IRQ_TYPE_LEVEL_HIGH>;
			ti,hwmods = "gpio5";
			gpio-controller;
			#gpio-cells = <2>;
			interrupt-controller;
			#interrupt-cells = <2>;
		};

		gpio6: gpio@4805d000 {
			compatible = "ti,omap4-gpio";
			reg = <0x4805d000 0x200>;
			interrupts = <GIC_SPI 29 IRQ_TYPE_LEVEL_HIGH>;
			ti,hwmods = "gpio6";
			gpio-controller;
			#gpio-cells = <2>;
			interrupt-controller;
			#interrupt-cells = <2>;
		};

		gpio7: gpio@48051000 {
			compatible = "ti,omap4-gpio";
			reg = <0x48051000 0x200>;
			interrupts = <GIC_SPI 30 IRQ_TYPE_LEVEL_HIGH>;
			ti,hwmods = "gpio7";
			gpio-controller;
			#gpio-cells = <2>;
			interrupt-controller;
			#interrupt-cells = <2>;
		};

		gpio8: gpio@48053000 {
			compatible = "ti,omap4-gpio";
			reg = <0x48053000 0x200>;
			interrupts = <GIC_SPI 116 IRQ_TYPE_LEVEL_HIGH>;
			ti,hwmods = "gpio8";
			gpio-controller;
			#gpio-cells = <2>;
			interrupt-controller;
			#interrupt-cells = <2>;
		};

		uart1: serial@4806a000 {
			compatible = "ti,omap4-uart";
			reg = <0x4806a000 0x100>;
			interrupts-extended = <&gic GIC_SPI 67 IRQ_TYPE_LEVEL_HIGH>;
			ti,hwmods = "uart1";
			clock-frequency = <48000000>;
			status = "disabled";
			dmas = <&sdma 49>, <&sdma 50>;
			dma-names = "tx", "rx";
		};

		uart2: serial@4806c000 {
			compatible = "ti,omap4-uart";
			reg = <0x4806c000 0x100>;
			interrupts-extended = <&gic GIC_SPI 68 IRQ_TYPE_LEVEL_HIGH>;
			ti,hwmods = "uart2";
			clock-frequency = <48000000>;
			status = "disabled";
			dmas = <&sdma 51>, <&sdma 52>;
			dma-names = "tx", "rx";
		};

		uart3: serial@48020000 {
			compatible = "ti,omap4-uart";
			reg = <0x48020000 0x100>;
			interrupts-extended = <&gic GIC_SPI 69 IRQ_TYPE_LEVEL_HIGH>;
			ti,hwmods = "uart3";
			clock-frequency = <48000000>;
			status = "disabled";
			dmas = <&sdma 53>, <&sdma 54>;
			dma-names = "tx", "rx";
		};

		uart4: serial@4806e000 {
			compatible = "ti,omap4-uart";
			reg = <0x4806e000 0x100>;
			interrupts-extended = <&gic GIC_SPI 65 IRQ_TYPE_LEVEL_HIGH>;
			ti,hwmods = "uart4";
			clock-frequency = <48000000>;
                        status = "disabled";
			dmas = <&sdma 55>, <&sdma 56>;
			dma-names = "tx", "rx";
		};

		uart5: serial@48066000 {
			compatible = "ti,omap4-uart";
			reg = <0x48066000 0x100>;
			interrupts-extended = <&gic GIC_SPI 100 IRQ_TYPE_LEVEL_HIGH>;
			ti,hwmods = "uart5";
			clock-frequency = <48000000>;
			status = "disabled";
			dmas = <&sdma 63>, <&sdma 64>;
			dma-names = "tx", "rx";
		};

		uart6: serial@48068000 {
			compatible = "ti,omap4-uart";
			reg = <0x48068000 0x100>;
			interrupts-extended = <&gic GIC_SPI 101 IRQ_TYPE_LEVEL_HIGH>;
			ti,hwmods = "uart6";
			clock-frequency = <48000000>;
			status = "disabled";
			dmas = <&sdma 79>, <&sdma 80>;
			dma-names = "tx", "rx";
		};

		uart7: serial@48420000 {
			compatible = "ti,omap4-uart";
			reg = <0x48420000 0x100>;
			interrupts-extended = <&gic GIC_SPI 218 IRQ_TYPE_LEVEL_HIGH>;
			ti,hwmods = "uart7";
			clock-frequency = <48000000>;
			status = "disabled";
		};

		uart8: serial@48422000 {
			compatible = "ti,omap4-uart";
			reg = <0x48422000 0x100>;
			interrupts-extended = <&gic GIC_SPI 219 IRQ_TYPE_LEVEL_HIGH>;
			ti,hwmods = "uart8";
			clock-frequency = <48000000>;
			status = "disabled";
		};

		uart9: serial@48424000 {
			compatible = "ti,omap4-uart";
			reg = <0x48424000 0x100>;
			interrupts-extended = <&gic GIC_SPI 220 IRQ_TYPE_LEVEL_HIGH>;
			ti,hwmods = "uart9";
			clock-frequency = <48000000>;
			status = "disabled";
		};

		uart10: serial@4ae2b000 {
			compatible = "ti,omap4-uart";
			reg = <0x4ae2b000 0x100>;
			interrupts-extended = <&gic GIC_SPI 221 IRQ_TYPE_LEVEL_HIGH>;
			ti,hwmods = "uart10";
			clock-frequency = <48000000>;
			status = "disabled";
		};

		mailbox1: mailbox@4a0f4000 {
			compatible = "ti,omap4-mailbox";
			reg = <0x4a0f4000 0x200>;
			interrupts = <GIC_SPI 21 IRQ_TYPE_LEVEL_HIGH>,
				     <GIC_SPI 135 IRQ_TYPE_LEVEL_HIGH>,
				     <GIC_SPI 134 IRQ_TYPE_LEVEL_HIGH>;
			ti,hwmods = "mailbox1";
			#mbox-cells = <1>;
			ti,mbox-num-users = <3>;
			ti,mbox-num-fifos = <8>;
			status = "disabled";
		};

		mailbox2: mailbox@4883a000 {
			compatible = "ti,omap4-mailbox";
			reg = <0x4883a000 0x200>;
			interrupts = <GIC_SPI 237 IRQ_TYPE_LEVEL_HIGH>,
				     <GIC_SPI 238 IRQ_TYPE_LEVEL_HIGH>,
				     <GIC_SPI 239 IRQ_TYPE_LEVEL_HIGH>,
				     <GIC_SPI 240 IRQ_TYPE_LEVEL_HIGH>;
			ti,hwmods = "mailbox2";
			#mbox-cells = <1>;
			ti,mbox-num-users = <4>;
			ti,mbox-num-fifos = <12>;
			status = "disabled";
		};

		mailbox3: mailbox@4883c000 {
			compatible = "ti,omap4-mailbox";
			reg = <0x4883c000 0x200>;
			interrupts = <GIC_SPI 241 IRQ_TYPE_LEVEL_HIGH>,
				     <GIC_SPI 242 IRQ_TYPE_LEVEL_HIGH>,
				     <GIC_SPI 243 IRQ_TYPE_LEVEL_HIGH>,
				     <GIC_SPI 244 IRQ_TYPE_LEVEL_HIGH>;
			ti,hwmods = "mailbox3";
			#mbox-cells = <1>;
			ti,mbox-num-users = <4>;
			ti,mbox-num-fifos = <12>;
			status = "disabled";
		};

		mailbox4: mailbox@4883e000 {
			compatible = "ti,omap4-mailbox";
			reg = <0x4883e000 0x200>;
			interrupts = <GIC_SPI 245 IRQ_TYPE_LEVEL_HIGH>,
				     <GIC_SPI 246 IRQ_TYPE_LEVEL_HIGH>,
				     <GIC_SPI 247 IRQ_TYPE_LEVEL_HIGH>,
				     <GIC_SPI 248 IRQ_TYPE_LEVEL_HIGH>;
			ti,hwmods = "mailbox4";
			#mbox-cells = <1>;
			ti,mbox-num-users = <4>;
			ti,mbox-num-fifos = <12>;
			status = "disabled";
		};

		mailbox5: mailbox@48840000 {
			compatible = "ti,omap4-mailbox";
			reg = <0x48840000 0x200>;
			interrupts = <GIC_SPI 249 IRQ_TYPE_LEVEL_HIGH>,
				     <GIC_SPI 250 IRQ_TYPE_LEVEL_HIGH>,
				     <GIC_SPI 251 IRQ_TYPE_LEVEL_HIGH>,
				     <GIC_SPI 252 IRQ_TYPE_LEVEL_HIGH>;
			ti,hwmods = "mailbox5";
			#mbox-cells = <1>;
			ti,mbox-num-users = <4>;
			ti,mbox-num-fifos = <12>;
			status = "disabled";
		};

		mailbox6: mailbox@48842000 {
			compatible = "ti,omap4-mailbox";
			reg = <0x48842000 0x200>;
			interrupts = <GIC_SPI 253 IRQ_TYPE_LEVEL_HIGH>,
				     <GIC_SPI 254 IRQ_TYPE_LEVEL_HIGH>,
				     <GIC_SPI 255 IRQ_TYPE_LEVEL_HIGH>,
				     <GIC_SPI 256 IRQ_TYPE_LEVEL_HIGH>;
			ti,hwmods = "mailbox6";
			#mbox-cells = <1>;
			ti,mbox-num-users = <4>;
			ti,mbox-num-fifos = <12>;
			status = "disabled";
		};

		mailbox7: mailbox@48844000 {
			compatible = "ti,omap4-mailbox";
			reg = <0x48844000 0x200>;
			interrupts = <GIC_SPI 257 IRQ_TYPE_LEVEL_HIGH>,
				     <GIC_SPI 258 IRQ_TYPE_LEVEL_HIGH>,
				     <GIC_SPI 259 IRQ_TYPE_LEVEL_HIGH>,
				     <GIC_SPI 260 IRQ_TYPE_LEVEL_HIGH>;
			ti,hwmods = "mailbox7";
			#mbox-cells = <1>;
			ti,mbox-num-users = <4>;
			ti,mbox-num-fifos = <12>;
			status = "disabled";
		};

		mailbox8: mailbox@48846000 {
			compatible = "ti,omap4-mailbox";
			reg = <0x48846000 0x200>;
			interrupts = <GIC_SPI 261 IRQ_TYPE_LEVEL_HIGH>,
				     <GIC_SPI 262 IRQ_TYPE_LEVEL_HIGH>,
				     <GIC_SPI 263 IRQ_TYPE_LEVEL_HIGH>,
				     <GIC_SPI 264 IRQ_TYPE_LEVEL_HIGH>;
			ti,hwmods = "mailbox8";
			#mbox-cells = <1>;
			ti,mbox-num-users = <4>;
			ti,mbox-num-fifos = <12>;
			status = "disabled";
		};

		mailbox9: mailbox@4885e000 {
			compatible = "ti,omap4-mailbox";
			reg = <0x4885e000 0x200>;
			interrupts = <GIC_SPI 265 IRQ_TYPE_LEVEL_HIGH>,
				     <GIC_SPI 266 IRQ_TYPE_LEVEL_HIGH>,
				     <GIC_SPI 267 IRQ_TYPE_LEVEL_HIGH>,
				     <GIC_SPI 268 IRQ_TYPE_LEVEL_HIGH>;
			ti,hwmods = "mailbox9";
			#mbox-cells = <1>;
			ti,mbox-num-users = <4>;
			ti,mbox-num-fifos = <12>;
			status = "disabled";
		};

		mailbox10: mailbox@48860000 {
			compatible = "ti,omap4-mailbox";
			reg = <0x48860000 0x200>;
			interrupts = <GIC_SPI 269 IRQ_TYPE_LEVEL_HIGH>,
				     <GIC_SPI 270 IRQ_TYPE_LEVEL_HIGH>,
				     <GIC_SPI 271 IRQ_TYPE_LEVEL_HIGH>,
				     <GIC_SPI 272 IRQ_TYPE_LEVEL_HIGH>;
			ti,hwmods = "mailbox10";
			#mbox-cells = <1>;
			ti,mbox-num-users = <4>;
			ti,mbox-num-fifos = <12>;
			status = "disabled";
		};

		mailbox11: mailbox@48862000 {
			compatible = "ti,omap4-mailbox";
			reg = <0x48862000 0x200>;
			interrupts = <GIC_SPI 273 IRQ_TYPE_LEVEL_HIGH>,
				     <GIC_SPI 274 IRQ_TYPE_LEVEL_HIGH>,
				     <GIC_SPI 275 IRQ_TYPE_LEVEL_HIGH>,
				     <GIC_SPI 276 IRQ_TYPE_LEVEL_HIGH>;
			ti,hwmods = "mailbox11";
			#mbox-cells = <1>;
			ti,mbox-num-users = <4>;
			ti,mbox-num-fifos = <12>;
			status = "disabled";
		};

		mailbox12: mailbox@48864000 {
			compatible = "ti,omap4-mailbox";
			reg = <0x48864000 0x200>;
			interrupts = <GIC_SPI 277 IRQ_TYPE_LEVEL_HIGH>,
				     <GIC_SPI 278 IRQ_TYPE_LEVEL_HIGH>,
				     <GIC_SPI 279 IRQ_TYPE_LEVEL_HIGH>,
				     <GIC_SPI 280 IRQ_TYPE_LEVEL_HIGH>;
			ti,hwmods = "mailbox12";
			#mbox-cells = <1>;
			ti,mbox-num-users = <4>;
			ti,mbox-num-fifos = <12>;
			status = "disabled";
		};

		mailbox13: mailbox@48802000 {
			compatible = "ti,omap4-mailbox";
			reg = <0x48802000 0x200>;
			interrupts = <GIC_SPI 379 IRQ_TYPE_LEVEL_HIGH>,
				     <GIC_SPI 380 IRQ_TYPE_LEVEL_HIGH>,
				     <GIC_SPI 381 IRQ_TYPE_LEVEL_HIGH>,
				     <GIC_SPI 382 IRQ_TYPE_LEVEL_HIGH>;
			ti,hwmods = "mailbox13";
			#mbox-cells = <1>;
			ti,mbox-num-users = <4>;
			ti,mbox-num-fifos = <12>;
			status = "disabled";
		};

		timer1: timer@4ae18000 {
			compatible = "ti,omap5430-timer";
			reg = <0x4ae18000 0x80>;
			interrupts = <GIC_SPI 32 IRQ_TYPE_LEVEL_HIGH>;
			ti,hwmods = "timer1";
			ti,timer-alwon;
		};

		timer2: timer@48032000 {
			compatible = "ti,omap5430-timer";
			reg = <0x48032000 0x80>;
			interrupts = <GIC_SPI 33 IRQ_TYPE_LEVEL_HIGH>;
			ti,hwmods = "timer2";
		};

		timer3: timer@48034000 {
			compatible = "ti,omap5430-timer";
			reg = <0x48034000 0x80>;
			interrupts = <GIC_SPI 34 IRQ_TYPE_LEVEL_HIGH>;
			ti,hwmods = "timer3";
		};

		timer4: timer@48036000 {
			compatible = "ti,omap5430-timer";
			reg = <0x48036000 0x80>;
			interrupts = <GIC_SPI 35 IRQ_TYPE_LEVEL_HIGH>;
			ti,hwmods = "timer4";
		};

		timer5: timer@48820000 {
			compatible = "ti,omap5430-timer";
			reg = <0x48820000 0x80>;
			interrupts = <GIC_SPI 36 IRQ_TYPE_LEVEL_HIGH>;
			ti,hwmods = "timer5";
			ti,timer-dsp;
		};

		timer6: timer@48822000 {
			compatible = "ti,omap5430-timer";
			reg = <0x48822000 0x80>;
			interrupts = <GIC_SPI 37 IRQ_TYPE_LEVEL_HIGH>;
			ti,hwmods = "timer6";
			ti,timer-dsp;
			ti,timer-pwm;
		};

		timer7: timer@48824000 {
			compatible = "ti,omap5430-timer";
			reg = <0x48824000 0x80>;
			interrupts = <GIC_SPI 38 IRQ_TYPE_LEVEL_HIGH>;
			ti,hwmods = "timer7";
			ti,timer-dsp;
		};

		timer8: timer@48826000 {
			compatible = "ti,omap5430-timer";
			reg = <0x48826000 0x80>;
			interrupts = <GIC_SPI 39 IRQ_TYPE_LEVEL_HIGH>;
			ti,hwmods = "timer8";
			ti,timer-dsp;
			ti,timer-pwm;
		};

		timer9: timer@4803e000 {
			compatible = "ti,omap5430-timer";
			reg = <0x4803e000 0x80>;
			interrupts = <GIC_SPI 40 IRQ_TYPE_LEVEL_HIGH>;
			ti,hwmods = "timer9";
		};

		timer10: timer@48086000 {
			compatible = "ti,omap5430-timer";
			reg = <0x48086000 0x80>;
			interrupts = <GIC_SPI 41 IRQ_TYPE_LEVEL_HIGH>;
			ti,hwmods = "timer10";
		};

		timer11: timer@48088000 {
			compatible = "ti,omap5430-timer";
			reg = <0x48088000 0x80>;
			interrupts = <GIC_SPI 42 IRQ_TYPE_LEVEL_HIGH>;
			ti,hwmods = "timer11";
			ti,timer-pwm;
		};

		timer13: timer@48828000 {
			compatible = "ti,omap5430-timer";
			reg = <0x48828000 0x80>;
			interrupts = <GIC_SPI 339 IRQ_TYPE_LEVEL_HIGH>;
			ti,hwmods = "timer13";
			status = "disabled";
		};

		timer14: timer@4882a000 {
			compatible = "ti,omap5430-timer";
			reg = <0x4882a000 0x80>;
			interrupts = <GIC_SPI 340 IRQ_TYPE_LEVEL_HIGH>;
			ti,hwmods = "timer14";
			status = "disabled";
		};

		timer15: timer@4882c000 {
			compatible = "ti,omap5430-timer";
			reg = <0x4882c000 0x80>;
			interrupts = <GIC_SPI 341 IRQ_TYPE_LEVEL_HIGH>;
			ti,hwmods = "timer15";
			status = "disabled";
		};

		timer16: timer@4882e000 {
			compatible = "ti,omap5430-timer";
			reg = <0x4882e000 0x80>;
			interrupts = <GIC_SPI 342 IRQ_TYPE_LEVEL_HIGH>;
			ti,hwmods = "timer16";
			status = "disabled";
		};

		wdt2: wdt@4ae14000 {
			compatible = "ti,omap3-wdt";
			reg = <0x4ae14000 0x80>;
			interrupts = <GIC_SPI 75 IRQ_TYPE_LEVEL_HIGH>;
			ti,hwmods = "wd_timer2";
		};

		hwspinlock: spinlock@4a0f6000 {
			compatible = "ti,omap4-hwspinlock";
			reg = <0x4a0f6000 0x1000>;
			ti,hwmods = "spinlock";
			#hwlock-cells = <1>;
		};

		dmm@4e000000 {
			compatible = "ti,omap5-dmm";
			reg = <0x4e000000 0x800>;
			interrupts = <GIC_SPI 108 IRQ_TYPE_LEVEL_HIGH>;
			ti,hwmods = "dmm";
		};

		i2c1: i2c@48070000 {
			compatible = "ti,omap4-i2c";
			reg = <0x48070000 0x100>;
			interrupts = <GIC_SPI 51 IRQ_TYPE_LEVEL_HIGH>;
			#address-cells = <1>;
			#size-cells = <0>;
			ti,hwmods = "i2c1";
			status = "disabled";
		};

		i2c2: i2c@48072000 {
			compatible = "ti,omap4-i2c";
			reg = <0x48072000 0x100>;
			interrupts = <GIC_SPI 52 IRQ_TYPE_LEVEL_HIGH>;
			#address-cells = <1>;
			#size-cells = <0>;
			ti,hwmods = "i2c2";
			status = "disabled";
		};

		i2c3: i2c@48060000 {
			compatible = "ti,omap4-i2c";
			reg = <0x48060000 0x100>;
			interrupts = <GIC_SPI 56 IRQ_TYPE_LEVEL_HIGH>;
			#address-cells = <1>;
			#size-cells = <0>;
			ti,hwmods = "i2c3";
			status = "disabled";
		};

		i2c4: i2c@4807a000 {
			compatible = "ti,omap4-i2c";
			reg = <0x4807a000 0x100>;
			interrupts = <GIC_SPI 57 IRQ_TYPE_LEVEL_HIGH>;
			#address-cells = <1>;
			#size-cells = <0>;
			ti,hwmods = "i2c4";
			status = "disabled";
		};

		i2c5: i2c@4807c000 {
			compatible = "ti,omap4-i2c";
			reg = <0x4807c000 0x100>;
			interrupts = <GIC_SPI 55 IRQ_TYPE_LEVEL_HIGH>;
			#address-cells = <1>;
			#size-cells = <0>;
			ti,hwmods = "i2c5";
			status = "disabled";
		};

		mmc1: mmc@4809c000 {
			compatible = "ti,omap4-hsmmc";
			reg = <0x4809c000 0x400>;
			interrupts = <GIC_SPI 78 IRQ_TYPE_LEVEL_HIGH>;
			ti,hwmods = "mmc1";
			ti,dual-volt;
			ti,needs-special-reset;
			dmas = <&sdma 61>, <&sdma 62>;
			dma-names = "tx", "rx";
			status = "disabled";
			pbias-supply = <&pbias_mmc_reg>;
		};

		mmc2: mmc@480b4000 {
			compatible = "ti,omap4-hsmmc";
			reg = <0x480b4000 0x400>;
			interrupts = <GIC_SPI 81 IRQ_TYPE_LEVEL_HIGH>;
			ti,hwmods = "mmc2";
			ti,needs-special-reset;
			dmas = <&sdma 47>, <&sdma 48>;
			dma-names = "tx", "rx";
			status = "disabled";
		};

		mmc3: mmc@480ad000 {
			compatible = "ti,omap4-hsmmc";
			reg = <0x480ad000 0x400>;
			interrupts = <GIC_SPI 89 IRQ_TYPE_LEVEL_HIGH>;
			ti,hwmods = "mmc3";
			ti,needs-special-reset;
			dmas = <&sdma 77>, <&sdma 78>;
			dma-names = "tx", "rx";
			status = "disabled";
		};

		mmc4: mmc@480d1000 {
			compatible = "ti,omap4-hsmmc";
			reg = <0x480d1000 0x400>;
			interrupts = <GIC_SPI 91 IRQ_TYPE_LEVEL_HIGH>;
			ti,hwmods = "mmc4";
			ti,needs-special-reset;
			dmas = <&sdma 57>, <&sdma 58>;
			dma-names = "tx", "rx";
			status = "disabled";
		};

		abb_mpu: regulator-abb-mpu {
			compatible = "ti,abb-v3";
			regulator-name = "abb_mpu";
			#address-cells = <0>;
			#size-cells = <0>;
			clocks = <&sys_clkin1>;
			ti,settling-time = <50>;
			ti,clock-cycles = <16>;

			reg = <0x4ae07ddc 0x4>, <0x4ae07de0 0x4>,
			      <0x4ae06014 0x4>, <0x4a003b20 0x8>,
			      <0x4ae0c158 0x4>;
			reg-names = "setup-address", "control-address",
				    "int-address", "efuse-address",
				    "ldo-address";
			ti,tranxdone-status-mask = <0x80>;
			/* LDOVBBMPU_FBB_MUX_CTRL */
			ti,ldovbb-override-mask = <0x400>;
			/* LDOVBBMPU_FBB_VSET_OUT */
			ti,ldovbb-vset-mask = <0x1F>;

			/*
			 * NOTE: only FBB mode used but actual vset will
			 * determine final biasing
			 */
			ti,abb_info = <
			/*uV		ABB	efuse	rbb_m fbb_m	vset_m*/
			1060000		0	0x0	0 0x02000000 0x01F00000
			1160000		0	0x4	0 0x02000000 0x01F00000
			1210000		0	0x8	0 0x02000000 0x01F00000
			>;
		};

		abb_ivahd: regulator-abb-ivahd {
			compatible = "ti,abb-v3";
			regulator-name = "abb_ivahd";
			#address-cells = <0>;
			#size-cells = <0>;
			clocks = <&sys_clkin1>;
			ti,settling-time = <50>;
			ti,clock-cycles = <16>;

			reg = <0x4ae07e34 0x4>, <0x4ae07e24 0x4>,
			      <0x4ae06010 0x4>, <0x4a0025cc 0x8>,
			      <0x4a002470 0x4>;
			reg-names = "setup-address", "control-address",
				    "int-address", "efuse-address",
				    "ldo-address";
			ti,tranxdone-status-mask = <0x40000000>;
			/* LDOVBBIVA_FBB_MUX_CTRL */
			ti,ldovbb-override-mask = <0x400>;
			/* LDOVBBIVA_FBB_VSET_OUT */
			ti,ldovbb-vset-mask = <0x1F>;

			/*
			 * NOTE: only FBB mode used but actual vset will
			 * determine final biasing
			 */
			ti,abb_info = <
			/*uV		ABB	efuse	rbb_m fbb_m	vset_m*/
			1055000		0	0x0	0 0x02000000 0x01F00000
			1150000		0	0x4	0 0x02000000 0x01F00000
			1250000		0	0x8	0 0x02000000 0x01F00000
			>;
		};

		abb_dspeve: regulator-abb-dspeve {
			compatible = "ti,abb-v3";
			regulator-name = "abb_dspeve";
			#address-cells = <0>;
			#size-cells = <0>;
			clocks = <&sys_clkin1>;
			ti,settling-time = <50>;
			ti,clock-cycles = <16>;

			reg = <0x4ae07e30 0x4>, <0x4ae07e20 0x4>,
			      <0x4ae06010 0x4>, <0x4a0025e0 0x8>,
			      <0x4a00246c 0x4>;
			reg-names = "setup-address", "control-address",
				    "int-address", "efuse-address",
				    "ldo-address";
			ti,tranxdone-status-mask = <0x20000000>;
			/* LDOVBBDSPEVE_FBB_MUX_CTRL */
			ti,ldovbb-override-mask = <0x400>;
			/* LDOVBBDSPEVE_FBB_VSET_OUT */
			ti,ldovbb-vset-mask = <0x1F>;

			/*
			 * NOTE: only FBB mode used but actual vset will
			 * determine final biasing
			 */
			ti,abb_info = <
			/*uV		ABB	efuse	rbb_m fbb_m	vset_m*/
			1055000		0	0x0	0 0x02000000 0x01F00000
			1150000		0	0x4	0 0x02000000 0x01F00000
			1250000		0	0x8	0 0x02000000 0x01F00000
			>;
		};

		abb_gpu: regulator-abb-gpu {
			compatible = "ti,abb-v3";
			regulator-name = "abb_gpu";
			#address-cells = <0>;
			#size-cells = <0>;
			clocks = <&sys_clkin1>;
			ti,settling-time = <50>;
			ti,clock-cycles = <16>;

			reg = <0x4ae07de4 0x4>, <0x4ae07de8 0x4>,
			      <0x4ae06010 0x4>, <0x4a003b08 0x8>,
			      <0x4ae0c154 0x4>;
			reg-names = "setup-address", "control-address",
				    "int-address", "efuse-address",
				    "ldo-address";
			ti,tranxdone-status-mask = <0x10000000>;
			/* LDOVBBGPU_FBB_MUX_CTRL */
			ti,ldovbb-override-mask = <0x400>;
			/* LDOVBBGPU_FBB_VSET_OUT */
			ti,ldovbb-vset-mask = <0x1F>;

			/*
			 * NOTE: only FBB mode used but actual vset will
			 * determine final biasing
			 */
			ti,abb_info = <
			/*uV		ABB	efuse	rbb_m fbb_m	vset_m*/
			1090000		0	0x0	0 0x02000000 0x01F00000
			1210000		0	0x4	0 0x02000000 0x01F00000
			1280000		0	0x8	0 0x02000000 0x01F00000
			>;
		};

		mcspi1: spi@48098000 {
			compatible = "ti,omap4-mcspi";
			reg = <0x48098000 0x200>;
			interrupts = <GIC_SPI 60 IRQ_TYPE_LEVEL_HIGH>;
			#address-cells = <1>;
			#size-cells = <0>;
			ti,hwmods = "mcspi1";
			ti,spi-num-cs = <4>;
			dmas = <&sdma 35>,
			       <&sdma 36>,
			       <&sdma 37>,
			       <&sdma 38>,
			       <&sdma 39>,
			       <&sdma 40>,
			       <&sdma 41>,
			       <&sdma 42>;
			dma-names = "tx0", "rx0", "tx1", "rx1",
				    "tx2", "rx2", "tx3", "rx3";
			status = "disabled";
		};

		mcspi2: spi@4809a000 {
			compatible = "ti,omap4-mcspi";
			reg = <0x4809a000 0x200>;
			interrupts = <GIC_SPI 61 IRQ_TYPE_LEVEL_HIGH>;
			#address-cells = <1>;
			#size-cells = <0>;
			ti,hwmods = "mcspi2";
			ti,spi-num-cs = <2>;
			dmas = <&sdma 43>,
			       <&sdma 44>,
			       <&sdma 45>,
			       <&sdma 46>;
			dma-names = "tx0", "rx0", "tx1", "rx1";
			status = "disabled";
		};

		mcspi3: spi@480b8000 {
			compatible = "ti,omap4-mcspi";
			reg = <0x480b8000 0x200>;
			interrupts = <GIC_SPI 86 IRQ_TYPE_LEVEL_HIGH>;
			#address-cells = <1>;
			#size-cells = <0>;
			ti,hwmods = "mcspi3";
			ti,spi-num-cs = <2>;
			dmas = <&sdma 15>, <&sdma 16>;
			dma-names = "tx0", "rx0";
			status = "disabled";
		};

		mcspi4: spi@480ba000 {
			compatible = "ti,omap4-mcspi";
			reg = <0x480ba000 0x200>;
			interrupts = <GIC_SPI 43 IRQ_TYPE_LEVEL_HIGH>;
			#address-cells = <1>;
			#size-cells = <0>;
			ti,hwmods = "mcspi4";
			ti,spi-num-cs = <1>;
			dmas = <&sdma 70>, <&sdma 71>;
			dma-names = "tx0", "rx0";
			status = "disabled";
		};

		qspi: qspi@4b300000 {
			compatible = "ti,dra7xxx-qspi";
			reg = <0x4b300000 0x100>;
			reg-names = "qspi_base";
			#address-cells = <1>;
			#size-cells = <0>;
			ti,hwmods = "qspi";
			clocks = <&qspi_gfclk_div>;
			clock-names = "fck";
			num-cs = <4>;
			interrupts = <GIC_SPI 343 IRQ_TYPE_LEVEL_HIGH>;
			status = "disabled";
		};

		omap_control_sata: control-phy@4a002374 {
			compatible = "ti,control-phy-pipe3";
			reg = <0x4a002374 0x4>;
			reg-names = "power";
			clocks = <&sys_clkin1>;
			clock-names = "sysclk";
		};

		/* OCP2SCP3 */
		ocp2scp@4a090000 {
			compatible = "ti,omap-ocp2scp";
			#address-cells = <1>;
			#size-cells = <1>;
			ranges;
			reg = <0x4a090000 0x20>;
			ti,hwmods = "ocp2scp3";
			sata_phy: phy@4A096000 {
				compatible = "ti,phy-pipe3-sata";
				reg = <0x4A096000 0x80>, /* phy_rx */
				      <0x4A096400 0x64>, /* phy_tx */
				      <0x4A096800 0x40>; /* pll_ctrl */
				reg-names = "phy_rx", "phy_tx", "pll_ctrl";
				ctrl-module = <&omap_control_sata>;
				clocks = <&sys_clkin1>;
				clock-names = "sysclk";
				#phy-cells = <0>;
			};

			pcie1_phy: pciephy@4a094000 {
				compatible = "ti,phy-pipe3-pcie";
				reg = <0x4a094000 0x80>, /* phy_rx */
				      <0x4a094400 0x64>; /* phy_tx */
				reg-names = "phy_rx", "phy_tx";
				ctrl-module = <&omap_control_pcie1phy>;
				clocks = <&dpll_pcie_ref_ck>,
					 <&dpll_pcie_ref_m2ldo_ck>,
					 <&optfclk_pciephy1_32khz>,
					 <&optfclk_pciephy1_clk>,
					 <&optfclk_pciephy1_div_clk>,
					 <&optfclk_pciephy_div>;
				clock-names = "dpll_ref", "dpll_ref_m2",
					      "wkupclk", "refclk",
					      "div-clk", "phy-div";
				#phy-cells = <0>;
				ti,hwmods = "pcie1-phy";
			};

			pcie2_phy: pciephy@4a095000 {
				compatible = "ti,phy-pipe3-pcie";
				reg = <0x4a095000 0x80>, /* phy_rx */
				      <0x4a095400 0x64>; /* phy_tx */
				reg-names = "phy_rx", "phy_tx";
				ctrl-module = <&omap_control_pcie2phy>;
				clocks = <&dpll_pcie_ref_ck>,
					 <&dpll_pcie_ref_m2ldo_ck>,
					 <&optfclk_pciephy2_32khz>,
					 <&optfclk_pciephy2_clk>,
					 <&optfclk_pciephy2_div_clk>,
					 <&optfclk_pciephy_div>;
				clock-names = "dpll_ref", "dpll_ref_m2",
					      "wkupclk", "refclk",
					      "div-clk", "phy-div";
				#phy-cells = <0>;
				ti,hwmods = "pcie2-phy";
				status = "disabled";
			};
		};

		sata: sata@4a141100 {
			compatible = "snps,dwc-ahci";
			reg = <0x4a140000 0x1100>, <0x4a141100 0x7>;
			interrupts = <GIC_SPI 49 IRQ_TYPE_LEVEL_HIGH>;
			phys = <&sata_phy>;
			phy-names = "sata-phy";
			clocks = <&sata_ref_clk>;
			ti,hwmods = "sata";
		};

		omap_control_pcie1phy: control-phy@0x4a003c40 {
			compatible = "ti,control-phy-pcie";
			reg = <0x4a003c40 0x4>, <0x4a003c14 0x4>, <0x4a003c34 0x4>;
			reg-names = "power", "control_sma", "pcie_pcs";
			clocks = <&sys_clkin1>;
			clock-names = "sysclk";
		};

		omap_control_pcie2phy: control-pcie@0x4a003c44 {
			compatible = "ti,control-phy-pcie";
			reg = <0x4a003c44 0x4>, <0x4a003c14 0x4>, <0x4a003c34 0x4>;
			reg-names = "power", "control_sma", "pcie_pcs";
			clocks = <&sys_clkin1>;
			clock-names = "sysclk";
			status = "disabled";
		};

		rtc@48838000 {
			compatible = "ti,am3352-rtc";
			reg = <0x48838000 0x100>;
			interrupts = <GIC_SPI 217 IRQ_TYPE_LEVEL_HIGH>,
				     <GIC_SPI 217 IRQ_TYPE_LEVEL_HIGH>;
			ti,hwmods = "rtcss";
			clocks = <&sys_32k_ck>;
		};

		omap_control_usb2phy1: control-phy@4a002300 {
			compatible = "ti,control-phy-usb2";
			reg = <0x4a002300 0x4>;
			reg-names = "power";
		};

		omap_control_usb3phy1: control-phy@4a002370 {
			compatible = "ti,control-phy-pipe3";
			reg = <0x4a002370 0x4>;
			reg-names = "power";
		};

		omap_control_usb2phy2: control-phy@0x4a002e74 {
			compatible = "ti,control-phy-usb2-dra7";
			reg = <0x4a002e74 0x4>;
			reg-names = "power";
		};

		/* OCP2SCP1 */
		ocp2scp@4a080000 {
			compatible = "ti,omap-ocp2scp";
			#address-cells = <1>;
			#size-cells = <1>;
			ranges;
			reg = <0x4a080000 0x20>;
			ti,hwmods = "ocp2scp1";

			usb2_phy1: phy@4a084000 {
				compatible = "ti,omap-usb2";
				reg = <0x4a084000 0x400>;
				ctrl-module = <&omap_control_usb2phy1>;
				clocks = <&usb_phy1_always_on_clk32k>,
					 <&usb_otg_ss1_refclk960m>;
				clock-names =	"wkupclk",
						"refclk";
				#phy-cells = <0>;
			};

			usb2_phy2: phy@4a085000 {
				compatible = "ti,omap-usb2";
				reg = <0x4a085000 0x400>;
				ctrl-module = <&omap_control_usb2phy2>;
				clocks = <&usb_phy2_always_on_clk32k>,
					 <&usb_otg_ss2_refclk960m>;
				clock-names =	"wkupclk",
						"refclk";
				#phy-cells = <0>;
			};

			usb3_phy1: phy@4a084400 {
				compatible = "ti,omap-usb3";
				reg = <0x4a084400 0x80>,
				      <0x4a084800 0x64>,
				      <0x4a084c00 0x40>;
				reg-names = "phy_rx", "phy_tx", "pll_ctrl";
				ctrl-module = <&omap_control_usb3phy1>;
				clocks = <&usb_phy3_always_on_clk32k>,
					 <&sys_clkin1>,
					 <&usb_otg_ss1_refclk960m>;
				clock-names =	"wkupclk",
						"sysclk",
						"refclk";
				#phy-cells = <0>;
			};
		};

		omap_dwc3_1: omap_dwc3_1@48880000 {
			compatible = "ti,dwc3";
			ti,hwmods = "usb_otg_ss1";
			reg = <0x48880000 0x10000>;
			interrupts = <GIC_SPI 72 IRQ_TYPE_LEVEL_HIGH>;
			#address-cells = <1>;
			#size-cells = <1>;
			utmi-mode = <2>;
			ranges;
			usb1: usb@48890000 {
				compatible = "snps,dwc3";
				reg = <0x48890000 0x17000>;
				interrupts = <GIC_SPI 71 IRQ_TYPE_LEVEL_HIGH>;
				phys = <&usb2_phy1>, <&usb3_phy1>;
				phy-names = "usb2-phy", "usb3-phy";
				tx-fifo-resize;
				maximum-speed = "super-speed";
				dr_mode = "otg";
				snps,dis_u3_susphy_quirk;
				snps,dis_u2_susphy_quirk;
			};
		};

		omap_dwc3_2: omap_dwc3_2@488c0000 {
			compatible = "ti,dwc3";
			ti,hwmods = "usb_otg_ss2";
			reg = <0x488c0000 0x10000>;
			interrupts = <GIC_SPI 87 IRQ_TYPE_LEVEL_HIGH>;
			#address-cells = <1>;
			#size-cells = <1>;
			utmi-mode = <2>;
			ranges;
			usb2: usb@488d0000 {
				compatible = "snps,dwc3";
				reg = <0x488d0000 0x17000>;
				interrupts = <GIC_SPI 73 IRQ_TYPE_LEVEL_HIGH>;
				phys = <&usb2_phy2>;
				phy-names = "usb2-phy";
				tx-fifo-resize;
				maximum-speed = "high-speed";
				dr_mode = "otg";
				snps,dis_u3_susphy_quirk;
				snps,dis_u2_susphy_quirk;
			};
		};

		/* IRQ for DWC3_3 and DWC3_4 need IRQ crossbar */
		omap_dwc3_3: omap_dwc3_3@48900000 {
			compatible = "ti,dwc3";
			ti,hwmods = "usb_otg_ss3";
			reg = <0x48900000 0x10000>;
			interrupts = <GIC_SPI 344 IRQ_TYPE_LEVEL_HIGH>;
			#address-cells = <1>;
			#size-cells = <1>;
			utmi-mode = <2>;
			ranges;
			status = "disabled";
			usb3: usb@48910000 {
				compatible = "snps,dwc3";
				reg = <0x48910000 0x17000>;
				interrupts = <GIC_SPI 88 IRQ_TYPE_LEVEL_HIGH>;
				tx-fifo-resize;
				maximum-speed = "high-speed";
				dr_mode = "otg";
				snps,dis_u3_susphy_quirk;
				snps,dis_u2_susphy_quirk;
			};
		};

		elm: elm@48078000 {
			compatible = "ti,am3352-elm";
			reg = <0x48078000 0xfc0>;      /* device IO registers */
			interrupts = <GIC_SPI 1 IRQ_TYPE_LEVEL_HIGH>;
			ti,hwmods = "elm";
			status = "disabled";
		};

		gpmc: gpmc@50000000 {
			compatible = "ti,am3352-gpmc";
			ti,hwmods = "gpmc";
			reg = <0x50000000 0x37c>;      /* device IO registers */
			interrupts = <GIC_SPI 15 IRQ_TYPE_LEVEL_HIGH>;
			gpmc,num-cs = <8>;
			gpmc,num-waitpins = <2>;
			#address-cells = <2>;
			#size-cells = <1>;
			status = "disabled";
		};

		atl: atl@4843c000 {
			compatible = "ti,dra7-atl";
			reg = <0x4843c000 0x3ff>;
			ti,hwmods = "atl";
			ti,provided-clocks = <&atl_clkin0_ck>, <&atl_clkin1_ck>,
					     <&atl_clkin2_ck>, <&atl_clkin3_ck>;
			clocks = <&atl_gfclk_mux>;
			clock-names = "fck";
			status = "disabled";
		};

		crossbar_mpu: crossbar@4a020000 {
			compatible = "ti,irq-crossbar";
			reg = <0x4a002a48 0x130>;
			ti,max-irqs = <160>;
			ti,max-crossbar-sources = <MAX_SOURCES>;
			ti,reg-size = <2>;
			ti,irqs-reserved = <0 1 2 3 5 6 131 132>;
			ti,irqs-skip = <10 133 139 140>;
			ti,irqs-safe-map = <0>;
		};

		mac: ethernet@4a100000 {
			compatible = "ti,cpsw";
			ti,hwmods = "gmac";
			clocks = <&dpll_gmac_ck>, <&gmac_gmii_ref_clk_div>;
			clock-names = "fck", "cpts";
			cpdma_channels = <8>;
			ale_entries = <1024>;
			bd_ram_size = <0x2000>;
			no_bd_ram = <0>;
			rx_descs = <64>;
			mac_control = <0x20>;
			slaves = <2>;
			active_slave = <0>;
			cpts_clock_mult = <0x80000000>;
			cpts_clock_shift = <29>;
			reg = <0x48484000 0x1000
			       0x48485200 0x2E00>;
			#address-cells = <1>;
			#size-cells = <1>;
			/*
			 * rx_thresh_pend
			 * rx_pend
			 * tx_pend
			 * misc_pend
			 */
			interrupts = <GIC_SPI 334 IRQ_TYPE_LEVEL_HIGH>,
				     <GIC_SPI 335 IRQ_TYPE_LEVEL_HIGH>,
				     <GIC_SPI 336 IRQ_TYPE_LEVEL_HIGH>,
				     <GIC_SPI 337 IRQ_TYPE_LEVEL_HIGH>;
			ranges;
			status = "disabled";

			davinci_mdio: mdio@48485000 {
				compatible = "ti,davinci_mdio";
				#address-cells = <1>;
				#size-cells = <0>;
				ti,hwmods = "davinci_mdio";
				bus_freq = <1000000>;
				reg = <0x48485000 0x100>;
			};

			cpsw_emac0: slave@48480200 {
				/* Filled in by U-Boot */
				mac-address = [ 00 00 00 00 00 00 ];
			};

			cpsw_emac1: slave@48480300 {
				/* Filled in by U-Boot */
				mac-address = [ 00 00 00 00 00 00 ];
			};

			phy_sel: cpsw-phy-sel@4a002554 {
				compatible = "ti,dra7xx-cpsw-phy-sel";
				reg= <0x4a002554 0x4>;
				reg-names = "gmii-sel";
			};
		};

		dcan1: can@481cc000 {
			compatible = "ti,dra7-d_can";
			ti,hwmods = "dcan1";
			reg = <0x4ae3c000 0x2000>;
			syscon-raminit = <&scm_conf 0x558 0>;
			interrupts = <GIC_SPI 222 IRQ_TYPE_LEVEL_HIGH>;
			clocks = <&dcan1_sys_clk_mux>;
			status = "disabled";
		};

		dcan2: can@481d0000 {
			compatible = "ti,dra7-d_can";
			ti,hwmods = "dcan2";
			reg = <0x48480000 0x2000>;
			syscon-raminit = <&scm_conf 0x558 1>;
			interrupts = <GIC_SPI 225 IRQ_TYPE_LEVEL_HIGH>;
			clocks = <&sys_clkin1>;
			status = "disabled";
		};
	};

	thermal_zones: thermal-zones {
		#include "omap4-cpu-thermal.dtsi"
		#include "omap5-gpu-thermal.dtsi"
		#include "omap5-core-thermal.dtsi"
	};

};

&cpu_thermal {
	polling-delay = <500>; /* milliseconds */
};

/include/ "dra7xx-clocks.dtsi"<|MERGE_RESOLUTION|>--- conflicted
+++ resolved
@@ -261,7 +261,6 @@
 			};
 		};
 
-<<<<<<< HEAD
 		bandgap: bandgap@4a0021e0 {
 			reg = <0x4a0021e0 0xc
 				0x4a00232c 0xc
@@ -274,38 +273,6 @@
 				#thermal-sensor-cells = <1>;
 		};
 
-		cm_core_aon: cm_core_aon@4a005000 {
-			compatible = "ti,dra7-cm-core-aon";
-			reg = <0x4a005000 0x2000>;
-
-			cm_core_aon_clocks: clocks {
-				#address-cells = <1>;
-				#size-cells = <0>;
-			};
-
-			cm_core_aon_clockdomains: clockdomains {
-			};
-		};
-
-		cm_core: cm_core@4a008000 {
-			compatible = "ti,dra7-cm-core";
-			reg = <0x4a008000 0x3000>;
-
-			cm_core_clocks: clocks {
-				#address-cells = <1>;
-				#size-cells = <0>;
-			};
-
-			cm_core_clockdomains: clockdomains {
-			};
-		};
-
-		counter32k: counter@4ae04000 {
-			compatible = "ti,omap-counter32k";
-			reg = <0x4ae04000 0x40>;
-			ti,hwmods = "counter_32k";
-		};
-
 		dra7_ctrl_core: ctrl_core@4a002000 {
 			compatible = "syscon";
 			reg = <0x4a002000 0x6d0>;
@@ -316,30 +283,6 @@
 			reg = <0x4a002e00 0x7c>;
 		};
 
-		pbias_regulator: pbias_regulator {
-			compatible = "ti,pbias-omap";
-			reg = <0 0x4>;
-			syscon = <&dra7_ctrl_general>;
-			pbias_mmc_reg: pbias_mmc_omap5 {
-				regulator-name = "pbias_mmc_omap5";
-				regulator-min-microvolt = <1800000>;
-				regulator-max-microvolt = <3000000>;
-			};
-		};
-
-		dra7_pmx_core: pinmux@4a003400 {
-			compatible = "ti,dra7-padconf", "pinctrl-single";
-			reg = <0x4a003400 0x0464>;
-			#address-cells = <1>;
-			#size-cells = <0>;
-			#interrupt-cells = <1>;
-			interrupt-controller;
-			pinctrl-single,register-width = <32>;
-			pinctrl-single,function-mask = <0x3fffffff>;
-		};
-
-=======
->>>>>>> ca125b5e
 		sdma: dma-controller@4a056000 {
 			compatible = "ti,omap4430-sdma";
 			reg = <0x4a056000 0x1000>;
