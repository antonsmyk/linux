--- conflicted
+++ resolved
@@ -94,15 +94,6 @@
 	unsigned long pfn;
 	int ret;
 
-<<<<<<< HEAD
-	start = PFN_UP(start_addr);
-	end = PFN_DOWN(end_addr);
-
-	if (end <= start)
-		return 0;
-
-=======
->>>>>>> f2d9b4d6
 	for(pfn = start; pfn < end; pfn++) {
 		unsigned long mfn = pfn_to_mfn(pfn);
 
@@ -172,11 +163,20 @@
 	printk(KERN_INFO "Released %lu pages of unused memory\n", released);
 	printk(KERN_INFO "Set %ld page(s) to 1-1 mapping\n", identity);
 
-<<<<<<< HEAD
-	printk(KERN_INFO "released %lu pages of unused memory\n", released);
-=======
->>>>>>> f2d9b4d6
 	return released;
+}
+
+static void xen_align_and_add_e820_region(u64 start, u64 size, int type)
+{
+	u64 end = start + size;
+
+	/* Align RAM regions to page boundaries. */
+	if (type == E820_RAM) {
+		start = PAGE_ALIGN(start);
+		end &= ~((u64)PAGE_SIZE - 1);
+	}
+
+	e820_add_region(start, end - start, type);
 }
 
 static unsigned long __init xen_get_max_pages(void)
@@ -191,34 +191,6 @@
 	return min(max_pages, MAX_DOMAIN_PAGES);
 }
 
-static void xen_align_and_add_e820_region(u64 start, u64 size, int type)
-{
-	u64 end = start + size;
-
-	/* Align RAM regions to page boundaries. */
-	if (type == E820_RAM) {
-		start = PAGE_ALIGN(start);
-		end &= ~((u64)PAGE_SIZE - 1);
-	}
-
-	e820_add_region(start, end - start, type);
-}
-
-<<<<<<< HEAD
-static unsigned long __init xen_get_max_pages(void)
-{
-	unsigned long max_pages = MAX_DOMAIN_PAGES;
-	domid_t domid = DOMID_SELF;
-	int ret;
-
-	ret = HYPERVISOR_memory_op(XENMEM_maximum_reservation, &domid);
-	if (ret > 0)
-		max_pages = ret;
-	return min(max_pages, MAX_DOMAIN_PAGES);
-}
-
-=======
->>>>>>> f2d9b4d6
 /**
  * machine_specific_memory_setup - Hook for machine specific memory setup.
  **/
@@ -332,47 +304,6 @@
 
 	sanitize_e820_map(e820.map, ARRAY_SIZE(e820.map), &e820.nr_map);
 
-<<<<<<< HEAD
-	extra_limit = xen_get_max_pages();
-	if (max_pfn + extra_pages > extra_limit) {
-		if (extra_limit > max_pfn)
-			extra_pages = extra_limit - max_pfn;
-		else
-			extra_pages = 0;
-	}
-
-	extra_pages += xen_return_unused_memory(xen_start_info->nr_pages, &e820);
-
-	/*
-	 * Clamp the amount of extra memory to a EXTRA_MEM_RATIO
-	 * factor the base size.  On non-highmem systems, the base
-	 * size is the full initial memory allocation; on highmem it
-	 * is limited to the max size of lowmem, so that it doesn't
-	 * get completely filled.
-	 *
-	 * In principle there could be a problem in lowmem systems if
-	 * the initial memory is also very large with respect to
-	 * lowmem, but we won't try to deal with that here.
-	 */
-	extra_limit = min(EXTRA_MEM_RATIO * min(max_pfn, PFN_DOWN(MAXMEM)),
-			  max_pfn + extra_pages);
-
-	if (extra_limit >= max_pfn)
-		extra_pages = extra_limit - max_pfn;
-	else
-		extra_pages = 0;
-
-	xen_add_extra_mem(extra_pages);
-
-	/*
-	 * Set P2M for all non-RAM pages and E820 gaps to be identity
-	 * type PFNs. We supply it with the non-sanitized version
-	 * of the E820.
-	 */
-	identity_pages = xen_set_identity(map_raw, memmap.nr_entries);
-	printk(KERN_INFO "Set %ld page(s) to 1-1 mapping.\n", identity_pages);
-=======
->>>>>>> f2d9b4d6
 	return "Xen";
 }
 
